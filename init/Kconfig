# SPDX-License-Identifier: GPL-2.0-only
config DEFCONFIG_LIST
	string
	depends on !UML
	option defconfig_list
	default "/lib/modules/$(shell,uname -r)/.config"
	default "/etc/kernel-config"
	default "/boot/config-$(shell,uname -r)"
	default "arch/$(SRCARCH)/configs/$(KBUILD_DEFCONFIG)"

config CC_VERSION_TEXT
	string
	default "$(CC_VERSION_TEXT)"
	help
	  This is used in unclear ways:

	  - Re-run Kconfig when the compiler is updated
	    The 'default' property references the environment variable,
	    CC_VERSION_TEXT so it is recorded in include/config/auto.conf.cmd.
	    When the compiler is updated, Kconfig will be invoked.

	  - Ensure full rebuild when the compier is updated
	    include/linux/kconfig.h contains this option in the comment line so
	    fixdep adds include/config/cc/version/text.h into the auto-generated
	    dependency. When the compiler is updated, syncconfig will touch it
	    and then every file will be rebuilt.

config CC_IS_GCC
	def_bool $(success,echo "$(CC_VERSION_TEXT)" | grep -q gcc)

config GCC_VERSION
	int
	default $(shell,$(srctree)/scripts/gcc-version.sh $(CC)) if CC_IS_GCC
	default 0

config LD_VERSION
	int
	default $(shell,$(LD) --version | $(srctree)/scripts/ld-version.sh)

config CC_IS_CLANG
	def_bool $(success,echo "$(CC_VERSION_TEXT)" | grep -q clang)

config LD_IS_LLD
	def_bool $(success,$(LD) -v | head -n 1 | grep -q LLD)

config CLANG_VERSION
	int
	default $(shell,$(srctree)/scripts/clang-version.sh $(CC))

config CC_CAN_LINK
	bool
	default $(success,$(srctree)/scripts/cc-can-link.sh $(CC) $(CLANG_FLAGS) $(m64-flag)) if 64BIT
	default $(success,$(srctree)/scripts/cc-can-link.sh $(CC) $(CLANG_FLAGS) $(m32-flag))

config CC_CAN_LINK_STATIC
	bool
	default $(success,$(srctree)/scripts/cc-can-link.sh $(CC) $(CLANG_FLAGS) $(m64-flag) -static) if 64BIT
	default $(success,$(srctree)/scripts/cc-can-link.sh $(CC) $(CLANG_FLAGS) $(m32-flag) -static)

config CC_HAS_ASM_GOTO
	def_bool $(success,$(srctree)/scripts/gcc-goto.sh $(CC))

config CC_HAS_ASM_GOTO_OUTPUT
	depends on CC_HAS_ASM_GOTO
	def_bool $(success,echo 'int foo(int x) { asm goto ("": "=r"(x) ::: bar); return x; bar: return 0; }' | $(CC) -x c - -c -o /dev/null)

config TOOLS_SUPPORT_RELR
	def_bool $(success,env "CC=$(CC)" "LD=$(LD)" "NM=$(NM)" "OBJCOPY=$(OBJCOPY)" $(srctree)/scripts/tools-support-relr.sh)

config CC_HAS_ASM_INLINE
	def_bool $(success,echo 'void foo(void) { asm inline (""); }' | $(CC) -x c - -c -o /dev/null)

config CONSTRUCTORS
	bool
	depends on !UML

config IRQ_WORK
	bool

config BUILDTIME_TABLE_SORT
	bool

config THREAD_INFO_IN_TASK
	bool
	help
	  Select this to move thread_info off the stack into task_struct.  To
	  make this work, an arch will need to remove all thread_info fields
	  except flags and fix any runtime bugs.

	  One subtle change that will be needed is to use try_get_task_stack()
	  and put_task_stack() in save_thread_stack_tsk() and get_wchan().

menu "General setup"

config BROKEN
	bool

config BROKEN_ON_SMP
	bool
	depends on BROKEN || !SMP
	default y

config INIT_ENV_ARG_LIMIT
	int
	default 32 if !UML
	default 128 if UML
	help
	  Maximum of each of the number of arguments and environment
	  variables passed to init from the kernel command line.

config COMPILE_TEST
	bool "Compile also drivers which will not load"
	depends on !UML
	default n
	help
	  Some drivers can be compiled on a different platform than they are
	  intended to be run on. Despite they cannot be loaded there (or even
	  when they load they cannot be used due to missing HW support),
	  developers still, opposing to distributors, might want to build such
	  drivers to compile-test them.

	  If you are a developer and want to build everything available, say Y
	  here. If you are a user/distributor, say N here to exclude useless
	  drivers to be distributed.

config UAPI_HEADER_TEST
	bool "Compile test UAPI headers"
	depends on HEADERS_INSTALL && CC_CAN_LINK
	help
	  Compile test headers exported to user-space to ensure they are
	  self-contained, i.e. compilable as standalone units.

	  If you are a developer or tester and want to ensure the exported
	  headers are self-contained, say Y here. Otherwise, choose N.

config LOCALVERSION
	string "Local version - append to kernel release"
	help
	  Append an extra string to the end of your kernel version.
	  This will show up when you type uname, for example.
	  The string you set here will be appended after the contents of
	  any files with a filename matching localversion* in your
	  object and source tree, in that order.  Your total string can
	  be a maximum of 64 characters.

config LOCALVERSION_AUTO
	bool "Automatically append version information to the version string"
	default y
	depends on !COMPILE_TEST
	help
	  This will try to automatically determine if the current tree is a
	  release tree by looking for git tags that belong to the current
	  top of tree revision.

	  A string of the format -gxxxxxxxx will be added to the localversion
	  if a git-based tree is found.  The string generated by this will be
	  appended after any matching localversion* files, and after the value
	  set in CONFIG_LOCALVERSION.

	  (The actual string used here is the first eight characters produced
	  by running the command:

	    $ git rev-parse --verify HEAD

	  which is done within the script "scripts/setlocalversion".)

config BUILD_SALT
	string "Build ID Salt"
	default ""
	help
	  The build ID is used to link binaries and their debug info. Setting
	  this option will use the value in the calculation of the build id.
	  This is mostly useful for distributions which want to ensure the
	  build is unique between builds. It's safe to leave the default.

config HAVE_KERNEL_GZIP
	bool

config HAVE_KERNEL_BZIP2
	bool

config HAVE_KERNEL_LZMA
	bool

config HAVE_KERNEL_XZ
	bool

config HAVE_KERNEL_LZO
	bool

config HAVE_KERNEL_LZ4
	bool

config HAVE_KERNEL_UNCOMPRESSED
	bool

choice
	prompt "Kernel compression mode"
	default KERNEL_GZIP
	depends on HAVE_KERNEL_GZIP || HAVE_KERNEL_BZIP2 || HAVE_KERNEL_LZMA || HAVE_KERNEL_XZ || HAVE_KERNEL_LZO || HAVE_KERNEL_LZ4 || HAVE_KERNEL_UNCOMPRESSED
	help
	  The linux kernel is a kind of self-extracting executable.
	  Several compression algorithms are available, which differ
	  in efficiency, compression and decompression speed.
	  Compression speed is only relevant when building a kernel.
	  Decompression speed is relevant at each boot.

	  If you have any problems with bzip2 or lzma compressed
	  kernels, mail me (Alain Knaff) <alain@knaff.lu>. (An older
	  version of this functionality (bzip2 only), for 2.4, was
	  supplied by Christian Ludwig)

	  High compression options are mostly useful for users, who
	  are low on disk space (embedded systems), but for whom ram
	  size matters less.

	  If in doubt, select 'gzip'

config KERNEL_GZIP
	bool "Gzip"
	depends on HAVE_KERNEL_GZIP
	help
	  The old and tried gzip compression. It provides a good balance
	  between compression ratio and decompression speed.

config KERNEL_BZIP2
	bool "Bzip2"
	depends on HAVE_KERNEL_BZIP2
	help
	  Its compression ratio and speed is intermediate.
	  Decompression speed is slowest among the choices.  The kernel
	  size is about 10% smaller with bzip2, in comparison to gzip.
	  Bzip2 uses a large amount of memory. For modern kernels you
	  will need at least 8MB RAM or more for booting.

config KERNEL_LZMA
	bool "LZMA"
	depends on HAVE_KERNEL_LZMA
	help
	  This compression algorithm's ratio is best.  Decompression speed
	  is between gzip and bzip2.  Compression is slowest.
	  The kernel size is about 33% smaller with LZMA in comparison to gzip.

config KERNEL_XZ
	bool "XZ"
	depends on HAVE_KERNEL_XZ
	help
	  XZ uses the LZMA2 algorithm and instruction set specific
	  BCJ filters which can improve compression ratio of executable
	  code. The size of the kernel is about 30% smaller with XZ in
	  comparison to gzip. On architectures for which there is a BCJ
	  filter (i386, x86_64, ARM, IA-64, PowerPC, and SPARC), XZ
	  will create a few percent smaller kernel than plain LZMA.

	  The speed is about the same as with LZMA: The decompression
	  speed of XZ is better than that of bzip2 but worse than gzip
	  and LZO. Compression is slow.

config KERNEL_LZO
	bool "LZO"
	depends on HAVE_KERNEL_LZO
	help
	  Its compression ratio is the poorest among the choices. The kernel
	  size is about 10% bigger than gzip; however its speed
	  (both compression and decompression) is the fastest.

config KERNEL_LZ4
	bool "LZ4"
	depends on HAVE_KERNEL_LZ4
	help
	  LZ4 is an LZ77-type compressor with a fixed, byte-oriented encoding.
	  A preliminary version of LZ4 de/compression tool is available at
	  <https://code.google.com/p/lz4/>.

	  Its compression ratio is worse than LZO. The size of the kernel
	  is about 8% bigger than LZO. But the decompression speed is
	  faster than LZO.

config KERNEL_UNCOMPRESSED
	bool "None"
	depends on HAVE_KERNEL_UNCOMPRESSED
	help
	  Produce uncompressed kernel image. This option is usually not what
	  you want. It is useful for debugging the kernel in slow simulation
	  environments, where decompressing and moving the kernel is awfully
	  slow. This option allows early boot code to skip the decompressor
	  and jump right at uncompressed kernel image.

endchoice

config DEFAULT_INIT
	string "Default init path"
	default ""
	help
	  This option determines the default init for the system if no init=
	  option is passed on the kernel command line. If the requested path is
	  not present, we will still then move on to attempting further
	  locations (e.g. /sbin/init, etc). If this is empty, we will just use
	  the fallback list when init= is not passed.

config DEFAULT_HOSTNAME
	string "Default hostname"
	default "(none)"
	help
	  This option determines the default system hostname before userspace
	  calls sethostname(2). The kernel traditionally uses "(none)" here,
	  but you may wish to use a different default here to make a minimal
	  system more usable with less configuration.

#
# For some reason microblaze and nios2 hard code SWAP=n.  Hopefully we can
# add proper SWAP support to them, in which case this can be remove.
#
config ARCH_NO_SWAP
	bool

config SWAP
	bool "Support for paging of anonymous memory (swap)"
	depends on MMU && BLOCK && !ARCH_NO_SWAP
	default y
	help
	  This option allows you to choose whether you want to have support
	  for so called swap devices or swap files in your kernel that are
	  used to provide more virtual memory than the actual RAM present
	  in your computer.  If unsure say Y.

config SYSVIPC
	bool "System V IPC"
	help
	  Inter Process Communication is a suite of library functions and
	  system calls which let processes (running programs) synchronize and
	  exchange information. It is generally considered to be a good thing,
	  and some programs won't run unless you say Y here. In particular, if
	  you want to run the DOS emulator dosemu under Linux (read the
	  DOSEMU-HOWTO, available from <http://www.tldp.org/docs.html#howto>),
	  you'll need to say Y here.

	  You can find documentation about IPC with "info ipc" and also in
	  section 6.4 of the Linux Programmer's Guide, available from
	  <http://www.tldp.org/guides.html>.

config SYSVIPC_SYSCTL
	bool
	depends on SYSVIPC
	depends on SYSCTL
	default y

config POSIX_MQUEUE
	bool "POSIX Message Queues"
	depends on NET
	help
	  POSIX variant of message queues is a part of IPC. In POSIX message
	  queues every message has a priority which decides about succession
	  of receiving it by a process. If you want to compile and run
	  programs written e.g. for Solaris with use of its POSIX message
	  queues (functions mq_*) say Y here.

	  POSIX message queues are visible as a filesystem called 'mqueue'
	  and can be mounted somewhere if you want to do filesystem
	  operations on message queues.

	  If unsure, say Y.

config POSIX_MQUEUE_SYSCTL
	bool
	depends on POSIX_MQUEUE
	depends on SYSCTL
	default y

config WATCH_QUEUE
	bool "General notification queue"
	default n
	help

	  This is a general notification queue for the kernel to pass events to
	  userspace by splicing them into pipes.  It can be used in conjunction
	  with watches for key/keyring change notifications and device
	  notifications.

	  See Documentation/watch_queue.rst

config CROSS_MEMORY_ATTACH
	bool "Enable process_vm_readv/writev syscalls"
	depends on MMU
	default y
	help
	  Enabling this option adds the system calls process_vm_readv and
	  process_vm_writev which allow a process with the correct privileges
	  to directly read from or write to another process' address space.
	  See the man page for more details.

config USELIB
	bool "uselib syscall"
	def_bool ALPHA || M68K || SPARC || X86_32 || IA32_EMULATION
	help
	  This option enables the uselib syscall, a system call used in the
	  dynamic linker from libc5 and earlier.  glibc does not use this
	  system call.  If you intend to run programs built on libc5 or
	  earlier, you may need to enable this syscall.  Current systems
	  running glibc can safely disable this.

config AUDIT
	bool "Auditing support"
	depends on NET
	help
	  Enable auditing infrastructure that can be used with another
	  kernel subsystem, such as SELinux (which requires this for
	  logging of avc messages output).  System call auditing is included
	  on architectures which support it.

config HAVE_ARCH_AUDITSYSCALL
	bool

config AUDITSYSCALL
	def_bool y
	depends on AUDIT && HAVE_ARCH_AUDITSYSCALL
	select FSNOTIFY

source "kernel/irq/Kconfig"
source "kernel/time/Kconfig"
source "kernel/Kconfig.preempt"

menu "CPU/Task time and stats accounting"

config VIRT_CPU_ACCOUNTING
	bool

choice
	prompt "Cputime accounting"
	default TICK_CPU_ACCOUNTING if !PPC64
	default VIRT_CPU_ACCOUNTING_NATIVE if PPC64

# Kind of a stub config for the pure tick based cputime accounting
config TICK_CPU_ACCOUNTING
	bool "Simple tick based cputime accounting"
	depends on !S390 && !NO_HZ_FULL
	help
	  This is the basic tick based cputime accounting that maintains
	  statistics about user, system and idle time spent on per jiffies
	  granularity.

	  If unsure, say Y.

config VIRT_CPU_ACCOUNTING_NATIVE
	bool "Deterministic task and CPU time accounting"
	depends on HAVE_VIRT_CPU_ACCOUNTING && !NO_HZ_FULL
	select VIRT_CPU_ACCOUNTING
	help
	  Select this option to enable more accurate task and CPU time
	  accounting.  This is done by reading a CPU counter on each
	  kernel entry and exit and on transitions within the kernel
	  between system, softirq and hardirq state, so there is a
	  small performance impact.  In the case of s390 or IBM POWER > 5,
	  this also enables accounting of stolen time on logically-partitioned
	  systems.

config VIRT_CPU_ACCOUNTING_GEN
	bool "Full dynticks CPU time accounting"
	depends on HAVE_CONTEXT_TRACKING
	depends on HAVE_VIRT_CPU_ACCOUNTING_GEN
	depends on GENERIC_CLOCKEVENTS
	select VIRT_CPU_ACCOUNTING
	select CONTEXT_TRACKING
	help
	  Select this option to enable task and CPU time accounting on full
	  dynticks systems. This accounting is implemented by watching every
	  kernel-user boundaries using the context tracking subsystem.
	  The accounting is thus performed at the expense of some significant
	  overhead.

	  For now this is only useful if you are working on the full
	  dynticks subsystem development.

	  If unsure, say N.

endchoice

config IRQ_TIME_ACCOUNTING
	bool "Fine granularity task level IRQ time accounting"
	depends on HAVE_IRQ_TIME_ACCOUNTING && !VIRT_CPU_ACCOUNTING_NATIVE
	help
	  Select this option to enable fine granularity task irq time
	  accounting. This is done by reading a timestamp on each
	  transitions between softirq and hardirq state, so there can be a
	  small performance impact.

	  If in doubt, say N here.

config HAVE_SCHED_AVG_IRQ
	def_bool y
	depends on IRQ_TIME_ACCOUNTING || PARAVIRT_TIME_ACCOUNTING
	depends on SMP

<<<<<<< HEAD
config SCHED_WALT
	bool "Support window based load tracking"
	depends on SMP
	help
	This feature will allow the scheduler to maintain a tunable window
	based set of metrics for tasks and runqueues. These metrics can be
	used to guide task placement as well as task frequency requirements
	for cpufreq governors.
=======
config SCHED_THERMAL_PRESSURE
	bool "Enable periodic averaging of thermal pressure"
	depends on SMP
>>>>>>> 86b41f49

config BSD_PROCESS_ACCT
	bool "BSD Process Accounting"
	depends on MULTIUSER
	help
	  If you say Y here, a user level program will be able to instruct the
	  kernel (via a special system call) to write process accounting
	  information to a file: whenever a process exits, information about
	  that process will be appended to the file by the kernel.  The
	  information includes things such as creation time, owning user,
	  command name, memory usage, controlling terminal etc. (the complete
	  list is in the struct acct in <file:include/linux/acct.h>).  It is
	  up to the user level program to do useful things with this
	  information.  This is generally a good idea, so say Y.

config BSD_PROCESS_ACCT_V3
	bool "BSD Process Accounting version 3 file format"
	depends on BSD_PROCESS_ACCT
	default n
	help
	  If you say Y here, the process accounting information is written
	  in a new file format that also logs the process IDs of each
	  process and its parent. Note that this file format is incompatible
	  with previous v0/v1/v2 file formats, so you will need updated tools
	  for processing it. A preliminary version of these tools is available
	  at <http://www.gnu.org/software/acct/>.

config TASKSTATS
	bool "Export task/process statistics through netlink"
	depends on NET
	depends on MULTIUSER
	default n
	help
	  Export selected statistics for tasks/processes through the
	  generic netlink interface. Unlike BSD process accounting, the
	  statistics are available during the lifetime of tasks/processes as
	  responses to commands. Like BSD accounting, they are sent to user
	  space on task exit.

	  Say N if unsure.

config TASK_DELAY_ACCT
	bool "Enable per-task delay accounting"
	depends on TASKSTATS
	select SCHED_INFO
	help
	  Collect information on time spent by a task waiting for system
	  resources like cpu, synchronous block I/O completion and swapping
	  in pages. Such statistics can help in setting a task's priorities
	  relative to other tasks for cpu, io, rss limits etc.

	  Say N if unsure.

config TASK_XACCT
	bool "Enable extended accounting over taskstats"
	depends on TASKSTATS
	help
	  Collect extended task accounting data and send the data
	  to userland for processing over the taskstats interface.

	  Say N if unsure.

config TASK_IO_ACCOUNTING
	bool "Enable per-task storage I/O accounting"
	depends on TASK_XACCT
	help
	  Collect information on the number of bytes of storage I/O which this
	  task has caused.

	  Say N if unsure.

config PSI
	bool "Pressure stall information tracking"
	help
	  Collect metrics that indicate how overcommitted the CPU, memory,
	  and IO capacity are in the system.

	  If you say Y here, the kernel will create /proc/pressure/ with the
	  pressure statistics files cpu, memory, and io. These will indicate
	  the share of walltime in which some or all tasks in the system are
	  delayed due to contention of the respective resource.

	  In kernels with cgroup support, cgroups (cgroup2 only) will
	  have cpu.pressure, memory.pressure, and io.pressure files,
	  which aggregate pressure stalls for the grouped tasks only.

	  For more details see Documentation/accounting/psi.rst.

	  Say N if unsure.

config PSI_DEFAULT_DISABLED
	bool "Require boot parameter to enable pressure stall information tracking"
	default n
	depends on PSI
	help
	  If set, pressure stall information tracking will be disabled
	  per default but can be enabled through passing psi=1 on the
	  kernel commandline during boot.

	  This feature adds some code to the task wakeup and sleep
	  paths of the scheduler. The overhead is too low to affect
	  common scheduling-intense workloads in practice (such as
	  webservers, memcache), but it does show up in artificial
	  scheduler stress tests, such as hackbench.

	  If you are paranoid and not sure what the kernel will be
	  used for, say Y.

	  Say N if unsure.

config PSI_FTRACE
	bool "Insert debug hooks for PSI ftrace events"
	default n
	depends on PSI
	help
	  If not set, PSI ftrace events will be disabled and
	  will not incur any performance penalty.
	  If set, PSI ftrace events may be
	  enabled.

endmenu # "CPU/Task time and stats accounting"

config CPU_ISOLATION
	bool "CPU isolation"
	depends on SMP || COMPILE_TEST
	default y
	help
	  Make sure that CPUs running critical tasks are not disturbed by
	  any source of "noise" such as unbound workqueues, timers, kthreads...
	  Unbound jobs get offloaded to housekeeping CPUs. This is driven by
	  the "isolcpus=" boot parameter.

	  Say Y if unsure.

source "kernel/rcu/Kconfig"

config BUILD_BIN2C
	bool
	default n

config IKCONFIG
	tristate "Kernel .config support"
	help
	  This option enables the complete Linux kernel ".config" file
	  contents to be saved in the kernel. It provides documentation
	  of which kernel options are used in a running kernel or in an
	  on-disk kernel.  This information can be extracted from the kernel
	  image file with the script scripts/extract-ikconfig and used as
	  input to rebuild the current kernel or to build another kernel.
	  It can also be extracted from a running kernel by reading
	  /proc/config.gz if enabled (below).

config IKCONFIG_PROC
	bool "Enable access to .config through /proc/config.gz"
	depends on IKCONFIG && PROC_FS
	help
	  This option enables access to the kernel configuration file
	  through /proc/config.gz.

config IKHEADERS
	tristate "Enable kernel headers through /sys/kernel/kheaders.tar.xz"
	depends on SYSFS
	help
	  This option enables access to the in-kernel headers that are generated during
	  the build process. These can be used to build eBPF tracing programs,
	  or similar programs.  If you build the headers as a module, a module called
	  kheaders.ko is built which can be loaded on-demand to get access to headers.

config LOG_BUF_SHIFT
	int "Kernel log buffer size (16 => 64KB, 17 => 128KB)"
	range 12 25
	default 17
	depends on PRINTK
	help
	  Select the minimal kernel log buffer size as a power of 2.
	  The final size is affected by LOG_CPU_MAX_BUF_SHIFT config
	  parameter, see below. Any higher size also might be forced
	  by "log_buf_len" boot parameter.

	  Examples:
		     17 => 128 KB
		     16 => 64 KB
		     15 => 32 KB
		     14 => 16 KB
		     13 =>  8 KB
		     12 =>  4 KB

config CONSOLE_FLUSH_ON_HOTPLUG
	bool "Enable console flush configurable in hot plug code path"
	depends on HOTPLUG_CPU
	def_bool n
	help
	In cpu hot plug path console lock acquire and release causes the
	console to flush. If console lock is not free hot plug latency
	increases. So make console flush configurable in hot plug path
	and default disabled to help in cpu hot plug latencies.

config LOG_CPU_MAX_BUF_SHIFT
	int "CPU kernel log buffer size contribution (13 => 8 KB, 17 => 128KB)"
	depends on SMP
	range 0 21
	default 12 if !BASE_SMALL
	default 0 if BASE_SMALL
	depends on PRINTK
	help
	  This option allows to increase the default ring buffer size
	  according to the number of CPUs. The value defines the contribution
	  of each CPU as a power of 2. The used space is typically only few
	  lines however it might be much more when problems are reported,
	  e.g. backtraces.

	  The increased size means that a new buffer has to be allocated and
	  the original static one is unused. It makes sense only on systems
	  with more CPUs. Therefore this value is used only when the sum of
	  contributions is greater than the half of the default kernel ring
	  buffer as defined by LOG_BUF_SHIFT. The default values are set
	  so that more than 64 CPUs are needed to trigger the allocation.

	  Also this option is ignored when "log_buf_len" kernel parameter is
	  used as it forces an exact (power of two) size of the ring buffer.

	  The number of possible CPUs is used for this computation ignoring
	  hotplugging making the computation optimal for the worst case
	  scenario while allowing a simple algorithm to be used from bootup.

	  Examples shift values and their meaning:
		     17 => 128 KB for each CPU
		     16 =>  64 KB for each CPU
		     15 =>  32 KB for each CPU
		     14 =>  16 KB for each CPU
		     13 =>   8 KB for each CPU
		     12 =>   4 KB for each CPU

config PRINTK_SAFE_LOG_BUF_SHIFT
	int "Temporary per-CPU printk log buffer size (12 => 4KB, 13 => 8KB)"
	range 10 21
	default 13
	depends on PRINTK
	help
	  Select the size of an alternate printk per-CPU buffer where messages
	  printed from usafe contexts are temporary stored. One example would
	  be NMI messages, another one - printk recursion. The messages are
	  copied to the main log buffer in a safe context to avoid a deadlock.
	  The value defines the size as a power of 2.

	  Those messages are rare and limited. The largest one is when
	  a backtrace is printed. It usually fits into 4KB. Select
	  8KB if you want to be on the safe side.

	  Examples:
		     17 => 128 KB for each CPU
		     16 =>  64 KB for each CPU
		     15 =>  32 KB for each CPU
		     14 =>  16 KB for each CPU
		     13 =>   8 KB for each CPU
		     12 =>   4 KB for each CPU

#
# Architectures with an unreliable sched_clock() should select this:
#
config HAVE_UNSTABLE_SCHED_CLOCK
	bool

config GENERIC_SCHED_CLOCK
	bool

menu "Scheduler features"

config UCLAMP_TASK
	bool "Enable utilization clamping for RT/FAIR tasks"
	depends on CPU_FREQ_GOV_SCHEDUTIL
	help
	  This feature enables the scheduler to track the clamped utilization
	  of each CPU based on RUNNABLE tasks scheduled on that CPU.

	  With this option, the user can specify the min and max CPU
	  utilization allowed for RUNNABLE tasks. The max utilization defines
	  the maximum frequency a task should use while the min utilization
	  defines the minimum frequency it should use.

	  Both min and max utilization clamp values are hints to the scheduler,
	  aiming at improving its frequency selection policy, but they do not
	  enforce or grant any specific bandwidth for tasks.

	  If in doubt, say N.

config UCLAMP_BUCKETS_COUNT
	int "Number of supported utilization clamp buckets"
	range 5 20
	default 5
	depends on UCLAMP_TASK
	help
	  Defines the number of clamp buckets to use. The range of each bucket
	  will be SCHED_CAPACITY_SCALE/UCLAMP_BUCKETS_COUNT. The higher the
	  number of clamp buckets the finer their granularity and the higher
	  the precision of clamping aggregation and tracking at run-time.

	  For example, with the minimum configuration value we will have 5
	  clamp buckets tracking 20% utilization each. A 25% boosted tasks will
	  be refcounted in the [20..39]% bucket and will set the bucket clamp
	  effective value to 25%.
	  If a second 30% boosted task should be co-scheduled on the same CPU,
	  that task will be refcounted in the same bucket of the first task and
	  it will boost the bucket clamp effective value to 30%.
	  The clamp effective value of a bucket is reset to its nominal value
	  (20% in the example above) when there are no more tasks refcounted in
	  that bucket.

	  An additional boost/capping margin can be added to some tasks. In the
	  example above the 25% task will be boosted to 30% until it exits the
	  CPU. If that should be considered not acceptable on certain systems,
	  it's always possible to reduce the margin by increasing the number of
	  clamp buckets to trade off used memory for run-time tracking
	  precision.

	  If in doubt, use the default value.

endmenu

#
# For architectures that want to enable the support for NUMA-affine scheduler
# balancing logic:
#
config ARCH_SUPPORTS_NUMA_BALANCING
	bool

#
# For architectures that prefer to flush all TLBs after a number of pages
# are unmapped instead of sending one IPI per page to flush. The architecture
# must provide guarantees on what happens if a clean TLB cache entry is
# written after the unmap. Details are in mm/rmap.c near the check for
# should_defer_flush. The architecture should also consider if the full flush
# and the refill costs are offset by the savings of sending fewer IPIs.
config ARCH_WANT_BATCHED_UNMAP_TLB_FLUSH
	bool

config CC_HAS_INT128
	def_bool !$(cc-option,$(m64-flag) -D__SIZEOF_INT128__=0) && 64BIT

#
# For architectures that know their GCC __int128 support is sound
#
config ARCH_SUPPORTS_INT128
	bool

# For architectures that (ab)use NUMA to represent different memory regions
# all cpu-local but of different latencies, such as SuperH.
#
config ARCH_WANT_NUMA_VARIABLE_LOCALITY
	bool

config NUMA_BALANCING
	bool "Memory placement aware NUMA scheduler"
	depends on ARCH_SUPPORTS_NUMA_BALANCING
	depends on !ARCH_WANT_NUMA_VARIABLE_LOCALITY
	depends on SMP && NUMA && MIGRATION
	help
	  This option adds support for automatic NUMA aware memory/task placement.
	  The mechanism is quite primitive and is based on migrating memory when
	  it has references to the node the task is running on.

	  This system will be inactive on UMA systems.

config NUMA_BALANCING_DEFAULT_ENABLED
	bool "Automatically enable NUMA aware memory/task placement"
	default y
	depends on NUMA_BALANCING
	help
	  If set, automatic NUMA balancing will be enabled if running on a NUMA
	  machine.

menuconfig CGROUPS
	bool "Control Group support"
	select KERNFS
	help
	  This option adds support for grouping sets of processes together, for
	  use with process control subsystems such as Cpusets, CFS, memory
	  controls or device isolation.
	  See
		- Documentation/scheduler/sched-design-CFS.rst	(CFS)
		- Documentation/admin-guide/cgroup-v1/ (features for grouping, isolation
					  and resource control)

	  Say N if unsure.

if CGROUPS

config PAGE_COUNTER
	bool

config MEMCG
	bool "Memory controller"
	select PAGE_COUNTER
	select EVENTFD
	help
	  Provides control over the memory footprint of tasks in a cgroup.

config MEMCG_SWAP
	bool
	depends on MEMCG && SWAP
	default y

config MEMCG_KMEM
	bool
	depends on MEMCG && !SLOB
	default y

config BLK_CGROUP
	bool "IO controller"
	depends on BLOCK
	default n
	help
	Generic block IO controller cgroup interface. This is the common
	cgroup interface which should be used by various IO controlling
	policies.

	Currently, CFQ IO scheduler uses it to recognize task groups and
	control disk bandwidth allocation (proportional time slice allocation)
	to such task groups. It is also used by bio throttling logic in
	block layer to implement upper limit in IO rates on a device.

	This option only enables generic Block IO controller infrastructure.
	One needs to also enable actual IO controlling logic/policy. For
	enabling proportional weight division of disk bandwidth in CFQ, set
	CONFIG_BFQ_GROUP_IOSCHED=y; for enabling throttling policy, set
	CONFIG_BLK_DEV_THROTTLING=y.

	See Documentation/admin-guide/cgroup-v1/blkio-controller.rst for more information.

config CGROUP_WRITEBACK
	bool
	depends on MEMCG && BLK_CGROUP
	default y

menuconfig CGROUP_SCHED
	bool "CPU controller"
	default n
	help
	  This feature lets CPU scheduler recognize task groups and control CPU
	  bandwidth allocation to such task groups. It uses cgroups to group
	  tasks.

if CGROUP_SCHED
config FAIR_GROUP_SCHED
	bool "Group scheduling for SCHED_OTHER"
	depends on CGROUP_SCHED
	default CGROUP_SCHED

config CFS_BANDWIDTH
	bool "CPU bandwidth provisioning for FAIR_GROUP_SCHED"
	depends on FAIR_GROUP_SCHED && !SCHED_WALT
	default n
	help
	  This option allows users to define CPU bandwidth rates (limits) for
	  tasks running within the fair group scheduler.  Groups with no limit
	  set are considered to be unconstrained and will run with no
	  restriction.
	  See Documentation/scheduler/sched-bwc.rst for more information.

config RT_GROUP_SCHED
	bool "Group scheduling for SCHED_RR/FIFO"
	depends on CGROUP_SCHED
	default n
	help
	  This feature lets you explicitly allocate real CPU bandwidth
	  to task groups. If enabled, it will also make it impossible to
	  schedule realtime tasks for non-root users until you allocate
	  realtime bandwidth for them.
	  See Documentation/scheduler/sched-rt-group.rst for more information.

endif #CGROUP_SCHED

config UCLAMP_TASK_GROUP
	bool "Utilization clamping per group of tasks"
	depends on CGROUP_SCHED
	depends on UCLAMP_TASK
	default n
	help
	  This feature enables the scheduler to track the clamped utilization
	  of each CPU based on RUNNABLE tasks currently scheduled on that CPU.

	  When this option is enabled, the user can specify a min and max
	  CPU bandwidth which is allowed for each single task in a group.
	  The max bandwidth allows to clamp the maximum frequency a task
	  can use, while the min bandwidth allows to define a minimum
	  frequency a task will always use.

	  When task group based utilization clamping is enabled, an eventually
	  specified task-specific clamp value is constrained by the cgroup
	  specified clamp value. Both minimum and maximum task clamping cannot
	  be bigger than the corresponding clamping defined at task group level.

	  If in doubt, say N.

config CGROUP_PIDS
	bool "PIDs controller"
	help
	  Provides enforcement of process number limits in the scope of a
	  cgroup. Any attempt to fork more processes than is allowed in the
	  cgroup will fail. PIDs are fundamentally a global resource because it
	  is fairly trivial to reach PID exhaustion before you reach even a
	  conservative kmemcg limit. As a result, it is possible to grind a
	  system to halt without being limited by other cgroup policies. The
	  PIDs controller is designed to stop this from happening.

	  It should be noted that organisational operations (such as attaching
	  to a cgroup hierarchy) will *not* be blocked by the PIDs controller,
	  since the PIDs limit only affects a process's ability to fork, not to
	  attach to a cgroup.

config CGROUP_RDMA
	bool "RDMA controller"
	help
	  Provides enforcement of RDMA resources defined by IB stack.
	  It is fairly easy for consumers to exhaust RDMA resources, which
	  can result into resource unavailability to other consumers.
	  RDMA controller is designed to stop this from happening.
	  Attaching processes with active RDMA resources to the cgroup
	  hierarchy is allowed even if can cross the hierarchy's limit.

config CGROUP_FREEZER
	bool "Freezer controller"
	help
	  Provides a way to freeze and unfreeze all tasks in a
	  cgroup.

	  This option affects the ORIGINAL cgroup interface. The cgroup2 memory
	  controller includes important in-kernel memory consumers per default.

	  If you're using cgroup2, say N.

config CGROUP_HUGETLB
	bool "HugeTLB controller"
	depends on HUGETLB_PAGE
	select PAGE_COUNTER
	default n
	help
	  Provides a cgroup controller for HugeTLB pages.
	  When you enable this, you can put a per cgroup limit on HugeTLB usage.
	  The limit is enforced during page fault. Since HugeTLB doesn't
	  support page reclaim, enforcing the limit at page fault time implies
	  that, the application will get SIGBUS signal if it tries to access
	  HugeTLB pages beyond its limit. This requires the application to know
	  beforehand how much HugeTLB pages it would require for its use. The
	  control group is tracked in the third page lru pointer. This means
	  that we cannot use the controller with huge page less than 3 pages.

config CPUSETS
	bool "Cpuset controller"
	depends on SMP
	help
	  This option will let you create and manage CPUSETs which
	  allow dynamically partitioning a system into sets of CPUs and
	  Memory Nodes and assigning tasks to run only within those sets.
	  This is primarily useful on large SMP or NUMA systems.

	  Say N if unsure.

config PROC_PID_CPUSET
	bool "Include legacy /proc/<pid>/cpuset file"
	depends on CPUSETS
	default y

config CGROUP_DEVICE
	bool "Device controller"
	help
	  Provides a cgroup controller implementing whitelists for
	  devices which a process in the cgroup can mknod or open.

config CGROUP_CPUACCT
	bool "Simple CPU accounting controller"
	help
	  Provides a simple controller for monitoring the
	  total CPU consumed by the tasks in a cgroup.

config CGROUP_PERF
	bool "Perf controller"
	depends on PERF_EVENTS
	help
	  This option extends the perf per-cpu mode to restrict monitoring
	  to threads which belong to the cgroup specified and run on the
	  designated cpu.  Or this can be used to have cgroup ID in samples
	  so that it can monitor performance events among cgroups.

	  Say N if unsure.

config CGROUP_BPF
	bool "Support for eBPF programs attached to cgroups"
	depends on BPF_SYSCALL
	select SOCK_CGROUP_DATA
	help
	  Allow attaching eBPF programs to a cgroup using the bpf(2)
	  syscall command BPF_PROG_ATTACH.

	  In which context these programs are accessed depends on the type
	  of attachment. For instance, programs that are attached using
	  BPF_CGROUP_INET_INGRESS will be executed on the ingress path of
	  inet sockets.

config CGROUP_DEBUG
	bool "Debug controller"
	default n
	depends on DEBUG_KERNEL
	help
	  This option enables a simple controller that exports
	  debugging information about the cgroups framework. This
	  controller is for control cgroup debugging only. Its
	  interfaces are not stable.

	  Say N.

config SOCK_CGROUP_DATA
	bool
	default n

endif # CGROUPS

menuconfig NAMESPACES
	bool "Namespaces support" if EXPERT
	depends on MULTIUSER
	default !EXPERT
	help
	  Provides the way to make tasks work with different objects using
	  the same id. For example same IPC id may refer to different objects
	  or same user id or pid may refer to different tasks when used in
	  different namespaces.

if NAMESPACES

config UTS_NS
	bool "UTS namespace"
	default y
	help
	  In this namespace tasks see different info provided with the
	  uname() system call

config TIME_NS
	bool "TIME namespace"
	depends on GENERIC_VDSO_TIME_NS
	default y
	help
	  In this namespace boottime and monotonic clocks can be set.
	  The time will keep going with the same pace.

config IPC_NS
	bool "IPC namespace"
	depends on (SYSVIPC || POSIX_MQUEUE)
	default y
	help
	  In this namespace tasks work with IPC ids which correspond to
	  different IPC objects in different namespaces.

config USER_NS
	bool "User namespace"
	default n
	help
	  This allows containers, i.e. vservers, to use user namespaces
	  to provide different user info for different servers.

	  When user namespaces are enabled in the kernel it is
	  recommended that the MEMCG option also be enabled and that
	  user-space use the memory control groups to limit the amount
	  of memory a memory unprivileged users can use.

	  If unsure, say N.

config PID_NS
	bool "PID Namespaces"
	default y
	help
	  Support process id namespaces.  This allows having multiple
	  processes with the same pid as long as they are in different
	  pid namespaces.  This is a building block of containers.

config NET_NS
	bool "Network namespace"
	depends on NET
	default y
	help
	  Allow user space to create what appear to be multiple instances
	  of the network stack.

endif # NAMESPACES

config CHECKPOINT_RESTORE
	bool "Checkpoint/restore support"
	select PROC_CHILDREN
	default n
	help
	  Enables additional kernel features in a sake of checkpoint/restore.
	  In particular it adds auxiliary prctl codes to setup process text,
	  data and heap segment sizes, and a few additional /proc filesystem
	  entries.

	  If unsure, say N here.

config SCHED_AUTOGROUP
	bool "Automatic process group scheduling"
	select CGROUPS
	select CGROUP_SCHED
	select FAIR_GROUP_SCHED
	help
	  This option optimizes the scheduler for common desktop workloads by
	  automatically creating and populating task groups.  This separation
	  of workloads isolates aggressive CPU burners (like build jobs) from
	  desktop applications.  Task group autogeneration is currently based
	  upon task session.

config SYSFS_DEPRECATED
	bool "Enable deprecated sysfs features to support old userspace tools"
	depends on SYSFS
	default n
	help
	  This option adds code that switches the layout of the "block" class
	  devices, to not show up in /sys/class/block/, but only in
	  /sys/block/.

	  This switch is only active when the sysfs.deprecated=1 boot option is
	  passed or the SYSFS_DEPRECATED_V2 option is set.

	  This option allows new kernels to run on old distributions and tools,
	  which might get confused by /sys/class/block/. Since 2007/2008 all
	  major distributions and tools handle this just fine.

	  Recent distributions and userspace tools after 2009/2010 depend on
	  the existence of /sys/class/block/, and will not work with this
	  option enabled.

	  Only if you are using a new kernel on an old distribution, you might
	  need to say Y here.

config SYSFS_DEPRECATED_V2
	bool "Enable deprecated sysfs features by default"
	default n
	depends on SYSFS
	depends on SYSFS_DEPRECATED
	help
	  Enable deprecated sysfs by default.

	  See the CONFIG_SYSFS_DEPRECATED option for more details about this
	  option.

	  Only if you are using a new kernel on an old distribution, you might
	  need to say Y here. Even then, odds are you would not need it
	  enabled, you can always pass the boot option if absolutely necessary.

config RELAY
	bool "Kernel->user space relay support (formerly relayfs)"
	select IRQ_WORK
	help
	  This option enables support for relay interface support in
	  certain file systems (such as debugfs).
	  It is designed to provide an efficient mechanism for tools and
	  facilities to relay large amounts of data from kernel space to
	  user space.

	  If unsure, say N.

config BLK_DEV_INITRD
	bool "Initial RAM filesystem and RAM disk (initramfs/initrd) support"
	help
	  The initial RAM filesystem is a ramfs which is loaded by the
	  boot loader (loadlin or lilo) and that is mounted as root
	  before the normal boot procedure. It is typically used to
	  load modules needed to mount the "real" root file system,
	  etc. See <file:Documentation/admin-guide/initrd.rst> for details.

	  If RAM disk support (BLK_DEV_RAM) is also included, this
	  also enables initial RAM disk (initrd) support and adds
	  15 Kbytes (more on some other architectures) to the kernel size.

	  If unsure say Y.

if BLK_DEV_INITRD

source "usr/Kconfig"

endif

config BOOT_CONFIG
	bool "Boot config support"
	select BLK_DEV_INITRD
	help
	  Extra boot config allows system admin to pass a config file as
	  complemental extension of kernel cmdline when booting.
	  The boot config file must be attached at the end of initramfs
	  with checksum, size and magic word.
	  See <file:Documentation/admin-guide/bootconfig.rst> for details.

	  If unsure, say Y.

choice
	prompt "Compiler optimization level"
	default CC_OPTIMIZE_FOR_PERFORMANCE

config CC_OPTIMIZE_FOR_PERFORMANCE
	bool "Optimize for performance (-O2)"
	help
	  This is the default optimization level for the kernel, building
	  with the "-O2" compiler flag for best performance and most
	  helpful compile-time warnings.

config CC_OPTIMIZE_FOR_PERFORMANCE_O3
	bool "Optimize more for performance (-O3)"
	depends on ARC
	help
	  Choosing this option will pass "-O3" to your compiler to optimize
	  the kernel yet more for performance.

config CC_OPTIMIZE_FOR_SIZE
	bool "Optimize for size (-Os)"
	help
	  Choosing this option will pass "-Os" to your compiler resulting
	  in a smaller kernel.

endchoice

config HAVE_LD_DEAD_CODE_DATA_ELIMINATION
	bool
	help
	  This requires that the arch annotates or otherwise protects
	  its external entry points from being discarded. Linker scripts
	  must also merge .text.*, .data.*, and .bss.* correctly into
	  output sections. Care must be taken not to pull in unrelated
	  sections (e.g., '.text.init'). Typically '.' in section names
	  is used to distinguish them from label names / C identifiers.

config LD_DEAD_CODE_DATA_ELIMINATION
	bool "Dead code and data elimination (EXPERIMENTAL)"
	depends on HAVE_LD_DEAD_CODE_DATA_ELIMINATION
	depends on EXPERT
	depends on $(cc-option,-ffunction-sections -fdata-sections)
	depends on $(ld-option,--gc-sections)
	help
	  Enable this if you want to do dead code and data elimination with
	  the linker by compiling with -ffunction-sections -fdata-sections,
	  and linking with --gc-sections.

	  This can reduce on disk and in-memory size of the kernel
	  code and static data, particularly for small configs and
	  on small systems. This has the possibility of introducing
	  silently broken kernel if the required annotations are not
	  present. This option is not well tested yet, so use at your
	  own risk.

config SYSCTL
	bool

config HAVE_UID16
	bool

config SYSCTL_EXCEPTION_TRACE
	bool
	help
	  Enable support for /proc/sys/debug/exception-trace.

config SYSCTL_ARCH_UNALIGN_NO_WARN
	bool
	help
	  Enable support for /proc/sys/kernel/ignore-unaligned-usertrap
	  Allows arch to define/use @no_unaligned_warning to possibly warn
	  about unaligned access emulation going on under the hood.

config SYSCTL_ARCH_UNALIGN_ALLOW
	bool
	help
	  Enable support for /proc/sys/kernel/unaligned-trap
	  Allows arches to define/use @unaligned_enabled to runtime toggle
	  the unaligned access emulation.
	  see arch/parisc/kernel/unaligned.c for reference

config HAVE_PCSPKR_PLATFORM
	bool

# interpreter that classic socket filters depend on
config BPF
	bool

menuconfig EXPERT
	bool "Configure standard kernel features (expert users)"
	# Unhide debug options, to make the on-by-default options visible
	select DEBUG_KERNEL
	help
	  This option allows certain base kernel options and settings
	  to be disabled or tweaked. This is for specialized
	  environments which can tolerate a "non-standard" kernel.
	  Only use this if you really know what you are doing.

config UID16
	bool "Enable 16-bit UID system calls" if EXPERT
	depends on HAVE_UID16 && MULTIUSER
	default y
	help
	  This enables the legacy 16-bit UID syscall wrappers.

config MULTIUSER
	bool "Multiple users, groups and capabilities support" if EXPERT
	default y
	help
	  This option enables support for non-root users, groups and
	  capabilities.

	  If you say N here, all processes will run with UID 0, GID 0, and all
	  possible capabilities.  Saying N here also compiles out support for
	  system calls related to UIDs, GIDs, and capabilities, such as setuid,
	  setgid, and capset.

	  If unsure, say Y here.

config SGETMASK_SYSCALL
	bool "sgetmask/ssetmask syscalls support" if EXPERT
	def_bool PARISC || M68K || PPC || MIPS || X86 || SPARC || MICROBLAZE || SUPERH
	help
	  sys_sgetmask and sys_ssetmask are obsolete system calls
	  no longer supported in libc but still enabled by default in some
	  architectures.

	  If unsure, leave the default option here.

config SYSFS_SYSCALL
	bool "Sysfs syscall support" if EXPERT
	default y
	help
	  sys_sysfs is an obsolete system call no longer supported in libc.
	  Note that disabling this option is more secure but might break
	  compatibility with some systems.

	  If unsure say Y here.

config FHANDLE
	bool "open by fhandle syscalls" if EXPERT
	select EXPORTFS
	default y
	help
	  If you say Y here, a user level program will be able to map
	  file names to handle and then later use the handle for
	  different file system operations. This is useful in implementing
	  userspace file servers, which now track files using handles instead
	  of names. The handle would remain the same even if file names
	  get renamed. Enables open_by_handle_at(2) and name_to_handle_at(2)
	  syscalls.

config POSIX_TIMERS
	bool "Posix Clocks & timers" if EXPERT
	default y
	help
	  This includes native support for POSIX timers to the kernel.
	  Some embedded systems have no use for them and therefore they
	  can be configured out to reduce the size of the kernel image.

	  When this option is disabled, the following syscalls won't be
	  available: timer_create, timer_gettime: timer_getoverrun,
	  timer_settime, timer_delete, clock_adjtime, getitimer,
	  setitimer, alarm. Furthermore, the clock_settime, clock_gettime,
	  clock_getres and clock_nanosleep syscalls will be limited to
	  CLOCK_REALTIME, CLOCK_MONOTONIC and CLOCK_BOOTTIME only.

	  If unsure say y.

config PRINTK
	default y
	bool "Enable support for printk" if EXPERT
	select IRQ_WORK
	help
	  This option enables normal printk support. Removing it
	  eliminates most of the message strings from the kernel image
	  and makes the kernel more or less silent. As this makes it
	  very difficult to diagnose system problems, saying N here is
	  strongly discouraged.

config PRINTK_NMI
	def_bool y
	depends on PRINTK
	depends on HAVE_NMI

config BUG
	bool "BUG() support" if EXPERT
	default y
	help
	  Disabling this option eliminates support for BUG and WARN, reducing
	  the size of your kernel image and potentially quietly ignoring
	  numerous fatal conditions. You should only consider disabling this
	  option for embedded systems with no facilities for reporting errors.
	  Just say Y.

config ELF_CORE
	depends on COREDUMP
	default y
	bool "Enable ELF core dumps" if EXPERT
	help
	  Enable support for generating core dumps. Disabling saves about 4k.


config PCSPKR_PLATFORM
	bool "Enable PC-Speaker support" if EXPERT
	depends on HAVE_PCSPKR_PLATFORM
	select I8253_LOCK
	default y
	help
	  This option allows to disable the internal PC-Speaker
	  support, saving some memory.

config BASE_FULL
	default y
	bool "Enable full-sized data structures for core" if EXPERT
	help
	  Disabling this option reduces the size of miscellaneous core
	  kernel data structures. This saves memory on small machines,
	  but may reduce performance.

config FUTEX
	bool "Enable futex support" if EXPERT
	default y
	imply RT_MUTEXES
	help
	  Disabling this option will cause the kernel to be built without
	  support for "fast userspace mutexes".  The resulting kernel may not
	  run glibc-based applications correctly.

config FUTEX_PI
	bool
	depends on FUTEX && RT_MUTEXES
	default y

config HAVE_FUTEX_CMPXCHG
	bool
	depends on FUTEX
	help
	  Architectures should select this if futex_atomic_cmpxchg_inatomic()
	  is implemented and always working. This removes a couple of runtime
	  checks.

config EPOLL
	bool "Enable eventpoll support" if EXPERT
	default y
	help
	  Disabling this option will cause the kernel to be built without
	  support for epoll family of system calls.

config SIGNALFD
	bool "Enable signalfd() system call" if EXPERT
	default y
	help
	  Enable the signalfd() system call that allows to receive signals
	  on a file descriptor.

	  If unsure, say Y.

config TIMERFD
	bool "Enable timerfd() system call" if EXPERT
	default y
	help
	  Enable the timerfd() system call that allows to receive timer
	  events on a file descriptor.

	  If unsure, say Y.

config EVENTFD
	bool "Enable eventfd() system call" if EXPERT
	default y
	help
	  Enable the eventfd() system call that allows to receive both
	  kernel notification (ie. KAIO) or userspace notifications.

	  If unsure, say Y.

config SHMEM
	bool "Use full shmem filesystem" if EXPERT
	default y
	depends on MMU
	help
	  The shmem is an internal filesystem used to manage shared memory.
	  It is backed by swap and manages resource limits. It is also exported
	  to userspace as tmpfs if TMPFS is enabled. Disabling this
	  option replaces shmem and tmpfs with the much simpler ramfs code,
	  which may be appropriate on small systems without swap.

config AIO
	bool "Enable AIO support" if EXPERT
	default y
	help
	  This option enables POSIX asynchronous I/O which may by used
	  by some high performance threaded applications. Disabling
	  this option saves about 7k.

config IO_URING
	bool "Enable IO uring support" if EXPERT
	select IO_WQ
	default y
	help
	  This option enables support for the io_uring interface, enabling
	  applications to submit and complete IO through submission and
	  completion rings that are shared between the kernel and application.

config ADVISE_SYSCALLS
	bool "Enable madvise/fadvise syscalls" if EXPERT
	default y
	help
	  This option enables the madvise and fadvise syscalls, used by
	  applications to advise the kernel about their future memory or file
	  usage, improving performance. If building an embedded system where no
	  applications use these syscalls, you can disable this option to save
	  space.

config HAVE_ARCH_USERFAULTFD_WP
	bool
	help
	  Arch has userfaultfd write protection support

config MEMBARRIER
	bool "Enable membarrier() system call" if EXPERT
	default y
	help
	  Enable the membarrier() system call that allows issuing memory
	  barriers across all running threads, which can be used to distribute
	  the cost of user-space memory barriers asymmetrically by transforming
	  pairs of memory barriers into pairs consisting of membarrier() and a
	  compiler barrier.

	  If unsure, say Y.

config KALLSYMS
	bool "Load all symbols for debugging/ksymoops" if EXPERT
	default y
	help
	  Say Y here to let the kernel print out symbolic crash information and
	  symbolic stack backtraces. This increases the size of the kernel
	  somewhat, as all symbols have to be loaded into the kernel image.

config KALLSYMS_ALL
	bool "Include all symbols in kallsyms"
	depends on DEBUG_KERNEL && KALLSYMS
	help
	  Normally kallsyms only contains the symbols of functions for nicer
	  OOPS messages and backtraces (i.e., symbols from the text and inittext
	  sections). This is sufficient for most cases. And only in very rare
	  cases (e.g., when a debugger is used) all symbols are required (e.g.,
	  names of variables from the data sections, etc).

	  This option makes sure that all symbols are loaded into the kernel
	  image (i.e., symbols from all sections) in cost of increased kernel
	  size (depending on the kernel configuration, it may be 300KiB or
	  something like this).

	  Say N unless you really need all symbols.

config KALLSYMS_ABSOLUTE_PERCPU
	bool
	depends on KALLSYMS
	default X86_64 && SMP

config KALLSYMS_BASE_RELATIVE
	bool
	depends on KALLSYMS
	default !IA64
	help
	  Instead of emitting them as absolute values in the native word size,
	  emit the symbol references in the kallsyms table as 32-bit entries,
	  each containing a relative value in the range [base, base + U32_MAX]
	  or, when KALLSYMS_ABSOLUTE_PERCPU is in effect, each containing either
	  an absolute value in the range [0, S32_MAX] or a relative value in the
	  range [base, base + S32_MAX], where base is the lowest relative symbol
	  address encountered in the image.

	  On 64-bit builds, this reduces the size of the address table by 50%,
	  but more importantly, it results in entries whose values are build
	  time constants, and no relocation pass is required at runtime to fix
	  up the entries based on the runtime load address of the kernel.

# end of the "standard kernel features (expert users)" menu

# syscall, maps, verifier

config BPF_LSM
	bool "LSM Instrumentation with BPF"
	depends on BPF_EVENTS
	depends on BPF_SYSCALL
	depends on SECURITY
	depends on BPF_JIT
	help
	  Enables instrumentation of the security hooks with eBPF programs for
	  implementing dynamic MAC and Audit Policies.

	  If you are unsure how to answer this question, answer N.

config BPF_SYSCALL
	bool "Enable bpf() system call"
	select BPF
	select IRQ_WORK
	default n
	help
	  Enable the bpf() system call that allows to manipulate eBPF
	  programs and maps via file descriptors.

config ARCH_WANT_DEFAULT_BPF_JIT
	bool

config BPF_JIT_ALWAYS_ON
	bool "Permanently enable BPF JIT and remove BPF interpreter"
	depends on BPF_SYSCALL && HAVE_EBPF_JIT && BPF_JIT
	help
	  Enables BPF JIT and removes BPF interpreter to avoid
	  speculative execution of BPF instructions by the interpreter

config BPF_JIT_DEFAULT_ON
	def_bool ARCH_WANT_DEFAULT_BPF_JIT || BPF_JIT_ALWAYS_ON
	depends on HAVE_EBPF_JIT && BPF_JIT

config USERFAULTFD
	bool "Enable userfaultfd() system call"
	depends on MMU
	help
	  Enable the userfaultfd() system call that allows to intercept and
	  handle page faults in userland.

config ARCH_HAS_MEMBARRIER_CALLBACKS
	bool

config ARCH_HAS_MEMBARRIER_SYNC_CORE
	bool

config RSEQ
	bool "Enable rseq() system call" if EXPERT
	default y
	depends on HAVE_RSEQ
	select MEMBARRIER
	help
	  Enable the restartable sequences system call. It provides a
	  user-space cache for the current CPU number value, which
	  speeds up getting the current CPU number from user-space,
	  as well as an ABI to speed up user-space operations on
	  per-CPU data.

	  If unsure, say Y.

config DEBUG_RSEQ
	default n
	bool "Enabled debugging of rseq() system call" if EXPERT
	depends on RSEQ && DEBUG_KERNEL
	help
	  Enable extra debugging checks for the rseq system call.

	  If unsure, say N.

config EMBEDDED
	bool "Embedded system"
	option allnoconfig_y
	select EXPERT
	help
	  This option should be enabled if compiling the kernel for
	  an embedded system so certain expert options are available
	  for configuration.

config HAVE_PERF_EVENTS
	bool
	help
	  See tools/perf/design.txt for details.

config PERF_USE_VMALLOC
	bool
	help
	  See tools/perf/design.txt for details

config PC104
	bool "PC/104 support" if EXPERT
	help
	  Expose PC/104 form factor device drivers and options available for
	  selection and configuration. Enable this option if your target
	  machine has a PC/104 bus.

menu "Kernel Performance Events And Counters"

config PERF_EVENTS
	bool "Kernel performance events and counters"
	default y if PROFILING
	depends on HAVE_PERF_EVENTS
	select IRQ_WORK
	select SRCU
	help
	  Enable kernel support for various performance events provided
	  by software and hardware.

	  Software events are supported either built-in or via the
	  use of generic tracepoints.

	  Most modern CPUs support performance events via performance
	  counter registers. These registers count the number of certain
	  types of hw events: such as instructions executed, cachemisses
	  suffered, or branches mis-predicted - without slowing down the
	  kernel or applications. These registers can also trigger interrupts
	  when a threshold number of events have passed - and can thus be
	  used to profile the code that runs on that CPU.

	  The Linux Performance Event subsystem provides an abstraction of
	  these software and hardware event capabilities, available via a
	  system call and used by the "perf" utility in tools/perf/. It
	  provides per task and per CPU counters, and it provides event
	  capabilities on top of those.

	  Say Y if unsure.

config DEBUG_PERF_USE_VMALLOC
	default n
	bool "Debug: use vmalloc to back perf mmap() buffers"
	depends on PERF_EVENTS && DEBUG_KERNEL && !PPC
	select PERF_USE_VMALLOC
	help
	  Use vmalloc memory to back perf mmap() buffers.

	  Mostly useful for debugging the vmalloc code on platforms
	  that don't require it.

	  Say N if unsure.

endmenu

config VM_EVENT_COUNTERS
	default y
	bool "Enable VM event counters for /proc/vmstat" if EXPERT
	help
	  VM event counters are needed for event counts to be shown.
	  This option allows the disabling of the VM event counters
	  on EXPERT systems.  /proc/vmstat will only show page counts
	  if VM event counters are disabled.

config VM_EVENT_COUNT_CLEAN_PAGE_RECLAIM
	bool "Track the number of clean pages reclaimed from the page cache"
	depends on VM_EVENT_COUNTERS
	help
	  VM event counters currently maintain a count of the pages that
	  get dropped from the page cache as a part of memory reclaim.
	  However, this count only tracks the number of dirty pages that
	  get dropped, and does not account for the clean pages that get
	  dropped as well. Enable this to also account for the clean pages
	  that get dropped as part of memory reclaim to get a more holistic
	  view of what is happening during memory reclaim.

config SLUB_DEBUG
	default y
	bool "Enable SLUB debugging support" if EXPERT
	depends on SLUB && SYSFS
	help
	  SLUB has extensive debug support features. Disabling these can
	  result in significant savings in code size. This also disables
	  SLUB sysfs support. /sys/slab will not exist and there will be
	  no support for cache validation etc.

config SLUB_MEMCG_SYSFS_ON
	default n
	bool "Enable memcg SLUB sysfs support by default" if EXPERT
	depends on SLUB && SYSFS && MEMCG
	help
	  SLUB creates a directory under /sys/kernel/slab for each
	  allocation cache to host info and debug files. If memory
	  cgroup is enabled, each cache can have per memory cgroup
	  caches. SLUB can create the same sysfs directories for these
	  caches under /sys/kernel/slab/CACHE/cgroup but it can lead
	  to a very high number of debug files being created. This is
	  controlled by slub_memcg_sysfs boot parameter and this
	  config option determines the parameter's default value.

config COMPAT_BRK
	bool "Disable heap randomization"
	default y
	help
	  Randomizing heap placement makes heap exploits harder, but it
	  also breaks ancient binaries (including anything libc5 based).
	  This option changes the bootup default to heap randomization
	  disabled, and can be overridden at runtime by setting
	  /proc/sys/kernel/randomize_va_space to 2.

	  On non-ancient distros (post-2000 ones) N is usually a safe choice.

choice
	prompt "Choose SLAB allocator"
	default SLUB
	help
	   This option allows to select a slab allocator.

config SLAB
	bool "SLAB"
	select HAVE_HARDENED_USERCOPY_ALLOCATOR
	help
	  The regular slab allocator that is established and known to work
	  well in all environments. It organizes cache hot objects in
	  per cpu and per node queues.

config SLUB
	bool "SLUB (Unqueued Allocator)"
	select HAVE_HARDENED_USERCOPY_ALLOCATOR
	help
	   SLUB is a slab allocator that minimizes cache line usage
	   instead of managing queues of cached objects (SLAB approach).
	   Per cpu caching is realized using slabs of objects instead
	   of queues of objects. SLUB can use memory efficiently
	   and has enhanced diagnostics. SLUB is the default choice for
	   a slab allocator.

config SLOB
	depends on EXPERT
	bool "SLOB (Simple Allocator)"
	help
	   SLOB replaces the stock allocator with a drastically simpler
	   allocator. SLOB is generally more space efficient but
	   does not perform as well on large systems.

endchoice

config SLAB_MERGE_DEFAULT
	bool "Allow slab caches to be merged"
	default y
	help
	  For reduced kernel memory fragmentation, slab caches can be
	  merged when they share the same size and other characteristics.
	  This carries a risk of kernel heap overflows being able to
	  overwrite objects from merged caches (and more easily control
	  cache layout), which makes such heap attacks easier to exploit
	  by attackers. By keeping caches unmerged, these kinds of exploits
	  can usually only damage objects in the same cache. To disable
	  merging at runtime, "slab_nomerge" can be passed on the kernel
	  command line.

config SLAB_FREELIST_RANDOM
	default n
	depends on SLAB || SLUB
	bool "SLAB freelist randomization"
	help
	  Randomizes the freelist order used on creating new pages. This
	  security feature reduces the predictability of the kernel slab
	  allocator against heap overflows.

config SLAB_FREELIST_HARDENED
	bool "Harden slab freelist metadata"
	depends on SLUB
	help
	  Many kernel heap attacks try to target slab cache metadata and
	  other infrastructure. This options makes minor performance
	  sacrifices to harden the kernel slab allocator against common
	  freelist exploit methods.

config SHUFFLE_PAGE_ALLOCATOR
	bool "Page allocator randomization"
	default SLAB_FREELIST_RANDOM && ACPI_NUMA
	help
	  Randomization of the page allocator improves the average
	  utilization of a direct-mapped memory-side-cache. See section
	  5.2.27 Heterogeneous Memory Attribute Table (HMAT) in the ACPI
	  6.2a specification for an example of how a platform advertises
	  the presence of a memory-side-cache. There are also incidental
	  security benefits as it reduces the predictability of page
	  allocations to compliment SLAB_FREELIST_RANDOM, but the
	  default granularity of shuffling on the "MAX_ORDER - 1" i.e,
	  10th order of pages is selected based on cache utilization
	  benefits on x86.

	  While the randomization improves cache utilization it may
	  negatively impact workloads on platforms without a cache. For
	  this reason, by default, the randomization is enabled only
	  after runtime detection of a direct-mapped memory-side-cache.
	  Otherwise, the randomization may be force enabled with the
	  'page_alloc.shuffle' kernel command line parameter.

	  Say Y if unsure.

config SLUB_CPU_PARTIAL
	default y
	depends on SLUB && SMP
	bool "SLUB per cpu partial cache"
	help
	  Per cpu partial caches accelerate objects allocation and freeing
	  that is local to a processor at the price of more indeterminism
	  in the latency of the free. On overflow these caches will be cleared
	  which requires the taking of locks that may cause latency spikes.
	  Typically one would choose no for a realtime system.

config MMAP_ALLOW_UNINITIALIZED
	bool "Allow mmapped anonymous memory to be uninitialized"
	depends on EXPERT && !MMU
	default n
	help
	  Normally, and according to the Linux spec, anonymous memory obtained
	  from mmap() has its contents cleared before it is passed to
	  userspace.  Enabling this config option allows you to request that
	  mmap() skip that if it is given an MAP_UNINITIALIZED flag, thus
	  providing a huge performance boost.  If this option is not enabled,
	  then the flag will be ignored.

	  This is taken advantage of by uClibc's malloc(), and also by
	  ELF-FDPIC binfmt's brk and stack allocator.

	  Because of the obvious security issues, this option should only be
	  enabled on embedded devices where you control what is run in
	  userspace.  Since that isn't generally a problem on no-MMU systems,
	  it is normally safe to say Y here.

	  See Documentation/nommu-mmap.txt for more information.

config SYSTEM_DATA_VERIFICATION
	def_bool n
	select SYSTEM_TRUSTED_KEYRING
	select KEYS
	select CRYPTO
	select CRYPTO_RSA
	select ASYMMETRIC_KEY_TYPE
	select ASYMMETRIC_PUBLIC_KEY_SUBTYPE
	select ASN1
	select OID_REGISTRY
	select X509_CERTIFICATE_PARSER
	select PKCS7_MESSAGE_PARSER
	help
	  Provide PKCS#7 message verification using the contents of the system
	  trusted keyring to provide public keys.  This then can be used for
	  module verification, kexec image verification and firmware blob
	  verification.

config PROFILING
	bool "Profiling support"
	help
	  Say Y here to enable the extended profiling support mechanisms used
	  by profilers such as OProfile.

#
# Place an empty function call at each tracepoint site. Can be
# dynamically changed for a probe function.
#
config TRACEPOINTS
	bool

endmenu		# General setup

source "arch/Kconfig"

config RT_MUTEXES
	bool

config BASE_SMALL
	int
	default 0 if BASE_FULL
	default 1 if !BASE_FULL

config MODULE_SIG_FORMAT
	def_bool n
	select SYSTEM_DATA_VERIFICATION

menuconfig MODULES
	bool "Enable loadable module support"
	option modules
	help
	  Kernel modules are small pieces of compiled code which can
	  be inserted in the running kernel, rather than being
	  permanently built into the kernel.  You use the "modprobe"
	  tool to add (and sometimes remove) them.  If you say Y here,
	  many parts of the kernel can be built as modules (by
	  answering M instead of Y where indicated): this is most
	  useful for infrequently used options which are not required
	  for booting.  For more information, see the man pages for
	  modprobe, lsmod, modinfo, insmod and rmmod.

	  If you say Y here, you will need to run "make
	  modules_install" to put the modules under /lib/modules/
	  where modprobe can find them (you may need to be root to do
	  this).

	  If unsure, say Y.

if MODULES

config MODULE_FORCE_LOAD
	bool "Forced module loading"
	default n
	help
	  Allow loading of modules without version information (ie. modprobe
	  --force).  Forced module loading sets the 'F' (forced) taint flag and
	  is usually a really bad idea.

config MODULE_UNLOAD
	bool "Module unloading"
	help
	  Without this option you will not be able to unload any
	  modules (note that some modules may not be unloadable
	  anyway), which makes your kernel smaller, faster
	  and simpler.  If unsure, say Y.

config MODULE_FORCE_UNLOAD
	bool "Forced module unloading"
	depends on MODULE_UNLOAD
	help
	  This option allows you to force a module to unload, even if the
	  kernel believes it is unsafe: the kernel will remove the module
	  without waiting for anyone to stop using it (using the -f option to
	  rmmod).  This is mainly for kernel developers and desperate users.
	  If unsure, say N.

config MODVERSIONS
	bool "Module versioning support"
	help
	  Usually, you have to use modules compiled with your kernel.
	  Saying Y here makes it sometimes possible to use modules
	  compiled for different kernels, by adding enough information
	  to the modules to (hopefully) spot any changes which would
	  make them incompatible with the kernel you are running.  If
	  unsure, say N.

config ASM_MODVERSIONS
	bool
	default HAVE_ASM_MODVERSIONS && MODVERSIONS
	help
	  This enables module versioning for exported symbols also from
	  assembly. This can be enabled only when the target architecture
	  supports it.

config MODULE_REL_CRCS
	bool
	depends on MODVERSIONS

config MODULE_SRCVERSION_ALL
	bool "Source checksum for all modules"
	help
	  Modules which contain a MODULE_VERSION get an extra "srcversion"
	  field inserted into their modinfo section, which contains a
    	  sum of the source files which made it.  This helps maintainers
	  see exactly which source was used to build a module (since
	  others sometimes change the module source without updating
	  the version).  With this option, such a "srcversion" field
	  will be created for all modules.  If unsure, say N.

config MODULE_SIG
	bool "Module signature verification"
	select MODULE_SIG_FORMAT
	help
	  Check modules for valid signatures upon load: the signature
	  is simply appended to the module. For more information see
	  <file:Documentation/admin-guide/module-signing.rst>.

	  Note that this option adds the OpenSSL development packages as a
	  kernel build dependency so that the signing tool can use its crypto
	  library.

	  You should enable this option if you wish to use either
	  CONFIG_SECURITY_LOCKDOWN_LSM or lockdown functionality imposed via
	  another LSM - otherwise unsigned modules will be loadable regardless
	  of the lockdown policy.

	  !!!WARNING!!!  If you enable this option, you MUST make sure that the
	  module DOES NOT get stripped after being signed.  This includes the
	  debuginfo strip done by some packagers (such as rpmbuild) and
	  inclusion into an initramfs that wants the module size reduced.

config MODULE_SIG_FORCE
	bool "Require modules to be validly signed"
	depends on MODULE_SIG
	help
	  Reject unsigned modules or signed modules for which we don't have a
	  key.  Without this, such modules will simply taint the kernel.

config MODULE_SIG_ALL
	bool "Automatically sign all modules"
	default y
	depends on MODULE_SIG
	help
	  Sign all modules during make modules_install. Without this option,
	  modules must be signed manually, using the scripts/sign-file tool.

comment "Do not forget to sign required modules with scripts/sign-file"
	depends on MODULE_SIG_FORCE && !MODULE_SIG_ALL

choice
	prompt "Which hash algorithm should modules be signed with?"
	depends on MODULE_SIG
	help
	  This determines which sort of hashing algorithm will be used during
	  signature generation.  This algorithm _must_ be built into the kernel
	  directly so that signature verification can take place.  It is not
	  possible to load a signed module containing the algorithm to check
	  the signature on that module.

config MODULE_SIG_SHA1
	bool "Sign modules with SHA-1"
	select CRYPTO_SHA1

config MODULE_SIG_SHA224
	bool "Sign modules with SHA-224"
	select CRYPTO_SHA256

config MODULE_SIG_SHA256
	bool "Sign modules with SHA-256"
	select CRYPTO_SHA256

config MODULE_SIG_SHA384
	bool "Sign modules with SHA-384"
	select CRYPTO_SHA512

config MODULE_SIG_SHA512
	bool "Sign modules with SHA-512"
	select CRYPTO_SHA512

endchoice

config MODULE_SIG_HASH
	string
	depends on MODULE_SIG
	default "sha1" if MODULE_SIG_SHA1
	default "sha224" if MODULE_SIG_SHA224
	default "sha256" if MODULE_SIG_SHA256
	default "sha384" if MODULE_SIG_SHA384
	default "sha512" if MODULE_SIG_SHA512

config MODULE_COMPRESS
	bool "Compress modules on installation"
	help

	  Compresses kernel modules when 'make modules_install' is run; gzip or
	  xz depending on "Compression algorithm" below.

	  module-init-tools MAY support gzip, and kmod MAY support gzip and xz.

	  Out-of-tree kernel modules installed using Kbuild will also be
	  compressed upon installation.

	  Note: for modules inside an initrd or initramfs, it's more efficient
	  to compress the whole initrd or initramfs instead.

	  Note: This is fully compatible with signed modules.

	  If in doubt, say N.

choice
	prompt "Compression algorithm"
	depends on MODULE_COMPRESS
	default MODULE_COMPRESS_GZIP
	help
	  This determines which sort of compression will be used during
	  'make modules_install'.

	  GZIP (default) and XZ are supported.

config MODULE_COMPRESS_GZIP
	bool "GZIP"

config MODULE_COMPRESS_XZ
	bool "XZ"

endchoice

config MODULE_ALLOW_MISSING_NAMESPACE_IMPORTS
	bool "Allow loading of modules with missing namespace imports"
	help
	  Symbols exported with EXPORT_SYMBOL_NS*() are considered exported in
	  a namespace. A module that makes use of a symbol exported with such a
	  namespace is required to import the namespace via MODULE_IMPORT_NS().
	  There is no technical reason to enforce correct namespace imports,
	  but it creates consistency between symbols defining namespaces and
	  users importing namespaces they make use of. This option relaxes this
	  requirement and lifts the enforcement when loading a module.

	  If unsure, say N.

config UNUSED_SYMBOLS
	bool "Enable unused/obsolete exported symbols"
	default y if X86
	help
	  Unused but exported symbols make the kernel needlessly bigger.  For
	  that reason most of these unused exports will soon be removed.  This
	  option is provided temporarily to provide a transition period in case
	  some external kernel module needs one of these symbols anyway. If you
	  encounter such a case in your module, consider if you are actually
	  using the right API.  (rationale: since nobody in the kernel is using
	  this in a module, there is a pretty good chance it's actually the
	  wrong interface to use).  If you really need the symbol, please send a
	  mail to the linux kernel mailing list mentioning the symbol and why
	  you really need it, and what the merge plan to the mainline kernel for
	  your module is.

config TRIM_UNUSED_KSYMS
	bool "Trim unused exported kernel symbols"
	depends on !UNUSED_SYMBOLS
	help
	  The kernel and some modules make many symbols available for
	  other modules to use via EXPORT_SYMBOL() and variants. Depending
	  on the set of modules being selected in your kernel configuration,
	  many of those exported symbols might never be used.

	  This option allows for unused exported symbols to be dropped from
	  the build. In turn, this provides the compiler more opportunities
	  (especially when using LTO) for optimizing the code and reducing
	  binary size.  This might have some security advantages as well.

	  If unsure, or if you need to build out-of-tree modules, say N.

config UNUSED_KSYMS_WHITELIST
	string "Whitelist of symbols to keep in ksymtab"
	depends on TRIM_UNUSED_KSYMS
	help
	  By default, all unused exported symbols will be un-exported from the
	  build when TRIM_UNUSED_KSYMS is selected.

	  UNUSED_KSYMS_WHITELIST allows to whitelist symbols that must be kept
	  exported at all times, even in absence of in-tree users. The value to
	  set here is the path to a text file containing the list of symbols,
	  one per line. The path can be absolute, or relative to the kernel
	  source tree.

endif # MODULES

config MODULES_TREE_LOOKUP
	def_bool y
	depends on PERF_EVENTS || TRACING || CFI_CLANG

config INIT_ALL_POSSIBLE
	bool
	help
	  Back when each arch used to define their own cpu_online_mask and
	  cpu_possible_mask, some of them chose to initialize cpu_possible_mask
	  with all 1s, and others with all 0s.  When they were centralised,
	  it was better to provide this option than to break all the archs
	  and have several arch maintainers pursuing me down dark alleys.

source "block/Kconfig"

config PREEMPT_NOTIFIERS
	bool

config PADATA
	depends on SMP
	bool

config ASN1
	tristate
	help
	  Build a simple ASN.1 grammar compiler that produces a bytecode output
	  that can be interpreted by the ASN.1 stream decoder and used to
	  inform it as to what tags are to be expected in a stream and what
	  functions to call on what tags.

source "kernel/Kconfig.locks"

config ARCH_HAS_NON_OVERLAPPING_ADDRESS_SPACE
	bool

config ARCH_HAS_SYNC_CORE_BEFORE_USERMODE
	bool

# It may be useful for an architecture to override the definitions of the
# SYSCALL_DEFINE() and __SYSCALL_DEFINEx() macros in <linux/syscalls.h>
# and the COMPAT_ variants in <linux/compat.h>, in particular to use a
# different calling convention for syscalls. They can also override the
# macros for not-implemented syscalls in kernel/sys_ni.c and
# kernel/time/posix-stubs.c. All these overrides need to be available in
# <asm/syscall_wrapper.h>.
config ARCH_HAS_SYSCALL_WRAPPER
	def_bool n

source "init/Kconfig.gki"<|MERGE_RESOLUTION|>--- conflicted
+++ resolved
@@ -491,7 +491,6 @@
 	depends on IRQ_TIME_ACCOUNTING || PARAVIRT_TIME_ACCOUNTING
 	depends on SMP
 
-<<<<<<< HEAD
 config SCHED_WALT
 	bool "Support window based load tracking"
 	depends on SMP
@@ -500,11 +499,10 @@
 	based set of metrics for tasks and runqueues. These metrics can be
 	used to guide task placement as well as task frequency requirements
 	for cpufreq governors.
-=======
+
 config SCHED_THERMAL_PRESSURE
 	bool "Enable periodic averaging of thermal pressure"
 	depends on SMP
->>>>>>> 86b41f49
 
 config BSD_PROCESS_ACCT
 	bool "BSD Process Accounting"
