--- conflicted
+++ resolved
@@ -1591,9 +1591,6 @@
 }
 #endif /* CONFIG_AUDIT */
 
-<<<<<<< HEAD
-struct security_hook_heads security_hook_heads __lsm_ro_after_init = {
-=======
 #ifdef CONFIG_BPF_SYSCALL
 int security_bpf(int cmd, union bpf_attr *attr, unsigned int size)
 {
@@ -1625,8 +1622,7 @@
 }
 #endif /* CONFIG_BPF_SYSCALL */
 
-struct security_hook_heads security_hook_heads = {
->>>>>>> a9d02737
+struct security_hook_heads security_hook_heads __lsm_ro_after_init = {
 	.binder_set_context_mgr =
 		LIST_HEAD_INIT(security_hook_heads.binder_set_context_mgr),
 	.binder_transaction =
