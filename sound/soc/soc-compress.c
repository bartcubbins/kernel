--- conflicted
+++ resolved
@@ -394,39 +394,6 @@
 	return ret;
 }
 
-#ifdef CONFIG_AUDIO_QGKI
-static void dpcm_be_hw_params_prepare(void *data)
-{
-	struct snd_compr_stream *cstream = data;
-	struct snd_soc_pcm_runtime *fe = cstream->private_data;
-	struct snd_soc_pcm_runtime *be = cstream->be;
-	int stream, ret;
-
-	if (cstream->direction == SND_COMPRESS_PLAYBACK)
-		stream = SNDRV_PCM_STREAM_PLAYBACK;
-	else
-		stream = SNDRV_PCM_STREAM_CAPTURE;
-
-	ret = dpcm_fe_dai_hw_params_be(fe, be,
-			&fe->dpcm[stream].hw_params, stream);
-	if (ret < 0) {
-		fe->err_ops = ret;
-		return;
-	}
-
-	ret = dpcm_fe_dai_prepare_be(fe, be, stream);
-	if (ret < 0) {
-		fe->err_ops = ret;
-		return;
-	}
-}
-
-static void dpcm_be_hw_params_prepare_async(void *data, async_cookie_t cookie)
-{
-	dpcm_be_hw_params_prepare(data);
-}
-#endif
-
 static int soc_compr_components_set_params(struct snd_compr_stream *cstream,
 					   struct snd_compr_params *params)
 {
@@ -502,21 +469,8 @@
 	struct snd_soc_pcm_runtime *fe = cstream->private_data;
 	struct snd_pcm_substream *fe_substream =
 		 fe->pcm->streams[cstream->direction].substream;
-<<<<<<< HEAD
-	struct snd_soc_dai *cpu_dai = fe->cpu_dai;
-#ifdef CONFIG_AUDIO_QGKI
-	struct snd_soc_component *component;
-	struct snd_soc_pcm_runtime *be_list[DPCM_MAX_BE_USERS];
-	struct snd_soc_dpcm *dpcm;
-	int ret, __ret, stream, i, j = 0;
-
-	ASYNC_DOMAIN_EXCLUSIVE(async_domain);
-#else
-=======
 	struct snd_soc_dai *cpu_dai = asoc_rtd_to_cpu(fe, 0);
->>>>>>> 86b41f49
 	int ret, stream;
-#endif
 
 	if (cstream->direction == SND_COMPRESS_PLAYBACK)
 		stream = SNDRV_PCM_STREAM_PLAYBACK;
@@ -543,145 +497,17 @@
 	if (ret < 0)
 		goto out;
 
-<<<<<<< HEAD
-	if (cpu_dai->driver->cops && cpu_dai->driver->cops->set_params) {
-		ret = cpu_dai->driver->cops->set_params(cstream, params, cpu_dai);
-		if (ret < 0)
-			goto out;
-	}
-#ifdef CONFIG_AUDIO_QGKI
-	if (!(fe->dai_link->async_ops & ASYNC_DPCM_SND_SOC_HW_PARAMS)) {
-		/* first we call set_params for the platform driver
-		 * this should configure the soc side
-		 * if the machine has compressed ops then we call that as well
-		 * expectation is that platform and machine will configure
-		 * everything for this compress path, like configuring pcm
-		 * port for codec
-		 */
-		ret = soc_compr_components_set_params(cstream, params);
-		if (ret < 0)
-			goto out;
-=======
 	ret = snd_soc_dai_compr_set_params(cpu_dai, cstream, params);
 	if (ret < 0)
 		goto out;
->>>>>>> 86b41f49
-
-		if (fe->dai_link->compr_ops &&
-				fe->dai_link->compr_ops->set_params) {
-			ret = fe->dai_link->compr_ops->set_params(cstream);
-			if (ret < 0)
-				goto out;
-		}
-		/*
-		 * Create an empty hw_params for the BE as the machine
-		 * driver must fix this up to match DSP decoder and
-		 * ASRC configuration.
-		 * I.e. machine driver fixup for compressed BE is
-		 * mandatory.
-		 */
-		memset(&fe->dpcm[fe_substream->stream].hw_params, 0,
-				sizeof(struct snd_pcm_hw_params));
-
-		fe->dpcm[stream].runtime_update = SND_SOC_DPCM_UPDATE_FE;
-
-		ret = dpcm_be_dai_hw_params(fe, stream);
-		if (ret < 0)
-			goto out;
-
-		ret = dpcm_be_dai_prepare(fe, stream);
-		if (ret < 0)
-			goto out;
-	} else {
-		/*
-		 * Create an empty hw_params for the BE as the machine
-		 * driver must fix this up to match DSP decoder and
-		 * ASRC configuration.
-		 * I.e. machine driver fixup for compressed BE is
-		 * mandatory.
-		 */
-		memset(&fe->dpcm[fe_substream->stream].hw_params, 0,
-				sizeof(struct snd_pcm_hw_params));
-
-		fe->dpcm[stream].runtime_update = SND_SOC_DPCM_UPDATE_FE;
-
-		list_for_each_entry(dpcm,
-				&fe->dpcm[stream].be_clients, list_be) {
-			struct snd_soc_pcm_runtime *be = dpcm->be;
-
-			if (be->dai_link->async_ops &
-				ASYNC_DPCM_SND_SOC_HW_PARAMS) {
-				cstream->be = be;
-				async_schedule_domain(
-				dpcm_be_hw_params_prepare_async,
-				cstream, &async_domain);
-			} else {
-				be_list[j++] = be;
-			}
-		}
-		for (i = 0; i < j; i++) {
-			cstream->be = be_list[i];
-			dpcm_be_hw_params_prepare(cstream);
-		}
-
-		if (cpu_dai->driver->cops &&
-			cpu_dai->driver->cops->set_params) {
-			ret = cpu_dai->driver->cops->set_params(
-					cstream, params, cpu_dai);
-			if (ret < 0)
-				goto exit;
-		}
-
-		/* first we call set_params for the platform driver
-		 * this should configure the soc side
-		 * if the machine has compressed ops then we call that as well
-		 * expectation is that platform and machine will configure
-		 * everything this compress path, like configuring pcm port
-		 * for codec
-		 */
-		for_each_rtd_components(fe, i, component) {
-			if (!component->driver->compr_ops ||
-			    !component->driver->compr_ops->set_params)
-				continue;
-
-			__ret = component->driver->compr_ops->set_params(
-					cstream, params);
-			if (__ret < 0)
-				ret = __ret;
-		}
-		if (ret < 0)
-			goto exit;
-
-		dpcm_dapm_stream_event(fe, stream, SND_SOC_DAPM_STREAM_START);
-
-		if (fe->dai_link->compr_ops &&
-				fe->dai_link->compr_ops->set_params) {
-			ret = fe->dai_link->compr_ops->set_params(cstream);
-			if (ret < 0)
-				goto exit;
-		}
-exit:
-		async_synchronize_full_domain(&async_domain);
-		if (fe->err_ops < 0 || ret < 0)
-			goto out;
-	}
-#else
+
 	ret = soc_compr_components_set_params(cstream, params);
 	if (ret < 0)
 		goto out;
 
-<<<<<<< HEAD
-	if (fe->dai_link->compr_ops && fe->dai_link->compr_ops->set_params) {
-		ret = fe->dai_link->compr_ops->set_params(cstream);
-		if (ret < 0)
-			goto out;
-	}
-#endif
-=======
 	ret = snd_soc_link_compr_set_params(cstream);
 	if (ret < 0)
 		goto out;
->>>>>>> 86b41f49
 
 	dpcm_dapm_stream_event(fe, stream, SND_SOC_DAPM_STREAM_START);
 	fe->dpcm[stream].state = SND_SOC_DPCM_STATE_PREPARE;
@@ -846,29 +672,6 @@
 	mutex_unlock(&rtd->card->pcm_mutex);
 	return ret;
 }
-
-#ifdef CONFIG_AUDIO_QGKI
-static int soc_compr_set_next_track_param(struct snd_compr_stream *cstream,
-				union snd_codec_options *codec_options)
-{
-	struct snd_soc_pcm_runtime *rtd = cstream->private_data;
-	struct snd_soc_component *component;
-	int ret = 0, i;
-
-	for_each_rtd_components(rtd, i, component) {
-		if (!component->driver->compr_ops ||
-			component->driver->compr_ops->set_next_track_param)
-			continue;
-
-		ret = component->driver->compr_ops->set_next_track_param(
-					cstream, codec_options);
-		if (ret < 0)
-			return ret;
-	}
-
-	return 0;
-}
-#endif
 
 static int soc_compr_set_metadata(struct snd_compr_stream *cstream,
 				  struct snd_compr_metadata *metadata)
@@ -927,9 +730,6 @@
 	.set_params	= soc_compr_set_params,
 	.set_metadata   = soc_compr_set_metadata,
 	.get_metadata	= soc_compr_get_metadata,
-#ifdef CONFIG_AUDIO_QGKI
-	.set_next_track_param	= soc_compr_set_next_track_param,
-#endif
 	.get_params	= soc_compr_get_params,
 	.trigger	= soc_compr_trigger,
 	.pointer	= soc_compr_pointer,
@@ -946,9 +746,6 @@
 	.get_params	= soc_compr_get_params,
 	.set_metadata   = soc_compr_set_metadata,
 	.get_metadata	= soc_compr_get_metadata,
-#ifdef CONFIG_AUDIO_QGKI
-	.set_next_track_param	= soc_compr_set_next_track_param,
-#endif
 	.trigger	= soc_compr_trigger_fe,
 	.pointer	= soc_compr_pointer,
 	.ack		= soc_compr_ack,
@@ -1070,22 +867,8 @@
 	rtd->compr = compr;
 	compr->private_data = rtd;
 
-#ifdef CONFIG_AUDIO_QGKI
-	for_each_rtd_components(rtd, i, component) {
-		if (component->driver->pcm_construct) {
-			ret = component->driver->pcm_construct(component, rtd);
-			if (ret < 0) {
-				pr_err("asoc: compress pcm constructor failed\n");
-				return ret;
-			}
-		}
-	}
-	dev_dbg(rtd->card->dev, "Compress ASoC: %s <-> %s mapping ok\n",
-		codec_dai->name, cpu_dai->name);
-#else
 	dev_info(rtd->card->dev, "Compress ASoC: %s <-> %s mapping ok\n",
 		 codec_dai->name, cpu_dai->name);
-#endif
 
 	return 0;
 }
