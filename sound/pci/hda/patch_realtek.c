--- conflicted
+++ resolved
@@ -5916,15 +5916,10 @@
 	ALC256_FIXUP_ASUS_MIC_NO_PRESENCE,
 	ALC299_FIXUP_PREDATOR_SPK,
 	ALC256_FIXUP_MEDION_HEADSET_NO_PRESENCE,
-<<<<<<< HEAD
 	ALC289_FIXUP_DELL_SPK2,
 	ALC289_FIXUP_DUAL_SPK,
 	ALC294_FIXUP_SPK2_TO_DAC1,
 	ALC294_FIXUP_ASUS_DUAL_SPK,
-
-=======
-	ALC294_FIXUP_ASUS_INTSPK_GPIO,
->>>>>>> 69e489fe
 };
 
 static const struct hda_fixup alc269_fixups[] = {
@@ -7031,7 +7026,6 @@
 		.chained = true,
 		.chain_id = ALC289_FIXUP_DELL_SPK2
 	},
-<<<<<<< HEAD
 	[ALC294_FIXUP_SPK2_TO_DAC1] = {
 		.type = HDA_FIXUP_FUNC,
 		.v.func = alc285_fixup_speaker2_to_dac1,
@@ -7039,21 +7033,13 @@
 		.chain_id = ALC294_FIXUP_ASUS_HEADSET_MIC
 	},
 	[ALC294_FIXUP_ASUS_DUAL_SPK] = {
-=======
-	[ALC294_FIXUP_ASUS_INTSPK_GPIO] = {
->>>>>>> 69e489fe
 		.type = HDA_FIXUP_FUNC,
 		/* The GPIO must be pulled to initialize the AMP */
 		.v.func = alc_fixup_gpio4,
 		.chained = true,
-<<<<<<< HEAD
 		.chain_id = ALC294_FIXUP_SPK2_TO_DAC1
 	},
 
-=======
-		.chain_id = ALC294_FIXUP_ASUS_INTSPK_HEADSET_MIC
-	},
->>>>>>> 69e489fe
 };
 
 static const struct snd_pci_quirk alc269_fixup_tbl[] = {
@@ -7215,11 +7201,7 @@
 	SND_PCI_QUIRK(0x1043, 0x1427, "Asus Zenbook UX31E", ALC269VB_FIXUP_ASUS_ZENBOOK),
 	SND_PCI_QUIRK(0x1043, 0x1517, "Asus Zenbook UX31A", ALC269VB_FIXUP_ASUS_ZENBOOK_UX31A),
 	SND_PCI_QUIRK(0x1043, 0x16e3, "ASUS UX50", ALC269_FIXUP_STEREO_DMIC),
-<<<<<<< HEAD
 	SND_PCI_QUIRK(0x1043, 0x17d1, "ASUS UX431FL", ALC294_FIXUP_ASUS_DUAL_SPK),
-=======
-	SND_PCI_QUIRK(0x1043, 0x17d1, "ASUS UX431FL", ALC294_FIXUP_ASUS_INTSPK_GPIO),
->>>>>>> 69e489fe
 	SND_PCI_QUIRK(0x1043, 0x18b1, "Asus MJ401TA", ALC256_FIXUP_ASUS_HEADSET_MIC),
 	SND_PCI_QUIRK(0x1043, 0x1a13, "Asus G73Jw", ALC269_FIXUP_ASUS_G73JW),
 	SND_PCI_QUIRK(0x1043, 0x1a30, "ASUS X705UD", ALC256_FIXUP_ASUS_MIC),
@@ -7883,15 +7865,12 @@
 	SND_HDA_PIN_QUIRK(0x10ec0289, 0x1028, "Dell", ALC269_FIXUP_DELL4_MIC_NO_PRESENCE,
 		{0x19, 0x40000000},
 		{0x1b, 0x40000000}),
-<<<<<<< HEAD
 	SND_HDA_PIN_QUIRK(0x10ec0256, 0x1028, "Dell", ALC255_FIXUP_DELL1_MIC_NO_PRESENCE,
 		{0x19, 0x40000000},
 		{0x1a, 0x40000000}),
 	SND_HDA_PIN_QUIRK(0x10ec0236, 0x1028, "Dell", ALC255_FIXUP_DELL1_MIC_NO_PRESENCE,
 		{0x19, 0x40000000},
 		{0x1a, 0x40000000}),
-=======
->>>>>>> 69e489fe
 	SND_HDA_PIN_QUIRK(0x10ec0274, 0x1028, "Dell", ALC274_FIXUP_DELL_AIO_LINEOUT_VERB,
 		{0x19, 0x40000000},
 		{0x1a, 0x40000000}),
@@ -8947,13 +8926,10 @@
 		},
 		.chained = true,
 		.chain_id = ALC669_FIXUP_ACER_ASPIRE_ETHOS_HEADSET
-<<<<<<< HEAD
 	},
 	[ALC671_FIXUP_HP_HEADSET_MIC2] = {
 		.type = HDA_FIXUP_FUNC,
 		.v.func = alc671_fixup_hp_headset_mic2,
-=======
->>>>>>> 69e489fe
 	},
 };
 
