/*
 *  Generic process-grouping system.
 *
 *  Based originally on the cpuset system, extracted by Paul Menage
 *  Copyright (C) 2006 Google, Inc
 *
 *  Notifications support
 *  Copyright (C) 2009 Nokia Corporation
 *  Author: Kirill A. Shutemov
 *
 *  Copyright notices from the original cpuset code:
 *  --------------------------------------------------
 *  Copyright (C) 2003 BULL SA.
 *  Copyright (C) 2004-2006 Silicon Graphics, Inc.
 *
 *  Portions derived from Patrick Mochel's sysfs code.
 *  sysfs is Copyright (c) 2001-3 Patrick Mochel
 *
 *  2003-10-10 Written by Simon Derr.
 *  2003-10-22 Updates by Stephen Hemminger.
 *  2004 May-July Rework by Paul Jackson.
 *  ---------------------------------------------------
 *
 *  This file is subject to the terms and conditions of the GNU General Public
 *  License.  See the file COPYING in the main directory of the Linux
 *  distribution for more details.
 */

#define pr_fmt(fmt) KBUILD_MODNAME ": " fmt

#include "cgroup-internal.h"

#include <linux/cred.h>
#include <linux/errno.h>
#include <linux/init_task.h>
#include <linux/kernel.h>
#include <linux/magic.h>
#include <linux/mutex.h>
#include <linux/mount.h>
#include <linux/pagemap.h>
#include <linux/proc_fs.h>
#include <linux/rcupdate.h>
#include <linux/sched.h>
#include <linux/sched/task.h>
#include <linux/slab.h>
#include <linux/spinlock.h>
#include <linux/percpu-rwsem.h>
#include <linux/string.h>
#include <linux/hashtable.h>
#include <linux/idr.h>
#include <linux/kthread.h>
#include <linux/atomic.h>
#include <linux/cpuset.h>
#include <linux/proc_ns.h>
#include <linux/nsproxy.h>
#include <linux/file.h>
#include <linux/fs_parser.h>
#include <linux/sched/cputime.h>
#include <linux/psi.h>
#include <net/sock.h>

#define CREATE_TRACE_POINTS
#include <trace/events/cgroup.h>
#undef CREATE_TRACE_POINTS

#include <trace/hooks/cgroup.h>

#define CGROUP_FILE_NAME_MAX		(MAX_CGROUP_TYPE_NAMELEN +	\
					 MAX_CFTYPE_NAME + 2)
/* let's not notify more than 100 times per second */
#define CGROUP_FILE_NOTIFY_MIN_INTV	DIV_ROUND_UP(HZ, 100)

/*
 * To avoid confusing the compiler (and generating warnings) with code
 * that attempts to access what would be a 0-element array (i.e. sized
 * to a potentially empty array when CGROUP_SUBSYS_COUNT == 0), this
 * constant expression can be added.
 */
#define CGROUP_HAS_SUBSYS_CONFIG	(CGROUP_SUBSYS_COUNT > 0)

/*
 * cgroup_mutex is the master lock.  Any modification to cgroup or its
 * hierarchy must be performed while holding it.
 *
 * css_set_lock protects task->cgroups pointer, the list of css_set
 * objects, and the chain of tasks off each css_set.
 *
 * These locks are exported if CONFIG_PROVE_RCU so that accessors in
 * cgroup.h can use them for lockdep annotations.
 */
DEFINE_MUTEX(cgroup_mutex);
DEFINE_SPINLOCK(css_set_lock);

#ifdef CONFIG_PROVE_RCU
EXPORT_SYMBOL_GPL(cgroup_mutex);
EXPORT_SYMBOL_GPL(css_set_lock);
#endif

DEFINE_SPINLOCK(trace_cgroup_path_lock);
char trace_cgroup_path[TRACE_CGROUP_PATH_LEN];
bool cgroup_debug __read_mostly;

/*
 * Protects cgroup_idr and css_idr so that IDs can be released without
 * grabbing cgroup_mutex.
 */
static DEFINE_SPINLOCK(cgroup_idr_lock);

/*
 * Protects cgroup_file->kn for !self csses.  It synchronizes notifications
 * against file removal/re-creation across css hiding.
 */
static DEFINE_SPINLOCK(cgroup_file_kn_lock);

DEFINE_PERCPU_RWSEM(cgroup_threadgroup_rwsem);

#define cgroup_assert_mutex_or_rcu_locked()				\
	RCU_LOCKDEP_WARN(!rcu_read_lock_held() &&			\
			   !lockdep_is_held(&cgroup_mutex),		\
			   "cgroup_mutex or RCU read lock required");

/*
 * cgroup destruction makes heavy use of work items and there can be a lot
 * of concurrent destructions.  Use a separate workqueue so that cgroup
 * destruction work items don't end up filling up max_active of system_wq
 * which may lead to deadlock.
 */
static struct workqueue_struct *cgroup_destroy_wq;

/* generate an array of cgroup subsystem pointers */
#define SUBSYS(_x) [_x ## _cgrp_id] = &_x ## _cgrp_subsys,
struct cgroup_subsys *cgroup_subsys[] = {
#include <linux/cgroup_subsys.h>
};
#undef SUBSYS

/* array of cgroup subsystem names */
#define SUBSYS(_x) [_x ## _cgrp_id] = #_x,
static const char *cgroup_subsys_name[] = {
#include <linux/cgroup_subsys.h>
};
#undef SUBSYS

/* array of static_keys for cgroup_subsys_enabled() and cgroup_subsys_on_dfl() */
#define SUBSYS(_x)								\
	DEFINE_STATIC_KEY_TRUE(_x ## _cgrp_subsys_enabled_key);			\
	DEFINE_STATIC_KEY_TRUE(_x ## _cgrp_subsys_on_dfl_key);			\
	EXPORT_SYMBOL_GPL(_x ## _cgrp_subsys_enabled_key);			\
	EXPORT_SYMBOL_GPL(_x ## _cgrp_subsys_on_dfl_key);
#include <linux/cgroup_subsys.h>
#undef SUBSYS

#define SUBSYS(_x) [_x ## _cgrp_id] = &_x ## _cgrp_subsys_enabled_key,
static struct static_key_true *cgroup_subsys_enabled_key[] = {
#include <linux/cgroup_subsys.h>
};
#undef SUBSYS

#define SUBSYS(_x) [_x ## _cgrp_id] = &_x ## _cgrp_subsys_on_dfl_key,
static struct static_key_true *cgroup_subsys_on_dfl_key[] = {
#include <linux/cgroup_subsys.h>
};
#undef SUBSYS

static DEFINE_PER_CPU(struct cgroup_rstat_cpu, cgrp_dfl_root_rstat_cpu);

/* the default hierarchy */
struct cgroup_root cgrp_dfl_root = { .cgrp.rstat_cpu = &cgrp_dfl_root_rstat_cpu };
EXPORT_SYMBOL_GPL(cgrp_dfl_root);

/*
 * The default hierarchy always exists but is hidden until mounted for the
 * first time.  This is for backward compatibility.
 */
static bool cgrp_dfl_visible;

/* some controllers are not supported in the default hierarchy */
static u16 cgrp_dfl_inhibit_ss_mask;

/* some controllers are implicitly enabled on the default hierarchy */
static u16 cgrp_dfl_implicit_ss_mask;

/* some controllers can be threaded on the default hierarchy */
static u16 cgrp_dfl_threaded_ss_mask;

/* The list of hierarchy roots */
LIST_HEAD(cgroup_roots);
static int cgroup_root_count;

/* hierarchy ID allocation and mapping, protected by cgroup_mutex */
static DEFINE_IDR(cgroup_hierarchy_idr);

/*
 * Assign a monotonically increasing serial number to csses.  It guarantees
 * cgroups with bigger numbers are newer than those with smaller numbers.
 * Also, as csses are always appended to the parent's ->children list, it
 * guarantees that sibling csses are always sorted in the ascending serial
 * number order on the list.  Protected by cgroup_mutex.
 */
static u64 css_serial_nr_next = 1;

/*
 * These bitmasks identify subsystems with specific features to avoid
 * having to do iterative checks repeatedly.
 */
static u16 have_fork_callback __read_mostly;
static u16 have_exit_callback __read_mostly;
static u16 have_release_callback __read_mostly;
static u16 have_canfork_callback __read_mostly;

/* cgroup namespace for init task */
struct cgroup_namespace init_cgroup_ns = {
	.ns.count	= REFCOUNT_INIT(2),
	.user_ns	= &init_user_ns,
	.ns.ops		= &cgroupns_operations,
	.ns.inum	= PROC_CGROUP_INIT_INO,
	.root_cset	= &init_css_set,
};

static struct file_system_type cgroup2_fs_type;
static struct cftype cgroup_base_files[];

/* cgroup optional features */
enum cgroup_opt_features {
#ifdef CONFIG_PSI
	OPT_FEATURE_PRESSURE,
#endif
	OPT_FEATURE_COUNT
};

static const char *cgroup_opt_feature_names[OPT_FEATURE_COUNT] = {
#ifdef CONFIG_PSI
	"pressure",
#endif
};

static u16 cgroup_feature_disable_mask __read_mostly;

static int cgroup_apply_control(struct cgroup *cgrp);
static void cgroup_finalize_control(struct cgroup *cgrp, int ret);
static void css_task_iter_skip(struct css_task_iter *it,
			       struct task_struct *task);
static int cgroup_destroy_locked(struct cgroup *cgrp);
static struct cgroup_subsys_state *css_create(struct cgroup *cgrp,
					      struct cgroup_subsys *ss);
static void css_release(struct percpu_ref *ref);
static void kill_css(struct cgroup_subsys_state *css);
static int cgroup_addrm_files(struct cgroup_subsys_state *css,
			      struct cgroup *cgrp, struct cftype cfts[],
			      bool is_add);

/**
 * cgroup_ssid_enabled - cgroup subsys enabled test by subsys ID
 * @ssid: subsys ID of interest
 *
 * cgroup_subsys_enabled() can only be used with literal subsys names which
 * is fine for individual subsystems but unsuitable for cgroup core.  This
 * is slower static_key_enabled() based test indexed by @ssid.
 */
bool cgroup_ssid_enabled(int ssid)
{
	if (!CGROUP_HAS_SUBSYS_CONFIG)
		return false;

	return static_key_enabled(cgroup_subsys_enabled_key[ssid]);
}

/**
 * cgroup_on_dfl - test whether a cgroup is on the default hierarchy
 * @cgrp: the cgroup of interest
 *
 * The default hierarchy is the v2 interface of cgroup and this function
 * can be used to test whether a cgroup is on the default hierarchy for
 * cases where a subsystem should behave differently depending on the
 * interface version.
 *
 * List of changed behaviors:
 *
 * - Mount options "noprefix", "xattr", "clone_children", "release_agent"
 *   and "name" are disallowed.
 *
 * - When mounting an existing superblock, mount options should match.
 *
 * - Remount is disallowed.
 *
 * - rename(2) is disallowed.
 *
 * - "tasks" is removed.  Everything should be at process granularity.  Use
 *   "cgroup.procs" instead.
 *
 * - "cgroup.procs" is not sorted.  pids will be unique unless they got
 *   recycled in-between reads.
 *
 * - "release_agent" and "notify_on_release" are removed.  Replacement
 *   notification mechanism will be implemented.
 *
 * - "cgroup.clone_children" is removed.
 *
 * - "cgroup.subtree_populated" is available.  Its value is 0 if the cgroup
 *   and its descendants contain no task; otherwise, 1.  The file also
 *   generates kernfs notification which can be monitored through poll and
 *   [di]notify when the value of the file changes.
 *
 * - cpuset: tasks will be kept in empty cpusets when hotplug happens and
 *   take masks of ancestors with non-empty cpus/mems, instead of being
 *   moved to an ancestor.
 *
 * - cpuset: a task can be moved into an empty cpuset, and again it takes
 *   masks of ancestors.
 *
 * - blkcg: blk-throttle becomes properly hierarchical.
 *
 * - debug: disallowed on the default hierarchy.
 */
bool cgroup_on_dfl(const struct cgroup *cgrp)
{
	return cgrp->root == &cgrp_dfl_root;
}

/* IDR wrappers which synchronize using cgroup_idr_lock */
static int cgroup_idr_alloc(struct idr *idr, void *ptr, int start, int end,
			    gfp_t gfp_mask)
{
	int ret;

	idr_preload(gfp_mask);
	spin_lock_bh(&cgroup_idr_lock);
	ret = idr_alloc(idr, ptr, start, end, gfp_mask & ~__GFP_DIRECT_RECLAIM);
	spin_unlock_bh(&cgroup_idr_lock);
	idr_preload_end();
	return ret;
}

static void *cgroup_idr_replace(struct idr *idr, void *ptr, int id)
{
	void *ret;

	spin_lock_bh(&cgroup_idr_lock);
	ret = idr_replace(idr, ptr, id);
	spin_unlock_bh(&cgroup_idr_lock);
	return ret;
}

static void cgroup_idr_remove(struct idr *idr, int id)
{
	spin_lock_bh(&cgroup_idr_lock);
	idr_remove(idr, id);
	spin_unlock_bh(&cgroup_idr_lock);
}

static bool cgroup_has_tasks(struct cgroup *cgrp)
{
	return cgrp->nr_populated_csets;
}

bool cgroup_is_threaded(struct cgroup *cgrp)
{
	return cgrp->dom_cgrp != cgrp;
}

/* can @cgrp host both domain and threaded children? */
static bool cgroup_is_mixable(struct cgroup *cgrp)
{
	/*
	 * Root isn't under domain level resource control exempting it from
	 * the no-internal-process constraint, so it can serve as a thread
	 * root and a parent of resource domains at the same time.
	 */
	return !cgroup_parent(cgrp);
}

/* can @cgrp become a thread root? Should always be true for a thread root */
static bool cgroup_can_be_thread_root(struct cgroup *cgrp)
{
	/* mixables don't care */
	if (cgroup_is_mixable(cgrp))
		return true;

	/* domain roots can't be nested under threaded */
	if (cgroup_is_threaded(cgrp))
		return false;

	/* can only have either domain or threaded children */
	if (cgrp->nr_populated_domain_children)
		return false;

	/* and no domain controllers can be enabled */
	if (cgrp->subtree_control & ~cgrp_dfl_threaded_ss_mask)
		return false;

	return true;
}

/* is @cgrp root of a threaded subtree? */
bool cgroup_is_thread_root(struct cgroup *cgrp)
{
	/* thread root should be a domain */
	if (cgroup_is_threaded(cgrp))
		return false;

	/* a domain w/ threaded children is a thread root */
	if (cgrp->nr_threaded_children)
		return true;

	/*
	 * A domain which has tasks and explicit threaded controllers
	 * enabled is a thread root.
	 */
	if (cgroup_has_tasks(cgrp) &&
	    (cgrp->subtree_control & cgrp_dfl_threaded_ss_mask))
		return true;

	return false;
}

/* a domain which isn't connected to the root w/o brekage can't be used */
static bool cgroup_is_valid_domain(struct cgroup *cgrp)
{
	/* the cgroup itself can be a thread root */
	if (cgroup_is_threaded(cgrp))
		return false;

	/* but the ancestors can't be unless mixable */
	while ((cgrp = cgroup_parent(cgrp))) {
		if (!cgroup_is_mixable(cgrp) && cgroup_is_thread_root(cgrp))
			return false;
		if (cgroup_is_threaded(cgrp))
			return false;
	}

	return true;
}

/* subsystems visibly enabled on a cgroup */
static u16 cgroup_control(struct cgroup *cgrp)
{
	struct cgroup *parent = cgroup_parent(cgrp);
	u16 root_ss_mask = cgrp->root->subsys_mask;

	if (parent) {
		u16 ss_mask = parent->subtree_control;

		/* threaded cgroups can only have threaded controllers */
		if (cgroup_is_threaded(cgrp))
			ss_mask &= cgrp_dfl_threaded_ss_mask;
		return ss_mask;
	}

	if (cgroup_on_dfl(cgrp))
		root_ss_mask &= ~(cgrp_dfl_inhibit_ss_mask |
				  cgrp_dfl_implicit_ss_mask);
	return root_ss_mask;
}

/* subsystems enabled on a cgroup */
static u16 cgroup_ss_mask(struct cgroup *cgrp)
{
	struct cgroup *parent = cgroup_parent(cgrp);

	if (parent) {
		u16 ss_mask = parent->subtree_ss_mask;

		/* threaded cgroups can only have threaded controllers */
		if (cgroup_is_threaded(cgrp))
			ss_mask &= cgrp_dfl_threaded_ss_mask;
		return ss_mask;
	}

	return cgrp->root->subsys_mask;
}

/**
 * cgroup_css - obtain a cgroup's css for the specified subsystem
 * @cgrp: the cgroup of interest
 * @ss: the subsystem of interest (%NULL returns @cgrp->self)
 *
 * Return @cgrp's css (cgroup_subsys_state) associated with @ss.  This
 * function must be called either under cgroup_mutex or rcu_read_lock() and
 * the caller is responsible for pinning the returned css if it wants to
 * keep accessing it outside the said locks.  This function may return
 * %NULL if @cgrp doesn't have @subsys_id enabled.
 */
static struct cgroup_subsys_state *cgroup_css(struct cgroup *cgrp,
					      struct cgroup_subsys *ss)
{
	if (CGROUP_HAS_SUBSYS_CONFIG && ss)
		return rcu_dereference_check(cgrp->subsys[ss->id],
					lockdep_is_held(&cgroup_mutex));
	else
		return &cgrp->self;
}

/**
 * cgroup_tryget_css - try to get a cgroup's css for the specified subsystem
 * @cgrp: the cgroup of interest
 * @ss: the subsystem of interest
 *
 * Find and get @cgrp's css associated with @ss.  If the css doesn't exist
 * or is offline, %NULL is returned.
 */
static struct cgroup_subsys_state *cgroup_tryget_css(struct cgroup *cgrp,
						     struct cgroup_subsys *ss)
{
	struct cgroup_subsys_state *css;

	rcu_read_lock();
	css = cgroup_css(cgrp, ss);
	if (css && !css_tryget_online(css))
		css = NULL;
	rcu_read_unlock();

	return css;
}

/**
 * cgroup_e_css_by_mask - obtain a cgroup's effective css for the specified ss
 * @cgrp: the cgroup of interest
 * @ss: the subsystem of interest (%NULL returns @cgrp->self)
 *
 * Similar to cgroup_css() but returns the effective css, which is defined
 * as the matching css of the nearest ancestor including self which has @ss
 * enabled.  If @ss is associated with the hierarchy @cgrp is on, this
 * function is guaranteed to return non-NULL css.
 */
static struct cgroup_subsys_state *cgroup_e_css_by_mask(struct cgroup *cgrp,
							struct cgroup_subsys *ss)
{
	lockdep_assert_held(&cgroup_mutex);

	if (!ss)
		return &cgrp->self;

	/*
	 * This function is used while updating css associations and thus
	 * can't test the csses directly.  Test ss_mask.
	 */
	while (!(cgroup_ss_mask(cgrp) & (1 << ss->id))) {
		cgrp = cgroup_parent(cgrp);
		if (!cgrp)
			return NULL;
	}

	return cgroup_css(cgrp, ss);
}

/**
 * cgroup_e_css - obtain a cgroup's effective css for the specified subsystem
 * @cgrp: the cgroup of interest
 * @ss: the subsystem of interest
 *
 * Find and get the effective css of @cgrp for @ss.  The effective css is
 * defined as the matching css of the nearest ancestor including self which
 * has @ss enabled.  If @ss is not mounted on the hierarchy @cgrp is on,
 * the root css is returned, so this function always returns a valid css.
 *
 * The returned css is not guaranteed to be online, and therefore it is the
 * callers responsibility to try get a reference for it.
 */
struct cgroup_subsys_state *cgroup_e_css(struct cgroup *cgrp,
					 struct cgroup_subsys *ss)
{
	struct cgroup_subsys_state *css;

	if (!CGROUP_HAS_SUBSYS_CONFIG)
		return NULL;

	do {
		css = cgroup_css(cgrp, ss);

		if (css)
			return css;
		cgrp = cgroup_parent(cgrp);
	} while (cgrp);

	return init_css_set.subsys[ss->id];
}

/**
 * cgroup_get_e_css - get a cgroup's effective css for the specified subsystem
 * @cgrp: the cgroup of interest
 * @ss: the subsystem of interest
 *
 * Find and get the effective css of @cgrp for @ss.  The effective css is
 * defined as the matching css of the nearest ancestor including self which
 * has @ss enabled.  If @ss is not mounted on the hierarchy @cgrp is on,
 * the root css is returned, so this function always returns a valid css.
 * The returned css must be put using css_put().
 */
struct cgroup_subsys_state *cgroup_get_e_css(struct cgroup *cgrp,
					     struct cgroup_subsys *ss)
{
	struct cgroup_subsys_state *css;

	if (!CGROUP_HAS_SUBSYS_CONFIG)
		return NULL;

	rcu_read_lock();

	do {
		css = cgroup_css(cgrp, ss);

		if (css && css_tryget_online(css))
			goto out_unlock;
		cgrp = cgroup_parent(cgrp);
	} while (cgrp);

	css = init_css_set.subsys[ss->id];
	css_get(css);
out_unlock:
	rcu_read_unlock();
	return css;
}
EXPORT_SYMBOL_GPL(cgroup_get_e_css);

static void cgroup_get_live(struct cgroup *cgrp)
{
	WARN_ON_ONCE(cgroup_is_dead(cgrp));
	css_get(&cgrp->self);
}

/**
 * __cgroup_task_count - count the number of tasks in a cgroup. The caller
 * is responsible for taking the css_set_lock.
 * @cgrp: the cgroup in question
 */
int __cgroup_task_count(const struct cgroup *cgrp)
{
	int count = 0;
	struct cgrp_cset_link *link;

	lockdep_assert_held(&css_set_lock);

	list_for_each_entry(link, &cgrp->cset_links, cset_link)
		count += link->cset->nr_tasks;

	return count;
}

/**
 * cgroup_task_count - count the number of tasks in a cgroup.
 * @cgrp: the cgroup in question
 */
int cgroup_task_count(const struct cgroup *cgrp)
{
	int count;

	spin_lock_irq(&css_set_lock);
	count = __cgroup_task_count(cgrp);
	spin_unlock_irq(&css_set_lock);

	return count;
}

struct cgroup_subsys_state *of_css(struct kernfs_open_file *of)
{
	struct cgroup *cgrp = of->kn->parent->priv;
	struct cftype *cft = of_cft(of);

	/*
	 * This is open and unprotected implementation of cgroup_css().
	 * seq_css() is only called from a kernfs file operation which has
	 * an active reference on the file.  Because all the subsystem
	 * files are drained before a css is disassociated with a cgroup,
	 * the matching css from the cgroup's subsys table is guaranteed to
	 * be and stay valid until the enclosing operation is complete.
	 */
	if (CGROUP_HAS_SUBSYS_CONFIG && cft->ss)
		return rcu_dereference_raw(cgrp->subsys[cft->ss->id]);
	else
		return &cgrp->self;
}
EXPORT_SYMBOL_GPL(of_css);

/**
 * for_each_css - iterate all css's of a cgroup
 * @css: the iteration cursor
 * @ssid: the index of the subsystem, CGROUP_SUBSYS_COUNT after reaching the end
 * @cgrp: the target cgroup to iterate css's of
 *
 * Should be called under cgroup_[tree_]mutex.
 */
#define for_each_css(css, ssid, cgrp)					\
	for ((ssid) = 0; (ssid) < CGROUP_SUBSYS_COUNT; (ssid)++)	\
		if (!((css) = rcu_dereference_check(			\
				(cgrp)->subsys[(ssid)],			\
				lockdep_is_held(&cgroup_mutex)))) { }	\
		else

/**
 * for_each_e_css - iterate all effective css's of a cgroup
 * @css: the iteration cursor
 * @ssid: the index of the subsystem, CGROUP_SUBSYS_COUNT after reaching the end
 * @cgrp: the target cgroup to iterate css's of
 *
 * Should be called under cgroup_[tree_]mutex.
 */
#define for_each_e_css(css, ssid, cgrp)					    \
	for ((ssid) = 0; (ssid) < CGROUP_SUBSYS_COUNT; (ssid)++)	    \
		if (!((css) = cgroup_e_css_by_mask(cgrp,		    \
						   cgroup_subsys[(ssid)]))) \
			;						    \
		else

/**
 * do_each_subsys_mask - filter for_each_subsys with a bitmask
 * @ss: the iteration cursor
 * @ssid: the index of @ss, CGROUP_SUBSYS_COUNT after reaching the end
 * @ss_mask: the bitmask
 *
 * The block will only run for cases where the ssid-th bit (1 << ssid) of
 * @ss_mask is set.
 */
#define do_each_subsys_mask(ss, ssid, ss_mask) do {			\
	unsigned long __ss_mask = (ss_mask);				\
	if (!CGROUP_HAS_SUBSYS_CONFIG) {				\
		(ssid) = 0;						\
		break;							\
	}								\
	for_each_set_bit(ssid, &__ss_mask, CGROUP_SUBSYS_COUNT) {	\
		(ss) = cgroup_subsys[ssid];				\
		{

#define while_each_subsys_mask()					\
		}							\
	}								\
} while (false)

/* iterate over child cgrps, lock should be held throughout iteration */
#define cgroup_for_each_live_child(child, cgrp)				\
	list_for_each_entry((child), &(cgrp)->self.children, self.sibling) \
		if (({ lockdep_assert_held(&cgroup_mutex);		\
		       cgroup_is_dead(child); }))			\
			;						\
		else

/* walk live descendants in pre order */
#define cgroup_for_each_live_descendant_pre(dsct, d_css, cgrp)		\
	css_for_each_descendant_pre((d_css), cgroup_css((cgrp), NULL))	\
		if (({ lockdep_assert_held(&cgroup_mutex);		\
		       (dsct) = (d_css)->cgroup;			\
		       cgroup_is_dead(dsct); }))			\
			;						\
		else

/* walk live descendants in postorder */
#define cgroup_for_each_live_descendant_post(dsct, d_css, cgrp)		\
	css_for_each_descendant_post((d_css), cgroup_css((cgrp), NULL))	\
		if (({ lockdep_assert_held(&cgroup_mutex);		\
		       (dsct) = (d_css)->cgroup;			\
		       cgroup_is_dead(dsct); }))			\
			;						\
		else

/*
 * The default css_set - used by init and its children prior to any
 * hierarchies being mounted. It contains a pointer to the root state
 * for each subsystem. Also used to anchor the list of css_sets. Not
 * reference-counted, to improve performance when child cgroups
 * haven't been created.
 */
struct css_set init_css_set = {
	.refcount		= REFCOUNT_INIT(1),
	.dom_cset		= &init_css_set,
	.tasks			= LIST_HEAD_INIT(init_css_set.tasks),
	.mg_tasks		= LIST_HEAD_INIT(init_css_set.mg_tasks),
	.dying_tasks		= LIST_HEAD_INIT(init_css_set.dying_tasks),
	.task_iters		= LIST_HEAD_INIT(init_css_set.task_iters),
	.threaded_csets		= LIST_HEAD_INIT(init_css_set.threaded_csets),
	.cgrp_links		= LIST_HEAD_INIT(init_css_set.cgrp_links),
	.mg_src_preload_node	= LIST_HEAD_INIT(init_css_set.mg_src_preload_node),
	.mg_dst_preload_node	= LIST_HEAD_INIT(init_css_set.mg_dst_preload_node),
	.mg_node		= LIST_HEAD_INIT(init_css_set.mg_node),

	/*
	 * The following field is re-initialized when this cset gets linked
	 * in cgroup_init().  However, let's initialize the field
	 * statically too so that the default cgroup can be accessed safely
	 * early during boot.
	 */
	.dfl_cgrp		= &cgrp_dfl_root.cgrp,
};

static int css_set_count	= 1;	/* 1 for init_css_set */

static bool css_set_threaded(struct css_set *cset)
{
	return cset->dom_cset != cset;
}

/**
 * css_set_populated - does a css_set contain any tasks?
 * @cset: target css_set
 *
 * css_set_populated() should be the same as !!cset->nr_tasks at steady
 * state. However, css_set_populated() can be called while a task is being
 * added to or removed from the linked list before the nr_tasks is
 * properly updated. Hence, we can't just look at ->nr_tasks here.
 */
static bool css_set_populated(struct css_set *cset)
{
	lockdep_assert_held(&css_set_lock);

	return !list_empty(&cset->tasks) || !list_empty(&cset->mg_tasks);
}

/**
 * cgroup_update_populated - update the populated count of a cgroup
 * @cgrp: the target cgroup
 * @populated: inc or dec populated count
 *
 * One of the css_sets associated with @cgrp is either getting its first
 * task or losing the last.  Update @cgrp->nr_populated_* accordingly.  The
 * count is propagated towards root so that a given cgroup's
 * nr_populated_children is zero iff none of its descendants contain any
 * tasks.
 *
 * @cgrp's interface file "cgroup.populated" is zero if both
 * @cgrp->nr_populated_csets and @cgrp->nr_populated_children are zero and
 * 1 otherwise.  When the sum changes from or to zero, userland is notified
 * that the content of the interface file has changed.  This can be used to
 * detect when @cgrp and its descendants become populated or empty.
 */
static void cgroup_update_populated(struct cgroup *cgrp, bool populated)
{
	struct cgroup *child = NULL;
	int adj = populated ? 1 : -1;

	lockdep_assert_held(&css_set_lock);

	do {
		bool was_populated = cgroup_is_populated(cgrp);

		if (!child) {
			cgrp->nr_populated_csets += adj;
		} else {
			if (cgroup_is_threaded(child))
				cgrp->nr_populated_threaded_children += adj;
			else
				cgrp->nr_populated_domain_children += adj;
		}

		if (was_populated == cgroup_is_populated(cgrp))
			break;

		cgroup1_check_for_release(cgrp);
		TRACE_CGROUP_PATH(notify_populated, cgrp,
				  cgroup_is_populated(cgrp));
		cgroup_file_notify(&cgrp->events_file);

		child = cgrp;
		cgrp = cgroup_parent(cgrp);
	} while (cgrp);
}

/**
 * css_set_update_populated - update populated state of a css_set
 * @cset: target css_set
 * @populated: whether @cset is populated or depopulated
 *
 * @cset is either getting the first task or losing the last.  Update the
 * populated counters of all associated cgroups accordingly.
 */
static void css_set_update_populated(struct css_set *cset, bool populated)
{
	struct cgrp_cset_link *link;

	lockdep_assert_held(&css_set_lock);

	list_for_each_entry(link, &cset->cgrp_links, cgrp_link)
		cgroup_update_populated(link->cgrp, populated);
}

/*
 * @task is leaving, advance task iterators which are pointing to it so
 * that they can resume at the next position.  Advancing an iterator might
 * remove it from the list, use safe walk.  See css_task_iter_skip() for
 * details.
 */
static void css_set_skip_task_iters(struct css_set *cset,
				    struct task_struct *task)
{
	struct css_task_iter *it, *pos;

	list_for_each_entry_safe(it, pos, &cset->task_iters, iters_node)
		css_task_iter_skip(it, task);
}

/**
 * css_set_move_task - move a task from one css_set to another
 * @task: task being moved
 * @from_cset: css_set @task currently belongs to (may be NULL)
 * @to_cset: new css_set @task is being moved to (may be NULL)
 * @use_mg_tasks: move to @to_cset->mg_tasks instead of ->tasks
 *
 * Move @task from @from_cset to @to_cset.  If @task didn't belong to any
 * css_set, @from_cset can be NULL.  If @task is being disassociated
 * instead of moved, @to_cset can be NULL.
 *
 * This function automatically handles populated counter updates and
 * css_task_iter adjustments but the caller is responsible for managing
 * @from_cset and @to_cset's reference counts.
 */
static void css_set_move_task(struct task_struct *task,
			      struct css_set *from_cset, struct css_set *to_cset,
			      bool use_mg_tasks)
{
	lockdep_assert_held(&css_set_lock);

	if (to_cset && !css_set_populated(to_cset))
		css_set_update_populated(to_cset, true);

	if (from_cset) {
		WARN_ON_ONCE(list_empty(&task->cg_list));

		css_set_skip_task_iters(from_cset, task);
		list_del_init(&task->cg_list);
		if (!css_set_populated(from_cset))
			css_set_update_populated(from_cset, false);
	} else {
		WARN_ON_ONCE(!list_empty(&task->cg_list));
	}

	if (to_cset) {
		/*
		 * We are synchronized through cgroup_threadgroup_rwsem
		 * against PF_EXITING setting such that we can't race
		 * against cgroup_exit()/cgroup_free() dropping the css_set.
		 */
		WARN_ON_ONCE(task->flags & PF_EXITING);

		cgroup_move_task(task, to_cset);
		list_add_tail(&task->cg_list, use_mg_tasks ? &to_cset->mg_tasks :
							     &to_cset->tasks);
	}
}

/*
 * hash table for cgroup groups. This improves the performance to find
 * an existing css_set. This hash doesn't (currently) take into
 * account cgroups in empty hierarchies.
 */
#define CSS_SET_HASH_BITS	7
static DEFINE_HASHTABLE(css_set_table, CSS_SET_HASH_BITS);

static unsigned long css_set_hash(struct cgroup_subsys_state *css[])
{
	unsigned long key = 0UL;
	struct cgroup_subsys *ss;
	int i;

	for_each_subsys(ss, i)
		key += (unsigned long)css[i];
	key = (key >> 16) ^ key;

	return key;
}

void put_css_set_locked(struct css_set *cset)
{
	struct cgrp_cset_link *link, *tmp_link;
	struct cgroup_subsys *ss;
	int ssid;

	lockdep_assert_held(&css_set_lock);

	if (!refcount_dec_and_test(&cset->refcount))
		return;

	WARN_ON_ONCE(!list_empty(&cset->threaded_csets));

	/* This css_set is dead. Unlink it and release cgroup and css refs */
	for_each_subsys(ss, ssid) {
		list_del(&cset->e_cset_node[ssid]);
		css_put(cset->subsys[ssid]);
	}
	hash_del(&cset->hlist);
	css_set_count--;

	list_for_each_entry_safe(link, tmp_link, &cset->cgrp_links, cgrp_link) {
		list_del(&link->cset_link);
		list_del(&link->cgrp_link);
		if (cgroup_parent(link->cgrp))
			cgroup_put(link->cgrp);
		kfree(link);
	}

	if (css_set_threaded(cset)) {
		list_del(&cset->threaded_csets_node);
		put_css_set_locked(cset->dom_cset);
	}

	kfree_rcu(cset, rcu_head);
}

/**
 * compare_css_sets - helper function for find_existing_css_set().
 * @cset: candidate css_set being tested
 * @old_cset: existing css_set for a task
 * @new_cgrp: cgroup that's being entered by the task
 * @template: desired set of css pointers in css_set (pre-calculated)
 *
 * Returns true if "cset" matches "old_cset" except for the hierarchy
 * which "new_cgrp" belongs to, for which it should match "new_cgrp".
 */
static bool compare_css_sets(struct css_set *cset,
			     struct css_set *old_cset,
			     struct cgroup *new_cgrp,
			     struct cgroup_subsys_state *template[])
{
	struct cgroup *new_dfl_cgrp;
	struct list_head *l1, *l2;

	/*
	 * On the default hierarchy, there can be csets which are
	 * associated with the same set of cgroups but different csses.
	 * Let's first ensure that csses match.
	 */
	if (memcmp(template, cset->subsys, sizeof(cset->subsys)))
		return false;


	/* @cset's domain should match the default cgroup's */
	if (cgroup_on_dfl(new_cgrp))
		new_dfl_cgrp = new_cgrp;
	else
		new_dfl_cgrp = old_cset->dfl_cgrp;

	if (new_dfl_cgrp->dom_cgrp != cset->dom_cset->dfl_cgrp)
		return false;

	/*
	 * Compare cgroup pointers in order to distinguish between
	 * different cgroups in hierarchies.  As different cgroups may
	 * share the same effective css, this comparison is always
	 * necessary.
	 */
	l1 = &cset->cgrp_links;
	l2 = &old_cset->cgrp_links;
	while (1) {
		struct cgrp_cset_link *link1, *link2;
		struct cgroup *cgrp1, *cgrp2;

		l1 = l1->next;
		l2 = l2->next;
		/* See if we reached the end - both lists are equal length. */
		if (l1 == &cset->cgrp_links) {
			BUG_ON(l2 != &old_cset->cgrp_links);
			break;
		} else {
			BUG_ON(l2 == &old_cset->cgrp_links);
		}
		/* Locate the cgroups associated with these links. */
		link1 = list_entry(l1, struct cgrp_cset_link, cgrp_link);
		link2 = list_entry(l2, struct cgrp_cset_link, cgrp_link);
		cgrp1 = link1->cgrp;
		cgrp2 = link2->cgrp;
		/* Hierarchies should be linked in the same order. */
		BUG_ON(cgrp1->root != cgrp2->root);

		/*
		 * If this hierarchy is the hierarchy of the cgroup
		 * that's changing, then we need to check that this
		 * css_set points to the new cgroup; if it's any other
		 * hierarchy, then this css_set should point to the
		 * same cgroup as the old css_set.
		 */
		if (cgrp1->root == new_cgrp->root) {
			if (cgrp1 != new_cgrp)
				return false;
		} else {
			if (cgrp1 != cgrp2)
				return false;
		}
	}
	return true;
}

/**
 * find_existing_css_set - init css array and find the matching css_set
 * @old_cset: the css_set that we're using before the cgroup transition
 * @cgrp: the cgroup that we're moving into
 * @template: out param for the new set of csses, should be clear on entry
 */
static struct css_set *find_existing_css_set(struct css_set *old_cset,
					struct cgroup *cgrp,
					struct cgroup_subsys_state *template[])
{
	struct cgroup_root *root = cgrp->root;
	struct cgroup_subsys *ss;
	struct css_set *cset;
	unsigned long key;
	int i;

	/*
	 * Build the set of subsystem state objects that we want to see in the
	 * new css_set. While subsystems can change globally, the entries here
	 * won't change, so no need for locking.
	 */
	for_each_subsys(ss, i) {
		if (root->subsys_mask & (1UL << i)) {
			/*
			 * @ss is in this hierarchy, so we want the
			 * effective css from @cgrp.
			 */
			template[i] = cgroup_e_css_by_mask(cgrp, ss);
		} else {
			/*
			 * @ss is not in this hierarchy, so we don't want
			 * to change the css.
			 */
			template[i] = old_cset->subsys[i];
		}
	}

	key = css_set_hash(template);
	hash_for_each_possible(css_set_table, cset, hlist, key) {
		if (!compare_css_sets(cset, old_cset, cgrp, template))
			continue;

		/* This css_set matches what we need */
		return cset;
	}

	/* No existing cgroup group matched */
	return NULL;
}

static void free_cgrp_cset_links(struct list_head *links_to_free)
{
	struct cgrp_cset_link *link, *tmp_link;

	list_for_each_entry_safe(link, tmp_link, links_to_free, cset_link) {
		list_del(&link->cset_link);
		kfree(link);
	}
}

/**
 * allocate_cgrp_cset_links - allocate cgrp_cset_links
 * @count: the number of links to allocate
 * @tmp_links: list_head the allocated links are put on
 *
 * Allocate @count cgrp_cset_link structures and chain them on @tmp_links
 * through ->cset_link.  Returns 0 on success or -errno.
 */
static int allocate_cgrp_cset_links(int count, struct list_head *tmp_links)
{
	struct cgrp_cset_link *link;
	int i;

	INIT_LIST_HEAD(tmp_links);

	for (i = 0; i < count; i++) {
		link = kzalloc(sizeof(*link), GFP_KERNEL);
		if (!link) {
			free_cgrp_cset_links(tmp_links);
			return -ENOMEM;
		}
		list_add(&link->cset_link, tmp_links);
	}
	return 0;
}

/**
 * link_css_set - a helper function to link a css_set to a cgroup
 * @tmp_links: cgrp_cset_link objects allocated by allocate_cgrp_cset_links()
 * @cset: the css_set to be linked
 * @cgrp: the destination cgroup
 */
static void link_css_set(struct list_head *tmp_links, struct css_set *cset,
			 struct cgroup *cgrp)
{
	struct cgrp_cset_link *link;

	BUG_ON(list_empty(tmp_links));

	if (cgroup_on_dfl(cgrp))
		cset->dfl_cgrp = cgrp;

	link = list_first_entry(tmp_links, struct cgrp_cset_link, cset_link);
	link->cset = cset;
	link->cgrp = cgrp;

	/*
	 * Always add links to the tail of the lists so that the lists are
	 * in chronological order.
	 */
	list_move_tail(&link->cset_link, &cgrp->cset_links);
	list_add_tail(&link->cgrp_link, &cset->cgrp_links);

	if (cgroup_parent(cgrp))
		cgroup_get_live(cgrp);
}

/**
 * find_css_set - return a new css_set with one cgroup updated
 * @old_cset: the baseline css_set
 * @cgrp: the cgroup to be updated
 *
 * Return a new css_set that's equivalent to @old_cset, but with @cgrp
 * substituted into the appropriate hierarchy.
 */
static struct css_set *find_css_set(struct css_set *old_cset,
				    struct cgroup *cgrp)
{
	struct cgroup_subsys_state *template[CGROUP_SUBSYS_COUNT] = { };
	struct css_set *cset;
	struct list_head tmp_links;
	struct cgrp_cset_link *link;
	struct cgroup_subsys *ss;
	unsigned long key;
	int ssid;

	lockdep_assert_held(&cgroup_mutex);

	/* First see if we already have a cgroup group that matches
	 * the desired set */
	spin_lock_irq(&css_set_lock);
	cset = find_existing_css_set(old_cset, cgrp, template);
	if (cset)
		get_css_set(cset);
	spin_unlock_irq(&css_set_lock);

	if (cset)
		return cset;

	cset = kzalloc(sizeof(*cset), GFP_KERNEL);
	if (!cset)
		return NULL;

	/* Allocate all the cgrp_cset_link objects that we'll need */
	if (allocate_cgrp_cset_links(cgroup_root_count, &tmp_links) < 0) {
		kfree(cset);
		return NULL;
	}

	refcount_set(&cset->refcount, 1);
	cset->dom_cset = cset;
	INIT_LIST_HEAD(&cset->tasks);
	INIT_LIST_HEAD(&cset->mg_tasks);
	INIT_LIST_HEAD(&cset->dying_tasks);
	INIT_LIST_HEAD(&cset->task_iters);
	INIT_LIST_HEAD(&cset->threaded_csets);
	INIT_HLIST_NODE(&cset->hlist);
	INIT_LIST_HEAD(&cset->cgrp_links);
	INIT_LIST_HEAD(&cset->mg_src_preload_node);
	INIT_LIST_HEAD(&cset->mg_dst_preload_node);
	INIT_LIST_HEAD(&cset->mg_node);

	/* Copy the set of subsystem state objects generated in
	 * find_existing_css_set() */
	memcpy(cset->subsys, template, sizeof(cset->subsys));

	spin_lock_irq(&css_set_lock);
	/* Add reference counts and links from the new css_set. */
	list_for_each_entry(link, &old_cset->cgrp_links, cgrp_link) {
		struct cgroup *c = link->cgrp;

		if (c->root == cgrp->root)
			c = cgrp;
		link_css_set(&tmp_links, cset, c);
	}

	BUG_ON(!list_empty(&tmp_links));

	css_set_count++;

	/* Add @cset to the hash table */
	key = css_set_hash(cset->subsys);
	hash_add(css_set_table, &cset->hlist, key);

	for_each_subsys(ss, ssid) {
		struct cgroup_subsys_state *css = cset->subsys[ssid];

		list_add_tail(&cset->e_cset_node[ssid],
			      &css->cgroup->e_csets[ssid]);
		css_get(css);
	}

	spin_unlock_irq(&css_set_lock);

	/*
	 * If @cset should be threaded, look up the matching dom_cset and
	 * link them up.  We first fully initialize @cset then look for the
	 * dom_cset.  It's simpler this way and safe as @cset is guaranteed
	 * to stay empty until we return.
	 */
	if (cgroup_is_threaded(cset->dfl_cgrp)) {
		struct css_set *dcset;

		dcset = find_css_set(cset, cset->dfl_cgrp->dom_cgrp);
		if (!dcset) {
			put_css_set(cset);
			return NULL;
		}

		spin_lock_irq(&css_set_lock);
		cset->dom_cset = dcset;
		list_add_tail(&cset->threaded_csets_node,
			      &dcset->threaded_csets);
		spin_unlock_irq(&css_set_lock);
	}

	return cset;
}

struct cgroup_root *cgroup_root_from_kf(struct kernfs_root *kf_root)
{
	struct cgroup *root_cgrp = kf_root->kn->priv;

	return root_cgrp->root;
}

static int cgroup_init_root_id(struct cgroup_root *root)
{
	int id;

	lockdep_assert_held(&cgroup_mutex);

	id = idr_alloc_cyclic(&cgroup_hierarchy_idr, root, 0, 0, GFP_KERNEL);
	if (id < 0)
		return id;

	root->hierarchy_id = id;
	return 0;
}

static void cgroup_exit_root_id(struct cgroup_root *root)
{
	lockdep_assert_held(&cgroup_mutex);

	idr_remove(&cgroup_hierarchy_idr, root->hierarchy_id);
}

void cgroup_free_root(struct cgroup_root *root)
{
	kfree(root);
}

static void cgroup_destroy_root(struct cgroup_root *root)
{
	struct cgroup *cgrp = &root->cgrp;
	struct cgrp_cset_link *link, *tmp_link;

	trace_cgroup_destroy_root(root);

	cgroup_lock_and_drain_offline(&cgrp_dfl_root.cgrp);

	BUG_ON(atomic_read(&root->nr_cgrps));
	BUG_ON(!list_empty(&cgrp->self.children));

	/* Rebind all subsystems back to the default hierarchy */
	WARN_ON(rebind_subsystems(&cgrp_dfl_root, root->subsys_mask));

	/*
	 * Release all the links from cset_links to this hierarchy's
	 * root cgroup
	 */
	spin_lock_irq(&css_set_lock);

	list_for_each_entry_safe(link, tmp_link, &cgrp->cset_links, cset_link) {
		list_del(&link->cset_link);
		list_del(&link->cgrp_link);
		kfree(link);
	}

	spin_unlock_irq(&css_set_lock);

	if (!list_empty(&root->root_list)) {
		list_del(&root->root_list);
		cgroup_root_count--;
	}

	cgroup_exit_root_id(root);

	mutex_unlock(&cgroup_mutex);

	cgroup_rstat_exit(cgrp);
	kernfs_destroy_root(root->kf_root);
	cgroup_free_root(root);
}

/*
 * look up cgroup associated with current task's cgroup namespace on the
 * specified hierarchy
 */
static struct cgroup *
current_cgns_cgroup_from_root(struct cgroup_root *root)
{
	struct cgroup *res = NULL;
	struct css_set *cset;

	lockdep_assert_held(&css_set_lock);

	rcu_read_lock();

	cset = current->nsproxy->cgroup_ns->root_cset;
	if (cset == &init_css_set) {
		res = &root->cgrp;
	} else if (root == &cgrp_dfl_root) {
		res = cset->dfl_cgrp;
	} else {
		struct cgrp_cset_link *link;

		list_for_each_entry(link, &cset->cgrp_links, cgrp_link) {
			struct cgroup *c = link->cgrp;

			if (c->root == root) {
				res = c;
				break;
			}
		}
	}
	rcu_read_unlock();

	BUG_ON(!res);
	return res;
}

/* look up cgroup associated with given css_set on the specified hierarchy */
static struct cgroup *cset_cgroup_from_root(struct css_set *cset,
					    struct cgroup_root *root)
{
	struct cgroup *res = NULL;

	lockdep_assert_held(&cgroup_mutex);
	lockdep_assert_held(&css_set_lock);

	if (cset == &init_css_set) {
		res = &root->cgrp;
	} else if (root == &cgrp_dfl_root) {
		res = cset->dfl_cgrp;
	} else {
		struct cgrp_cset_link *link;

		list_for_each_entry(link, &cset->cgrp_links, cgrp_link) {
			struct cgroup *c = link->cgrp;

			if (c->root == root) {
				res = c;
				break;
			}
		}
	}

	BUG_ON(!res);
	return res;
}

/*
 * Return the cgroup for "task" from the given hierarchy. Must be
 * called with cgroup_mutex and css_set_lock held.
 */
struct cgroup *task_cgroup_from_root(struct task_struct *task,
				     struct cgroup_root *root)
{
	/*
	 * No need to lock the task - since we hold css_set_lock the
	 * task can't change groups.
	 */
	return cset_cgroup_from_root(task_css_set(task), root);
}

/*
 * A task must hold cgroup_mutex to modify cgroups.
 *
 * Any task can increment and decrement the count field without lock.
 * So in general, code holding cgroup_mutex can't rely on the count
 * field not changing.  However, if the count goes to zero, then only
 * cgroup_attach_task() can increment it again.  Because a count of zero
 * means that no tasks are currently attached, therefore there is no
 * way a task attached to that cgroup can fork (the other way to
 * increment the count).  So code holding cgroup_mutex can safely
 * assume that if the count is zero, it will stay zero. Similarly, if
 * a task holds cgroup_mutex on a cgroup with zero count, it
 * knows that the cgroup won't be removed, as cgroup_rmdir()
 * needs that mutex.
 *
 * A cgroup can only be deleted if both its 'count' of using tasks
 * is zero, and its list of 'children' cgroups is empty.  Since all
 * tasks in the system use _some_ cgroup, and since there is always at
 * least one task in the system (init, pid == 1), therefore, root cgroup
 * always has either children cgroups and/or using tasks.  So we don't
 * need a special hack to ensure that root cgroup cannot be deleted.
 *
 * P.S.  One more locking exception.  RCU is used to guard the
 * update of a tasks cgroup pointer by cgroup_attach_task()
 */

static struct kernfs_syscall_ops cgroup_kf_syscall_ops;

static char *cgroup_file_name(struct cgroup *cgrp, const struct cftype *cft,
			      char *buf)
{
	struct cgroup_subsys *ss = cft->ss;

	if (cft->ss && !(cft->flags & CFTYPE_NO_PREFIX) &&
	    !(cgrp->root->flags & CGRP_ROOT_NOPREFIX)) {
		const char *dbg = (cft->flags & CFTYPE_DEBUG) ? ".__DEBUG__." : "";

		snprintf(buf, CGROUP_FILE_NAME_MAX, "%s%s.%s",
			 dbg, cgroup_on_dfl(cgrp) ? ss->name : ss->legacy_name,
			 cft->name);
	} else {
		strscpy(buf, cft->name, CGROUP_FILE_NAME_MAX);
	}
	return buf;
}

/**
 * cgroup_file_mode - deduce file mode of a control file
 * @cft: the control file in question
 *
 * S_IRUGO for read, S_IWUSR for write.
 */
static umode_t cgroup_file_mode(const struct cftype *cft)
{
	umode_t mode = 0;

	if (cft->read_u64 || cft->read_s64 || cft->seq_show)
		mode |= S_IRUGO;

	if (cft->write_u64 || cft->write_s64 || cft->write) {
		if (cft->flags & CFTYPE_WORLD_WRITABLE)
			mode |= S_IWUGO;
		else
			mode |= S_IWUSR;
	}

	return mode;
}

/**
 * cgroup_calc_subtree_ss_mask - calculate subtree_ss_mask
 * @subtree_control: the new subtree_control mask to consider
 * @this_ss_mask: available subsystems
 *
 * On the default hierarchy, a subsystem may request other subsystems to be
 * enabled together through its ->depends_on mask.  In such cases, more
 * subsystems than specified in "cgroup.subtree_control" may be enabled.
 *
 * This function calculates which subsystems need to be enabled if
 * @subtree_control is to be applied while restricted to @this_ss_mask.
 */
static u16 cgroup_calc_subtree_ss_mask(u16 subtree_control, u16 this_ss_mask)
{
	u16 cur_ss_mask = subtree_control;
	struct cgroup_subsys *ss;
	int ssid;

	lockdep_assert_held(&cgroup_mutex);

	cur_ss_mask |= cgrp_dfl_implicit_ss_mask;

	while (true) {
		u16 new_ss_mask = cur_ss_mask;

		do_each_subsys_mask(ss, ssid, cur_ss_mask) {
			new_ss_mask |= ss->depends_on;
		} while_each_subsys_mask();

		/*
		 * Mask out subsystems which aren't available.  This can
		 * happen only if some depended-upon subsystems were bound
		 * to non-default hierarchies.
		 */
		new_ss_mask &= this_ss_mask;

		if (new_ss_mask == cur_ss_mask)
			break;
		cur_ss_mask = new_ss_mask;
	}

	return cur_ss_mask;
}

/**
 * cgroup_kn_unlock - unlocking helper for cgroup kernfs methods
 * @kn: the kernfs_node being serviced
 *
 * This helper undoes cgroup_kn_lock_live() and should be invoked before
 * the method finishes if locking succeeded.  Note that once this function
 * returns the cgroup returned by cgroup_kn_lock_live() may become
 * inaccessible any time.  If the caller intends to continue to access the
 * cgroup, it should pin it before invoking this function.
 */
void cgroup_kn_unlock(struct kernfs_node *kn)
{
	struct cgroup *cgrp;

	if (kernfs_type(kn) == KERNFS_DIR)
		cgrp = kn->priv;
	else
		cgrp = kn->parent->priv;

	mutex_unlock(&cgroup_mutex);

	kernfs_unbreak_active_protection(kn);
	cgroup_put(cgrp);
}

/**
 * cgroup_kn_lock_live - locking helper for cgroup kernfs methods
 * @kn: the kernfs_node being serviced
 * @drain_offline: perform offline draining on the cgroup
 *
 * This helper is to be used by a cgroup kernfs method currently servicing
 * @kn.  It breaks the active protection, performs cgroup locking and
 * verifies that the associated cgroup is alive.  Returns the cgroup if
 * alive; otherwise, %NULL.  A successful return should be undone by a
 * matching cgroup_kn_unlock() invocation.  If @drain_offline is %true, the
 * cgroup is drained of offlining csses before return.
 *
 * Any cgroup kernfs method implementation which requires locking the
 * associated cgroup should use this helper.  It avoids nesting cgroup
 * locking under kernfs active protection and allows all kernfs operations
 * including self-removal.
 */
struct cgroup *cgroup_kn_lock_live(struct kernfs_node *kn, bool drain_offline)
{
	struct cgroup *cgrp;

	if (kernfs_type(kn) == KERNFS_DIR)
		cgrp = kn->priv;
	else
		cgrp = kn->parent->priv;

	/*
	 * We're gonna grab cgroup_mutex which nests outside kernfs
	 * active_ref.  cgroup liveliness check alone provides enough
	 * protection against removal.  Ensure @cgrp stays accessible and
	 * break the active_ref protection.
	 */
	if (!cgroup_tryget(cgrp))
		return NULL;
	kernfs_break_active_protection(kn);

	if (drain_offline)
		cgroup_lock_and_drain_offline(cgrp);
	else
		mutex_lock(&cgroup_mutex);

	if (!cgroup_is_dead(cgrp))
		return cgrp;

	cgroup_kn_unlock(kn);
	return NULL;
}

static void cgroup_rm_file(struct cgroup *cgrp, const struct cftype *cft)
{
	char name[CGROUP_FILE_NAME_MAX];

	lockdep_assert_held(&cgroup_mutex);

	if (cft->file_offset) {
		struct cgroup_subsys_state *css = cgroup_css(cgrp, cft->ss);
		struct cgroup_file *cfile = (void *)css + cft->file_offset;

		spin_lock_irq(&cgroup_file_kn_lock);
		cfile->kn = NULL;
		spin_unlock_irq(&cgroup_file_kn_lock);

		del_timer_sync(&cfile->notify_timer);
	}

	kernfs_remove_by_name(cgrp->kn, cgroup_file_name(cgrp, cft, name));
}

/**
 * css_clear_dir - remove subsys files in a cgroup directory
 * @css: target css
 */
static void css_clear_dir(struct cgroup_subsys_state *css)
{
	struct cgroup *cgrp = css->cgroup;
	struct cftype *cfts;

	if (!(css->flags & CSS_VISIBLE))
		return;

	css->flags &= ~CSS_VISIBLE;

	if (!css->ss) {
		if (cgroup_on_dfl(cgrp))
			cfts = cgroup_base_files;
		else
			cfts = cgroup1_base_files;

		cgroup_addrm_files(css, cgrp, cfts, false);
	} else {
		list_for_each_entry(cfts, &css->ss->cfts, node)
			cgroup_addrm_files(css, cgrp, cfts, false);
	}
}

/**
 * css_populate_dir - create subsys files in a cgroup directory
 * @css: target css
 *
 * On failure, no file is added.
 */
static int css_populate_dir(struct cgroup_subsys_state *css)
{
	struct cgroup *cgrp = css->cgroup;
	struct cftype *cfts, *failed_cfts;
	int ret;

	if ((css->flags & CSS_VISIBLE) || !cgrp->kn)
		return 0;

	if (!css->ss) {
		if (cgroup_on_dfl(cgrp))
			cfts = cgroup_base_files;
		else
			cfts = cgroup1_base_files;

		ret = cgroup_addrm_files(&cgrp->self, cgrp, cfts, true);
		if (ret < 0)
			return ret;
	} else {
		list_for_each_entry(cfts, &css->ss->cfts, node) {
			ret = cgroup_addrm_files(css, cgrp, cfts, true);
			if (ret < 0) {
				failed_cfts = cfts;
				goto err;
			}
		}
	}

	css->flags |= CSS_VISIBLE;

	return 0;
err:
	list_for_each_entry(cfts, &css->ss->cfts, node) {
		if (cfts == failed_cfts)
			break;
		cgroup_addrm_files(css, cgrp, cfts, false);
	}
	return ret;
}

int rebind_subsystems(struct cgroup_root *dst_root, u16 ss_mask)
{
	struct cgroup *dcgrp = &dst_root->cgrp;
	struct cgroup_subsys *ss;
	int ssid, i, ret;
	u16 dfl_disable_ss_mask = 0;

	lockdep_assert_held(&cgroup_mutex);

	do_each_subsys_mask(ss, ssid, ss_mask) {
		/*
		 * If @ss has non-root csses attached to it, can't move.
		 * If @ss is an implicit controller, it is exempt from this
		 * rule and can be stolen.
		 */
		if (css_next_child(NULL, cgroup_css(&ss->root->cgrp, ss)) &&
		    !ss->implicit_on_dfl)
			return -EBUSY;

		/* can't move between two non-dummy roots either */
		if (ss->root != &cgrp_dfl_root && dst_root != &cgrp_dfl_root)
			return -EBUSY;

		/*
		 * Collect ssid's that need to be disabled from default
		 * hierarchy.
		 */
		if (ss->root == &cgrp_dfl_root)
			dfl_disable_ss_mask |= 1 << ssid;

	} while_each_subsys_mask();

	if (dfl_disable_ss_mask) {
		struct cgroup *scgrp = &cgrp_dfl_root.cgrp;

		/*
		 * Controllers from default hierarchy that need to be rebound
		 * are all disabled together in one go.
		 */
		cgrp_dfl_root.subsys_mask &= ~dfl_disable_ss_mask;
		WARN_ON(cgroup_apply_control(scgrp));
		cgroup_finalize_control(scgrp, 0);
	}

	do_each_subsys_mask(ss, ssid, ss_mask) {
		struct cgroup_root *src_root = ss->root;
		struct cgroup *scgrp = &src_root->cgrp;
		struct cgroup_subsys_state *css = cgroup_css(scgrp, ss);
		struct css_set *cset;

		WARN_ON(!css || cgroup_css(dcgrp, ss));

		if (src_root != &cgrp_dfl_root) {
			/* disable from the source */
			src_root->subsys_mask &= ~(1 << ssid);
			WARN_ON(cgroup_apply_control(scgrp));
			cgroup_finalize_control(scgrp, 0);
		}

		/* rebind */
		RCU_INIT_POINTER(scgrp->subsys[ssid], NULL);
		rcu_assign_pointer(dcgrp->subsys[ssid], css);
		ss->root = dst_root;
		css->cgroup = dcgrp;

		spin_lock_irq(&css_set_lock);
		hash_for_each(css_set_table, i, cset, hlist)
			list_move_tail(&cset->e_cset_node[ss->id],
				       &dcgrp->e_csets[ss->id]);
		spin_unlock_irq(&css_set_lock);

		if (ss->css_rstat_flush) {
			list_del_rcu(&css->rstat_css_node);
			synchronize_rcu();
			list_add_rcu(&css->rstat_css_node,
				     &dcgrp->rstat_css_list);
		}

		/* default hierarchy doesn't enable controllers by default */
		dst_root->subsys_mask |= 1 << ssid;
		if (dst_root == &cgrp_dfl_root) {
			static_branch_enable(cgroup_subsys_on_dfl_key[ssid]);
		} else {
			dcgrp->subtree_control |= 1 << ssid;
			static_branch_disable(cgroup_subsys_on_dfl_key[ssid]);
		}

		ret = cgroup_apply_control(dcgrp);
		if (ret)
			pr_warn("partial failure to rebind %s controller (err=%d)\n",
				ss->name, ret);

		if (ss->bind)
			ss->bind(css);
	} while_each_subsys_mask();

	kernfs_activate(dcgrp->kn);
	return 0;
}

int cgroup_show_path(struct seq_file *sf, struct kernfs_node *kf_node,
		     struct kernfs_root *kf_root)
{
	int len = 0;
	char *buf = NULL;
	struct cgroup_root *kf_cgroot = cgroup_root_from_kf(kf_root);
	struct cgroup *ns_cgroup;

	buf = kmalloc(PATH_MAX, GFP_KERNEL);
	if (!buf)
		return -ENOMEM;

	spin_lock_irq(&css_set_lock);
	ns_cgroup = current_cgns_cgroup_from_root(kf_cgroot);
	len = kernfs_path_from_node(kf_node, ns_cgroup->kn, buf, PATH_MAX);
	spin_unlock_irq(&css_set_lock);

	if (len >= PATH_MAX)
		len = -ERANGE;
	else if (len > 0) {
		seq_escape(sf, buf, " \t\n\\");
		len = 0;
	}
	kfree(buf);
	return len;
}

enum cgroup2_param {
	Opt_nsdelegate,
	Opt_memory_localevents,
	Opt_memory_recursiveprot,
	nr__cgroup2_params
};

static const struct fs_parameter_spec cgroup2_fs_parameters[] = {
	fsparam_flag("nsdelegate",		Opt_nsdelegate),
	fsparam_flag("memory_localevents",	Opt_memory_localevents),
	fsparam_flag("memory_recursiveprot",	Opt_memory_recursiveprot),
	{}
};

static int cgroup2_parse_param(struct fs_context *fc, struct fs_parameter *param)
{
	struct cgroup_fs_context *ctx = cgroup_fc2context(fc);
	struct fs_parse_result result;
	int opt;

	opt = fs_parse(fc, cgroup2_fs_parameters, param, &result);
	if (opt < 0)
		return opt;

	switch (opt) {
	case Opt_nsdelegate:
		ctx->flags |= CGRP_ROOT_NS_DELEGATE;
		return 0;
	case Opt_memory_localevents:
		ctx->flags |= CGRP_ROOT_MEMORY_LOCAL_EVENTS;
		return 0;
	case Opt_memory_recursiveprot:
		ctx->flags |= CGRP_ROOT_MEMORY_RECURSIVE_PROT;
		return 0;
	}
	return -EINVAL;
}

static void apply_cgroup_root_flags(unsigned int root_flags)
{
	if (current->nsproxy->cgroup_ns == &init_cgroup_ns) {
		if (root_flags & CGRP_ROOT_NS_DELEGATE)
			cgrp_dfl_root.flags |= CGRP_ROOT_NS_DELEGATE;
		else
			cgrp_dfl_root.flags &= ~CGRP_ROOT_NS_DELEGATE;

		if (root_flags & CGRP_ROOT_MEMORY_LOCAL_EVENTS)
			cgrp_dfl_root.flags |= CGRP_ROOT_MEMORY_LOCAL_EVENTS;
		else
			cgrp_dfl_root.flags &= ~CGRP_ROOT_MEMORY_LOCAL_EVENTS;

		if (root_flags & CGRP_ROOT_MEMORY_RECURSIVE_PROT)
			cgrp_dfl_root.flags |= CGRP_ROOT_MEMORY_RECURSIVE_PROT;
		else
			cgrp_dfl_root.flags &= ~CGRP_ROOT_MEMORY_RECURSIVE_PROT;
	}
}

static int cgroup_show_options(struct seq_file *seq, struct kernfs_root *kf_root)
{
	if (cgrp_dfl_root.flags & CGRP_ROOT_NS_DELEGATE)
		seq_puts(seq, ",nsdelegate");
	if (cgrp_dfl_root.flags & CGRP_ROOT_MEMORY_LOCAL_EVENTS)
		seq_puts(seq, ",memory_localevents");
	if (cgrp_dfl_root.flags & CGRP_ROOT_MEMORY_RECURSIVE_PROT)
		seq_puts(seq, ",memory_recursiveprot");
	return 0;
}

static int cgroup_reconfigure(struct fs_context *fc)
{
	struct cgroup_fs_context *ctx = cgroup_fc2context(fc);

	apply_cgroup_root_flags(ctx->flags);
	return 0;
}

static void init_cgroup_housekeeping(struct cgroup *cgrp)
{
	struct cgroup_subsys *ss;
	int ssid;

	INIT_LIST_HEAD(&cgrp->self.sibling);
	INIT_LIST_HEAD(&cgrp->self.children);
	INIT_LIST_HEAD(&cgrp->cset_links);
	INIT_LIST_HEAD(&cgrp->pidlists);
	mutex_init(&cgrp->pidlist_mutex);
	cgrp->self.cgroup = cgrp;
	cgrp->self.flags |= CSS_ONLINE;
	cgrp->dom_cgrp = cgrp;
	cgrp->max_descendants = INT_MAX;
	cgrp->max_depth = INT_MAX;
	INIT_LIST_HEAD(&cgrp->rstat_css_list);
	prev_cputime_init(&cgrp->prev_cputime);

	for_each_subsys(ss, ssid)
		INIT_LIST_HEAD(&cgrp->e_csets[ssid]);

	init_waitqueue_head(&cgrp->offline_waitq);
	INIT_WORK(&cgrp->release_agent_work, cgroup1_release_agent);
}

void init_cgroup_root(struct cgroup_fs_context *ctx)
{
	struct cgroup_root *root = ctx->root;
	struct cgroup *cgrp = &root->cgrp;

	INIT_LIST_HEAD(&root->root_list);
	atomic_set(&root->nr_cgrps, 1);
	cgrp->root = root;
	init_cgroup_housekeeping(cgrp);

	root->flags = ctx->flags;
	if (ctx->release_agent)
		strscpy(root->release_agent_path, ctx->release_agent, PATH_MAX);
	if (ctx->name)
		strscpy(root->name, ctx->name, MAX_CGROUP_ROOT_NAMELEN);
	if (ctx->cpuset_clone_children)
		set_bit(CGRP_CPUSET_CLONE_CHILDREN, &root->cgrp.flags);
}

int cgroup_setup_root(struct cgroup_root *root, u16 ss_mask)
{
	LIST_HEAD(tmp_links);
	struct cgroup *root_cgrp = &root->cgrp;
	struct kernfs_syscall_ops *kf_sops;
	struct css_set *cset;
	int i, ret;

	lockdep_assert_held(&cgroup_mutex);

	ret = percpu_ref_init(&root_cgrp->self.refcnt, css_release,
			      0, GFP_KERNEL);
	if (ret)
		goto out;

	/*
	 * We're accessing css_set_count without locking css_set_lock here,
	 * but that's OK - it can only be increased by someone holding
	 * cgroup_lock, and that's us.  Later rebinding may disable
	 * controllers on the default hierarchy and thus create new csets,
	 * which can't be more than the existing ones.  Allocate 2x.
	 */
	ret = allocate_cgrp_cset_links(2 * css_set_count, &tmp_links);
	if (ret)
		goto cancel_ref;

	ret = cgroup_init_root_id(root);
	if (ret)
		goto cancel_ref;

	kf_sops = root == &cgrp_dfl_root ?
		&cgroup_kf_syscall_ops : &cgroup1_kf_syscall_ops;

	root->kf_root = kernfs_create_root(kf_sops,
					   KERNFS_ROOT_CREATE_DEACTIVATED |
					   KERNFS_ROOT_SUPPORT_EXPORTOP |
					   KERNFS_ROOT_SUPPORT_USER_XATTR,
					   root_cgrp);
	if (IS_ERR(root->kf_root)) {
		ret = PTR_ERR(root->kf_root);
		goto exit_root_id;
	}
	root_cgrp->kn = root->kf_root->kn;
	WARN_ON_ONCE(cgroup_ino(root_cgrp) != 1);
	root_cgrp->ancestor_ids[0] = cgroup_id(root_cgrp);

	ret = css_populate_dir(&root_cgrp->self);
	if (ret)
		goto destroy_root;

	ret = cgroup_rstat_init(root_cgrp);
	if (ret)
		goto destroy_root;

	ret = rebind_subsystems(root, ss_mask);
	if (ret)
		goto exit_stats;

	ret = cgroup_bpf_inherit(root_cgrp);
	WARN_ON_ONCE(ret);

	trace_cgroup_setup_root(root);

	/*
	 * There must be no failure case after here, since rebinding takes
	 * care of subsystems' refcounts, which are explicitly dropped in
	 * the failure exit path.
	 */
	list_add(&root->root_list, &cgroup_roots);
	cgroup_root_count++;

	/*
	 * Link the root cgroup in this hierarchy into all the css_set
	 * objects.
	 */
	spin_lock_irq(&css_set_lock);
	hash_for_each(css_set_table, i, cset, hlist) {
		link_css_set(&tmp_links, cset, root_cgrp);
		if (css_set_populated(cset))
			cgroup_update_populated(root_cgrp, true);
	}
	spin_unlock_irq(&css_set_lock);

	BUG_ON(!list_empty(&root_cgrp->self.children));
	BUG_ON(atomic_read(&root->nr_cgrps) != 1);

	ret = 0;
	goto out;

exit_stats:
	cgroup_rstat_exit(root_cgrp);
destroy_root:
	kernfs_destroy_root(root->kf_root);
	root->kf_root = NULL;
exit_root_id:
	cgroup_exit_root_id(root);
cancel_ref:
	percpu_ref_exit(&root_cgrp->self.refcnt);
out:
	free_cgrp_cset_links(&tmp_links);
	return ret;
}

int cgroup_do_get_tree(struct fs_context *fc)
{
	struct cgroup_fs_context *ctx = cgroup_fc2context(fc);
	int ret;

	ctx->kfc.root = ctx->root->kf_root;
	if (fc->fs_type == &cgroup2_fs_type)
		ctx->kfc.magic = CGROUP2_SUPER_MAGIC;
	else
		ctx->kfc.magic = CGROUP_SUPER_MAGIC;
	ret = kernfs_get_tree(fc);

	/*
	 * In non-init cgroup namespace, instead of root cgroup's dentry,
	 * we return the dentry corresponding to the cgroupns->root_cgrp.
	 */
	if (!ret && ctx->ns != &init_cgroup_ns) {
		struct dentry *nsdentry;
		struct super_block *sb = fc->root->d_sb;
		struct cgroup *cgrp;

		mutex_lock(&cgroup_mutex);
		spin_lock_irq(&css_set_lock);

		cgrp = cset_cgroup_from_root(ctx->ns->root_cset, ctx->root);

		spin_unlock_irq(&css_set_lock);
		mutex_unlock(&cgroup_mutex);

		nsdentry = kernfs_node_dentry(cgrp->kn, sb);
		dput(fc->root);
		if (IS_ERR(nsdentry)) {
			deactivate_locked_super(sb);
			ret = PTR_ERR(nsdentry);
			nsdentry = NULL;
		}
		fc->root = nsdentry;
	}

	if (!ctx->kfc.new_sb_created)
		cgroup_put(&ctx->root->cgrp);

	return ret;
}

/*
 * Destroy a cgroup filesystem context.
 */
static void cgroup_fs_context_free(struct fs_context *fc)
{
	struct cgroup_fs_context *ctx = cgroup_fc2context(fc);

	kfree(ctx->name);
	kfree(ctx->release_agent);
	put_cgroup_ns(ctx->ns);
	kernfs_free_fs_context(fc);
	kfree(ctx);
}

static int cgroup_get_tree(struct fs_context *fc)
{
	struct cgroup_fs_context *ctx = cgroup_fc2context(fc);
	int ret;

	cgrp_dfl_visible = true;
	cgroup_get_live(&cgrp_dfl_root.cgrp);
	ctx->root = &cgrp_dfl_root;

	ret = cgroup_do_get_tree(fc);
	if (!ret)
		apply_cgroup_root_flags(ctx->flags);
	return ret;
}

static const struct fs_context_operations cgroup_fs_context_ops = {
	.free		= cgroup_fs_context_free,
	.parse_param	= cgroup2_parse_param,
	.get_tree	= cgroup_get_tree,
	.reconfigure	= cgroup_reconfigure,
};

static const struct fs_context_operations cgroup1_fs_context_ops = {
	.free		= cgroup_fs_context_free,
	.parse_param	= cgroup1_parse_param,
	.get_tree	= cgroup1_get_tree,
	.reconfigure	= cgroup1_reconfigure,
};

/*
 * Initialise the cgroup filesystem creation/reconfiguration context.  Notably,
 * we select the namespace we're going to use.
 */
static int cgroup_init_fs_context(struct fs_context *fc)
{
	struct cgroup_fs_context *ctx;

	ctx = kzalloc(sizeof(struct cgroup_fs_context), GFP_KERNEL);
	if (!ctx)
		return -ENOMEM;

	ctx->ns = current->nsproxy->cgroup_ns;
	get_cgroup_ns(ctx->ns);
	fc->fs_private = &ctx->kfc;
	if (fc->fs_type == &cgroup2_fs_type)
		fc->ops = &cgroup_fs_context_ops;
	else
		fc->ops = &cgroup1_fs_context_ops;
	put_user_ns(fc->user_ns);
	fc->user_ns = get_user_ns(ctx->ns->user_ns);
	fc->global = true;
	return 0;
}

static void cgroup_kill_sb(struct super_block *sb)
{
	struct kernfs_root *kf_root = kernfs_root_from_sb(sb);
	struct cgroup_root *root = cgroup_root_from_kf(kf_root);

	/*
	 * If @root doesn't have any children, start killing it.
	 * This prevents new mounts by disabling percpu_ref_tryget_live().
	 *
	 * And don't kill the default root.
	 */
	if (list_empty(&root->cgrp.self.children) && root != &cgrp_dfl_root &&
	    !percpu_ref_is_dying(&root->cgrp.self.refcnt)) {
		cgroup_bpf_offline(&root->cgrp);
		percpu_ref_kill(&root->cgrp.self.refcnt);
	}
	cgroup_put(&root->cgrp);
	kernfs_kill_sb(sb);
}

struct file_system_type cgroup_fs_type = {
	.name			= "cgroup",
	.init_fs_context	= cgroup_init_fs_context,
	.parameters		= cgroup1_fs_parameters,
	.kill_sb		= cgroup_kill_sb,
	.fs_flags		= FS_USERNS_MOUNT,
};

static struct file_system_type cgroup2_fs_type = {
	.name			= "cgroup2",
	.init_fs_context	= cgroup_init_fs_context,
	.parameters		= cgroup2_fs_parameters,
	.kill_sb		= cgroup_kill_sb,
	.fs_flags		= FS_USERNS_MOUNT,
};

#ifdef CONFIG_CPUSETS
static const struct fs_context_operations cpuset_fs_context_ops = {
	.get_tree	= cgroup1_get_tree,
	.free		= cgroup_fs_context_free,
};

/*
 * This is ugly, but preserves the userspace API for existing cpuset
 * users. If someone tries to mount the "cpuset" filesystem, we
 * silently switch it to mount "cgroup" instead
 */
static int cpuset_init_fs_context(struct fs_context *fc)
{
	char *agent = kstrdup("/sbin/cpuset_release_agent", GFP_USER);
	struct cgroup_fs_context *ctx;
	int err;

	err = cgroup_init_fs_context(fc);
	if (err) {
		kfree(agent);
		return err;
	}

	fc->ops = &cpuset_fs_context_ops;

	ctx = cgroup_fc2context(fc);
	ctx->subsys_mask = 1 << cpuset_cgrp_id;
	ctx->flags |= CGRP_ROOT_NOPREFIX;
	ctx->release_agent = agent;

	get_filesystem(&cgroup_fs_type);
	put_filesystem(fc->fs_type);
	fc->fs_type = &cgroup_fs_type;

	return 0;
}

static struct file_system_type cpuset_fs_type = {
	.name			= "cpuset",
	.init_fs_context	= cpuset_init_fs_context,
	.fs_flags		= FS_USERNS_MOUNT,
};
#endif

int cgroup_path_ns_locked(struct cgroup *cgrp, char *buf, size_t buflen,
			  struct cgroup_namespace *ns)
{
	struct cgroup *root = cset_cgroup_from_root(ns->root_cset, cgrp->root);

	return kernfs_path_from_node(cgrp->kn, root->kn, buf, buflen);
}

int cgroup_path_ns(struct cgroup *cgrp, char *buf, size_t buflen,
		   struct cgroup_namespace *ns)
{
	int ret;

	mutex_lock(&cgroup_mutex);
	spin_lock_irq(&css_set_lock);

	ret = cgroup_path_ns_locked(cgrp, buf, buflen, ns);

	spin_unlock_irq(&css_set_lock);
	mutex_unlock(&cgroup_mutex);

	return ret;
}
EXPORT_SYMBOL_GPL(cgroup_path_ns);

/**
 * task_cgroup_path - cgroup path of a task in the first cgroup hierarchy
 * @task: target task
 * @buf: the buffer to write the path into
 * @buflen: the length of the buffer
 *
 * Determine @task's cgroup on the first (the one with the lowest non-zero
 * hierarchy_id) cgroup hierarchy and copy its path into @buf.  This
 * function grabs cgroup_mutex and shouldn't be used inside locks used by
 * cgroup controller callbacks.
 *
 * Return value is the same as kernfs_path().
 */
int task_cgroup_path(struct task_struct *task, char *buf, size_t buflen)
{
	struct cgroup_root *root;
	struct cgroup *cgrp;
	int hierarchy_id = 1;
	int ret;

	mutex_lock(&cgroup_mutex);
	spin_lock_irq(&css_set_lock);

	root = idr_get_next(&cgroup_hierarchy_idr, &hierarchy_id);

	if (root) {
		cgrp = task_cgroup_from_root(task, root);
		ret = cgroup_path_ns_locked(cgrp, buf, buflen, &init_cgroup_ns);
	} else {
		/* if no hierarchy exists, everyone is in "/" */
		ret = strlcpy(buf, "/", buflen);
	}

	spin_unlock_irq(&css_set_lock);
	mutex_unlock(&cgroup_mutex);
	return ret;
}
EXPORT_SYMBOL_GPL(task_cgroup_path);

/**
 * cgroup_attach_lock - Lock for ->attach()
 * @lock_threadgroup: whether to down_write cgroup_threadgroup_rwsem
 *
 * cgroup migration sometimes needs to stabilize threadgroups against forks and
 * exits by write-locking cgroup_threadgroup_rwsem. However, some ->attach()
 * implementations (e.g. cpuset), also need to disable CPU hotplug.
 * Unfortunately, letting ->attach() operations acquire cpus_read_lock() can
 * lead to deadlocks.
 *
<<<<<<< HEAD
 * Bringing up a CPU may involve creating new tasks which requires read-locking
 * threadgroup_rwsem, so threadgroup_rwsem nests inside cpus_read_lock(). If we
 * call an ->attach() which acquires the cpus lock while write-locking
 * threadgroup_rwsem, the locking order is reversed and we end up waiting for an
 * on-going CPU hotplug operation which in turn is waiting for the
 * threadgroup_rwsem to be released to create new tasks. For more details:
=======
 * Bringing up a CPU may involve creating and destroying tasks which requires
 * read-locking threadgroup_rwsem, so threadgroup_rwsem nests inside
 * cpus_read_lock(). If we call an ->attach() which acquires the cpus lock while
 * write-locking threadgroup_rwsem, the locking order is reversed and we end up
 * waiting for an on-going CPU hotplug operation which in turn is waiting for
 * the threadgroup_rwsem to be released to create new tasks. For more details:
>>>>>>> 7f2e600b
 *
 *   http://lkml.kernel.org/r/20220711174629.uehfmqegcwn2lqzu@wubuntu
 *
 * Resolve the situation by always acquiring cpus_read_lock() before optionally
 * write-locking cgroup_threadgroup_rwsem. This allows ->attach() to assume that
 * CPU hotplug is disabled on entry.
 */
static void cgroup_attach_lock(bool lock_threadgroup)
{
	cpus_read_lock();
	if (lock_threadgroup)
		percpu_down_write(&cgroup_threadgroup_rwsem);
}

/**
 * cgroup_attach_unlock - Undo cgroup_attach_lock()
 * @lock_threadgroup: whether to up_write cgroup_threadgroup_rwsem
 */
static void cgroup_attach_unlock(bool lock_threadgroup)
{
	if (lock_threadgroup)
		percpu_up_write(&cgroup_threadgroup_rwsem);
	cpus_read_unlock();
}

/**
 * cgroup_migrate_add_task - add a migration target task to a migration context
 * @task: target task
 * @mgctx: target migration context
 *
 * Add @task, which is a migration target, to @mgctx->tset.  This function
 * becomes noop if @task doesn't need to be migrated.  @task's css_set
 * should have been added as a migration source and @task->cg_list will be
 * moved from the css_set's tasks list to mg_tasks one.
 */
static void cgroup_migrate_add_task(struct task_struct *task,
				    struct cgroup_mgctx *mgctx)
{
	struct css_set *cset;

	lockdep_assert_held(&css_set_lock);

	/* @task either already exited or can't exit until the end */
	if (task->flags & PF_EXITING)
		return;

	/* cgroup_threadgroup_rwsem protects racing against forks */
	WARN_ON_ONCE(list_empty(&task->cg_list));

	cset = task_css_set(task);
	if (!cset->mg_src_cgrp)
		return;

	mgctx->tset.nr_tasks++;

	list_move_tail(&task->cg_list, &cset->mg_tasks);
	if (list_empty(&cset->mg_node))
		list_add_tail(&cset->mg_node,
			      &mgctx->tset.src_csets);
	if (list_empty(&cset->mg_dst_cset->mg_node))
		list_add_tail(&cset->mg_dst_cset->mg_node,
			      &mgctx->tset.dst_csets);
}

/**
 * cgroup_taskset_first - reset taskset and return the first task
 * @tset: taskset of interest
 * @dst_cssp: output variable for the destination css
 *
 * @tset iteration is initialized and the first task is returned.
 */
struct task_struct *cgroup_taskset_first(struct cgroup_taskset *tset,
					 struct cgroup_subsys_state **dst_cssp)
{
	tset->cur_cset = list_first_entry(tset->csets, struct css_set, mg_node);
	tset->cur_task = NULL;

	return cgroup_taskset_next(tset, dst_cssp);
}
EXPORT_SYMBOL_GPL(cgroup_taskset_first);

/**
 * cgroup_taskset_next - iterate to the next task in taskset
 * @tset: taskset of interest
 * @dst_cssp: output variable for the destination css
 *
 * Return the next task in @tset.  Iteration must have been initialized
 * with cgroup_taskset_first().
 */
struct task_struct *cgroup_taskset_next(struct cgroup_taskset *tset,
					struct cgroup_subsys_state **dst_cssp)
{
	struct css_set *cset = tset->cur_cset;
	struct task_struct *task = tset->cur_task;

	while (CGROUP_HAS_SUBSYS_CONFIG && &cset->mg_node != tset->csets) {
		if (!task)
			task = list_first_entry(&cset->mg_tasks,
						struct task_struct, cg_list);
		else
			task = list_next_entry(task, cg_list);

		if (&task->cg_list != &cset->mg_tasks) {
			tset->cur_cset = cset;
			tset->cur_task = task;

			/*
			 * This function may be called both before and
			 * after cgroup_taskset_migrate().  The two cases
			 * can be distinguished by looking at whether @cset
			 * has its ->mg_dst_cset set.
			 */
			if (cset->mg_dst_cset)
				*dst_cssp = cset->mg_dst_cset->subsys[tset->ssid];
			else
				*dst_cssp = cset->subsys[tset->ssid];

			return task;
		}

		cset = list_next_entry(cset, mg_node);
		task = NULL;
	}

	return NULL;
}
EXPORT_SYMBOL_GPL(cgroup_taskset_next);

/**
 * cgroup_migrate_execute - migrate a taskset
 * @mgctx: migration context
 *
 * Migrate tasks in @mgctx as setup by migration preparation functions.
 * This function fails iff one of the ->can_attach callbacks fails and
 * guarantees that either all or none of the tasks in @mgctx are migrated.
 * @mgctx is consumed regardless of success.
 */
static int cgroup_migrate_execute(struct cgroup_mgctx *mgctx)
{
	struct cgroup_taskset *tset = &mgctx->tset;
	struct cgroup_subsys *ss;
	struct task_struct *task, *tmp_task;
	struct css_set *cset, *tmp_cset;
	int ssid, failed_ssid, ret;

	/* check that we can legitimately attach to the cgroup */
	if (tset->nr_tasks) {
		do_each_subsys_mask(ss, ssid, mgctx->ss_mask) {
			if (ss->can_attach) {
				tset->ssid = ssid;
				ret = ss->can_attach(tset);
				if (ret) {
					failed_ssid = ssid;
					goto out_cancel_attach;
				}
			}
		} while_each_subsys_mask();
	}

	/*
	 * Now that we're guaranteed success, proceed to move all tasks to
	 * the new cgroup.  There are no failure cases after here, so this
	 * is the commit point.
	 */
	spin_lock_irq(&css_set_lock);
	list_for_each_entry(cset, &tset->src_csets, mg_node) {
		list_for_each_entry_safe(task, tmp_task, &cset->mg_tasks, cg_list) {
			struct css_set *from_cset = task_css_set(task);
			struct css_set *to_cset = cset->mg_dst_cset;

			get_css_set(to_cset);
			to_cset->nr_tasks++;
			css_set_move_task(task, from_cset, to_cset, true);
			from_cset->nr_tasks--;
			/*
			 * If the source or destination cgroup is frozen,
			 * the task might require to change its state.
			 */
			cgroup_freezer_migrate_task(task, from_cset->dfl_cgrp,
						    to_cset->dfl_cgrp);
			put_css_set_locked(from_cset);

		}
	}
	spin_unlock_irq(&css_set_lock);

	/*
	 * Migration is committed, all target tasks are now on dst_csets.
	 * Nothing is sensitive to fork() after this point.  Notify
	 * controllers that migration is complete.
	 */
	tset->csets = &tset->dst_csets;

	if (tset->nr_tasks) {
		do_each_subsys_mask(ss, ssid, mgctx->ss_mask) {
			if (ss->attach) {
				tset->ssid = ssid;
				trace_android_vh_cgroup_attach(ss, tset);
				ss->attach(tset);
			}
		} while_each_subsys_mask();
	}

	ret = 0;
	goto out_release_tset;

out_cancel_attach:
	if (tset->nr_tasks) {
		do_each_subsys_mask(ss, ssid, mgctx->ss_mask) {
			if (ssid == failed_ssid)
				break;
			if (ss->cancel_attach) {
				tset->ssid = ssid;
				ss->cancel_attach(tset);
			}
		} while_each_subsys_mask();
	}
out_release_tset:
	spin_lock_irq(&css_set_lock);
	list_splice_init(&tset->dst_csets, &tset->src_csets);
	list_for_each_entry_safe(cset, tmp_cset, &tset->src_csets, mg_node) {
		list_splice_tail_init(&cset->mg_tasks, &cset->tasks);
		list_del_init(&cset->mg_node);
	}
	spin_unlock_irq(&css_set_lock);

	/*
	 * Re-initialize the cgroup_taskset structure in case it is reused
	 * again in another cgroup_migrate_add_task()/cgroup_migrate_execute()
	 * iteration.
	 */
	tset->nr_tasks = 0;
	tset->csets    = &tset->src_csets;
	return ret;
}

/**
 * cgroup_migrate_vet_dst - verify whether a cgroup can be migration destination
 * @dst_cgrp: destination cgroup to test
 *
 * On the default hierarchy, except for the mixable, (possible) thread root
 * and threaded cgroups, subtree_control must be zero for migration
 * destination cgroups with tasks so that child cgroups don't compete
 * against tasks.
 */
int cgroup_migrate_vet_dst(struct cgroup *dst_cgrp)
{
	/* v1 doesn't have any restriction */
	if (!cgroup_on_dfl(dst_cgrp))
		return 0;

	/* verify @dst_cgrp can host resources */
	if (!cgroup_is_valid_domain(dst_cgrp->dom_cgrp))
		return -EOPNOTSUPP;

	/* mixables don't care */
	if (cgroup_is_mixable(dst_cgrp))
		return 0;

	/*
	 * If @dst_cgrp is already or can become a thread root or is
	 * threaded, it doesn't matter.
	 */
	if (cgroup_can_be_thread_root(dst_cgrp) || cgroup_is_threaded(dst_cgrp))
		return 0;

	/* apply no-internal-process constraint */
	if (dst_cgrp->subtree_control)
		return -EBUSY;

	return 0;
}

/**
 * cgroup_migrate_finish - cleanup after attach
 * @mgctx: migration context
 *
 * Undo cgroup_migrate_add_src() and cgroup_migrate_prepare_dst().  See
 * those functions for details.
 */
void cgroup_migrate_finish(struct cgroup_mgctx *mgctx)
{
	struct css_set *cset, *tmp_cset;

	lockdep_assert_held(&cgroup_mutex);

	spin_lock_irq(&css_set_lock);

	list_for_each_entry_safe(cset, tmp_cset, &mgctx->preloaded_src_csets,
				 mg_src_preload_node) {
		cset->mg_src_cgrp = NULL;
		cset->mg_dst_cgrp = NULL;
		cset->mg_dst_cset = NULL;
		list_del_init(&cset->mg_src_preload_node);
		put_css_set_locked(cset);
	}

	list_for_each_entry_safe(cset, tmp_cset, &mgctx->preloaded_dst_csets,
				 mg_dst_preload_node) {
		cset->mg_src_cgrp = NULL;
		cset->mg_dst_cgrp = NULL;
		cset->mg_dst_cset = NULL;
		list_del_init(&cset->mg_dst_preload_node);
		put_css_set_locked(cset);
	}

	spin_unlock_irq(&css_set_lock);
}

/**
 * cgroup_migrate_add_src - add a migration source css_set
 * @src_cset: the source css_set to add
 * @dst_cgrp: the destination cgroup
 * @mgctx: migration context
 *
 * Tasks belonging to @src_cset are about to be migrated to @dst_cgrp.  Pin
 * @src_cset and add it to @mgctx->src_csets, which should later be cleaned
 * up by cgroup_migrate_finish().
 *
 * This function may be called without holding cgroup_threadgroup_rwsem
 * even if the target is a process.  Threads may be created and destroyed
 * but as long as cgroup_mutex is not dropped, no new css_set can be put
 * into play and the preloaded css_sets are guaranteed to cover all
 * migrations.
 */
void cgroup_migrate_add_src(struct css_set *src_cset,
			    struct cgroup *dst_cgrp,
			    struct cgroup_mgctx *mgctx)
{
	struct cgroup *src_cgrp;

	lockdep_assert_held(&cgroup_mutex);
	lockdep_assert_held(&css_set_lock);

	/*
	 * If ->dead, @src_set is associated with one or more dead cgroups
	 * and doesn't contain any migratable tasks.  Ignore it early so
	 * that the rest of migration path doesn't get confused by it.
	 */
	if (src_cset->dead)
		return;

	src_cgrp = cset_cgroup_from_root(src_cset, dst_cgrp->root);

	if (!list_empty(&src_cset->mg_src_preload_node))
		return;

	WARN_ON(src_cset->mg_src_cgrp);
	WARN_ON(src_cset->mg_dst_cgrp);
	WARN_ON(!list_empty(&src_cset->mg_tasks));
	WARN_ON(!list_empty(&src_cset->mg_node));

	src_cset->mg_src_cgrp = src_cgrp;
	src_cset->mg_dst_cgrp = dst_cgrp;
	get_css_set(src_cset);
	list_add_tail(&src_cset->mg_src_preload_node, &mgctx->preloaded_src_csets);
}

/**
 * cgroup_migrate_prepare_dst - prepare destination css_sets for migration
 * @mgctx: migration context
 *
 * Tasks are about to be moved and all the source css_sets have been
 * preloaded to @mgctx->preloaded_src_csets.  This function looks up and
 * pins all destination css_sets, links each to its source, and append them
 * to @mgctx->preloaded_dst_csets.
 *
 * This function must be called after cgroup_migrate_add_src() has been
 * called on each migration source css_set.  After migration is performed
 * using cgroup_migrate(), cgroup_migrate_finish() must be called on
 * @mgctx.
 */
int cgroup_migrate_prepare_dst(struct cgroup_mgctx *mgctx)
{
	struct css_set *src_cset, *tmp_cset;

	lockdep_assert_held(&cgroup_mutex);

	/* look up the dst cset for each src cset and link it to src */
	list_for_each_entry_safe(src_cset, tmp_cset, &mgctx->preloaded_src_csets,
				 mg_src_preload_node) {
		struct css_set *dst_cset;
		struct cgroup_subsys *ss;
		int ssid;

		dst_cset = find_css_set(src_cset, src_cset->mg_dst_cgrp);
		if (!dst_cset)
			return -ENOMEM;

		WARN_ON_ONCE(src_cset->mg_dst_cset || dst_cset->mg_dst_cset);

		/*
		 * If src cset equals dst, it's noop.  Drop the src.
		 * cgroup_migrate() will skip the cset too.  Note that we
		 * can't handle src == dst as some nodes are used by both.
		 */
		if (src_cset == dst_cset) {
			src_cset->mg_src_cgrp = NULL;
			src_cset->mg_dst_cgrp = NULL;
			list_del_init(&src_cset->mg_src_preload_node);
			put_css_set(src_cset);
			put_css_set(dst_cset);
			continue;
		}

		src_cset->mg_dst_cset = dst_cset;

		if (list_empty(&dst_cset->mg_dst_preload_node))
			list_add_tail(&dst_cset->mg_dst_preload_node,
				      &mgctx->preloaded_dst_csets);
		else
			put_css_set(dst_cset);

		for_each_subsys(ss, ssid)
			if (src_cset->subsys[ssid] != dst_cset->subsys[ssid])
				mgctx->ss_mask |= 1 << ssid;
	}

	return 0;
}

/**
 * cgroup_migrate - migrate a process or task to a cgroup
 * @leader: the leader of the process or the task to migrate
 * @threadgroup: whether @leader points to the whole process or a single task
 * @mgctx: migration context
 *
 * Migrate a process or task denoted by @leader.  If migrating a process,
 * the caller must be holding cgroup_threadgroup_rwsem.  The caller is also
 * responsible for invoking cgroup_migrate_add_src() and
 * cgroup_migrate_prepare_dst() on the targets before invoking this
 * function and following up with cgroup_migrate_finish().
 *
 * As long as a controller's ->can_attach() doesn't fail, this function is
 * guaranteed to succeed.  This means that, excluding ->can_attach()
 * failure, when migrating multiple targets, the success or failure can be
 * decided for all targets by invoking group_migrate_prepare_dst() before
 * actually starting migrating.
 */
int cgroup_migrate(struct task_struct *leader, bool threadgroup,
		   struct cgroup_mgctx *mgctx)
{
	struct task_struct *task;

	/*
	 * Prevent freeing of tasks while we take a snapshot. Tasks that are
	 * already PF_EXITING could be freed from underneath us unless we
	 * take an rcu_read_lock.
	 */
	spin_lock_irq(&css_set_lock);
	rcu_read_lock();
	task = leader;
	do {
		cgroup_migrate_add_task(task, mgctx);
		if (!threadgroup)
			break;
	} while_each_thread(leader, task);
	rcu_read_unlock();
	spin_unlock_irq(&css_set_lock);

	return cgroup_migrate_execute(mgctx);
}

/**
 * cgroup_attach_task - attach a task or a whole threadgroup to a cgroup
 * @dst_cgrp: the cgroup to attach to
 * @leader: the task or the leader of the threadgroup to be attached
 * @threadgroup: attach the whole threadgroup?
 *
 * Call holding cgroup_mutex and cgroup_threadgroup_rwsem.
 */
int cgroup_attach_task(struct cgroup *dst_cgrp, struct task_struct *leader,
		       bool threadgroup)
{
	DEFINE_CGROUP_MGCTX(mgctx);
	struct task_struct *task;
	int ret = 0;

	/* look up all src csets */
	spin_lock_irq(&css_set_lock);
	rcu_read_lock();
	task = leader;
	do {
		cgroup_migrate_add_src(task_css_set(task), dst_cgrp, &mgctx);
		if (!threadgroup)
			break;
	} while_each_thread(leader, task);
	rcu_read_unlock();
	spin_unlock_irq(&css_set_lock);

	/* prepare dst csets and commit */
	ret = cgroup_migrate_prepare_dst(&mgctx);
	if (!ret)
		ret = cgroup_migrate(leader, threadgroup, &mgctx);

	cgroup_migrate_finish(&mgctx);

	if (!ret)
		TRACE_CGROUP_PATH(attach_task, dst_cgrp, leader, threadgroup);

	return ret;
}

struct task_struct *cgroup_procs_write_start(char *buf, bool threadgroup,
					     bool *threadgroup_locked,
					     struct cgroup *dst_cgrp)
{
	struct task_struct *tsk;
	pid_t pid;
	bool force_migration = false;

	if (kstrtoint(strstrip(buf), 0, &pid) || pid < 0)
		return ERR_PTR(-EINVAL);

	/*
	 * If we migrate a single thread, we don't care about threadgroup
	 * stability. If the thread is `current`, it won't exit(2) under our
	 * hands or change PID through exec(2). We exclude
	 * cgroup_update_dfl_csses and other cgroup_{proc,thread}s_write
	 * callers by cgroup_mutex.
	 * Therefore, we can skip the global lock.
	 */
	lockdep_assert_held(&cgroup_mutex);
	*threadgroup_locked = pid || threadgroup;
	cgroup_attach_lock(*threadgroup_locked);

	rcu_read_lock();
	if (pid) {
		tsk = find_task_by_vpid(pid);
		if (!tsk) {
			tsk = ERR_PTR(-ESRCH);
			goto out_unlock_threadgroup;
		}
	} else {
		tsk = current;
	}

	if (threadgroup)
		tsk = tsk->group_leader;

	if (tsk->flags & PF_KTHREAD)
		trace_android_rvh_cgroup_force_kthread_migration(tsk, dst_cgrp, &force_migration);

	/*
	 * kthreads may acquire PF_NO_SETAFFINITY during initialization.
	 * If userland migrates such a kthread to a non-root cgroup, it can
	 * become trapped in a cpuset, or RT kthread may be born in a
	 * cgroup with no rt_runtime allocated.  Just say no.
	 */
	if (!force_migration && (tsk->no_cgroup_migration || (tsk->flags & PF_NO_SETAFFINITY))) {
		tsk = ERR_PTR(-EINVAL);
		goto out_unlock_threadgroup;
	}

	get_task_struct(tsk);
	goto out_unlock_rcu;

out_unlock_threadgroup:
	cgroup_attach_unlock(*threadgroup_locked);
	*threadgroup_locked = false;
out_unlock_rcu:
	rcu_read_unlock();
	return tsk;
}

void cgroup_procs_write_finish(struct task_struct *task, bool threadgroup_locked)
{
	struct cgroup_subsys *ss;
	int ssid;

	/* release reference from cgroup_procs_write_start() */
	put_task_struct(task);

	cgroup_attach_unlock(threadgroup_locked);

	for_each_subsys(ss, ssid)
		if (ss->post_attach)
			ss->post_attach();
}

static void cgroup_print_ss_mask(struct seq_file *seq, u16 ss_mask)
{
	struct cgroup_subsys *ss;
	bool printed = false;
	int ssid;

	do_each_subsys_mask(ss, ssid, ss_mask) {
		if (printed)
			seq_putc(seq, ' ');
		seq_puts(seq, ss->name);
		printed = true;
	} while_each_subsys_mask();
	if (printed)
		seq_putc(seq, '\n');
}

/* show controllers which are enabled from the parent */
static int cgroup_controllers_show(struct seq_file *seq, void *v)
{
	struct cgroup *cgrp = seq_css(seq)->cgroup;

	cgroup_print_ss_mask(seq, cgroup_control(cgrp));
	return 0;
}

/* show controllers which are enabled for a given cgroup's children */
static int cgroup_subtree_control_show(struct seq_file *seq, void *v)
{
	struct cgroup *cgrp = seq_css(seq)->cgroup;

	cgroup_print_ss_mask(seq, cgrp->subtree_control);
	return 0;
}

/**
 * cgroup_update_dfl_csses - update css assoc of a subtree in default hierarchy
 * @cgrp: root of the subtree to update csses for
 *
 * @cgrp's control masks have changed and its subtree's css associations
 * need to be updated accordingly.  This function looks up all css_sets
 * which are attached to the subtree, creates the matching updated css_sets
 * and migrates the tasks to the new ones.
 */
static int cgroup_update_dfl_csses(struct cgroup *cgrp)
{
	DEFINE_CGROUP_MGCTX(mgctx);
	struct cgroup_subsys_state *d_css;
	struct cgroup *dsct;
	struct css_set *src_cset;
	bool has_tasks;
	int ret;

	lockdep_assert_held(&cgroup_mutex);

	/* look up all csses currently attached to @cgrp's subtree */
	spin_lock_irq(&css_set_lock);
	cgroup_for_each_live_descendant_pre(dsct, d_css, cgrp) {
		struct cgrp_cset_link *link;

		list_for_each_entry(link, &dsct->cset_links, cset_link)
			cgroup_migrate_add_src(link->cset, dsct, &mgctx);
	}
	spin_unlock_irq(&css_set_lock);

	/*
	 * We need to write-lock threadgroup_rwsem while migrating tasks.
	 * However, if there are no source csets for @cgrp, changing its
	 * controllers isn't gonna produce any task migrations and the
	 * write-locking can be skipped safely.
	 */
	has_tasks = !list_empty(&mgctx.preloaded_src_csets);
	cgroup_attach_lock(has_tasks);

	/* NULL dst indicates self on default hierarchy */
	ret = cgroup_migrate_prepare_dst(&mgctx);
	if (ret)
		goto out_finish;

	spin_lock_irq(&css_set_lock);
	list_for_each_entry(src_cset, &mgctx.preloaded_src_csets,
			    mg_src_preload_node) {
		struct task_struct *task, *ntask;

		/* all tasks in src_csets need to be migrated */
		list_for_each_entry_safe(task, ntask, &src_cset->tasks, cg_list)
			cgroup_migrate_add_task(task, &mgctx);
	}
	spin_unlock_irq(&css_set_lock);

	ret = cgroup_migrate_execute(&mgctx);
out_finish:
	cgroup_migrate_finish(&mgctx);
	cgroup_attach_unlock(has_tasks);
	return ret;
}

/**
 * cgroup_lock_and_drain_offline - lock cgroup_mutex and drain offlined csses
 * @cgrp: root of the target subtree
 *
 * Because css offlining is asynchronous, userland may try to re-enable a
 * controller while the previous css is still around.  This function grabs
 * cgroup_mutex and drains the previous css instances of @cgrp's subtree.
 */
void cgroup_lock_and_drain_offline(struct cgroup *cgrp)
	__acquires(&cgroup_mutex)
{
	struct cgroup *dsct;
	struct cgroup_subsys_state *d_css;
	struct cgroup_subsys *ss;
	int ssid;

restart:
	mutex_lock(&cgroup_mutex);

	cgroup_for_each_live_descendant_post(dsct, d_css, cgrp) {
		for_each_subsys(ss, ssid) {
			struct cgroup_subsys_state *css = cgroup_css(dsct, ss);
			DEFINE_WAIT(wait);

			if (!css || !percpu_ref_is_dying(&css->refcnt))
				continue;

			cgroup_get_live(dsct);
			prepare_to_wait(&dsct->offline_waitq, &wait,
					TASK_UNINTERRUPTIBLE);

			mutex_unlock(&cgroup_mutex);
			schedule();
			finish_wait(&dsct->offline_waitq, &wait);

			cgroup_put(dsct);
			goto restart;
		}
	}
}

/**
 * cgroup_save_control - save control masks and dom_cgrp of a subtree
 * @cgrp: root of the target subtree
 *
 * Save ->subtree_control, ->subtree_ss_mask and ->dom_cgrp to the
 * respective old_ prefixed fields for @cgrp's subtree including @cgrp
 * itself.
 */
static void cgroup_save_control(struct cgroup *cgrp)
{
	struct cgroup *dsct;
	struct cgroup_subsys_state *d_css;

	cgroup_for_each_live_descendant_pre(dsct, d_css, cgrp) {
		dsct->old_subtree_control = dsct->subtree_control;
		dsct->old_subtree_ss_mask = dsct->subtree_ss_mask;
		dsct->old_dom_cgrp = dsct->dom_cgrp;
	}
}

/**
 * cgroup_propagate_control - refresh control masks of a subtree
 * @cgrp: root of the target subtree
 *
 * For @cgrp and its subtree, ensure ->subtree_ss_mask matches
 * ->subtree_control and propagate controller availability through the
 * subtree so that descendants don't have unavailable controllers enabled.
 */
static void cgroup_propagate_control(struct cgroup *cgrp)
{
	struct cgroup *dsct;
	struct cgroup_subsys_state *d_css;

	cgroup_for_each_live_descendant_pre(dsct, d_css, cgrp) {
		dsct->subtree_control &= cgroup_control(dsct);
		dsct->subtree_ss_mask =
			cgroup_calc_subtree_ss_mask(dsct->subtree_control,
						    cgroup_ss_mask(dsct));
	}
}

/**
 * cgroup_restore_control - restore control masks and dom_cgrp of a subtree
 * @cgrp: root of the target subtree
 *
 * Restore ->subtree_control, ->subtree_ss_mask and ->dom_cgrp from the
 * respective old_ prefixed fields for @cgrp's subtree including @cgrp
 * itself.
 */
static void cgroup_restore_control(struct cgroup *cgrp)
{
	struct cgroup *dsct;
	struct cgroup_subsys_state *d_css;

	cgroup_for_each_live_descendant_post(dsct, d_css, cgrp) {
		dsct->subtree_control = dsct->old_subtree_control;
		dsct->subtree_ss_mask = dsct->old_subtree_ss_mask;
		dsct->dom_cgrp = dsct->old_dom_cgrp;
	}
}

static bool css_visible(struct cgroup_subsys_state *css)
{
	struct cgroup_subsys *ss = css->ss;
	struct cgroup *cgrp = css->cgroup;

	if (cgroup_control(cgrp) & (1 << ss->id))
		return true;
	if (!(cgroup_ss_mask(cgrp) & (1 << ss->id)))
		return false;
	return cgroup_on_dfl(cgrp) && ss->implicit_on_dfl;
}

/**
 * cgroup_apply_control_enable - enable or show csses according to control
 * @cgrp: root of the target subtree
 *
 * Walk @cgrp's subtree and create new csses or make the existing ones
 * visible.  A css is created invisible if it's being implicitly enabled
 * through dependency.  An invisible css is made visible when the userland
 * explicitly enables it.
 *
 * Returns 0 on success, -errno on failure.  On failure, csses which have
 * been processed already aren't cleaned up.  The caller is responsible for
 * cleaning up with cgroup_apply_control_disable().
 */
static int cgroup_apply_control_enable(struct cgroup *cgrp)
{
	struct cgroup *dsct;
	struct cgroup_subsys_state *d_css;
	struct cgroup_subsys *ss;
	int ssid, ret;

	cgroup_for_each_live_descendant_pre(dsct, d_css, cgrp) {
		for_each_subsys(ss, ssid) {
			struct cgroup_subsys_state *css = cgroup_css(dsct, ss);

			if (!(cgroup_ss_mask(dsct) & (1 << ss->id)))
				continue;

			if (!css) {
				css = css_create(dsct, ss);
				if (IS_ERR(css))
					return PTR_ERR(css);
			}

			WARN_ON_ONCE(percpu_ref_is_dying(&css->refcnt));

			if (css_visible(css)) {
				ret = css_populate_dir(css);
				if (ret)
					return ret;
			}
		}
	}

	return 0;
}

/**
 * cgroup_apply_control_disable - kill or hide csses according to control
 * @cgrp: root of the target subtree
 *
 * Walk @cgrp's subtree and kill and hide csses so that they match
 * cgroup_ss_mask() and cgroup_visible_mask().
 *
 * A css is hidden when the userland requests it to be disabled while other
 * subsystems are still depending on it.  The css must not actively control
 * resources and be in the vanilla state if it's made visible again later.
 * Controllers which may be depended upon should provide ->css_reset() for
 * this purpose.
 */
static void cgroup_apply_control_disable(struct cgroup *cgrp)
{
	struct cgroup *dsct;
	struct cgroup_subsys_state *d_css;
	struct cgroup_subsys *ss;
	int ssid;

	cgroup_for_each_live_descendant_post(dsct, d_css, cgrp) {
		for_each_subsys(ss, ssid) {
			struct cgroup_subsys_state *css = cgroup_css(dsct, ss);

			if (!css)
				continue;

			WARN_ON_ONCE(percpu_ref_is_dying(&css->refcnt));

			if (css->parent &&
			    !(cgroup_ss_mask(dsct) & (1 << ss->id))) {
				kill_css(css);
			} else if (!css_visible(css)) {
				css_clear_dir(css);
				if (ss->css_reset)
					ss->css_reset(css);
			}
		}
	}
}

/**
 * cgroup_apply_control - apply control mask updates to the subtree
 * @cgrp: root of the target subtree
 *
 * subsystems can be enabled and disabled in a subtree using the following
 * steps.
 *
 * 1. Call cgroup_save_control() to stash the current state.
 * 2. Update ->subtree_control masks in the subtree as desired.
 * 3. Call cgroup_apply_control() to apply the changes.
 * 4. Optionally perform other related operations.
 * 5. Call cgroup_finalize_control() to finish up.
 *
 * This function implements step 3 and propagates the mask changes
 * throughout @cgrp's subtree, updates csses accordingly and perform
 * process migrations.
 */
static int cgroup_apply_control(struct cgroup *cgrp)
{
	int ret;

	cgroup_propagate_control(cgrp);

	ret = cgroup_apply_control_enable(cgrp);
	if (ret)
		return ret;

	/*
	 * At this point, cgroup_e_css_by_mask() results reflect the new csses
	 * making the following cgroup_update_dfl_csses() properly update
	 * css associations of all tasks in the subtree.
	 */
	ret = cgroup_update_dfl_csses(cgrp);
	if (ret)
		return ret;

	return 0;
}

/**
 * cgroup_finalize_control - finalize control mask update
 * @cgrp: root of the target subtree
 * @ret: the result of the update
 *
 * Finalize control mask update.  See cgroup_apply_control() for more info.
 */
static void cgroup_finalize_control(struct cgroup *cgrp, int ret)
{
	if (ret) {
		cgroup_restore_control(cgrp);
		cgroup_propagate_control(cgrp);
	}

	cgroup_apply_control_disable(cgrp);
}

static int cgroup_vet_subtree_control_enable(struct cgroup *cgrp, u16 enable)
{
	u16 domain_enable = enable & ~cgrp_dfl_threaded_ss_mask;

	/* if nothing is getting enabled, nothing to worry about */
	if (!enable)
		return 0;

	/* can @cgrp host any resources? */
	if (!cgroup_is_valid_domain(cgrp->dom_cgrp))
		return -EOPNOTSUPP;

	/* mixables don't care */
	if (cgroup_is_mixable(cgrp))
		return 0;

	if (domain_enable) {
		/* can't enable domain controllers inside a thread subtree */
		if (cgroup_is_thread_root(cgrp) || cgroup_is_threaded(cgrp))
			return -EOPNOTSUPP;
	} else {
		/*
		 * Threaded controllers can handle internal competitions
		 * and are always allowed inside a (prospective) thread
		 * subtree.
		 */
		if (cgroup_can_be_thread_root(cgrp) || cgroup_is_threaded(cgrp))
			return 0;
	}

	/*
	 * Controllers can't be enabled for a cgroup with tasks to avoid
	 * child cgroups competing against tasks.
	 */
	if (cgroup_has_tasks(cgrp))
		return -EBUSY;

	return 0;
}

/* change the enabled child controllers for a cgroup in the default hierarchy */
static ssize_t cgroup_subtree_control_write(struct kernfs_open_file *of,
					    char *buf, size_t nbytes,
					    loff_t off)
{
	u16 enable = 0, disable = 0;
	struct cgroup *cgrp, *child;
	struct cgroup_subsys *ss;
	char *tok;
	int ssid, ret;

	/*
	 * Parse input - space separated list of subsystem names prefixed
	 * with either + or -.
	 */
	buf = strstrip(buf);
	while ((tok = strsep(&buf, " "))) {
		if (tok[0] == '\0')
			continue;
		do_each_subsys_mask(ss, ssid, ~cgrp_dfl_inhibit_ss_mask) {
			if (!cgroup_ssid_enabled(ssid) ||
			    strcmp(tok + 1, ss->name))
				continue;

			if (*tok == '+') {
				enable |= 1 << ssid;
				disable &= ~(1 << ssid);
			} else if (*tok == '-') {
				disable |= 1 << ssid;
				enable &= ~(1 << ssid);
			} else {
				return -EINVAL;
			}
			break;
		} while_each_subsys_mask();
		if (ssid == CGROUP_SUBSYS_COUNT)
			return -EINVAL;
	}

	cgrp = cgroup_kn_lock_live(of->kn, true);
	if (!cgrp)
		return -ENODEV;

	for_each_subsys(ss, ssid) {
		if (enable & (1 << ssid)) {
			if (cgrp->subtree_control & (1 << ssid)) {
				enable &= ~(1 << ssid);
				continue;
			}

			if (!(cgroup_control(cgrp) & (1 << ssid))) {
				ret = -ENOENT;
				goto out_unlock;
			}
		} else if (disable & (1 << ssid)) {
			if (!(cgrp->subtree_control & (1 << ssid))) {
				disable &= ~(1 << ssid);
				continue;
			}

			/* a child has it enabled? */
			cgroup_for_each_live_child(child, cgrp) {
				if (child->subtree_control & (1 << ssid)) {
					ret = -EBUSY;
					goto out_unlock;
				}
			}
		}
	}

	if (!enable && !disable) {
		ret = 0;
		goto out_unlock;
	}

	ret = cgroup_vet_subtree_control_enable(cgrp, enable);
	if (ret)
		goto out_unlock;

	/* save and update control masks and prepare csses */
	cgroup_save_control(cgrp);

	cgrp->subtree_control |= enable;
	cgrp->subtree_control &= ~disable;

	ret = cgroup_apply_control(cgrp);
	cgroup_finalize_control(cgrp, ret);
	if (ret)
		goto out_unlock;

	kernfs_activate(cgrp->kn);
out_unlock:
	cgroup_kn_unlock(of->kn);
	return ret ?: nbytes;
}

/**
 * cgroup_enable_threaded - make @cgrp threaded
 * @cgrp: the target cgroup
 *
 * Called when "threaded" is written to the cgroup.type interface file and
 * tries to make @cgrp threaded and join the parent's resource domain.
 * This function is never called on the root cgroup as cgroup.type doesn't
 * exist on it.
 */
static int cgroup_enable_threaded(struct cgroup *cgrp)
{
	struct cgroup *parent = cgroup_parent(cgrp);
	struct cgroup *dom_cgrp = parent->dom_cgrp;
	struct cgroup *dsct;
	struct cgroup_subsys_state *d_css;
	int ret;

	lockdep_assert_held(&cgroup_mutex);

	/* noop if already threaded */
	if (cgroup_is_threaded(cgrp))
		return 0;

	/*
	 * If @cgroup is populated or has domain controllers enabled, it
	 * can't be switched.  While the below cgroup_can_be_thread_root()
	 * test can catch the same conditions, that's only when @parent is
	 * not mixable, so let's check it explicitly.
	 */
	if (cgroup_is_populated(cgrp) ||
	    cgrp->subtree_control & ~cgrp_dfl_threaded_ss_mask)
		return -EOPNOTSUPP;

	/* we're joining the parent's domain, ensure its validity */
	if (!cgroup_is_valid_domain(dom_cgrp) ||
	    !cgroup_can_be_thread_root(dom_cgrp))
		return -EOPNOTSUPP;

	/*
	 * The following shouldn't cause actual migrations and should
	 * always succeed.
	 */
	cgroup_save_control(cgrp);

	cgroup_for_each_live_descendant_pre(dsct, d_css, cgrp)
		if (dsct == cgrp || cgroup_is_threaded(dsct))
			dsct->dom_cgrp = dom_cgrp;

	ret = cgroup_apply_control(cgrp);
	if (!ret)
		parent->nr_threaded_children++;

	cgroup_finalize_control(cgrp, ret);
	return ret;
}

static int cgroup_type_show(struct seq_file *seq, void *v)
{
	struct cgroup *cgrp = seq_css(seq)->cgroup;

	if (cgroup_is_threaded(cgrp))
		seq_puts(seq, "threaded\n");
	else if (!cgroup_is_valid_domain(cgrp))
		seq_puts(seq, "domain invalid\n");
	else if (cgroup_is_thread_root(cgrp))
		seq_puts(seq, "domain threaded\n");
	else
		seq_puts(seq, "domain\n");

	return 0;
}

static ssize_t cgroup_type_write(struct kernfs_open_file *of, char *buf,
				 size_t nbytes, loff_t off)
{
	struct cgroup *cgrp;
	int ret;

	/* only switching to threaded mode is supported */
	if (strcmp(strstrip(buf), "threaded"))
		return -EINVAL;

	/* drain dying csses before we re-apply (threaded) subtree control */
	cgrp = cgroup_kn_lock_live(of->kn, true);
	if (!cgrp)
		return -ENOENT;

	/* threaded can only be enabled */
	ret = cgroup_enable_threaded(cgrp);

	cgroup_kn_unlock(of->kn);
	return ret ?: nbytes;
}

static int cgroup_max_descendants_show(struct seq_file *seq, void *v)
{
	struct cgroup *cgrp = seq_css(seq)->cgroup;
	int descendants = READ_ONCE(cgrp->max_descendants);

	if (descendants == INT_MAX)
		seq_puts(seq, "max\n");
	else
		seq_printf(seq, "%d\n", descendants);

	return 0;
}

static ssize_t cgroup_max_descendants_write(struct kernfs_open_file *of,
					   char *buf, size_t nbytes, loff_t off)
{
	struct cgroup *cgrp;
	int descendants;
	ssize_t ret;

	buf = strstrip(buf);
	if (!strcmp(buf, "max")) {
		descendants = INT_MAX;
	} else {
		ret = kstrtoint(buf, 0, &descendants);
		if (ret)
			return ret;
	}

	if (descendants < 0)
		return -ERANGE;

	cgrp = cgroup_kn_lock_live(of->kn, false);
	if (!cgrp)
		return -ENOENT;

	cgrp->max_descendants = descendants;

	cgroup_kn_unlock(of->kn);

	return nbytes;
}

static int cgroup_max_depth_show(struct seq_file *seq, void *v)
{
	struct cgroup *cgrp = seq_css(seq)->cgroup;
	int depth = READ_ONCE(cgrp->max_depth);

	if (depth == INT_MAX)
		seq_puts(seq, "max\n");
	else
		seq_printf(seq, "%d\n", depth);

	return 0;
}

static ssize_t cgroup_max_depth_write(struct kernfs_open_file *of,
				      char *buf, size_t nbytes, loff_t off)
{
	struct cgroup *cgrp;
	ssize_t ret;
	int depth;

	buf = strstrip(buf);
	if (!strcmp(buf, "max")) {
		depth = INT_MAX;
	} else {
		ret = kstrtoint(buf, 0, &depth);
		if (ret)
			return ret;
	}

	if (depth < 0)
		return -ERANGE;

	cgrp = cgroup_kn_lock_live(of->kn, false);
	if (!cgrp)
		return -ENOENT;

	cgrp->max_depth = depth;

	cgroup_kn_unlock(of->kn);

	return nbytes;
}

static int cgroup_events_show(struct seq_file *seq, void *v)
{
	struct cgroup *cgrp = seq_css(seq)->cgroup;

	seq_printf(seq, "populated %d\n", cgroup_is_populated(cgrp));
	seq_printf(seq, "frozen %d\n", test_bit(CGRP_FROZEN, &cgrp->flags));

	return 0;
}

static int cgroup_stat_show(struct seq_file *seq, void *v)
{
	struct cgroup *cgroup = seq_css(seq)->cgroup;

	seq_printf(seq, "nr_descendants %d\n",
		   cgroup->nr_descendants);
	seq_printf(seq, "nr_dying_descendants %d\n",
		   cgroup->nr_dying_descendants);

	return 0;
}

static int __maybe_unused cgroup_extra_stat_show(struct seq_file *seq,
						 struct cgroup *cgrp, int ssid)
{
	struct cgroup_subsys *ss = cgroup_subsys[ssid];
	struct cgroup_subsys_state *css;
	int ret;

	if (!ss->css_extra_stat_show)
		return 0;

	css = cgroup_tryget_css(cgrp, ss);
	if (!css)
		return 0;

	ret = ss->css_extra_stat_show(seq, css);
	css_put(css);
	return ret;
}

static int cpu_stat_show(struct seq_file *seq, void *v)
{
	struct cgroup __maybe_unused *cgrp = seq_css(seq)->cgroup;
	int ret = 0;

	cgroup_base_stat_cputime_show(seq);
#ifdef CONFIG_CGROUP_SCHED
	ret = cgroup_extra_stat_show(seq, cgrp, cpu_cgrp_id);
#endif
	return ret;
}

#ifdef CONFIG_PSI
static int cgroup_io_pressure_show(struct seq_file *seq, void *v)
{
	struct cgroup *cgrp = seq_css(seq)->cgroup;
	struct psi_group *psi = cgroup_ino(cgrp) == 1 ? &psi_system : &cgrp->psi;

	return psi_show(seq, psi, PSI_IO);
}
static int cgroup_memory_pressure_show(struct seq_file *seq, void *v)
{
	struct cgroup *cgrp = seq_css(seq)->cgroup;
	struct psi_group *psi = cgroup_ino(cgrp) == 1 ? &psi_system : &cgrp->psi;

	return psi_show(seq, psi, PSI_MEM);
}
static int cgroup_cpu_pressure_show(struct seq_file *seq, void *v)
{
	struct cgroup *cgrp = seq_css(seq)->cgroup;
	struct psi_group *psi = cgroup_ino(cgrp) == 1 ? &psi_system : &cgrp->psi;

	return psi_show(seq, psi, PSI_CPU);
}

static ssize_t cgroup_pressure_write(struct kernfs_open_file *of, char *buf,
					  size_t nbytes, enum psi_res res)
{
	struct cgroup_file_ctx *ctx = of->priv;
	struct psi_trigger *new;
	struct cgroup *cgrp;
	struct psi_group *psi;

	cgrp = cgroup_kn_lock_live(of->kn, false);
	if (!cgrp)
		return -ENODEV;

	cgroup_get(cgrp);
	cgroup_kn_unlock(of->kn);

	/* Allow only one trigger per file descriptor */
	if (ctx->psi.trigger) {
		cgroup_put(cgrp);
		return -EBUSY;
	}

	psi = cgroup_ino(cgrp) == 1 ? &psi_system : &cgrp->psi;
	new = psi_trigger_create(psi, buf, nbytes, res);
	if (IS_ERR(new)) {
		cgroup_put(cgrp);
		return PTR_ERR(new);
	}

	smp_store_release(&ctx->psi.trigger, new);
	cgroup_put(cgrp);

	return nbytes;
}

static ssize_t cgroup_io_pressure_write(struct kernfs_open_file *of,
					  char *buf, size_t nbytes,
					  loff_t off)
{
	return cgroup_pressure_write(of, buf, nbytes, PSI_IO);
}

static ssize_t cgroup_memory_pressure_write(struct kernfs_open_file *of,
					  char *buf, size_t nbytes,
					  loff_t off)
{
	return cgroup_pressure_write(of, buf, nbytes, PSI_MEM);
}

static ssize_t cgroup_cpu_pressure_write(struct kernfs_open_file *of,
					  char *buf, size_t nbytes,
					  loff_t off)
{
	return cgroup_pressure_write(of, buf, nbytes, PSI_CPU);
}

static __poll_t cgroup_pressure_poll(struct kernfs_open_file *of,
					  poll_table *pt)
{
	struct cgroup_file_ctx *ctx = of->priv;

	return psi_trigger_poll(&ctx->psi.trigger, of->file, pt);
}

static void cgroup_pressure_release(struct kernfs_open_file *of)
{
	struct cgroup_file_ctx *ctx = of->priv;

	psi_trigger_destroy(ctx->psi.trigger);
}

bool cgroup_psi_enabled(void)
{
	return (cgroup_feature_disable_mask & (1 << OPT_FEATURE_PRESSURE)) == 0;
}

#else /* CONFIG_PSI */
bool cgroup_psi_enabled(void)
{
	return false;
}

#endif /* CONFIG_PSI */

static int cgroup_freeze_show(struct seq_file *seq, void *v)
{
	struct cgroup *cgrp = seq_css(seq)->cgroup;

	seq_printf(seq, "%d\n", cgrp->freezer.freeze);

	return 0;
}

static ssize_t cgroup_freeze_write(struct kernfs_open_file *of,
				   char *buf, size_t nbytes, loff_t off)
{
	struct cgroup *cgrp;
	ssize_t ret;
	int freeze;

	ret = kstrtoint(strstrip(buf), 0, &freeze);
	if (ret)
		return ret;

	if (freeze < 0 || freeze > 1)
		return -ERANGE;

	cgrp = cgroup_kn_lock_live(of->kn, false);
	if (!cgrp)
		return -ENOENT;

	cgroup_freeze(cgrp, freeze);

	cgroup_kn_unlock(of->kn);

	return nbytes;
}

static void __cgroup_kill(struct cgroup *cgrp)
{
	struct css_task_iter it;
	struct task_struct *task;

	lockdep_assert_held(&cgroup_mutex);

	spin_lock_irq(&css_set_lock);
	set_bit(CGRP_KILL, &cgrp->flags);
	spin_unlock_irq(&css_set_lock);

	css_task_iter_start(&cgrp->self, CSS_TASK_ITER_PROCS | CSS_TASK_ITER_THREADED, &it);
	while ((task = css_task_iter_next(&it))) {
		/* Ignore kernel threads here. */
		if (task->flags & PF_KTHREAD)
			continue;

		/* Skip tasks that are already dying. */
		if (__fatal_signal_pending(task))
			continue;

		send_sig(SIGKILL, task, 0);
	}
	css_task_iter_end(&it);

	spin_lock_irq(&css_set_lock);
	clear_bit(CGRP_KILL, &cgrp->flags);
	spin_unlock_irq(&css_set_lock);
}

static void cgroup_kill(struct cgroup *cgrp)
{
	struct cgroup_subsys_state *css;
	struct cgroup *dsct;

	lockdep_assert_held(&cgroup_mutex);

	cgroup_for_each_live_descendant_pre(dsct, css, cgrp)
		__cgroup_kill(dsct);
}

static ssize_t cgroup_kill_write(struct kernfs_open_file *of, char *buf,
				 size_t nbytes, loff_t off)
{
	ssize_t ret = 0;
	int kill;
	struct cgroup *cgrp;

	ret = kstrtoint(strstrip(buf), 0, &kill);
	if (ret)
		return ret;

	if (kill != 1)
		return -ERANGE;

	cgrp = cgroup_kn_lock_live(of->kn, false);
	if (!cgrp)
		return -ENOENT;

	/*
	 * Killing is a process directed operation, i.e. the whole thread-group
	 * is taken down so act like we do for cgroup.procs and only make this
	 * writable in non-threaded cgroups.
	 */
	if (cgroup_is_threaded(cgrp))
		ret = -EOPNOTSUPP;
	else
		cgroup_kill(cgrp);

	cgroup_kn_unlock(of->kn);

	return ret ?: nbytes;
}

static int cgroup_file_open(struct kernfs_open_file *of)
{
	struct cftype *cft = of_cft(of);
	struct cgroup_file_ctx *ctx;
	int ret;

	ctx = kzalloc(sizeof(*ctx), GFP_KERNEL);
	if (!ctx)
		return -ENOMEM;

	ctx->ns = current->nsproxy->cgroup_ns;
	get_cgroup_ns(ctx->ns);
	of->priv = ctx;

	if (!cft->open)
		return 0;

	ret = cft->open(of);
	if (ret) {
		put_cgroup_ns(ctx->ns);
		kfree(ctx);
	}
	return ret;
}

static void cgroup_file_release(struct kernfs_open_file *of)
{
	struct cftype *cft = of_cft(of);
	struct cgroup_file_ctx *ctx = of->priv;

	if (cft->release)
		cft->release(of);
	put_cgroup_ns(ctx->ns);
	kfree(ctx);
}

static ssize_t cgroup_file_write(struct kernfs_open_file *of, char *buf,
				 size_t nbytes, loff_t off)
{
	struct cgroup_file_ctx *ctx = of->priv;
	struct cgroup *cgrp = of->kn->parent->priv;
	struct cftype *cft = of_cft(of);
	struct cgroup_subsys_state *css;
	int ret;

	if (!nbytes)
		return 0;

	/*
	 * If namespaces are delegation boundaries, disallow writes to
	 * files in an non-init namespace root from inside the namespace
	 * except for the files explicitly marked delegatable -
	 * cgroup.procs and cgroup.subtree_control.
	 */
	if ((cgrp->root->flags & CGRP_ROOT_NS_DELEGATE) &&
	    !(cft->flags & CFTYPE_NS_DELEGATABLE) &&
	    ctx->ns != &init_cgroup_ns && ctx->ns->root_cset->dfl_cgrp == cgrp)
		return -EPERM;

	if (cft->write)
		return cft->write(of, buf, nbytes, off);

	/*
	 * kernfs guarantees that a file isn't deleted with operations in
	 * flight, which means that the matching css is and stays alive and
	 * doesn't need to be pinned.  The RCU locking is not necessary
	 * either.  It's just for the convenience of using cgroup_css().
	 */
	rcu_read_lock();
	css = cgroup_css(cgrp, cft->ss);
	rcu_read_unlock();

	if (cft->write_u64) {
		unsigned long long v;
		ret = kstrtoull(buf, 0, &v);
		if (!ret)
			ret = cft->write_u64(css, cft, v);
	} else if (cft->write_s64) {
		long long v;
		ret = kstrtoll(buf, 0, &v);
		if (!ret)
			ret = cft->write_s64(css, cft, v);
	} else {
		ret = -EINVAL;
	}

	return ret ?: nbytes;
}

static __poll_t cgroup_file_poll(struct kernfs_open_file *of, poll_table *pt)
{
	struct cftype *cft = of_cft(of);

	if (cft->poll)
		return cft->poll(of, pt);

	return kernfs_generic_poll(of, pt);
}

static void *cgroup_seqfile_start(struct seq_file *seq, loff_t *ppos)
{
	return seq_cft(seq)->seq_start(seq, ppos);
}

static void *cgroup_seqfile_next(struct seq_file *seq, void *v, loff_t *ppos)
{
	return seq_cft(seq)->seq_next(seq, v, ppos);
}

static void cgroup_seqfile_stop(struct seq_file *seq, void *v)
{
	if (seq_cft(seq)->seq_stop)
		seq_cft(seq)->seq_stop(seq, v);
}

static int cgroup_seqfile_show(struct seq_file *m, void *arg)
{
	struct cftype *cft = seq_cft(m);
	struct cgroup_subsys_state *css = seq_css(m);

	if (cft->seq_show)
		return cft->seq_show(m, arg);

	if (cft->read_u64)
		seq_printf(m, "%llu\n", cft->read_u64(css, cft));
	else if (cft->read_s64)
		seq_printf(m, "%lld\n", cft->read_s64(css, cft));
	else
		return -EINVAL;
	return 0;
}

static struct kernfs_ops cgroup_kf_single_ops = {
	.atomic_write_len	= PAGE_SIZE,
	.open			= cgroup_file_open,
	.release		= cgroup_file_release,
	.write			= cgroup_file_write,
	.poll			= cgroup_file_poll,
	.seq_show		= cgroup_seqfile_show,
};

static struct kernfs_ops cgroup_kf_ops = {
	.atomic_write_len	= PAGE_SIZE,
	.open			= cgroup_file_open,
	.release		= cgroup_file_release,
	.write			= cgroup_file_write,
	.poll			= cgroup_file_poll,
	.seq_start		= cgroup_seqfile_start,
	.seq_next		= cgroup_seqfile_next,
	.seq_stop		= cgroup_seqfile_stop,
	.seq_show		= cgroup_seqfile_show,
};

/* set uid and gid of cgroup dirs and files to that of the creator */
static int cgroup_kn_set_ugid(struct kernfs_node *kn)
{
	struct iattr iattr = { .ia_valid = ATTR_UID | ATTR_GID,
			       .ia_uid = current_fsuid(),
			       .ia_gid = current_fsgid(), };

	if (uid_eq(iattr.ia_uid, GLOBAL_ROOT_UID) &&
	    gid_eq(iattr.ia_gid, GLOBAL_ROOT_GID))
		return 0;

	return kernfs_setattr(kn, &iattr);
}

static void cgroup_file_notify_timer(struct timer_list *timer)
{
	cgroup_file_notify(container_of(timer, struct cgroup_file,
					notify_timer));
}

static int cgroup_add_file(struct cgroup_subsys_state *css, struct cgroup *cgrp,
			   struct cftype *cft)
{
	char name[CGROUP_FILE_NAME_MAX];
	struct kernfs_node *kn;
	struct lock_class_key *key = NULL;
	int ret;

#ifdef CONFIG_DEBUG_LOCK_ALLOC
	key = &cft->lockdep_key;
#endif
	kn = __kernfs_create_file(cgrp->kn, cgroup_file_name(cgrp, cft, name),
				  cgroup_file_mode(cft),
				  GLOBAL_ROOT_UID, GLOBAL_ROOT_GID,
				  0, cft->kf_ops, cft,
				  NULL, key);
	if (IS_ERR(kn))
		return PTR_ERR(kn);

	ret = cgroup_kn_set_ugid(kn);
	if (ret) {
		kernfs_remove(kn);
		return ret;
	}

	if (cft->file_offset) {
		struct cgroup_file *cfile = (void *)css + cft->file_offset;

		timer_setup(&cfile->notify_timer, cgroup_file_notify_timer, 0);

		spin_lock_irq(&cgroup_file_kn_lock);
		cfile->kn = kn;
		spin_unlock_irq(&cgroup_file_kn_lock);
	}

	return 0;
}

/**
 * cgroup_addrm_files - add or remove files to a cgroup directory
 * @css: the target css
 * @cgrp: the target cgroup (usually css->cgroup)
 * @cfts: array of cftypes to be added
 * @is_add: whether to add or remove
 *
 * Depending on @is_add, add or remove files defined by @cfts on @cgrp.
 * For removals, this function never fails.
 */
static int cgroup_addrm_files(struct cgroup_subsys_state *css,
			      struct cgroup *cgrp, struct cftype cfts[],
			      bool is_add)
{
	struct cftype *cft, *cft_end = NULL;
	int ret = 0;

	lockdep_assert_held(&cgroup_mutex);

restart:
	for (cft = cfts; cft != cft_end && cft->name[0] != '\0'; cft++) {
		/* does cft->flags tell us to skip this file on @cgrp? */
		if ((cft->flags & CFTYPE_PRESSURE) && !cgroup_psi_enabled())
			continue;
		if ((cft->flags & __CFTYPE_ONLY_ON_DFL) && !cgroup_on_dfl(cgrp))
			continue;
		if ((cft->flags & __CFTYPE_NOT_ON_DFL) && cgroup_on_dfl(cgrp))
			continue;
		if ((cft->flags & CFTYPE_NOT_ON_ROOT) && !cgroup_parent(cgrp))
			continue;
		if ((cft->flags & CFTYPE_ONLY_ON_ROOT) && cgroup_parent(cgrp))
			continue;
		if ((cft->flags & CFTYPE_DEBUG) && !cgroup_debug)
			continue;
		if (is_add) {
			ret = cgroup_add_file(css, cgrp, cft);
			if (ret) {
				pr_warn("%s: failed to add %s, err=%d\n",
					__func__, cft->name, ret);
				cft_end = cft;
				is_add = false;
				goto restart;
			}
		} else {
			cgroup_rm_file(cgrp, cft);
		}
	}
	return ret;
}

static int cgroup_apply_cftypes(struct cftype *cfts, bool is_add)
{
	struct cgroup_subsys *ss = cfts[0].ss;
	struct cgroup *root = &ss->root->cgrp;
	struct cgroup_subsys_state *css;
	int ret = 0;

	lockdep_assert_held(&cgroup_mutex);

	/* add/rm files for all cgroups created before */
	css_for_each_descendant_pre(css, cgroup_css(root, ss)) {
		struct cgroup *cgrp = css->cgroup;

		if (!(css->flags & CSS_VISIBLE))
			continue;

		ret = cgroup_addrm_files(css, cgrp, cfts, is_add);
		if (ret)
			break;
	}

	if (is_add && !ret)
		kernfs_activate(root->kn);
	return ret;
}

static void cgroup_exit_cftypes(struct cftype *cfts)
{
	struct cftype *cft;

	for (cft = cfts; cft->name[0] != '\0'; cft++) {
		/* free copy for custom atomic_write_len, see init_cftypes() */
		if (cft->max_write_len && cft->max_write_len != PAGE_SIZE)
			kfree(cft->kf_ops);
		cft->kf_ops = NULL;
		cft->ss = NULL;

		/* revert flags set by cgroup core while adding @cfts */
		cft->flags &= ~(__CFTYPE_ONLY_ON_DFL | __CFTYPE_NOT_ON_DFL);
	}
}

static int cgroup_init_cftypes(struct cgroup_subsys *ss, struct cftype *cfts)
{
	struct cftype *cft;

	for (cft = cfts; cft->name[0] != '\0'; cft++) {
		struct kernfs_ops *kf_ops;

		WARN_ON(cft->ss || cft->kf_ops);

		if ((cft->flags & CFTYPE_PRESSURE) && !cgroup_psi_enabled())
			continue;

		if (cft->seq_start)
			kf_ops = &cgroup_kf_ops;
		else
			kf_ops = &cgroup_kf_single_ops;

		/*
		 * Ugh... if @cft wants a custom max_write_len, we need to
		 * make a copy of kf_ops to set its atomic_write_len.
		 */
		if (cft->max_write_len && cft->max_write_len != PAGE_SIZE) {
			kf_ops = kmemdup(kf_ops, sizeof(*kf_ops), GFP_KERNEL);
			if (!kf_ops) {
				cgroup_exit_cftypes(cfts);
				return -ENOMEM;
			}
			kf_ops->atomic_write_len = cft->max_write_len;
		}

		cft->kf_ops = kf_ops;
		cft->ss = ss;
	}

	return 0;
}

static int cgroup_rm_cftypes_locked(struct cftype *cfts)
{
	lockdep_assert_held(&cgroup_mutex);

	if (!cfts || !cfts[0].ss)
		return -ENOENT;

	list_del(&cfts->node);
	cgroup_apply_cftypes(cfts, false);
	cgroup_exit_cftypes(cfts);
	return 0;
}

/**
 * cgroup_rm_cftypes - remove an array of cftypes from a subsystem
 * @cfts: zero-length name terminated array of cftypes
 *
 * Unregister @cfts.  Files described by @cfts are removed from all
 * existing cgroups and all future cgroups won't have them either.  This
 * function can be called anytime whether @cfts' subsys is attached or not.
 *
 * Returns 0 on successful unregistration, -ENOENT if @cfts is not
 * registered.
 */
int cgroup_rm_cftypes(struct cftype *cfts)
{
	int ret;

	mutex_lock(&cgroup_mutex);
	ret = cgroup_rm_cftypes_locked(cfts);
	mutex_unlock(&cgroup_mutex);
	return ret;
}

/**
 * cgroup_add_cftypes - add an array of cftypes to a subsystem
 * @ss: target cgroup subsystem
 * @cfts: zero-length name terminated array of cftypes
 *
 * Register @cfts to @ss.  Files described by @cfts are created for all
 * existing cgroups to which @ss is attached and all future cgroups will
 * have them too.  This function can be called anytime whether @ss is
 * attached or not.
 *
 * Returns 0 on successful registration, -errno on failure.  Note that this
 * function currently returns 0 as long as @cfts registration is successful
 * even if some file creation attempts on existing cgroups fail.
 */
static int cgroup_add_cftypes(struct cgroup_subsys *ss, struct cftype *cfts)
{
	int ret;

	if (!cgroup_ssid_enabled(ss->id))
		return 0;

	if (!cfts || cfts[0].name[0] == '\0')
		return 0;

	ret = cgroup_init_cftypes(ss, cfts);
	if (ret)
		return ret;

	mutex_lock(&cgroup_mutex);

	list_add_tail(&cfts->node, &ss->cfts);
	ret = cgroup_apply_cftypes(cfts, true);
	if (ret)
		cgroup_rm_cftypes_locked(cfts);

	mutex_unlock(&cgroup_mutex);
	return ret;
}

/**
 * cgroup_add_dfl_cftypes - add an array of cftypes for default hierarchy
 * @ss: target cgroup subsystem
 * @cfts: zero-length name terminated array of cftypes
 *
 * Similar to cgroup_add_cftypes() but the added files are only used for
 * the default hierarchy.
 */
int cgroup_add_dfl_cftypes(struct cgroup_subsys *ss, struct cftype *cfts)
{
	struct cftype *cft;

	for (cft = cfts; cft && cft->name[0] != '\0'; cft++)
		cft->flags |= __CFTYPE_ONLY_ON_DFL;
	return cgroup_add_cftypes(ss, cfts);
}

/**
 * cgroup_add_legacy_cftypes - add an array of cftypes for legacy hierarchies
 * @ss: target cgroup subsystem
 * @cfts: zero-length name terminated array of cftypes
 *
 * Similar to cgroup_add_cftypes() but the added files are only used for
 * the legacy hierarchies.
 */
int cgroup_add_legacy_cftypes(struct cgroup_subsys *ss, struct cftype *cfts)
{
	struct cftype *cft;

	for (cft = cfts; cft && cft->name[0] != '\0'; cft++)
		cft->flags |= __CFTYPE_NOT_ON_DFL;
	return cgroup_add_cftypes(ss, cfts);
}
EXPORT_SYMBOL_GPL(cgroup_add_legacy_cftypes);

/**
 * cgroup_file_notify - generate a file modified event for a cgroup_file
 * @cfile: target cgroup_file
 *
 * @cfile must have been obtained by setting cftype->file_offset.
 */
void cgroup_file_notify(struct cgroup_file *cfile)
{
	unsigned long flags;

	spin_lock_irqsave(&cgroup_file_kn_lock, flags);
	if (cfile->kn) {
		unsigned long last = cfile->notified_at;
		unsigned long next = last + CGROUP_FILE_NOTIFY_MIN_INTV;

		if (time_in_range(jiffies, last, next)) {
			timer_reduce(&cfile->notify_timer, next);
		} else {
			kernfs_notify(cfile->kn);
			cfile->notified_at = jiffies;
		}
	}
	spin_unlock_irqrestore(&cgroup_file_kn_lock, flags);
}

/**
 * css_next_child - find the next child of a given css
 * @pos: the current position (%NULL to initiate traversal)
 * @parent: css whose children to walk
 *
 * This function returns the next child of @parent and should be called
 * under either cgroup_mutex or RCU read lock.  The only requirement is
 * that @parent and @pos are accessible.  The next sibling is guaranteed to
 * be returned regardless of their states.
 *
 * If a subsystem synchronizes ->css_online() and the start of iteration, a
 * css which finished ->css_online() is guaranteed to be visible in the
 * future iterations and will stay visible until the last reference is put.
 * A css which hasn't finished ->css_online() or already finished
 * ->css_offline() may show up during traversal.  It's each subsystem's
 * responsibility to synchronize against on/offlining.
 */
struct cgroup_subsys_state *css_next_child(struct cgroup_subsys_state *pos,
					   struct cgroup_subsys_state *parent)
{
	struct cgroup_subsys_state *next;

	cgroup_assert_mutex_or_rcu_locked();

	/*
	 * @pos could already have been unlinked from the sibling list.
	 * Once a cgroup is removed, its ->sibling.next is no longer
	 * updated when its next sibling changes.  CSS_RELEASED is set when
	 * @pos is taken off list, at which time its next pointer is valid,
	 * and, as releases are serialized, the one pointed to by the next
	 * pointer is guaranteed to not have started release yet.  This
	 * implies that if we observe !CSS_RELEASED on @pos in this RCU
	 * critical section, the one pointed to by its next pointer is
	 * guaranteed to not have finished its RCU grace period even if we
	 * have dropped rcu_read_lock() in-between iterations.
	 *
	 * If @pos has CSS_RELEASED set, its next pointer can't be
	 * dereferenced; however, as each css is given a monotonically
	 * increasing unique serial number and always appended to the
	 * sibling list, the next one can be found by walking the parent's
	 * children until the first css with higher serial number than
	 * @pos's.  While this path can be slower, it happens iff iteration
	 * races against release and the race window is very small.
	 */
	if (!pos) {
		next = list_entry_rcu(parent->children.next, struct cgroup_subsys_state, sibling);
	} else if (likely(!(pos->flags & CSS_RELEASED))) {
		next = list_entry_rcu(pos->sibling.next, struct cgroup_subsys_state, sibling);
	} else {
		list_for_each_entry_rcu(next, &parent->children, sibling,
					lockdep_is_held(&cgroup_mutex))
			if (next->serial_nr > pos->serial_nr)
				break;
	}

	/*
	 * @next, if not pointing to the head, can be dereferenced and is
	 * the next sibling.
	 */
	if (&next->sibling != &parent->children)
		return next;
	return NULL;
}
EXPORT_SYMBOL_GPL(css_next_child);

/**
 * css_next_descendant_pre - find the next descendant for pre-order walk
 * @pos: the current position (%NULL to initiate traversal)
 * @root: css whose descendants to walk
 *
 * To be used by css_for_each_descendant_pre().  Find the next descendant
 * to visit for pre-order traversal of @root's descendants.  @root is
 * included in the iteration and the first node to be visited.
 *
 * While this function requires cgroup_mutex or RCU read locking, it
 * doesn't require the whole traversal to be contained in a single critical
 * section.  This function will return the correct next descendant as long
 * as both @pos and @root are accessible and @pos is a descendant of @root.
 *
 * If a subsystem synchronizes ->css_online() and the start of iteration, a
 * css which finished ->css_online() is guaranteed to be visible in the
 * future iterations and will stay visible until the last reference is put.
 * A css which hasn't finished ->css_online() or already finished
 * ->css_offline() may show up during traversal.  It's each subsystem's
 * responsibility to synchronize against on/offlining.
 */
struct cgroup_subsys_state *
css_next_descendant_pre(struct cgroup_subsys_state *pos,
			struct cgroup_subsys_state *root)
{
	struct cgroup_subsys_state *next;

	cgroup_assert_mutex_or_rcu_locked();

	/* if first iteration, visit @root */
	if (!pos)
		return root;

	/* visit the first child if exists */
	next = css_next_child(NULL, pos);
	if (next)
		return next;

	/* no child, visit my or the closest ancestor's next sibling */
	while (pos != root) {
		next = css_next_child(pos, pos->parent);
		if (next)
			return next;
		pos = pos->parent;
	}

	return NULL;
}
EXPORT_SYMBOL_GPL(css_next_descendant_pre);

/**
 * css_rightmost_descendant - return the rightmost descendant of a css
 * @pos: css of interest
 *
 * Return the rightmost descendant of @pos.  If there's no descendant, @pos
 * is returned.  This can be used during pre-order traversal to skip
 * subtree of @pos.
 *
 * While this function requires cgroup_mutex or RCU read locking, it
 * doesn't require the whole traversal to be contained in a single critical
 * section.  This function will return the correct rightmost descendant as
 * long as @pos is accessible.
 */
struct cgroup_subsys_state *
css_rightmost_descendant(struct cgroup_subsys_state *pos)
{
	struct cgroup_subsys_state *last, *tmp;

	cgroup_assert_mutex_or_rcu_locked();

	do {
		last = pos;
		/* ->prev isn't RCU safe, walk ->next till the end */
		pos = NULL;
		css_for_each_child(tmp, last)
			pos = tmp;
	} while (pos);

	return last;
}

static struct cgroup_subsys_state *
css_leftmost_descendant(struct cgroup_subsys_state *pos)
{
	struct cgroup_subsys_state *last;

	do {
		last = pos;
		pos = css_next_child(NULL, pos);
	} while (pos);

	return last;
}

/**
 * css_next_descendant_post - find the next descendant for post-order walk
 * @pos: the current position (%NULL to initiate traversal)
 * @root: css whose descendants to walk
 *
 * To be used by css_for_each_descendant_post().  Find the next descendant
 * to visit for post-order traversal of @root's descendants.  @root is
 * included in the iteration and the last node to be visited.
 *
 * While this function requires cgroup_mutex or RCU read locking, it
 * doesn't require the whole traversal to be contained in a single critical
 * section.  This function will return the correct next descendant as long
 * as both @pos and @cgroup are accessible and @pos is a descendant of
 * @cgroup.
 *
 * If a subsystem synchronizes ->css_online() and the start of iteration, a
 * css which finished ->css_online() is guaranteed to be visible in the
 * future iterations and will stay visible until the last reference is put.
 * A css which hasn't finished ->css_online() or already finished
 * ->css_offline() may show up during traversal.  It's each subsystem's
 * responsibility to synchronize against on/offlining.
 */
struct cgroup_subsys_state *
css_next_descendant_post(struct cgroup_subsys_state *pos,
			 struct cgroup_subsys_state *root)
{
	struct cgroup_subsys_state *next;

	cgroup_assert_mutex_or_rcu_locked();

	/* if first iteration, visit leftmost descendant which may be @root */
	if (!pos)
		return css_leftmost_descendant(root);

	/* if we visited @root, we're done */
	if (pos == root)
		return NULL;

	/* if there's an unvisited sibling, visit its leftmost descendant */
	next = css_next_child(pos, pos->parent);
	if (next)
		return css_leftmost_descendant(next);

	/* no sibling left, visit parent */
	return pos->parent;
}

/**
 * css_has_online_children - does a css have online children
 * @css: the target css
 *
 * Returns %true if @css has any online children; otherwise, %false.  This
 * function can be called from any context but the caller is responsible
 * for synchronizing against on/offlining as necessary.
 */
bool css_has_online_children(struct cgroup_subsys_state *css)
{
	struct cgroup_subsys_state *child;
	bool ret = false;

	rcu_read_lock();
	css_for_each_child(child, css) {
		if (child->flags & CSS_ONLINE) {
			ret = true;
			break;
		}
	}
	rcu_read_unlock();
	return ret;
}

static struct css_set *css_task_iter_next_css_set(struct css_task_iter *it)
{
	struct list_head *l;
	struct cgrp_cset_link *link;
	struct css_set *cset;

	lockdep_assert_held(&css_set_lock);

	/* find the next threaded cset */
	if (it->tcset_pos) {
		l = it->tcset_pos->next;

		if (l != it->tcset_head) {
			it->tcset_pos = l;
			return container_of(l, struct css_set,
					    threaded_csets_node);
		}

		it->tcset_pos = NULL;
	}

	/* find the next cset */
	l = it->cset_pos;
	l = l->next;
	if (l == it->cset_head) {
		it->cset_pos = NULL;
		return NULL;
	}

	if (it->ss) {
		cset = container_of(l, struct css_set, e_cset_node[it->ss->id]);
	} else {
		link = list_entry(l, struct cgrp_cset_link, cset_link);
		cset = link->cset;
	}

	it->cset_pos = l;

	/* initialize threaded css_set walking */
	if (it->flags & CSS_TASK_ITER_THREADED) {
		if (it->cur_dcset)
			put_css_set_locked(it->cur_dcset);
		it->cur_dcset = cset;
		get_css_set(cset);

		it->tcset_head = &cset->threaded_csets;
		it->tcset_pos = &cset->threaded_csets;
	}

	return cset;
}

/**
 * css_task_iter_advance_css_set - advance a task iterator to the next css_set
 * @it: the iterator to advance
 *
 * Advance @it to the next css_set to walk.
 */
static void css_task_iter_advance_css_set(struct css_task_iter *it)
{
	struct css_set *cset;

	lockdep_assert_held(&css_set_lock);

	/* Advance to the next non-empty css_set and find first non-empty tasks list*/
	while ((cset = css_task_iter_next_css_set(it))) {
		if (!list_empty(&cset->tasks)) {
			it->cur_tasks_head = &cset->tasks;
			break;
		} else if (!list_empty(&cset->mg_tasks)) {
			it->cur_tasks_head = &cset->mg_tasks;
			break;
		} else if (!list_empty(&cset->dying_tasks)) {
			it->cur_tasks_head = &cset->dying_tasks;
			break;
		}
	}
	if (!cset) {
		it->task_pos = NULL;
		return;
	}
	it->task_pos = it->cur_tasks_head->next;

	/*
	 * We don't keep css_sets locked across iteration steps and thus
	 * need to take steps to ensure that iteration can be resumed after
	 * the lock is re-acquired.  Iteration is performed at two levels -
	 * css_sets and tasks in them.
	 *
	 * Once created, a css_set never leaves its cgroup lists, so a
	 * pinned css_set is guaranteed to stay put and we can resume
	 * iteration afterwards.
	 *
	 * Tasks may leave @cset across iteration steps.  This is resolved
	 * by registering each iterator with the css_set currently being
	 * walked and making css_set_move_task() advance iterators whose
	 * next task is leaving.
	 */
	if (it->cur_cset) {
		list_del(&it->iters_node);
		put_css_set_locked(it->cur_cset);
	}
	get_css_set(cset);
	it->cur_cset = cset;
	list_add(&it->iters_node, &cset->task_iters);
}

static void css_task_iter_skip(struct css_task_iter *it,
			       struct task_struct *task)
{
	lockdep_assert_held(&css_set_lock);

	if (it->task_pos == &task->cg_list) {
		it->task_pos = it->task_pos->next;
		it->flags |= CSS_TASK_ITER_SKIPPED;
	}
}

static void css_task_iter_advance(struct css_task_iter *it)
{
	struct task_struct *task;

	lockdep_assert_held(&css_set_lock);
repeat:
	if (it->task_pos) {
		/*
		 * Advance iterator to find next entry. We go through cset
		 * tasks, mg_tasks and dying_tasks, when consumed we move onto
		 * the next cset.
		 */
		if (it->flags & CSS_TASK_ITER_SKIPPED)
			it->flags &= ~CSS_TASK_ITER_SKIPPED;
		else
			it->task_pos = it->task_pos->next;

		if (it->task_pos == &it->cur_cset->tasks) {
			it->cur_tasks_head = &it->cur_cset->mg_tasks;
			it->task_pos = it->cur_tasks_head->next;
		}
		if (it->task_pos == &it->cur_cset->mg_tasks) {
			it->cur_tasks_head = &it->cur_cset->dying_tasks;
			it->task_pos = it->cur_tasks_head->next;
		}
		if (it->task_pos == &it->cur_cset->dying_tasks)
			css_task_iter_advance_css_set(it);
	} else {
		/* called from start, proceed to the first cset */
		css_task_iter_advance_css_set(it);
	}

	if (!it->task_pos)
		return;

	task = list_entry(it->task_pos, struct task_struct, cg_list);

	if (it->flags & CSS_TASK_ITER_PROCS) {
		/* if PROCS, skip over tasks which aren't group leaders */
		if (!thread_group_leader(task))
			goto repeat;

		/* and dying leaders w/o live member threads */
		if (it->cur_tasks_head == &it->cur_cset->dying_tasks &&
		    !atomic_read(&task->signal->live))
			goto repeat;
	} else {
		/* skip all dying ones */
		if (it->cur_tasks_head == &it->cur_cset->dying_tasks)
			goto repeat;
	}
}

/**
 * css_task_iter_start - initiate task iteration
 * @css: the css to walk tasks of
 * @flags: CSS_TASK_ITER_* flags
 * @it: the task iterator to use
 *
 * Initiate iteration through the tasks of @css.  The caller can call
 * css_task_iter_next() to walk through the tasks until the function
 * returns NULL.  On completion of iteration, css_task_iter_end() must be
 * called.
 */
void css_task_iter_start(struct cgroup_subsys_state *css, unsigned int flags,
			 struct css_task_iter *it)
{
	memset(it, 0, sizeof(*it));

	spin_lock_irq(&css_set_lock);

	it->ss = css->ss;
	it->flags = flags;

	if (CGROUP_HAS_SUBSYS_CONFIG && it->ss)
		it->cset_pos = &css->cgroup->e_csets[css->ss->id];
	else
		it->cset_pos = &css->cgroup->cset_links;

	it->cset_head = it->cset_pos;

	css_task_iter_advance(it);

	spin_unlock_irq(&css_set_lock);
}

/**
 * css_task_iter_next - return the next task for the iterator
 * @it: the task iterator being iterated
 *
 * The "next" function for task iteration.  @it should have been
 * initialized via css_task_iter_start().  Returns NULL when the iteration
 * reaches the end.
 */
struct task_struct *css_task_iter_next(struct css_task_iter *it)
{
	if (it->cur_task) {
		put_task_struct(it->cur_task);
		it->cur_task = NULL;
	}

	spin_lock_irq(&css_set_lock);

	/* @it may be half-advanced by skips, finish advancing */
	if (it->flags & CSS_TASK_ITER_SKIPPED)
		css_task_iter_advance(it);

	if (it->task_pos) {
		it->cur_task = list_entry(it->task_pos, struct task_struct,
					  cg_list);
		get_task_struct(it->cur_task);
		css_task_iter_advance(it);
	}

	spin_unlock_irq(&css_set_lock);

	return it->cur_task;
}

/**
 * css_task_iter_end - finish task iteration
 * @it: the task iterator to finish
 *
 * Finish task iteration started by css_task_iter_start().
 */
void css_task_iter_end(struct css_task_iter *it)
{
	if (it->cur_cset) {
		spin_lock_irq(&css_set_lock);
		list_del(&it->iters_node);
		put_css_set_locked(it->cur_cset);
		spin_unlock_irq(&css_set_lock);
	}

	if (it->cur_dcset)
		put_css_set(it->cur_dcset);

	if (it->cur_task)
		put_task_struct(it->cur_task);
}

static void cgroup_procs_release(struct kernfs_open_file *of)
{
	struct cgroup_file_ctx *ctx = of->priv;

	if (ctx->procs.started)
		css_task_iter_end(&ctx->procs.iter);
}

static void *cgroup_procs_next(struct seq_file *s, void *v, loff_t *pos)
{
	struct kernfs_open_file *of = s->private;
	struct cgroup_file_ctx *ctx = of->priv;

	if (pos)
		(*pos)++;

	return css_task_iter_next(&ctx->procs.iter);
}

static void *__cgroup_procs_start(struct seq_file *s, loff_t *pos,
				  unsigned int iter_flags)
{
	struct kernfs_open_file *of = s->private;
	struct cgroup *cgrp = seq_css(s)->cgroup;
	struct cgroup_file_ctx *ctx = of->priv;
	struct css_task_iter *it = &ctx->procs.iter;

	/*
	 * When a seq_file is seeked, it's always traversed sequentially
	 * from position 0, so we can simply keep iterating on !0 *pos.
	 */
	if (!ctx->procs.started) {
		if (WARN_ON_ONCE((*pos)))
			return ERR_PTR(-EINVAL);
		css_task_iter_start(&cgrp->self, iter_flags, it);
		ctx->procs.started = true;
	} else if (!(*pos)) {
		css_task_iter_end(it);
		css_task_iter_start(&cgrp->self, iter_flags, it);
	} else
		return it->cur_task;

	return cgroup_procs_next(s, NULL, NULL);
}

static void *cgroup_procs_start(struct seq_file *s, loff_t *pos)
{
	struct cgroup *cgrp = seq_css(s)->cgroup;

	/*
	 * All processes of a threaded subtree belong to the domain cgroup
	 * of the subtree.  Only threads can be distributed across the
	 * subtree.  Reject reads on cgroup.procs in the subtree proper.
	 * They're always empty anyway.
	 */
	if (cgroup_is_threaded(cgrp))
		return ERR_PTR(-EOPNOTSUPP);

	return __cgroup_procs_start(s, pos, CSS_TASK_ITER_PROCS |
					    CSS_TASK_ITER_THREADED);
}

static int cgroup_procs_show(struct seq_file *s, void *v)
{
	seq_printf(s, "%d\n", task_pid_vnr(v));
	return 0;
}

static int cgroup_may_write(const struct cgroup *cgrp, struct super_block *sb)
{
	int ret;
	struct inode *inode;

	lockdep_assert_held(&cgroup_mutex);

	inode = kernfs_get_inode(sb, cgrp->procs_file.kn);
	if (!inode)
		return -ENOMEM;

	ret = inode_permission(&init_user_ns, inode, MAY_WRITE);
	iput(inode);
	return ret;
}

static int cgroup_procs_write_permission(struct cgroup *src_cgrp,
					 struct cgroup *dst_cgrp,
					 struct super_block *sb,
					 struct cgroup_namespace *ns)
{
	struct cgroup *com_cgrp = src_cgrp;
	int ret;

	lockdep_assert_held(&cgroup_mutex);

	/* find the common ancestor */
	while (!cgroup_is_descendant(dst_cgrp, com_cgrp))
		com_cgrp = cgroup_parent(com_cgrp);

	/* %current should be authorized to migrate to the common ancestor */
	ret = cgroup_may_write(com_cgrp, sb);
	if (ret)
		return ret;

	/*
	 * If namespaces are delegation boundaries, %current must be able
	 * to see both source and destination cgroups from its namespace.
	 */
	if ((cgrp_dfl_root.flags & CGRP_ROOT_NS_DELEGATE) &&
	    (!cgroup_is_descendant(src_cgrp, ns->root_cset->dfl_cgrp) ||
	     !cgroup_is_descendant(dst_cgrp, ns->root_cset->dfl_cgrp)))
		return -ENOENT;

	return 0;
}

static int cgroup_attach_permissions(struct cgroup *src_cgrp,
				     struct cgroup *dst_cgrp,
				     struct super_block *sb, bool threadgroup,
				     struct cgroup_namespace *ns)
{
	int ret = 0;

	ret = cgroup_procs_write_permission(src_cgrp, dst_cgrp, sb, ns);
	if (ret)
		return ret;

	ret = cgroup_migrate_vet_dst(dst_cgrp);
	if (ret)
		return ret;

	if (!threadgroup && (src_cgrp->dom_cgrp != dst_cgrp->dom_cgrp))
		ret = -EOPNOTSUPP;

	return ret;
}

static ssize_t __cgroup_procs_write(struct kernfs_open_file *of, char *buf,
				    bool threadgroup)
{
	struct cgroup_file_ctx *ctx = of->priv;
	struct cgroup *src_cgrp, *dst_cgrp;
	struct task_struct *task;
	const struct cred *saved_cred;
	ssize_t ret;
	bool threadgroup_locked;

	dst_cgrp = cgroup_kn_lock_live(of->kn, false);
	if (!dst_cgrp)
		return -ENODEV;

	task = cgroup_procs_write_start(buf, threadgroup, &threadgroup_locked, dst_cgrp);
	ret = PTR_ERR_OR_ZERO(task);
	if (ret)
		goto out_unlock;

	/* find the source cgroup */
	spin_lock_irq(&css_set_lock);
	src_cgrp = task_cgroup_from_root(task, &cgrp_dfl_root);
	spin_unlock_irq(&css_set_lock);

	/*
	 * Process and thread migrations follow same delegation rule. Check
	 * permissions using the credentials from file open to protect against
	 * inherited fd attacks.
	 */
	saved_cred = override_creds(of->file->f_cred);
	ret = cgroup_attach_permissions(src_cgrp, dst_cgrp,
					of->file->f_path.dentry->d_sb,
					threadgroup, ctx->ns);
	revert_creds(saved_cred);
	if (ret)
		goto out_finish;

	ret = cgroup_attach_task(dst_cgrp, task, threadgroup);

out_finish:
	cgroup_procs_write_finish(task, threadgroup_locked);
out_unlock:
	cgroup_kn_unlock(of->kn);

	return ret;
}

static ssize_t cgroup_procs_write(struct kernfs_open_file *of,
				  char *buf, size_t nbytes, loff_t off)
{
	return __cgroup_procs_write(of, buf, true) ?: nbytes;
}

static void *cgroup_threads_start(struct seq_file *s, loff_t *pos)
{
	return __cgroup_procs_start(s, pos, 0);
}

static ssize_t cgroup_threads_write(struct kernfs_open_file *of,
				    char *buf, size_t nbytes, loff_t off)
{
	return __cgroup_procs_write(of, buf, false) ?: nbytes;
}

/* cgroup core interface files for the default hierarchy */
static struct cftype cgroup_base_files[] = {
	{
		.name = "cgroup.type",
		.flags = CFTYPE_NOT_ON_ROOT,
		.seq_show = cgroup_type_show,
		.write = cgroup_type_write,
	},
	{
		.name = "cgroup.procs",
		.flags = CFTYPE_NS_DELEGATABLE,
		.file_offset = offsetof(struct cgroup, procs_file),
		.release = cgroup_procs_release,
		.seq_start = cgroup_procs_start,
		.seq_next = cgroup_procs_next,
		.seq_show = cgroup_procs_show,
		.write = cgroup_procs_write,
	},
	{
		.name = "cgroup.threads",
		.flags = CFTYPE_NS_DELEGATABLE,
		.release = cgroup_procs_release,
		.seq_start = cgroup_threads_start,
		.seq_next = cgroup_procs_next,
		.seq_show = cgroup_procs_show,
		.write = cgroup_threads_write,
	},
	{
		.name = "cgroup.controllers",
		.seq_show = cgroup_controllers_show,
	},
	{
		.name = "cgroup.subtree_control",
		.flags = CFTYPE_NS_DELEGATABLE,
		.seq_show = cgroup_subtree_control_show,
		.write = cgroup_subtree_control_write,
	},
	{
		.name = "cgroup.events",
		.flags = CFTYPE_NOT_ON_ROOT,
		.file_offset = offsetof(struct cgroup, events_file),
		.seq_show = cgroup_events_show,
	},
	{
		.name = "cgroup.max.descendants",
		.seq_show = cgroup_max_descendants_show,
		.write = cgroup_max_descendants_write,
	},
	{
		.name = "cgroup.max.depth",
		.seq_show = cgroup_max_depth_show,
		.write = cgroup_max_depth_write,
	},
	{
		.name = "cgroup.stat",
		.seq_show = cgroup_stat_show,
	},
	{
		.name = "cgroup.freeze",
		.flags = CFTYPE_NOT_ON_ROOT,
		.seq_show = cgroup_freeze_show,
		.write = cgroup_freeze_write,
	},
	{
		.name = "cgroup.kill",
		.flags = CFTYPE_NOT_ON_ROOT,
		.write = cgroup_kill_write,
	},
	{
		.name = "cpu.stat",
		.seq_show = cpu_stat_show,
	},
#ifdef CONFIG_PSI
	{
		.name = "io.pressure",
		.flags = CFTYPE_PRESSURE,
		.seq_show = cgroup_io_pressure_show,
		.write = cgroup_io_pressure_write,
		.poll = cgroup_pressure_poll,
		.release = cgroup_pressure_release,
	},
	{
		.name = "memory.pressure",
		.flags = CFTYPE_PRESSURE,
		.seq_show = cgroup_memory_pressure_show,
		.write = cgroup_memory_pressure_write,
		.poll = cgroup_pressure_poll,
		.release = cgroup_pressure_release,
	},
	{
		.name = "cpu.pressure",
		.flags = CFTYPE_PRESSURE,
		.seq_show = cgroup_cpu_pressure_show,
		.write = cgroup_cpu_pressure_write,
		.poll = cgroup_pressure_poll,
		.release = cgroup_pressure_release,
	},
#endif /* CONFIG_PSI */
	{ }	/* terminate */
};

/*
 * css destruction is four-stage process.
 *
 * 1. Destruction starts.  Killing of the percpu_ref is initiated.
 *    Implemented in kill_css().
 *
 * 2. When the percpu_ref is confirmed to be visible as killed on all CPUs
 *    and thus css_tryget_online() is guaranteed to fail, the css can be
 *    offlined by invoking offline_css().  After offlining, the base ref is
 *    put.  Implemented in css_killed_work_fn().
 *
 * 3. When the percpu_ref reaches zero, the only possible remaining
 *    accessors are inside RCU read sections.  css_release() schedules the
 *    RCU callback.
 *
 * 4. After the grace period, the css can be freed.  Implemented in
 *    css_free_work_fn().
 *
 * It is actually hairier because both step 2 and 4 require process context
 * and thus involve punting to css->destroy_work adding two additional
 * steps to the already complex sequence.
 */
static void css_free_rwork_fn(struct work_struct *work)
{
	struct cgroup_subsys_state *css = container_of(to_rcu_work(work),
				struct cgroup_subsys_state, destroy_rwork);
	struct cgroup_subsys *ss = css->ss;
	struct cgroup *cgrp = css->cgroup;

	percpu_ref_exit(&css->refcnt);

	if (ss) {
		/* css free path */
		struct cgroup_subsys_state *parent = css->parent;
		int id = css->id;

		ss->css_free(css);
		cgroup_idr_remove(&ss->css_idr, id);
		cgroup_put(cgrp);

		if (parent)
			css_put(parent);
	} else {
		/* cgroup free path */
		atomic_dec(&cgrp->root->nr_cgrps);
		cgroup1_pidlist_destroy_all(cgrp);
		cancel_work_sync(&cgrp->release_agent_work);

		if (cgroup_parent(cgrp)) {
			/*
			 * We get a ref to the parent, and put the ref when
			 * this cgroup is being freed, so it's guaranteed
			 * that the parent won't be destroyed before its
			 * children.
			 */
			cgroup_put(cgroup_parent(cgrp));
			kernfs_put(cgrp->kn);
			psi_cgroup_free(cgrp);
			cgroup_rstat_exit(cgrp);
			kfree(cgrp);
		} else {
			/*
			 * This is root cgroup's refcnt reaching zero,
			 * which indicates that the root should be
			 * released.
			 */
			cgroup_destroy_root(cgrp->root);
		}
	}
}

static void css_release_work_fn(struct work_struct *work)
{
	struct cgroup_subsys_state *css =
		container_of(work, struct cgroup_subsys_state, destroy_work);
	struct cgroup_subsys *ss = css->ss;
	struct cgroup *cgrp = css->cgroup;

	mutex_lock(&cgroup_mutex);

	css->flags |= CSS_RELEASED;
	list_del_rcu(&css->sibling);

	if (ss) {
		/* css release path */
		if (!list_empty(&css->rstat_css_node)) {
			cgroup_rstat_flush(cgrp);
			list_del_rcu(&css->rstat_css_node);
		}

		cgroup_idr_replace(&ss->css_idr, NULL, css->id);
		if (ss->css_released)
			ss->css_released(css);
	} else {
		struct cgroup *tcgrp;

		/* cgroup release path */
		TRACE_CGROUP_PATH(release, cgrp);

		cgroup_rstat_flush(cgrp);

		spin_lock_irq(&css_set_lock);
		for (tcgrp = cgroup_parent(cgrp); tcgrp;
		     tcgrp = cgroup_parent(tcgrp))
			tcgrp->nr_dying_descendants--;
		spin_unlock_irq(&css_set_lock);

		/*
		 * There are two control paths which try to determine
		 * cgroup from dentry without going through kernfs -
		 * cgroupstats_build() and css_tryget_online_from_dir().
		 * Those are supported by RCU protecting clearing of
		 * cgrp->kn->priv backpointer.
		 */
		if (cgrp->kn)
			RCU_INIT_POINTER(*(void __rcu __force **)&cgrp->kn->priv,
					 NULL);
	}

	mutex_unlock(&cgroup_mutex);

	INIT_RCU_WORK(&css->destroy_rwork, css_free_rwork_fn);
	queue_rcu_work(cgroup_destroy_wq, &css->destroy_rwork);
}

static void css_release(struct percpu_ref *ref)
{
	struct cgroup_subsys_state *css =
		container_of(ref, struct cgroup_subsys_state, refcnt);

	INIT_WORK(&css->destroy_work, css_release_work_fn);
	queue_work(cgroup_destroy_wq, &css->destroy_work);
}

static void init_and_link_css(struct cgroup_subsys_state *css,
			      struct cgroup_subsys *ss, struct cgroup *cgrp)
{
	lockdep_assert_held(&cgroup_mutex);

	cgroup_get_live(cgrp);

	memset(css, 0, sizeof(*css));
	css->cgroup = cgrp;
	css->ss = ss;
	css->id = -1;
	INIT_LIST_HEAD(&css->sibling);
	INIT_LIST_HEAD(&css->children);
	INIT_LIST_HEAD(&css->rstat_css_node);
	css->serial_nr = css_serial_nr_next++;
	atomic_set(&css->online_cnt, 0);

	if (cgroup_parent(cgrp)) {
		css->parent = cgroup_css(cgroup_parent(cgrp), ss);
		css_get(css->parent);
	}

	if (ss->css_rstat_flush)
		list_add_rcu(&css->rstat_css_node, &cgrp->rstat_css_list);

	BUG_ON(cgroup_css(cgrp, ss));
}

/* invoke ->css_online() on a new CSS and mark it online if successful */
static int online_css(struct cgroup_subsys_state *css)
{
	struct cgroup_subsys *ss = css->ss;
	int ret = 0;

	lockdep_assert_held(&cgroup_mutex);

	if (ss->css_online)
		ret = ss->css_online(css);
	if (!ret) {
		css->flags |= CSS_ONLINE;
		rcu_assign_pointer(css->cgroup->subsys[ss->id], css);

		atomic_inc(&css->online_cnt);
		if (css->parent)
			atomic_inc(&css->parent->online_cnt);
	}
	return ret;
}

/* if the CSS is online, invoke ->css_offline() on it and mark it offline */
static void offline_css(struct cgroup_subsys_state *css)
{
	struct cgroup_subsys *ss = css->ss;

	lockdep_assert_held(&cgroup_mutex);

	if (!(css->flags & CSS_ONLINE))
		return;

	if (ss->css_offline)
		ss->css_offline(css);

	css->flags &= ~CSS_ONLINE;
	RCU_INIT_POINTER(css->cgroup->subsys[ss->id], NULL);

	wake_up_all(&css->cgroup->offline_waitq);
}

/**
 * css_create - create a cgroup_subsys_state
 * @cgrp: the cgroup new css will be associated with
 * @ss: the subsys of new css
 *
 * Create a new css associated with @cgrp - @ss pair.  On success, the new
 * css is online and installed in @cgrp.  This function doesn't create the
 * interface files.  Returns 0 on success, -errno on failure.
 */
static struct cgroup_subsys_state *css_create(struct cgroup *cgrp,
					      struct cgroup_subsys *ss)
{
	struct cgroup *parent = cgroup_parent(cgrp);
	struct cgroup_subsys_state *parent_css = cgroup_css(parent, ss);
	struct cgroup_subsys_state *css;
	int err;

	lockdep_assert_held(&cgroup_mutex);

	css = ss->css_alloc(parent_css);
	if (!css)
		css = ERR_PTR(-ENOMEM);
	if (IS_ERR(css))
		return css;

	init_and_link_css(css, ss, cgrp);

	err = percpu_ref_init(&css->refcnt, css_release, 0, GFP_KERNEL);
	if (err)
		goto err_free_css;

	err = cgroup_idr_alloc(&ss->css_idr, NULL, 2, 0, GFP_KERNEL);
	if (err < 0)
		goto err_free_css;
	css->id = err;

	/* @css is ready to be brought online now, make it visible */
	list_add_tail_rcu(&css->sibling, &parent_css->children);
	cgroup_idr_replace(&ss->css_idr, css, css->id);

	err = online_css(css);
	if (err)
		goto err_list_del;

	return css;

err_list_del:
	list_del_rcu(&css->sibling);
err_free_css:
	list_del_rcu(&css->rstat_css_node);
	INIT_RCU_WORK(&css->destroy_rwork, css_free_rwork_fn);
	queue_rcu_work(cgroup_destroy_wq, &css->destroy_rwork);
	return ERR_PTR(err);
}

/*
 * The returned cgroup is fully initialized including its control mask, but
 * it isn't associated with its kernfs_node and doesn't have the control
 * mask applied.
 */
static struct cgroup *cgroup_create(struct cgroup *parent, const char *name,
				    umode_t mode)
{
	struct cgroup_root *root = parent->root;
	struct cgroup *cgrp, *tcgrp;
	struct kernfs_node *kn;
	int level = parent->level + 1;
	int ret;

	/* allocate the cgroup and its ID, 0 is reserved for the root */
	cgrp = kzalloc(struct_size(cgrp, ancestor_ids, (level + 1)),
		       GFP_KERNEL);
	if (!cgrp)
		return ERR_PTR(-ENOMEM);

	ret = percpu_ref_init(&cgrp->self.refcnt, css_release, 0, GFP_KERNEL);
	if (ret)
		goto out_free_cgrp;

	ret = cgroup_rstat_init(cgrp);
	if (ret)
		goto out_cancel_ref;

	/* create the directory */
	kn = kernfs_create_dir(parent->kn, name, mode, cgrp);
	if (IS_ERR(kn)) {
		ret = PTR_ERR(kn);
		goto out_stat_exit;
	}
	cgrp->kn = kn;

	init_cgroup_housekeeping(cgrp);

	cgrp->self.parent = &parent->self;
	cgrp->root = root;
	cgrp->level = level;

	ret = psi_cgroup_alloc(cgrp);
	if (ret)
		goto out_kernfs_remove;

	ret = cgroup_bpf_inherit(cgrp);
	if (ret)
		goto out_psi_free;

	/*
	 * New cgroup inherits effective freeze counter, and
	 * if the parent has to be frozen, the child has too.
	 */
	cgrp->freezer.e_freeze = parent->freezer.e_freeze;
	if (cgrp->freezer.e_freeze) {
		/*
		 * Set the CGRP_FREEZE flag, so when a process will be
		 * attached to the child cgroup, it will become frozen.
		 * At this point the new cgroup is unpopulated, so we can
		 * consider it frozen immediately.
		 */
		set_bit(CGRP_FREEZE, &cgrp->flags);
		set_bit(CGRP_FROZEN, &cgrp->flags);
	}

	spin_lock_irq(&css_set_lock);
	for (tcgrp = cgrp; tcgrp; tcgrp = cgroup_parent(tcgrp)) {
		cgrp->ancestor_ids[tcgrp->level] = cgroup_id(tcgrp);

		if (tcgrp != cgrp) {
			tcgrp->nr_descendants++;

			/*
			 * If the new cgroup is frozen, all ancestor cgroups
			 * get a new frozen descendant, but their state can't
			 * change because of this.
			 */
			if (cgrp->freezer.e_freeze)
				tcgrp->freezer.nr_frozen_descendants++;
		}
	}
	spin_unlock_irq(&css_set_lock);

	if (notify_on_release(parent))
		set_bit(CGRP_NOTIFY_ON_RELEASE, &cgrp->flags);

	if (test_bit(CGRP_CPUSET_CLONE_CHILDREN, &parent->flags))
		set_bit(CGRP_CPUSET_CLONE_CHILDREN, &cgrp->flags);

	cgrp->self.serial_nr = css_serial_nr_next++;

	/* allocation complete, commit to creation */
	list_add_tail_rcu(&cgrp->self.sibling, &cgroup_parent(cgrp)->self.children);
	atomic_inc(&root->nr_cgrps);
	cgroup_get_live(parent);

	/*
	 * On the default hierarchy, a child doesn't automatically inherit
	 * subtree_control from the parent.  Each is configured manually.
	 */
	if (!cgroup_on_dfl(cgrp))
		cgrp->subtree_control = cgroup_control(cgrp);

	cgroup_propagate_control(cgrp);

	return cgrp;

out_psi_free:
	psi_cgroup_free(cgrp);
out_kernfs_remove:
	kernfs_remove(cgrp->kn);
out_stat_exit:
	cgroup_rstat_exit(cgrp);
out_cancel_ref:
	percpu_ref_exit(&cgrp->self.refcnt);
out_free_cgrp:
	kfree(cgrp);
	return ERR_PTR(ret);
}

static bool cgroup_check_hierarchy_limits(struct cgroup *parent)
{
	struct cgroup *cgroup;
	int ret = false;
	int level = 1;

	lockdep_assert_held(&cgroup_mutex);

	for (cgroup = parent; cgroup; cgroup = cgroup_parent(cgroup)) {
		if (cgroup->nr_descendants >= cgroup->max_descendants)
			goto fail;

		if (level > cgroup->max_depth)
			goto fail;

		level++;
	}

	ret = true;
fail:
	return ret;
}

int cgroup_mkdir(struct kernfs_node *parent_kn, const char *name, umode_t mode)
{
	struct cgroup *parent, *cgrp;
	int ret;

	/* do not accept '\n' to prevent making /proc/<pid>/cgroup unparsable */
	if (strchr(name, '\n'))
		return -EINVAL;

	parent = cgroup_kn_lock_live(parent_kn, false);
	if (!parent)
		return -ENODEV;

	if (!cgroup_check_hierarchy_limits(parent)) {
		ret = -EAGAIN;
		goto out_unlock;
	}

	cgrp = cgroup_create(parent, name, mode);
	if (IS_ERR(cgrp)) {
		ret = PTR_ERR(cgrp);
		goto out_unlock;
	}

	/*
	 * This extra ref will be put in cgroup_free_fn() and guarantees
	 * that @cgrp->kn is always accessible.
	 */
	kernfs_get(cgrp->kn);

	ret = cgroup_kn_set_ugid(cgrp->kn);
	if (ret)
		goto out_destroy;

	ret = css_populate_dir(&cgrp->self);
	if (ret)
		goto out_destroy;

	ret = cgroup_apply_control_enable(cgrp);
	if (ret)
		goto out_destroy;

	TRACE_CGROUP_PATH(mkdir, cgrp);

	/* let's create and online css's */
	kernfs_activate(cgrp->kn);

	ret = 0;
	goto out_unlock;

out_destroy:
	cgroup_destroy_locked(cgrp);
out_unlock:
	cgroup_kn_unlock(parent_kn);
	return ret;
}

/*
 * This is called when the refcnt of a css is confirmed to be killed.
 * css_tryget_online() is now guaranteed to fail.  Tell the subsystem to
 * initiate destruction and put the css ref from kill_css().
 */
static void css_killed_work_fn(struct work_struct *work)
{
	struct cgroup_subsys_state *css =
		container_of(work, struct cgroup_subsys_state, destroy_work);

	mutex_lock(&cgroup_mutex);

	do {
		offline_css(css);
		css_put(css);
		/* @css can't go away while we're holding cgroup_mutex */
		css = css->parent;
	} while (css && atomic_dec_and_test(&css->online_cnt));

	mutex_unlock(&cgroup_mutex);
}

/* css kill confirmation processing requires process context, bounce */
static void css_killed_ref_fn(struct percpu_ref *ref)
{
	struct cgroup_subsys_state *css =
		container_of(ref, struct cgroup_subsys_state, refcnt);

	if (atomic_dec_and_test(&css->online_cnt)) {
		INIT_WORK(&css->destroy_work, css_killed_work_fn);
		queue_work(cgroup_destroy_wq, &css->destroy_work);
	}
}

/**
 * kill_css - destroy a css
 * @css: css to destroy
 *
 * This function initiates destruction of @css by removing cgroup interface
 * files and putting its base reference.  ->css_offline() will be invoked
 * asynchronously once css_tryget_online() is guaranteed to fail and when
 * the reference count reaches zero, @css will be released.
 */
static void kill_css(struct cgroup_subsys_state *css)
{
	lockdep_assert_held(&cgroup_mutex);

	if (css->flags & CSS_DYING)
		return;

	css->flags |= CSS_DYING;

	/*
	 * This must happen before css is disassociated with its cgroup.
	 * See seq_css() for details.
	 */
	css_clear_dir(css);

	/*
	 * Killing would put the base ref, but we need to keep it alive
	 * until after ->css_offline().
	 */
	css_get(css);

	/*
	 * cgroup core guarantees that, by the time ->css_offline() is
	 * invoked, no new css reference will be given out via
	 * css_tryget_online().  We can't simply call percpu_ref_kill() and
	 * proceed to offlining css's because percpu_ref_kill() doesn't
	 * guarantee that the ref is seen as killed on all CPUs on return.
	 *
	 * Use percpu_ref_kill_and_confirm() to get notifications as each
	 * css is confirmed to be seen as killed on all CPUs.
	 */
	percpu_ref_kill_and_confirm(&css->refcnt, css_killed_ref_fn);
}

/**
 * cgroup_destroy_locked - the first stage of cgroup destruction
 * @cgrp: cgroup to be destroyed
 *
 * css's make use of percpu refcnts whose killing latency shouldn't be
 * exposed to userland and are RCU protected.  Also, cgroup core needs to
 * guarantee that css_tryget_online() won't succeed by the time
 * ->css_offline() is invoked.  To satisfy all the requirements,
 * destruction is implemented in the following two steps.
 *
 * s1. Verify @cgrp can be destroyed and mark it dying.  Remove all
 *     userland visible parts and start killing the percpu refcnts of
 *     css's.  Set up so that the next stage will be kicked off once all
 *     the percpu refcnts are confirmed to be killed.
 *
 * s2. Invoke ->css_offline(), mark the cgroup dead and proceed with the
 *     rest of destruction.  Once all cgroup references are gone, the
 *     cgroup is RCU-freed.
 *
 * This function implements s1.  After this step, @cgrp is gone as far as
 * the userland is concerned and a new cgroup with the same name may be
 * created.  As cgroup doesn't care about the names internally, this
 * doesn't cause any problem.
 */
static int cgroup_destroy_locked(struct cgroup *cgrp)
	__releases(&cgroup_mutex) __acquires(&cgroup_mutex)
{
	struct cgroup *tcgrp, *parent = cgroup_parent(cgrp);
	struct cgroup_subsys_state *css;
	struct cgrp_cset_link *link;
	int ssid;

	lockdep_assert_held(&cgroup_mutex);

	/*
	 * Only migration can raise populated from zero and we're already
	 * holding cgroup_mutex.
	 */
	if (cgroup_is_populated(cgrp))
		return -EBUSY;

	/*
	 * Make sure there's no live children.  We can't test emptiness of
	 * ->self.children as dead children linger on it while being
	 * drained; otherwise, "rmdir parent/child parent" may fail.
	 */
	if (css_has_online_children(&cgrp->self))
		return -EBUSY;

	/*
	 * Mark @cgrp and the associated csets dead.  The former prevents
	 * further task migration and child creation by disabling
	 * cgroup_lock_live_group().  The latter makes the csets ignored by
	 * the migration path.
	 */
	cgrp->self.flags &= ~CSS_ONLINE;

	spin_lock_irq(&css_set_lock);
	list_for_each_entry(link, &cgrp->cset_links, cset_link)
		link->cset->dead = true;
	spin_unlock_irq(&css_set_lock);

	/* initiate massacre of all css's */
	for_each_css(css, ssid, cgrp)
		kill_css(css);

	/* clear and remove @cgrp dir, @cgrp has an extra ref on its kn */
	css_clear_dir(&cgrp->self);
	kernfs_remove(cgrp->kn);

	if (parent && cgroup_is_threaded(cgrp))
		parent->nr_threaded_children--;

	spin_lock_irq(&css_set_lock);
	for (tcgrp = cgroup_parent(cgrp); tcgrp; tcgrp = cgroup_parent(tcgrp)) {
		tcgrp->nr_descendants--;
		tcgrp->nr_dying_descendants++;
		/*
		 * If the dying cgroup is frozen, decrease frozen descendants
		 * counters of ancestor cgroups.
		 */
		if (test_bit(CGRP_FROZEN, &cgrp->flags))
			tcgrp->freezer.nr_frozen_descendants--;
	}
	spin_unlock_irq(&css_set_lock);

	cgroup1_check_for_release(parent);

	cgroup_bpf_offline(cgrp);

	/* put the base reference */
	percpu_ref_kill(&cgrp->self.refcnt);

	return 0;
};

int cgroup_rmdir(struct kernfs_node *kn)
{
	struct cgroup *cgrp;
	int ret = 0;

	cgrp = cgroup_kn_lock_live(kn, false);
	if (!cgrp)
		return 0;

	ret = cgroup_destroy_locked(cgrp);
	if (!ret)
		TRACE_CGROUP_PATH(rmdir, cgrp);

	cgroup_kn_unlock(kn);
	return ret;
}

static struct kernfs_syscall_ops cgroup_kf_syscall_ops = {
	.show_options		= cgroup_show_options,
	.mkdir			= cgroup_mkdir,
	.rmdir			= cgroup_rmdir,
	.show_path		= cgroup_show_path,
};

static void __init cgroup_init_subsys(struct cgroup_subsys *ss, bool early)
{
	struct cgroup_subsys_state *css;

	pr_debug("Initializing cgroup subsys %s\n", ss->name);

	mutex_lock(&cgroup_mutex);

	idr_init(&ss->css_idr);
	INIT_LIST_HEAD(&ss->cfts);

	/* Create the root cgroup state for this subsystem */
	ss->root = &cgrp_dfl_root;
	css = ss->css_alloc(cgroup_css(&cgrp_dfl_root.cgrp, ss));
	/* We don't handle early failures gracefully */
	BUG_ON(IS_ERR(css));
	init_and_link_css(css, ss, &cgrp_dfl_root.cgrp);

	/*
	 * Root csses are never destroyed and we can't initialize
	 * percpu_ref during early init.  Disable refcnting.
	 */
	css->flags |= CSS_NO_REF;

	if (early) {
		/* allocation can't be done safely during early init */
		css->id = 1;
	} else {
		css->id = cgroup_idr_alloc(&ss->css_idr, css, 1, 2, GFP_KERNEL);
		BUG_ON(css->id < 0);
	}

	/* Update the init_css_set to contain a subsys
	 * pointer to this state - since the subsystem is
	 * newly registered, all tasks and hence the
	 * init_css_set is in the subsystem's root cgroup. */
	init_css_set.subsys[ss->id] = css;

	have_fork_callback |= (bool)ss->fork << ss->id;
	have_exit_callback |= (bool)ss->exit << ss->id;
	have_release_callback |= (bool)ss->release << ss->id;
	have_canfork_callback |= (bool)ss->can_fork << ss->id;

	/* At system boot, before all subsystems have been
	 * registered, no tasks have been forked, so we don't
	 * need to invoke fork callbacks here. */
	BUG_ON(!list_empty(&init_task.tasks));

	BUG_ON(online_css(css));

	mutex_unlock(&cgroup_mutex);
}

/**
 * cgroup_init_early - cgroup initialization at system boot
 *
 * Initialize cgroups at system boot, and initialize any
 * subsystems that request early init.
 */
int __init cgroup_init_early(void)
{
	static struct cgroup_fs_context __initdata ctx;
	struct cgroup_subsys *ss;
	int i;

	ctx.root = &cgrp_dfl_root;
	init_cgroup_root(&ctx);
	cgrp_dfl_root.cgrp.self.flags |= CSS_NO_REF;

	RCU_INIT_POINTER(init_task.cgroups, &init_css_set);

	for_each_subsys(ss, i) {
		WARN(!ss->css_alloc || !ss->css_free || ss->name || ss->id,
		     "invalid cgroup_subsys %d:%s css_alloc=%p css_free=%p id:name=%d:%s\n",
		     i, cgroup_subsys_name[i], ss->css_alloc, ss->css_free,
		     ss->id, ss->name);
		WARN(strlen(cgroup_subsys_name[i]) > MAX_CGROUP_TYPE_NAMELEN,
		     "cgroup_subsys_name %s too long\n", cgroup_subsys_name[i]);

		ss->id = i;
		ss->name = cgroup_subsys_name[i];
		if (!ss->legacy_name)
			ss->legacy_name = cgroup_subsys_name[i];

		if (ss->early_init)
			cgroup_init_subsys(ss, true);
	}
	return 0;
}

/**
 * cgroup_init - cgroup initialization
 *
 * Register cgroup filesystem and /proc file, and initialize
 * any subsystems that didn't request early init.
 */
int __init cgroup_init(void)
{
	struct cgroup_subsys *ss;
	int ssid;

	BUILD_BUG_ON(CGROUP_SUBSYS_COUNT > 16);
	BUG_ON(cgroup_init_cftypes(NULL, cgroup_base_files));
	BUG_ON(cgroup_init_cftypes(NULL, cgroup1_base_files));

	cgroup_rstat_boot();

	/*
	 * The latency of the synchronize_rcu() is too high for cgroups,
	 * avoid it at the cost of forcing all readers into the slow path.
	 */
	rcu_sync_enter_start(&cgroup_threadgroup_rwsem.rss);

	get_user_ns(init_cgroup_ns.user_ns);

	mutex_lock(&cgroup_mutex);

	/*
	 * Add init_css_set to the hash table so that dfl_root can link to
	 * it during init.
	 */
	hash_add(css_set_table, &init_css_set.hlist,
		 css_set_hash(init_css_set.subsys));

	BUG_ON(cgroup_setup_root(&cgrp_dfl_root, 0));

	mutex_unlock(&cgroup_mutex);

	for_each_subsys(ss, ssid) {
		if (ss->early_init) {
			struct cgroup_subsys_state *css =
				init_css_set.subsys[ss->id];

			css->id = cgroup_idr_alloc(&ss->css_idr, css, 1, 2,
						   GFP_KERNEL);
			BUG_ON(css->id < 0);
		} else {
			cgroup_init_subsys(ss, false);
		}

		list_add_tail(&init_css_set.e_cset_node[ssid],
			      &cgrp_dfl_root.cgrp.e_csets[ssid]);

		/*
		 * Setting dfl_root subsys_mask needs to consider the
		 * disabled flag and cftype registration needs kmalloc,
		 * both of which aren't available during early_init.
		 */
		if (!cgroup_ssid_enabled(ssid))
			continue;

		if (cgroup1_ssid_disabled(ssid))
			printk(KERN_INFO "Disabling %s control group subsystem in v1 mounts\n",
			       ss->name);

		cgrp_dfl_root.subsys_mask |= 1 << ss->id;

		/* implicit controllers must be threaded too */
		WARN_ON(ss->implicit_on_dfl && !ss->threaded);

		if (ss->implicit_on_dfl)
			cgrp_dfl_implicit_ss_mask |= 1 << ss->id;
		else if (!ss->dfl_cftypes)
			cgrp_dfl_inhibit_ss_mask |= 1 << ss->id;

		if (ss->threaded)
			cgrp_dfl_threaded_ss_mask |= 1 << ss->id;

		if (ss->dfl_cftypes == ss->legacy_cftypes) {
			WARN_ON(cgroup_add_cftypes(ss, ss->dfl_cftypes));
		} else {
			WARN_ON(cgroup_add_dfl_cftypes(ss, ss->dfl_cftypes));
			WARN_ON(cgroup_add_legacy_cftypes(ss, ss->legacy_cftypes));
		}

		if (ss->bind)
			ss->bind(init_css_set.subsys[ssid]);

		mutex_lock(&cgroup_mutex);
		css_populate_dir(init_css_set.subsys[ssid]);
		mutex_unlock(&cgroup_mutex);
	}

	/* init_css_set.subsys[] has been updated, re-hash */
	hash_del(&init_css_set.hlist);
	hash_add(css_set_table, &init_css_set.hlist,
		 css_set_hash(init_css_set.subsys));

	WARN_ON(sysfs_create_mount_point(fs_kobj, "cgroup"));
	WARN_ON(register_filesystem(&cgroup_fs_type));
	WARN_ON(register_filesystem(&cgroup2_fs_type));
	WARN_ON(!proc_create_single("cgroups", 0, NULL, proc_cgroupstats_show));
#ifdef CONFIG_CPUSETS
	WARN_ON(register_filesystem(&cpuset_fs_type));
#endif

	return 0;
}

static int __init cgroup_wq_init(void)
{
	/*
	 * There isn't much point in executing destruction path in
	 * parallel.  Good chunk is serialized with cgroup_mutex anyway.
	 * Use 1 for @max_active.
	 *
	 * We would prefer to do this in cgroup_init() above, but that
	 * is called before init_workqueues(): so leave this until after.
	 */
	cgroup_destroy_wq = alloc_workqueue("cgroup_destroy", 0, 1);
	BUG_ON(!cgroup_destroy_wq);
	return 0;
}
core_initcall(cgroup_wq_init);

void cgroup_path_from_kernfs_id(u64 id, char *buf, size_t buflen)
{
	struct kernfs_node *kn;

	kn = kernfs_find_and_get_node_by_id(cgrp_dfl_root.kf_root, id);
	if (!kn)
		return;
	kernfs_path(kn, buf, buflen);
	kernfs_put(kn);
}

/*
 * cgroup_get_from_id : get the cgroup associated with cgroup id
 * @id: cgroup id
 * On success return the cgrp, on failure return NULL
 */
struct cgroup *cgroup_get_from_id(u64 id)
{
	struct kernfs_node *kn;
	struct cgroup *cgrp = NULL;

	kn = kernfs_find_and_get_node_by_id(cgrp_dfl_root.kf_root, id);
	if (!kn)
		goto out;

	if (kernfs_type(kn) != KERNFS_DIR)
		goto put;

	rcu_read_lock();

	cgrp = rcu_dereference(*(void __rcu __force **)&kn->priv);
	if (cgrp && !cgroup_tryget(cgrp))
		cgrp = NULL;

	rcu_read_unlock();
put:
	kernfs_put(kn);
out:
	return cgrp;
}
EXPORT_SYMBOL_GPL(cgroup_get_from_id);

/*
 * proc_cgroup_show()
 *  - Print task's cgroup paths into seq_file, one line for each hierarchy
 *  - Used for /proc/<pid>/cgroup.
 */
int proc_cgroup_show(struct seq_file *m, struct pid_namespace *ns,
		     struct pid *pid, struct task_struct *tsk)
{
	char *buf;
	int retval;
	struct cgroup_root *root;

	retval = -ENOMEM;
	buf = kmalloc(PATH_MAX, GFP_KERNEL);
	if (!buf)
		goto out;

	mutex_lock(&cgroup_mutex);
	spin_lock_irq(&css_set_lock);

	for_each_root(root) {
		struct cgroup_subsys *ss;
		struct cgroup *cgrp;
		int ssid, count = 0;

		if (root == &cgrp_dfl_root && !cgrp_dfl_visible)
			continue;

		seq_printf(m, "%d:", root->hierarchy_id);
		if (root != &cgrp_dfl_root)
			for_each_subsys(ss, ssid)
				if (root->subsys_mask & (1 << ssid))
					seq_printf(m, "%s%s", count++ ? "," : "",
						   ss->legacy_name);
		if (strlen(root->name))
			seq_printf(m, "%sname=%s", count ? "," : "",
				   root->name);
		seq_putc(m, ':');

		cgrp = task_cgroup_from_root(tsk, root);

		/*
		 * On traditional hierarchies, all zombie tasks show up as
		 * belonging to the root cgroup.  On the default hierarchy,
		 * while a zombie doesn't show up in "cgroup.procs" and
		 * thus can't be migrated, its /proc/PID/cgroup keeps
		 * reporting the cgroup it belonged to before exiting.  If
		 * the cgroup is removed before the zombie is reaped,
		 * " (deleted)" is appended to the cgroup path.
		 */
		if (cgroup_on_dfl(cgrp) || !(tsk->flags & PF_EXITING)) {
			retval = cgroup_path_ns_locked(cgrp, buf, PATH_MAX,
						current->nsproxy->cgroup_ns);
			if (retval >= PATH_MAX)
				retval = -ENAMETOOLONG;
			if (retval < 0)
				goto out_unlock;

			seq_puts(m, buf);
		} else {
			seq_puts(m, "/");
		}

		if (cgroup_on_dfl(cgrp) && cgroup_is_dead(cgrp))
			seq_puts(m, " (deleted)\n");
		else
			seq_putc(m, '\n');
	}

	retval = 0;
out_unlock:
	spin_unlock_irq(&css_set_lock);
	mutex_unlock(&cgroup_mutex);
	kfree(buf);
out:
	return retval;
}

/**
 * cgroup_fork - initialize cgroup related fields during copy_process()
 * @child: pointer to task_struct of forking parent process.
 *
 * A task is associated with the init_css_set until cgroup_post_fork()
 * attaches it to the target css_set.
 */
void cgroup_fork(struct task_struct *child)
{
	RCU_INIT_POINTER(child->cgroups, &init_css_set);
	INIT_LIST_HEAD(&child->cg_list);
}

static struct cgroup *cgroup_get_from_file(struct file *f)
{
	struct cgroup_subsys_state *css;
	struct cgroup *cgrp;

	css = css_tryget_online_from_dir(f->f_path.dentry, NULL);
	if (IS_ERR(css))
		return ERR_CAST(css);

	cgrp = css->cgroup;
	if (!cgroup_on_dfl(cgrp)) {
		cgroup_put(cgrp);
		return ERR_PTR(-EBADF);
	}

	return cgrp;
}

/**
 * cgroup_css_set_fork - find or create a css_set for a child process
 * @kargs: the arguments passed to create the child process
 *
 * This functions finds or creates a new css_set which the child
 * process will be attached to in cgroup_post_fork(). By default,
 * the child process will be given the same css_set as its parent.
 *
 * If CLONE_INTO_CGROUP is specified this function will try to find an
 * existing css_set which includes the requested cgroup and if not create
 * a new css_set that the child will be attached to later. If this function
 * succeeds it will hold cgroup_threadgroup_rwsem on return. If
 * CLONE_INTO_CGROUP is requested this function will grab cgroup mutex
 * before grabbing cgroup_threadgroup_rwsem and will hold a reference
 * to the target cgroup.
 */
static int cgroup_css_set_fork(struct kernel_clone_args *kargs)
	__acquires(&cgroup_mutex) __acquires(&cgroup_threadgroup_rwsem)
{
	int ret;
	struct cgroup *dst_cgrp = NULL;
	struct css_set *cset;
	struct super_block *sb;
	struct file *f;

	if (kargs->flags & CLONE_INTO_CGROUP)
		mutex_lock(&cgroup_mutex);

	cgroup_threadgroup_change_begin(current);

	spin_lock_irq(&css_set_lock);
	cset = task_css_set(current);
	get_css_set(cset);
	spin_unlock_irq(&css_set_lock);

	if (!(kargs->flags & CLONE_INTO_CGROUP)) {
		kargs->cset = cset;
		return 0;
	}

	f = fget_raw(kargs->cgroup);
	if (!f) {
		ret = -EBADF;
		goto err;
	}
	sb = f->f_path.dentry->d_sb;

	dst_cgrp = cgroup_get_from_file(f);
	if (IS_ERR(dst_cgrp)) {
		ret = PTR_ERR(dst_cgrp);
		dst_cgrp = NULL;
		goto err;
	}

	if (cgroup_is_dead(dst_cgrp)) {
		ret = -ENODEV;
		goto err;
	}

	/*
	 * Verify that we the target cgroup is writable for us. This is
	 * usually done by the vfs layer but since we're not going through
	 * the vfs layer here we need to do it "manually".
	 */
	ret = cgroup_may_write(dst_cgrp, sb);
	if (ret)
		goto err;

	ret = cgroup_attach_permissions(cset->dfl_cgrp, dst_cgrp, sb,
					!(kargs->flags & CLONE_THREAD),
					current->nsproxy->cgroup_ns);
	if (ret)
		goto err;

	kargs->cset = find_css_set(cset, dst_cgrp);
	if (!kargs->cset) {
		ret = -ENOMEM;
		goto err;
	}

	put_css_set(cset);
	fput(f);
	kargs->cgrp = dst_cgrp;
	return ret;

err:
	cgroup_threadgroup_change_end(current);
	mutex_unlock(&cgroup_mutex);
	if (f)
		fput(f);
	if (dst_cgrp)
		cgroup_put(dst_cgrp);
	put_css_set(cset);
	if (kargs->cset)
		put_css_set(kargs->cset);
	return ret;
}

/**
 * cgroup_css_set_put_fork - drop references we took during fork
 * @kargs: the arguments passed to create the child process
 *
 * Drop references to the prepared css_set and target cgroup if
 * CLONE_INTO_CGROUP was requested.
 */
static void cgroup_css_set_put_fork(struct kernel_clone_args *kargs)
	__releases(&cgroup_threadgroup_rwsem) __releases(&cgroup_mutex)
{
	cgroup_threadgroup_change_end(current);

	if (kargs->flags & CLONE_INTO_CGROUP) {
		struct cgroup *cgrp = kargs->cgrp;
		struct css_set *cset = kargs->cset;

		mutex_unlock(&cgroup_mutex);

		if (cset) {
			put_css_set(cset);
			kargs->cset = NULL;
		}

		if (cgrp) {
			cgroup_put(cgrp);
			kargs->cgrp = NULL;
		}
	}
}

/**
 * cgroup_can_fork - called on a new task before the process is exposed
 * @child: the child process
 *
 * This prepares a new css_set for the child process which the child will
 * be attached to in cgroup_post_fork().
 * This calls the subsystem can_fork() callbacks. If the cgroup_can_fork()
 * callback returns an error, the fork aborts with that error code. This
 * allows for a cgroup subsystem to conditionally allow or deny new forks.
 */
int cgroup_can_fork(struct task_struct *child, struct kernel_clone_args *kargs)
{
	struct cgroup_subsys *ss;
	int i, j, ret;

	ret = cgroup_css_set_fork(kargs);
	if (ret)
		return ret;

	do_each_subsys_mask(ss, i, have_canfork_callback) {
		ret = ss->can_fork(child, kargs->cset);
		if (ret)
			goto out_revert;
	} while_each_subsys_mask();

	return 0;

out_revert:
	for_each_subsys(ss, j) {
		if (j >= i)
			break;
		if (ss->cancel_fork)
			ss->cancel_fork(child, kargs->cset);
	}

	cgroup_css_set_put_fork(kargs);

	return ret;
}

/**
 * cgroup_cancel_fork - called if a fork failed after cgroup_can_fork()
 * @child: the child process
 * @kargs: the arguments passed to create the child process
 *
 * This calls the cancel_fork() callbacks if a fork failed *after*
 * cgroup_can_fork() succeeded and cleans up references we took to
 * prepare a new css_set for the child process in cgroup_can_fork().
 */
void cgroup_cancel_fork(struct task_struct *child,
			struct kernel_clone_args *kargs)
{
	struct cgroup_subsys *ss;
	int i;

	for_each_subsys(ss, i)
		if (ss->cancel_fork)
			ss->cancel_fork(child, kargs->cset);

	cgroup_css_set_put_fork(kargs);
}

/**
 * cgroup_post_fork - finalize cgroup setup for the child process
 * @child: the child process
 *
 * Attach the child process to its css_set calling the subsystem fork()
 * callbacks.
 */
void cgroup_post_fork(struct task_struct *child,
		      struct kernel_clone_args *kargs)
	__releases(&cgroup_threadgroup_rwsem) __releases(&cgroup_mutex)
{
	unsigned long cgrp_flags = 0;
	bool kill = false;
	struct cgroup_subsys *ss;
	struct css_set *cset;
	int i;

	cset = kargs->cset;
	kargs->cset = NULL;

	spin_lock_irq(&css_set_lock);

	/* init tasks are special, only link regular threads */
	if (likely(child->pid)) {
		if (kargs->cgrp)
			cgrp_flags = kargs->cgrp->flags;
		else
			cgrp_flags = cset->dfl_cgrp->flags;

		WARN_ON_ONCE(!list_empty(&child->cg_list));
		cset->nr_tasks++;
		css_set_move_task(child, NULL, cset, false);
	} else {
		put_css_set(cset);
		cset = NULL;
	}

	if (!(child->flags & PF_KTHREAD)) {
		if (unlikely(test_bit(CGRP_FREEZE, &cgrp_flags))) {
			/*
			 * If the cgroup has to be frozen, the new task has
			 * too. Let's set the JOBCTL_TRAP_FREEZE jobctl bit to
			 * get the task into the frozen state.
			 */
			spin_lock(&child->sighand->siglock);
			WARN_ON_ONCE(child->frozen);
			child->jobctl |= JOBCTL_TRAP_FREEZE;
			spin_unlock(&child->sighand->siglock);

			/*
			 * Calling cgroup_update_frozen() isn't required here,
			 * because it will be called anyway a bit later from
			 * do_freezer_trap(). So we avoid cgroup's transient
			 * switch from the frozen state and back.
			 */
		}

		/*
		 * If the cgroup is to be killed notice it now and take the
		 * child down right after we finished preparing it for
		 * userspace.
		 */
		kill = test_bit(CGRP_KILL, &cgrp_flags);
	}

	spin_unlock_irq(&css_set_lock);

	/*
	 * Call ss->fork().  This must happen after @child is linked on
	 * css_set; otherwise, @child might change state between ->fork()
	 * and addition to css_set.
	 */
	do_each_subsys_mask(ss, i, have_fork_callback) {
		ss->fork(child);
	} while_each_subsys_mask();

	/* Make the new cset the root_cset of the new cgroup namespace. */
	if (kargs->flags & CLONE_NEWCGROUP) {
		struct css_set *rcset = child->nsproxy->cgroup_ns->root_cset;

		get_css_set(cset);
		child->nsproxy->cgroup_ns->root_cset = cset;
		put_css_set(rcset);
	}

	/* Cgroup has to be killed so take down child immediately. */
	if (unlikely(kill))
		do_send_sig_info(SIGKILL, SEND_SIG_NOINFO, child, PIDTYPE_TGID);

	cgroup_css_set_put_fork(kargs);
}

/**
 * cgroup_exit - detach cgroup from exiting task
 * @tsk: pointer to task_struct of exiting process
 *
 * Description: Detach cgroup from @tsk.
 *
 */
void cgroup_exit(struct task_struct *tsk)
{
	struct cgroup_subsys *ss;
	struct css_set *cset;
	int i;

	spin_lock_irq(&css_set_lock);

	WARN_ON_ONCE(list_empty(&tsk->cg_list));
	cset = task_css_set(tsk);
	css_set_move_task(tsk, cset, NULL, false);
	list_add_tail(&tsk->cg_list, &cset->dying_tasks);
	cset->nr_tasks--;

	WARN_ON_ONCE(cgroup_task_frozen(tsk));
	if (unlikely(!(tsk->flags & PF_KTHREAD) &&
		     test_bit(CGRP_FREEZE, &task_dfl_cgroup(tsk)->flags)))
		cgroup_update_frozen(task_dfl_cgroup(tsk));

	spin_unlock_irq(&css_set_lock);

	/* see cgroup_post_fork() for details */
	do_each_subsys_mask(ss, i, have_exit_callback) {
		ss->exit(tsk);
	} while_each_subsys_mask();
}

void cgroup_release(struct task_struct *task)
{
	struct cgroup_subsys *ss;
	int ssid;

	do_each_subsys_mask(ss, ssid, have_release_callback) {
		ss->release(task);
	} while_each_subsys_mask();

	spin_lock_irq(&css_set_lock);
	css_set_skip_task_iters(task_css_set(task), task);
	list_del_init(&task->cg_list);
	spin_unlock_irq(&css_set_lock);
}

void cgroup_free(struct task_struct *task)
{
	struct css_set *cset = task_css_set(task);
	put_css_set(cset);
}

static int __init cgroup_disable(char *str)
{
	struct cgroup_subsys *ss;
	char *token;
	int i;

	while ((token = strsep(&str, ",")) != NULL) {
		if (!*token)
			continue;

		for_each_subsys(ss, i) {
			if (strcmp(token, ss->name) &&
			    strcmp(token, ss->legacy_name))
				continue;

			static_branch_disable(cgroup_subsys_enabled_key[i]);
			pr_info("Disabling %s control group subsystem\n",
				ss->name);
		}

		for (i = 0; i < OPT_FEATURE_COUNT; i++) {
			if (strcmp(token, cgroup_opt_feature_names[i]))
				continue;
			cgroup_feature_disable_mask |= 1 << i;
			pr_info("Disabling %s control group feature\n",
				cgroup_opt_feature_names[i]);
			break;
		}
	}
	return 1;
}
__setup("cgroup_disable=", cgroup_disable);

void __init __weak enable_debug_cgroup(void) { }

static int __init enable_cgroup_debug(char *str)
{
	cgroup_debug = true;
	enable_debug_cgroup();
	return 1;
}
__setup("cgroup_debug", enable_cgroup_debug);

/**
 * css_tryget_online_from_dir - get corresponding css from a cgroup dentry
 * @dentry: directory dentry of interest
 * @ss: subsystem of interest
 *
 * If @dentry is a directory for a cgroup which has @ss enabled on it, try
 * to get the corresponding css and return it.  If such css doesn't exist
 * or can't be pinned, an ERR_PTR value is returned.
 */
struct cgroup_subsys_state *css_tryget_online_from_dir(struct dentry *dentry,
						       struct cgroup_subsys *ss)
{
	struct kernfs_node *kn = kernfs_node_from_dentry(dentry);
	struct file_system_type *s_type = dentry->d_sb->s_type;
	struct cgroup_subsys_state *css = NULL;
	struct cgroup *cgrp;

	/* is @dentry a cgroup dir? */
	if ((s_type != &cgroup_fs_type && s_type != &cgroup2_fs_type) ||
	    !kn || kernfs_type(kn) != KERNFS_DIR)
		return ERR_PTR(-EBADF);

	rcu_read_lock();

	/*
	 * This path doesn't originate from kernfs and @kn could already
	 * have been or be removed at any point.  @kn->priv is RCU
	 * protected for this access.  See css_release_work_fn() for details.
	 */
	cgrp = rcu_dereference(*(void __rcu __force **)&kn->priv);
	if (cgrp)
		css = cgroup_css(cgrp, ss);

	if (!css || !css_tryget_online(css))
		css = ERR_PTR(-ENOENT);

	rcu_read_unlock();
	return css;
}

/**
 * css_from_id - lookup css by id
 * @id: the cgroup id
 * @ss: cgroup subsys to be looked into
 *
 * Returns the css if there's valid one with @id, otherwise returns NULL.
 * Should be called under rcu_read_lock().
 */
struct cgroup_subsys_state *css_from_id(int id, struct cgroup_subsys *ss)
{
	WARN_ON_ONCE(!rcu_read_lock_held());
	return idr_find(&ss->css_idr, id);
}

/**
 * cgroup_get_from_path - lookup and get a cgroup from its default hierarchy path
 * @path: path on the default hierarchy
 *
 * Find the cgroup at @path on the default hierarchy, increment its
 * reference count and return it.  Returns pointer to the found cgroup on
 * success, ERR_PTR(-ENOENT) if @path doesn't exist or if the cgroup has already
 * been released and ERR_PTR(-ENOTDIR) if @path points to a non-directory.
 */
struct cgroup *cgroup_get_from_path(const char *path)
{
	struct kernfs_node *kn;
	struct cgroup *cgrp = ERR_PTR(-ENOENT);

	kn = kernfs_walk_and_get(cgrp_dfl_root.cgrp.kn, path);
	if (!kn)
		goto out;

	if (kernfs_type(kn) != KERNFS_DIR) {
		cgrp = ERR_PTR(-ENOTDIR);
		goto out_kernfs;
	}

	rcu_read_lock();

	cgrp = rcu_dereference(*(void __rcu __force **)&kn->priv);
	if (!cgrp || !cgroup_tryget(cgrp))
		cgrp = ERR_PTR(-ENOENT);

	rcu_read_unlock();

out_kernfs:
	kernfs_put(kn);
out:
	return cgrp;
}
EXPORT_SYMBOL_GPL(cgroup_get_from_path);

/**
 * cgroup_get_from_fd - get a cgroup pointer from a fd
 * @fd: fd obtained by open(cgroup2_dir)
 *
 * Find the cgroup from a fd which should be obtained
 * by opening a cgroup directory.  Returns a pointer to the
 * cgroup on success. ERR_PTR is returned if the cgroup
 * cannot be found.
 */
struct cgroup *cgroup_get_from_fd(int fd)
{
	struct cgroup *cgrp;
	struct file *f;

	f = fget_raw(fd);
	if (!f)
		return ERR_PTR(-EBADF);

	cgrp = cgroup_get_from_file(f);
	fput(f);
	return cgrp;
}
EXPORT_SYMBOL_GPL(cgroup_get_from_fd);

static u64 power_of_ten(int power)
{
	u64 v = 1;
	while (power--)
		v *= 10;
	return v;
}

/**
 * cgroup_parse_float - parse a floating number
 * @input: input string
 * @dec_shift: number of decimal digits to shift
 * @v: output
 *
 * Parse a decimal floating point number in @input and store the result in
 * @v with decimal point right shifted @dec_shift times.  For example, if
 * @input is "12.3456" and @dec_shift is 3, *@v will be set to 12345.
 * Returns 0 on success, -errno otherwise.
 *
 * There's nothing cgroup specific about this function except that it's
 * currently the only user.
 */
int cgroup_parse_float(const char *input, unsigned dec_shift, s64 *v)
{
	s64 whole, frac = 0;
	int fstart = 0, fend = 0, flen;

	if (!sscanf(input, "%lld.%n%lld%n", &whole, &fstart, &frac, &fend))
		return -EINVAL;
	if (frac < 0)
		return -EINVAL;

	flen = fend > fstart ? fend - fstart : 0;
	if (flen < dec_shift)
		frac *= power_of_ten(dec_shift - flen);
	else
		frac = DIV_ROUND_CLOSEST_ULL(frac, power_of_ten(flen - dec_shift));

	*v = whole * power_of_ten(dec_shift) + frac;
	return 0;
}

/*
 * sock->sk_cgrp_data handling.  For more info, see sock_cgroup_data
 * definition in cgroup-defs.h.
 */
#ifdef CONFIG_SOCK_CGROUP_DATA

void cgroup_sk_alloc(struct sock_cgroup_data *skcd)
{
	struct cgroup *cgroup;

	rcu_read_lock();
	/* Don't associate the sock with unrelated interrupted task's cgroup. */
	if (in_interrupt()) {
		cgroup = &cgrp_dfl_root.cgrp;
		cgroup_get(cgroup);
		goto out;
	}

	while (true) {
		struct css_set *cset;

		cset = task_css_set(current);
		if (likely(cgroup_tryget(cset->dfl_cgrp))) {
			cgroup = cset->dfl_cgrp;
			break;
		}
		cpu_relax();
	}
out:
	skcd->cgroup = cgroup;
	cgroup_bpf_get(cgroup);
	rcu_read_unlock();
}

void cgroup_sk_clone(struct sock_cgroup_data *skcd)
{
	struct cgroup *cgrp = sock_cgroup_ptr(skcd);

	/*
	 * We might be cloning a socket which is left in an empty
	 * cgroup and the cgroup might have already been rmdir'd.
	 * Don't use cgroup_get_live().
	 */
	cgroup_get(cgrp);
	cgroup_bpf_get(cgrp);
}

void cgroup_sk_free(struct sock_cgroup_data *skcd)
{
	struct cgroup *cgrp = sock_cgroup_ptr(skcd);

	cgroup_bpf_put(cgrp);
	cgroup_put(cgrp);
}

#endif	/* CONFIG_SOCK_CGROUP_DATA */

#ifdef CONFIG_CGROUP_BPF
int cgroup_bpf_attach(struct cgroup *cgrp,
		      struct bpf_prog *prog, struct bpf_prog *replace_prog,
		      struct bpf_cgroup_link *link,
		      enum bpf_attach_type type,
		      u32 flags)
{
	int ret;

	mutex_lock(&cgroup_mutex);
	ret = __cgroup_bpf_attach(cgrp, prog, replace_prog, link, type, flags);
	mutex_unlock(&cgroup_mutex);
	return ret;
}

int cgroup_bpf_detach(struct cgroup *cgrp, struct bpf_prog *prog,
		      enum bpf_attach_type type)
{
	int ret;

	mutex_lock(&cgroup_mutex);
	ret = __cgroup_bpf_detach(cgrp, prog, NULL, type);
	mutex_unlock(&cgroup_mutex);
	return ret;
}

int cgroup_bpf_query(struct cgroup *cgrp, const union bpf_attr *attr,
		     union bpf_attr __user *uattr)
{
	int ret;

	mutex_lock(&cgroup_mutex);
	ret = __cgroup_bpf_query(cgrp, attr, uattr);
	mutex_unlock(&cgroup_mutex);
	return ret;
}
#endif /* CONFIG_CGROUP_BPF */

#ifdef CONFIG_SYSFS
static ssize_t show_delegatable_files(struct cftype *files, char *buf,
				      ssize_t size, const char *prefix)
{
	struct cftype *cft;
	ssize_t ret = 0;

	for (cft = files; cft && cft->name[0] != '\0'; cft++) {
		if (!(cft->flags & CFTYPE_NS_DELEGATABLE))
			continue;

		if ((cft->flags & CFTYPE_PRESSURE) && !cgroup_psi_enabled())
			continue;

		if (prefix)
			ret += snprintf(buf + ret, size - ret, "%s.", prefix);

		ret += snprintf(buf + ret, size - ret, "%s\n", cft->name);

		if (WARN_ON(ret >= size))
			break;
	}

	return ret;
}

static ssize_t delegate_show(struct kobject *kobj, struct kobj_attribute *attr,
			      char *buf)
{
	struct cgroup_subsys *ss;
	int ssid;
	ssize_t ret = 0;

	ret = show_delegatable_files(cgroup_base_files, buf, PAGE_SIZE - ret,
				     NULL);

	for_each_subsys(ss, ssid)
		ret += show_delegatable_files(ss->dfl_cftypes, buf + ret,
					      PAGE_SIZE - ret,
					      cgroup_subsys_name[ssid]);

	return ret;
}
static struct kobj_attribute cgroup_delegate_attr = __ATTR_RO(delegate);

static ssize_t features_show(struct kobject *kobj, struct kobj_attribute *attr,
			     char *buf)
{
	return snprintf(buf, PAGE_SIZE,
			"nsdelegate\n"
			"memory_localevents\n"
			"memory_recursiveprot\n");
}
static struct kobj_attribute cgroup_features_attr = __ATTR_RO(features);

static struct attribute *cgroup_sysfs_attrs[] = {
	&cgroup_delegate_attr.attr,
	&cgroup_features_attr.attr,
	NULL,
};

static const struct attribute_group cgroup_sysfs_attr_group = {
	.attrs = cgroup_sysfs_attrs,
	.name = "cgroup",
};

static int __init cgroup_sysfs_init(void)
{
	return sysfs_create_group(kernel_kobj, &cgroup_sysfs_attr_group);
}
subsys_initcall(cgroup_sysfs_init);

#endif /* CONFIG_SYSFS */<|MERGE_RESOLUTION|>--- conflicted
+++ resolved
@@ -2358,21 +2358,12 @@
  * Unfortunately, letting ->attach() operations acquire cpus_read_lock() can
  * lead to deadlocks.
  *
-<<<<<<< HEAD
- * Bringing up a CPU may involve creating new tasks which requires read-locking
- * threadgroup_rwsem, so threadgroup_rwsem nests inside cpus_read_lock(). If we
- * call an ->attach() which acquires the cpus lock while write-locking
- * threadgroup_rwsem, the locking order is reversed and we end up waiting for an
- * on-going CPU hotplug operation which in turn is waiting for the
- * threadgroup_rwsem to be released to create new tasks. For more details:
-=======
  * Bringing up a CPU may involve creating and destroying tasks which requires
  * read-locking threadgroup_rwsem, so threadgroup_rwsem nests inside
  * cpus_read_lock(). If we call an ->attach() which acquires the cpus lock while
  * write-locking threadgroup_rwsem, the locking order is reversed and we end up
  * waiting for an on-going CPU hotplug operation which in turn is waiting for
  * the threadgroup_rwsem to be released to create new tasks. For more details:
->>>>>>> 7f2e600b
  *
  *   http://lkml.kernel.org/r/20220711174629.uehfmqegcwn2lqzu@wubuntu
  *
