// SPDX-License-Identifier: GPL-2.0-only
/*
 *	linux/kernel/softirq.c
 *
 *	Copyright (C) 1992 Linus Torvalds
 *
 *	Rewritten. Old one was good in 2.2, but in 2.3 it was immoral. --ANK (990903)
 */

#define pr_fmt(fmt) KBUILD_MODNAME ": " fmt

#include <linux/export.h>
#include <linux/kernel_stat.h>
#include <linux/interrupt.h>
#include <linux/init.h>
#include <linux/mm.h>
#include <linux/notifier.h>
#include <linux/percpu.h>
#include <linux/cpu.h>
#include <linux/freezer.h>
#include <linux/kthread.h>
#include <linux/rcupdate.h>
#include <linux/ftrace.h>
#include <linux/smp.h>
#include <linux/smpboot.h>
#include <linux/tick.h>
#include <linux/irq.h>

#define CREATE_TRACE_POINTS
#include <trace/events/irq.h>

EXPORT_TRACEPOINT_SYMBOL_GPL(irq_handler_entry);

/*
   - No shared variables, all the data are CPU local.
   - If a softirq needs serialization, let it serialize itself
     by its own spinlocks.
   - Even if softirq is serialized, only local cpu is marked for
     execution. Hence, we get something sort of weak cpu binding.
     Though it is still not clear, will it result in better locality
     or will not.

   Examples:
   - NET RX softirq. It is multithreaded and does not require
     any global serialization.
   - NET TX softirq. It kicks software netdevice queues, hence
     it is logically serialized per device, but this serialization
     is invisible to common code.
   - Tasklets: serialized wrt itself.
 */

#ifndef __ARCH_IRQ_STAT
DEFINE_PER_CPU_ALIGNED(irq_cpustat_t, irq_stat);
EXPORT_PER_CPU_SYMBOL(irq_stat);
#endif

static struct softirq_action softirq_vec[NR_SOFTIRQS] __cacheline_aligned_in_smp;

DEFINE_PER_CPU(struct task_struct *, ksoftirqd);
EXPORT_PER_CPU_SYMBOL_GPL(ksoftirqd);

/*
 * active_softirqs -- per cpu, a mask of softirqs that are being handled,
 * with the expectation that approximate answers are acceptable and therefore
 * no synchronization.
 */
DEFINE_PER_CPU(__u32, active_softirqs);

#ifdef CONFIG_SCHED_WALT
/*
 * active_softirqs -- per cpu, a mask of softirqs that are being handled,
 * with the expectation that approximate answers are acceptable and therefore
 * no synchronization.
 */
DEFINE_PER_CPU(__u32, active_softirqs);
#endif
const char * const softirq_to_name[NR_SOFTIRQS] = {
	"HI", "TIMER", "NET_TX", "NET_RX", "BLOCK", "IRQ_POLL",
	"TASKLET", "SCHED", "HRTIMER", "RCU"
};

/*
 * we cannot loop indefinitely here to avoid userspace starvation,
 * but we also don't want to introduce a worst case 1/HZ latency
 * to the pending events, so lets the scheduler to balance
 * the softirq load for us.
 */
static void wakeup_softirqd(void)
{
	/* Interrupts are disabled: no need to stop preemption */
	struct task_struct *tsk = __this_cpu_read(ksoftirqd);

	if (tsk && tsk->state != TASK_RUNNING)
		wake_up_process(tsk);
}

#ifndef CONFIG_SCHED_WALT
/*
<<<<<<< HEAD
 * If ksoftirqd is scheduled, we do not want to process pending softirqs
 * right now. Let ksoftirqd handle this at its own rate, to get fairness,
 * unless we're doing some of the synchronous softirqs.
 */
#define SOFTIRQ_NOW_MASK ((1 << HI_SOFTIRQ) | (1 << TASKLET_SOFTIRQ))
static bool ksoftirqd_running(unsigned long pending)
{
	struct task_struct *tsk = __this_cpu_read(ksoftirqd);

	if (pending & SOFTIRQ_NOW_MASK)
		return false;
	return tsk && (tsk->state == TASK_RUNNING) &&
		!__kthread_should_park(tsk);
}
#endif

/*
=======
>>>>>>> ec1fff1f
 * preempt_count and SOFTIRQ_OFFSET usage:
 * - preempt_count is changed by SOFTIRQ_OFFSET on entering or leaving
 *   softirq processing.
 * - preempt_count is changed by SOFTIRQ_DISABLE_OFFSET (= 2 * SOFTIRQ_OFFSET)
 *   on local_bh_disable or local_bh_enable.
 * This lets us distinguish between whether we are currently processing
 * softirq and whether we just have bh disabled.
 */

/*
 * This one is for softirq.c-internal use,
 * where hardirqs are disabled legitimately:
 */
#ifdef CONFIG_TRACE_IRQFLAGS

DEFINE_PER_CPU(int, hardirqs_enabled);
DEFINE_PER_CPU(int, hardirq_context);
EXPORT_PER_CPU_SYMBOL_GPL(hardirqs_enabled);
EXPORT_PER_CPU_SYMBOL_GPL(hardirq_context);

void __local_bh_disable_ip(unsigned long ip, unsigned int cnt)
{
	unsigned long flags;

	WARN_ON_ONCE(in_irq());

	raw_local_irq_save(flags);
	/*
	 * The preempt tracer hooks into preempt_count_add and will break
	 * lockdep because it calls back into lockdep after SOFTIRQ_OFFSET
	 * is set and before current->softirq_enabled is cleared.
	 * We must manually increment preempt_count here and manually
	 * call the trace_preempt_off later.
	 */
	__preempt_count_add(cnt);
	/*
	 * Were softirqs turned off above:
	 */
	if (softirq_count() == (cnt & SOFTIRQ_MASK))
		lockdep_softirqs_off(ip);
	raw_local_irq_restore(flags);

	if (preempt_count() == cnt) {
#ifdef CONFIG_DEBUG_PREEMPT
		current->preempt_disable_ip = get_lock_parent_ip();
#endif
		trace_preempt_off(CALLER_ADDR0, get_lock_parent_ip());
	}
}
EXPORT_SYMBOL(__local_bh_disable_ip);
#endif /* CONFIG_TRACE_IRQFLAGS */

static void __local_bh_enable(unsigned int cnt)
{
	lockdep_assert_irqs_disabled();

	if (preempt_count() == cnt)
		trace_preempt_on(CALLER_ADDR0, get_lock_parent_ip());

	if (softirq_count() == (cnt & SOFTIRQ_MASK))
		lockdep_softirqs_on(_RET_IP_);

	__preempt_count_sub(cnt);
}

/*
 * Special-case - softirqs can safely be enabled by __do_softirq(),
 * without processing still-pending softirqs:
 */
void _local_bh_enable(void)
{
	WARN_ON_ONCE(in_irq());
	__local_bh_enable(SOFTIRQ_DISABLE_OFFSET);
}
EXPORT_SYMBOL(_local_bh_enable);

void __local_bh_enable_ip(unsigned long ip, unsigned int cnt)
{
	WARN_ON_ONCE(in_irq());
	lockdep_assert_irqs_enabled();
#ifdef CONFIG_TRACE_IRQFLAGS
	local_irq_disable();
#endif
	/*
	 * Are softirqs going to be turned on now:
	 */
	if (softirq_count() == SOFTIRQ_DISABLE_OFFSET)
		lockdep_softirqs_on(ip);
	/*
	 * Keep preemption disabled until we are done with
	 * softirq processing:
	 */
	preempt_count_sub(cnt - 1);

	if (unlikely(!in_interrupt() && local_softirq_pending())) {
		/*
		 * Run softirq if any pending. And do it in its own stack
		 * as we may be calling this deep in a task call stack already.
		 */
		do_softirq();
	}

	preempt_count_dec();
#ifdef CONFIG_TRACE_IRQFLAGS
	local_irq_enable();
#endif
	preempt_check_resched();
}
EXPORT_SYMBOL(__local_bh_enable_ip);

/*
 * We restart softirq processing for at most MAX_SOFTIRQ_RESTART times,
 * but break the loop if need_resched() is set or after 2 ms.
 * The MAX_SOFTIRQ_TIME provides a nice upper bound in most cases, but in
 * certain cases, such as stop_machine(), jiffies may cease to
 * increment and so we need the MAX_SOFTIRQ_RESTART limit as
 * well to make sure we eventually return from this method.
 *
 * These limits have been established via experimentation.
 * The two things to balance is latency against fairness -
 * we want to handle softirqs as soon as possible, but they
 * should not be able to lock up the box.
 */
#define MAX_SOFTIRQ_TIME  msecs_to_jiffies(2)
#define MAX_SOFTIRQ_RESTART 10

#ifdef CONFIG_TRACE_IRQFLAGS
/*
 * When we run softirqs from irq_exit() and thus on the hardirq stack we need
 * to keep the lockdep irq context tracking as tight as possible in order to
 * not miss-qualify lock contexts and miss possible deadlocks.
 */

static inline bool lockdep_softirq_start(void)
{
	bool in_hardirq = false;

	if (lockdep_hardirq_context()) {
		in_hardirq = true;
		lockdep_hardirq_exit();
	}

	lockdep_softirq_enter();

	return in_hardirq;
}

static inline void lockdep_softirq_end(bool in_hardirq)
{
	lockdep_softirq_exit();

	if (in_hardirq)
		lockdep_hardirq_enter();
}
#else
static inline bool lockdep_softirq_start(void) { return false; }
static inline void lockdep_softirq_end(bool in_hardirq) { }
#endif

<<<<<<< HEAD
#ifdef CONFIG_SCHED_WALT
=======
>>>>>>> ec1fff1f
#define softirq_deferred_for_rt(pending)		\
({							\
	__u32 deferred = 0;				\
	if (cpupri_check_rt()) {			\
		deferred = pending & LONG_SOFTIRQ_MASK; \
		pending &= ~LONG_SOFTIRQ_MASK;		\
	}						\
	deferred;					\
})
<<<<<<< HEAD
#endif
=======

>>>>>>> ec1fff1f
asmlinkage __visible void __softirq_entry __do_softirq(void)
{
	unsigned long end = jiffies + MAX_SOFTIRQ_TIME;
	unsigned long old_flags = current->flags;
	int max_restart = MAX_SOFTIRQ_RESTART;
	struct softirq_action *h;
	bool in_hardirq;
<<<<<<< HEAD
#ifdef CONFIG_SCHED_WALT
	__u32 deferred;
#endif
=======
	__u32 deferred;
>>>>>>> ec1fff1f
	__u32 pending;
	int softirq_bit;

	/*
	 * Mask out PF_MEMALLOC as the current task context is borrowed for the
	 * softirq. A softirq handled, such as network RX, might set PF_MEMALLOC
	 * again if the socket is related to swapping.
	 */
	current->flags &= ~PF_MEMALLOC;

	pending = local_softirq_pending();
<<<<<<< HEAD
#ifdef CONFIG_SCHED_WALT
	deferred = softirq_deferred_for_rt(pending);
#endif
=======
	deferred = softirq_deferred_for_rt(pending);
>>>>>>> ec1fff1f
	account_irq_enter_time(current);
	__local_bh_disable_ip(_RET_IP_, SOFTIRQ_OFFSET);
	in_hardirq = lockdep_softirq_start();

restart:
	/* Reset the pending bitmask before enabling irqs */
<<<<<<< HEAD
#ifndef CONFIG_SCHED_WALT
	set_softirq_pending(0);
#else
	set_softirq_pending(deferred);
	__this_cpu_write(active_softirqs, pending);
#endif
=======
	set_softirq_pending(deferred);
	__this_cpu_write(active_softirqs, pending);

>>>>>>> ec1fff1f
	local_irq_enable();

	h = softirq_vec;

	while ((softirq_bit = ffs(pending))) {
		unsigned int vec_nr;
		int prev_count;

		h += softirq_bit - 1;

		vec_nr = h - softirq_vec;
		prev_count = preempt_count();

		kstat_incr_softirqs_this_cpu(vec_nr);

		trace_softirq_entry(vec_nr);
		h->action(h);
		trace_softirq_exit(vec_nr);
		if (unlikely(prev_count != preempt_count())) {
			pr_err("huh, entered softirq %u %s %p with preempt_count %08x, exited with %08x?\n",
			       vec_nr, softirq_to_name[vec_nr], h->action,
			       prev_count, preempt_count());
			preempt_count_set(prev_count);
		}
		h++;
		pending >>= softirq_bit;
	}

<<<<<<< HEAD
#ifdef CONFIG_SCHED_WALT
	__this_cpu_write(active_softirqs, 0);
#endif
=======
	__this_cpu_write(active_softirqs, 0);
>>>>>>> ec1fff1f
	if (__this_cpu_read(ksoftirqd) == current)
		rcu_softirq_qs();
	local_irq_disable();

	pending = local_softirq_pending();
<<<<<<< HEAD
#ifdef CONFIG_SCHED_WALT
	deferred = softirq_deferred_for_rt(pending);
#endif
=======
	deferred = softirq_deferred_for_rt(pending);

>>>>>>> ec1fff1f
	if (pending) {
		if (time_before(jiffies, end) && !need_resched() &&
		    --max_restart)
			goto restart;
<<<<<<< HEAD
#ifdef CONFIG_SCHED_WALT
		wakeup_softirqd();
#endif
	}
#ifdef CONFIG_SCHED_WALT
=======
	}

#ifdef CONFIG_RT_SOFTINT_OPTIMIZATION
>>>>>>> ec1fff1f
	if (pending | deferred)
		wakeup_softirqd();
#endif
	lockdep_softirq_end(in_hardirq);
	account_irq_exit_time(current);
	__local_bh_enable(SOFTIRQ_OFFSET);
	WARN_ON_ONCE(in_interrupt());
	current_restore_flags(old_flags, PF_MEMALLOC);
}

asmlinkage __visible void do_softirq(void)
{
	__u32 pending;
	unsigned long flags;

	if (in_interrupt())
		return;

	local_irq_save(flags);

	pending = local_softirq_pending();

<<<<<<< HEAD
#ifndef CONFIG_SCHED_WALT
	if (pending && !ksoftirqd_running(pending))
#else
	if (pending)
#endif
=======
	if (pending)
>>>>>>> ec1fff1f
		do_softirq_own_stack();

	local_irq_restore(flags);
}

/**
 * irq_enter_rcu - Enter an interrupt context with RCU watching
 */
void irq_enter_rcu(void)
{
	if (is_idle_task(current) && !in_interrupt()) {
		/*
		 * Prevent raise_softirq from needlessly waking up ksoftirqd
		 * here, as softirq will be serviced on return from interrupt.
		 */
		local_bh_disable();
		tick_irq_enter();
		_local_bh_enable();
	}
	__irq_enter();
}

/**
 * irq_enter - Enter an interrupt context including RCU update
 */
void irq_enter(void)
{
	rcu_irq_enter();
	irq_enter_rcu();
}

static inline void invoke_softirq(void)
{
<<<<<<< HEAD
#ifndef CONFIG_SCHED_WALT
	if (ksoftirqd_running(local_softirq_pending()))
		return;
#endif
=======
>>>>>>> ec1fff1f
	if (!force_irqthreads) {
#ifdef CONFIG_HAVE_IRQ_EXIT_ON_IRQ_STACK
		/*
		 * We can safely execute softirq on the current stack if
		 * it is the irq stack, because it should be near empty
		 * at this stage.
		 */
		__do_softirq();
#else
		/*
		 * Otherwise, irq_exit() is called on the task stack that can
		 * be potentially deep already. So call softirq in its own stack
		 * to prevent from any overrun.
		 */
		do_softirq_own_stack();
#endif
	} else {
		wakeup_softirqd();
	}
}

static inline void tick_irq_exit(void)
{
#ifdef CONFIG_NO_HZ_COMMON
	int cpu = smp_processor_id();

	/* Make sure that timer wheel updates are propagated */
	if ((idle_cpu(cpu) && !need_resched()) || tick_nohz_full_cpu(cpu)) {
		if (!in_irq())
			tick_nohz_irq_exit();
	}
#endif
}

static inline void __irq_exit_rcu(void)
{
#ifndef __ARCH_IRQ_EXIT_IRQS_DISABLED
	local_irq_disable();
#else
	lockdep_assert_irqs_disabled();
#endif
	account_irq_exit_time(current);
	preempt_count_sub(HARDIRQ_OFFSET);
	if (!in_interrupt() && local_softirq_pending())
		invoke_softirq();

	tick_irq_exit();
}

/**
 * irq_exit_rcu() - Exit an interrupt context without updating RCU
 *
 * Also processes softirqs if needed and possible.
 */
void irq_exit_rcu(void)
{
	__irq_exit_rcu();
	 /* must be last! */
	lockdep_hardirq_exit();
}

/**
 * irq_exit - Exit an interrupt context, update RCU and lockdep
 *
 * Also processes softirqs if needed and possible.
 */
void irq_exit(void)
{
	__irq_exit_rcu();
	rcu_irq_exit();
	 /* must be last! */
	lockdep_hardirq_exit();
}

/*
 * This function must run with irqs disabled!
 */
inline void raise_softirq_irqoff(unsigned int nr)
{
	__raise_softirq_irqoff(nr);

	/*
	 * If we're in an interrupt or softirq, we're done
	 * (this also catches softirq-disabled code). We will
	 * actually run the softirq once we return from
	 * the irq or softirq.
	 *
	 * Otherwise we wake up ksoftirqd to make sure we
	 * schedule the softirq soon.
	 */
	if (!in_interrupt())
		wakeup_softirqd();
}

void raise_softirq(unsigned int nr)
{
	unsigned long flags;

	local_irq_save(flags);
	raise_softirq_irqoff(nr);
	local_irq_restore(flags);
}

void __raise_softirq_irqoff(unsigned int nr)
{
	lockdep_assert_irqs_disabled();
	trace_softirq_raise(nr);
	or_softirq_pending(1UL << nr);
}

void open_softirq(int nr, void (*action)(struct softirq_action *))
{
	softirq_vec[nr].action = action;
}

/*
 * Tasklets
 */
struct tasklet_head {
	struct tasklet_struct *head;
	struct tasklet_struct **tail;
};

static DEFINE_PER_CPU(struct tasklet_head, tasklet_vec);
static DEFINE_PER_CPU(struct tasklet_head, tasklet_hi_vec);

static void __tasklet_schedule_common(struct tasklet_struct *t,
				      struct tasklet_head __percpu *headp,
				      unsigned int softirq_nr)
{
	struct tasklet_head *head;
	unsigned long flags;

	local_irq_save(flags);
	head = this_cpu_ptr(headp);
	t->next = NULL;
	*head->tail = t;
	head->tail = &(t->next);
	raise_softirq_irqoff(softirq_nr);
	local_irq_restore(flags);
}

void __tasklet_schedule(struct tasklet_struct *t)
{
	__tasklet_schedule_common(t, &tasklet_vec,
				  TASKLET_SOFTIRQ);
}
EXPORT_SYMBOL(__tasklet_schedule);

void __tasklet_hi_schedule(struct tasklet_struct *t)
{
	__tasklet_schedule_common(t, &tasklet_hi_vec,
				  HI_SOFTIRQ);
}
EXPORT_SYMBOL(__tasklet_hi_schedule);

static void tasklet_action_common(struct softirq_action *a,
				  struct tasklet_head *tl_head,
				  unsigned int softirq_nr)
{
	struct tasklet_struct *list;

	local_irq_disable();
	list = tl_head->head;
	tl_head->head = NULL;
	tl_head->tail = &tl_head->head;
	local_irq_enable();

	while (list) {
		struct tasklet_struct *t = list;

		list = list->next;

		if (tasklet_trylock(t)) {
			if (!atomic_read(&t->count)) {
				if (!test_and_clear_bit(TASKLET_STATE_SCHED,
							&t->state))
					BUG();
<<<<<<< HEAD
#ifndef CONFIG_SCHED_WALT
				if (t->use_callback)
=======
				if (t->use_callback) {
					trace_tasklet_entry(t->callback);
>>>>>>> ec1fff1f
					t->callback(t);
					trace_tasklet_exit(t->callback);
				} else {
					trace_tasklet_entry(t->func);
					t->func(t->data);
<<<<<<< HEAD
#else
				trace_tasklet_entry(t->func);
				if (t->use_callback)
					t->callback(t);
				else
					t->func(t->data);
				trace_tasklet_exit(t->func);
#endif
=======
					trace_tasklet_exit(t->func);
				}
>>>>>>> ec1fff1f
				tasklet_unlock(t);
				continue;
			}
			tasklet_unlock(t);
		}

		local_irq_disable();
		t->next = NULL;
		*tl_head->tail = t;
		tl_head->tail = &t->next;
		__raise_softirq_irqoff(softirq_nr);
		local_irq_enable();
	}
}

static __latent_entropy void tasklet_action(struct softirq_action *a)
{
	tasklet_action_common(a, this_cpu_ptr(&tasklet_vec), TASKLET_SOFTIRQ);
}

static __latent_entropy void tasklet_hi_action(struct softirq_action *a)
{
	tasklet_action_common(a, this_cpu_ptr(&tasklet_hi_vec), HI_SOFTIRQ);
}

void tasklet_setup(struct tasklet_struct *t,
		   void (*callback)(struct tasklet_struct *))
{
	t->next = NULL;
	t->state = 0;
	atomic_set(&t->count, 0);
	t->callback = callback;
	t->use_callback = true;
	t->data = 0;
}
EXPORT_SYMBOL(tasklet_setup);

void tasklet_init(struct tasklet_struct *t,
		  void (*func)(unsigned long), unsigned long data)
{
	t->next = NULL;
	t->state = 0;
	atomic_set(&t->count, 0);
	t->func = func;
	t->use_callback = false;
	t->data = data;
}
EXPORT_SYMBOL(tasklet_init);

void tasklet_kill(struct tasklet_struct *t)
{
	if (in_interrupt())
		pr_notice("Attempt to kill tasklet from interrupt\n");

	while (test_and_set_bit(TASKLET_STATE_SCHED, &t->state)) {
		do {
			yield();
		} while (test_bit(TASKLET_STATE_SCHED, &t->state));
	}
	tasklet_unlock_wait(t);
	clear_bit(TASKLET_STATE_SCHED, &t->state);
}
EXPORT_SYMBOL(tasklet_kill);

void __init softirq_init(void)
{
	int cpu;

	for_each_possible_cpu(cpu) {
		per_cpu(tasklet_vec, cpu).tail =
			&per_cpu(tasklet_vec, cpu).head;
		per_cpu(tasklet_hi_vec, cpu).tail =
			&per_cpu(tasklet_hi_vec, cpu).head;
	}

	open_softirq(TASKLET_SOFTIRQ, tasklet_action);
	open_softirq(HI_SOFTIRQ, tasklet_hi_action);
}

static int ksoftirqd_should_run(unsigned int cpu)
{
	return local_softirq_pending();
}

static void run_ksoftirqd(unsigned int cpu)
{
	local_irq_disable();
	if (local_softirq_pending()) {
		/*
		 * We can safely run softirq on inline stack, as we are not deep
		 * in the task stack here.
		 */
		__do_softirq();
		local_irq_enable();
		cond_resched();
		return;
	}
	local_irq_enable();
}

#ifdef CONFIG_HOTPLUG_CPU
/*
 * tasklet_kill_immediate is called to remove a tasklet which can already be
 * scheduled for execution on @cpu.
 *
 * Unlike tasklet_kill, this function removes the tasklet
 * _immediately_, even if the tasklet is in TASKLET_STATE_SCHED state.
 *
 * When this function is called, @cpu must be in the CPU_DEAD state.
 */
void tasklet_kill_immediate(struct tasklet_struct *t, unsigned int cpu)
{
	struct tasklet_struct **i;

	BUG_ON(cpu_online(cpu));
	BUG_ON(test_bit(TASKLET_STATE_RUN, &t->state));

	if (!test_bit(TASKLET_STATE_SCHED, &t->state))
		return;

	/* CPU is dead, so no lock needed. */
	for (i = &per_cpu(tasklet_vec, cpu).head; *i; i = &(*i)->next) {
		if (*i == t) {
			*i = t->next;
			/* If this was the tail element, move the tail ptr */
			if (*i == NULL)
				per_cpu(tasklet_vec, cpu).tail = i;
			return;
		}
	}
	BUG();
}

static int takeover_tasklets(unsigned int cpu)
{
	/* CPU is dead, so no lock needed. */
	local_irq_disable();

	/* Find end, append list for that CPU. */
	if (&per_cpu(tasklet_vec, cpu).head != per_cpu(tasklet_vec, cpu).tail) {
		*__this_cpu_read(tasklet_vec.tail) = per_cpu(tasklet_vec, cpu).head;
		__this_cpu_write(tasklet_vec.tail, per_cpu(tasklet_vec, cpu).tail);
		per_cpu(tasklet_vec, cpu).head = NULL;
		per_cpu(tasklet_vec, cpu).tail = &per_cpu(tasklet_vec, cpu).head;
	}
	raise_softirq_irqoff(TASKLET_SOFTIRQ);

	if (&per_cpu(tasklet_hi_vec, cpu).head != per_cpu(tasklet_hi_vec, cpu).tail) {
		*__this_cpu_read(tasklet_hi_vec.tail) = per_cpu(tasklet_hi_vec, cpu).head;
		__this_cpu_write(tasklet_hi_vec.tail, per_cpu(tasklet_hi_vec, cpu).tail);
		per_cpu(tasklet_hi_vec, cpu).head = NULL;
		per_cpu(tasklet_hi_vec, cpu).tail = &per_cpu(tasklet_hi_vec, cpu).head;
	}
	raise_softirq_irqoff(HI_SOFTIRQ);

	local_irq_enable();
	return 0;
}
#else
#define takeover_tasklets	NULL
#endif /* CONFIG_HOTPLUG_CPU */

static struct smp_hotplug_thread softirq_threads = {
	.store			= &ksoftirqd,
	.thread_should_run	= ksoftirqd_should_run,
	.thread_fn		= run_ksoftirqd,
	.thread_comm		= "ksoftirqd/%u",
};

static __init int spawn_ksoftirqd(void)
{
	cpuhp_setup_state_nocalls(CPUHP_SOFTIRQ_DEAD, "softirq:dead", NULL,
				  takeover_tasklets);
	BUG_ON(smpboot_register_percpu_thread(&softirq_threads));

	return 0;
}
early_initcall(spawn_ksoftirqd);

/*
 * [ These __weak aliases are kept in a separate compilation unit, so that
 *   GCC does not inline them incorrectly. ]
 */

int __init __weak early_irq_init(void)
{
	return 0;
}

int __init __weak arch_probe_nr_irqs(void)
{
	return NR_IRQS_LEGACY;
}

int __init __weak arch_early_irq_init(void)
{
	return 0;
}

unsigned int __weak arch_dynirq_lower_bound(unsigned int from)
{
	return from;
}<|MERGE_RESOLUTION|>--- conflicted
+++ resolved
@@ -66,14 +66,6 @@
  */
 DEFINE_PER_CPU(__u32, active_softirqs);
 
-#ifdef CONFIG_SCHED_WALT
-/*
- * active_softirqs -- per cpu, a mask of softirqs that are being handled,
- * with the expectation that approximate answers are acceptable and therefore
- * no synchronization.
- */
-DEFINE_PER_CPU(__u32, active_softirqs);
-#endif
 const char * const softirq_to_name[NR_SOFTIRQS] = {
 	"HI", "TIMER", "NET_TX", "NET_RX", "BLOCK", "IRQ_POLL",
 	"TASKLET", "SCHED", "HRTIMER", "RCU"
@@ -94,28 +86,7 @@
 		wake_up_process(tsk);
 }
 
-#ifndef CONFIG_SCHED_WALT
-/*
-<<<<<<< HEAD
- * If ksoftirqd is scheduled, we do not want to process pending softirqs
- * right now. Let ksoftirqd handle this at its own rate, to get fairness,
- * unless we're doing some of the synchronous softirqs.
- */
-#define SOFTIRQ_NOW_MASK ((1 << HI_SOFTIRQ) | (1 << TASKLET_SOFTIRQ))
-static bool ksoftirqd_running(unsigned long pending)
-{
-	struct task_struct *tsk = __this_cpu_read(ksoftirqd);
-
-	if (pending & SOFTIRQ_NOW_MASK)
-		return false;
-	return tsk && (tsk->state == TASK_RUNNING) &&
-		!__kthread_should_park(tsk);
-}
-#endif
-
-/*
-=======
->>>>>>> ec1fff1f
+/*
  * preempt_count and SOFTIRQ_OFFSET usage:
  * - preempt_count is changed by SOFTIRQ_OFFSET on entering or leaving
  *   softirq processing.
@@ -275,10 +246,6 @@
 static inline void lockdep_softirq_end(bool in_hardirq) { }
 #endif
 
-<<<<<<< HEAD
-#ifdef CONFIG_SCHED_WALT
-=======
->>>>>>> ec1fff1f
 #define softirq_deferred_for_rt(pending)		\
 ({							\
 	__u32 deferred = 0;				\
@@ -288,11 +255,7 @@
 	}						\
 	deferred;					\
 })
-<<<<<<< HEAD
-#endif
-=======
-
->>>>>>> ec1fff1f
+
 asmlinkage __visible void __softirq_entry __do_softirq(void)
 {
 	unsigned long end = jiffies + MAX_SOFTIRQ_TIME;
@@ -300,13 +263,7 @@
 	int max_restart = MAX_SOFTIRQ_RESTART;
 	struct softirq_action *h;
 	bool in_hardirq;
-<<<<<<< HEAD
-#ifdef CONFIG_SCHED_WALT
 	__u32 deferred;
-#endif
-=======
-	__u32 deferred;
->>>>>>> ec1fff1f
 	__u32 pending;
 	int softirq_bit;
 
@@ -318,31 +275,16 @@
 	current->flags &= ~PF_MEMALLOC;
 
 	pending = local_softirq_pending();
-<<<<<<< HEAD
-#ifdef CONFIG_SCHED_WALT
 	deferred = softirq_deferred_for_rt(pending);
-#endif
-=======
-	deferred = softirq_deferred_for_rt(pending);
->>>>>>> ec1fff1f
 	account_irq_enter_time(current);
 	__local_bh_disable_ip(_RET_IP_, SOFTIRQ_OFFSET);
 	in_hardirq = lockdep_softirq_start();
 
 restart:
 	/* Reset the pending bitmask before enabling irqs */
-<<<<<<< HEAD
-#ifndef CONFIG_SCHED_WALT
-	set_softirq_pending(0);
-#else
 	set_softirq_pending(deferred);
 	__this_cpu_write(active_softirqs, pending);
-#endif
-=======
-	set_softirq_pending(deferred);
-	__this_cpu_write(active_softirqs, pending);
-
->>>>>>> ec1fff1f
+
 	local_irq_enable();
 
 	h = softirq_vec;
@@ -371,41 +313,21 @@
 		pending >>= softirq_bit;
 	}
 
-<<<<<<< HEAD
-#ifdef CONFIG_SCHED_WALT
 	__this_cpu_write(active_softirqs, 0);
-#endif
-=======
-	__this_cpu_write(active_softirqs, 0);
->>>>>>> ec1fff1f
 	if (__this_cpu_read(ksoftirqd) == current)
 		rcu_softirq_qs();
 	local_irq_disable();
 
 	pending = local_softirq_pending();
-<<<<<<< HEAD
-#ifdef CONFIG_SCHED_WALT
 	deferred = softirq_deferred_for_rt(pending);
-#endif
-=======
-	deferred = softirq_deferred_for_rt(pending);
-
->>>>>>> ec1fff1f
+
 	if (pending) {
 		if (time_before(jiffies, end) && !need_resched() &&
 		    --max_restart)
 			goto restart;
-<<<<<<< HEAD
-#ifdef CONFIG_SCHED_WALT
-		wakeup_softirqd();
-#endif
-	}
-#ifdef CONFIG_SCHED_WALT
-=======
 	}
 
 #ifdef CONFIG_RT_SOFTINT_OPTIMIZATION
->>>>>>> ec1fff1f
 	if (pending | deferred)
 		wakeup_softirqd();
 #endif
@@ -428,15 +350,7 @@
 
 	pending = local_softirq_pending();
 
-<<<<<<< HEAD
-#ifndef CONFIG_SCHED_WALT
-	if (pending && !ksoftirqd_running(pending))
-#else
 	if (pending)
-#endif
-=======
-	if (pending)
->>>>>>> ec1fff1f
 		do_softirq_own_stack();
 
 	local_irq_restore(flags);
@@ -470,13 +384,6 @@
 
 static inline void invoke_softirq(void)
 {
-<<<<<<< HEAD
-#ifndef CONFIG_SCHED_WALT
-	if (ksoftirqd_running(local_softirq_pending()))
-		return;
-#endif
-=======
->>>>>>> ec1fff1f
 	if (!force_irqthreads) {
 #ifdef CONFIG_HAVE_IRQ_EXIT_ON_IRQ_STACK
 		/*
@@ -655,31 +562,15 @@
 				if (!test_and_clear_bit(TASKLET_STATE_SCHED,
 							&t->state))
 					BUG();
-<<<<<<< HEAD
-#ifndef CONFIG_SCHED_WALT
-				if (t->use_callback)
-=======
 				if (t->use_callback) {
 					trace_tasklet_entry(t->callback);
->>>>>>> ec1fff1f
 					t->callback(t);
 					trace_tasklet_exit(t->callback);
 				} else {
 					trace_tasklet_entry(t->func);
 					t->func(t->data);
-<<<<<<< HEAD
-#else
-				trace_tasklet_entry(t->func);
-				if (t->use_callback)
-					t->callback(t);
-				else
-					t->func(t->data);
-				trace_tasklet_exit(t->func);
-#endif
-=======
 					trace_tasklet_exit(t->func);
 				}
->>>>>>> ec1fff1f
 				tasklet_unlock(t);
 				continue;
 			}
