--- conflicted
+++ resolved
@@ -2664,14 +2664,6 @@
 	return clamp(util, min_util, max_util);
 }
 
-<<<<<<< HEAD
-static inline unsigned int uclamp_util(struct rq *rq, unsigned int util)
-{
-	return uclamp_rq_util_with(rq, util, NULL);
-}
-
-=======
->>>>>>> 0070b55b
 static inline bool uclamp_boosted(struct task_struct *p)
 {
 	return uclamp_eff_value(p, UCLAMP_MIN) > 0;
@@ -2680,16 +2672,8 @@
 static inline
 unsigned long uclamp_rq_util_with(struct rq *rq, unsigned long util,
 				  struct task_struct *p)
-<<<<<<< HEAD
 {
 	return util;
-}
-
-static inline unsigned int uclamp_util(struct rq *rq, unsigned int util)
-=======
->>>>>>> 0070b55b
-{
-	return uclamp_rq_util_with(rq, util, NULL);
 }
 
 static inline bool uclamp_boosted(struct task_struct *p)
