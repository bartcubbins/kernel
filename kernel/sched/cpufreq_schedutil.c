--- conflicted
+++ resolved
@@ -340,11 +340,7 @@
 	unsigned long dl_util, util, irq;
 	struct rq *rq = cpu_rq(cpu);
 
-<<<<<<< HEAD
-	if (!IS_BUILTIN(CONFIG_UCLAMP_TASK) && sched_feat(SUGOV_RT_MAX_FREQ) &&
-=======
-	if (!uclamp_is_used() &&
->>>>>>> 5a490914
+	if (!uclamp_is_used() && sched_feat(SUGOV_RT_MAX_FREQ) &&
 	    type == FREQUENCY_UTIL && rt_rq_is_runnable(&rq->rt)) {
 		return max;
 	}
