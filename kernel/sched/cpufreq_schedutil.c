--- conflicted
+++ resolved
@@ -284,11 +284,11 @@
 				policy->cpuinfo.max_freq : policy->cur;
 
 	freq = map_util_freq(util, freq, max);
-<<<<<<< HEAD
+#ifdef CONFIG_SCHED_WALT
 	trace_sugov_next_freq(policy->cpu, util, max, freq);
-=======
+#else
 	trace_sugov_next_freq_tp(policy->cpu, util, max, freq);
->>>>>>> 9cf2ceaf
+#endif
 
 	if (freq == sg_policy->cached_raw_freq && !sg_policy->need_freq_update)
 		return sg_policy->next_freq;
@@ -831,12 +831,9 @@
 				sg_cpu->walt_load.rtgb_active, flags);
 #endif
 
-<<<<<<< HEAD
 #ifndef CONFIG_SCHED_WALT
-=======
 	trace_sugov_util_update_tp(sg_cpu->cpu, util, sg_cpu->max, flags);
 
->>>>>>> 9cf2ceaf
 	if (sugov_should_update_freq(sg_policy, time)) {
 #else
 	if (sugov_should_update_freq(sg_policy, time) &&
