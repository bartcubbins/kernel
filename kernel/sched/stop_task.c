--- conflicted
+++ resolved
@@ -13,22 +13,13 @@
 #endif
 
 #ifdef CONFIG_SMP
-#ifndef CONFIG_SCHED_WALT
-static int
-select_task_rq_stop(struct task_struct *p, int cpu, int sd_flag, int flags)
-#else
 static int
 #ifdef CONFIG_SCHED_WALT
 select_task_rq_stop(struct task_struct *p, int cpu, int sd_flag, int flags,
 		    int sibling_count_hint)
-<<<<<<< HEAD
-#endif
-
-=======
 #else
 select_task_rq_stop(struct task_struct *p, int cpu, int sd_flag, int flags)
 #endif
->>>>>>> 158801d1
 {
 	return task_cpu(p); /* stop tasks as never migrate */
 }
