// SPDX-License-Identifier: GPL-2.0
/*
 * Completely Fair Scheduling (CFS) Class (SCHED_NORMAL/SCHED_BATCH)
 *
 *  Copyright (C) 2007 Red Hat, Inc., Ingo Molnar <mingo@redhat.com>
 *
 *  Interactivity improvements by Mike Galbraith
 *  (C) 2007 Mike Galbraith <efault@gmx.de>
 *
 *  Various enhancements by Dmitry Adamushko.
 *  (C) 2007 Dmitry Adamushko <dmitry.adamushko@gmail.com>
 *
 *  Group scheduling enhancements by Srivatsa Vaddagiri
 *  Copyright IBM Corporation, 2007
 *  Author: Srivatsa Vaddagiri <vatsa@linux.vnet.ibm.com>
 *
 *  Scaled math optimizations by Thomas Gleixner
 *  Copyright (C) 2007, Thomas Gleixner <tglx@linutronix.de>
 *
 *  Adaptive scheduling granularity, math enhancements by Peter Zijlstra
 *  Copyright (C) 2007 Red Hat, Inc., Peter Zijlstra
 */

#include <linux/sched/mm.h>
#include <linux/sched/topology.h>

#include <linux/latencytop.h>
#include <linux/cpumask.h>
#include <linux/cpuidle.h>
#include <linux/slab.h>
#include <linux/profile.h>
#include <linux/interrupt.h>
#include <linux/mempolicy.h>
#include <linux/migrate.h>
#include <linux/task_work.h>

#include <trace/events/sched.h>

#include "sched.h"
#include "tune.h"
#include "walt.h"

#ifdef CONFIG_SCHED_WALT

static inline bool task_fits_max(struct task_struct *p, int cpu);
static void walt_fixup_sched_stats_fair(struct rq *rq, struct task_struct *p,
					u32 new_task_load, u32 new_pred_demand);
static void walt_fixup_nr_big_tasks(struct rq *rq, struct task_struct *p,
					int delta, bool inc);
#endif /* CONFIG_SCHED_WALT */

#if defined(CONFIG_SCHED_WALT) && defined(CONFIG_CFS_BANDWIDTH)

static void walt_init_cfs_rq_stats(struct cfs_rq *cfs_rq);
static void walt_inc_cfs_rq_stats(struct cfs_rq *cfs_rq,
				  struct task_struct *p);
static void walt_dec_cfs_rq_stats(struct cfs_rq *cfs_rq,
				  struct task_struct *p);
static void walt_inc_throttled_cfs_rq_stats(struct walt_sched_stats *stats,
					    struct cfs_rq *cfs_rq);
static void walt_dec_throttled_cfs_rq_stats(struct walt_sched_stats *stats,
					    struct cfs_rq *cfs_rq);
#else
static inline void walt_init_cfs_rq_stats(struct cfs_rq *cfs_rq) {}
static inline void
walt_inc_cfs_rq_stats(struct cfs_rq *cfs_rq, struct task_struct *p) {}
static inline void
walt_dec_cfs_rq_stats(struct cfs_rq *cfs_rq, struct task_struct *p) {}

#define walt_inc_throttled_cfs_rq_stats(...)
#define walt_dec_throttled_cfs_rq_stats(...)

#endif

/*
 * Targeted preemption latency for CPU-bound tasks:
 *
 * NOTE: this latency value is not the same as the concept of
 * 'timeslice length' - timeslices in CFS are of variable length
 * and have no persistent notion like in traditional, time-slice
 * based scheduling concepts.
 *
 * (to see the precise effective timeslice length of your workload,
 *  run vmstat and monitor the context-switches (cs) field)
 *
 * (default: 6ms * (1 + ilog(ncpus)), units: nanoseconds)
 */
unsigned int sysctl_sched_latency			= 6000000ULL;
unsigned int normalized_sysctl_sched_latency		= 6000000ULL;

/*
 * Enable/disable honoring sync flag in energy-aware wakeups.
 */
unsigned int sysctl_sched_sync_hint_enable = 1;
/*
 * Enable/disable using cstate knowledge in idle sibling selection
 */
unsigned int sysctl_sched_cstate_aware = 1;

/*
 * The initial- and re-scaling of tunables is configurable
 *
 * Options are:
 *
 *   SCHED_TUNABLESCALING_NONE - unscaled, always *1
 *   SCHED_TUNABLESCALING_LOG - scaled logarithmical, *1+ilog(ncpus)
 *   SCHED_TUNABLESCALING_LINEAR - scaled linear, *ncpus
 *
 * (default SCHED_TUNABLESCALING_LOG = *(1+ilog(ncpus))
 */
enum sched_tunable_scaling sysctl_sched_tunable_scaling = SCHED_TUNABLESCALING_LOG;

/*
 * Minimal preemption granularity for CPU-bound tasks:
 *
 * (default: 0.75 msec * (1 + ilog(ncpus)), units: nanoseconds)
 */
unsigned int sysctl_sched_min_granularity		= 750000ULL;
unsigned int normalized_sysctl_sched_min_granularity	= 750000ULL;

/*
 * This value is kept at sysctl_sched_latency/sysctl_sched_min_granularity
 */
static unsigned int sched_nr_latency = 8;

/*
 * After fork, child runs first. If set to 0 (default) then
 * parent will (try to) run first.
 */
unsigned int sysctl_sched_child_runs_first __read_mostly;

/*
 * SCHED_OTHER wake-up granularity.
 *
 * This option delays the preemption effects of decoupled workloads
 * and reduces their over-scheduling. Synchronous workloads will still
 * have immediate wakeup/sleep latencies.
 *
 * (default: 1 msec * (1 + ilog(ncpus)), units: nanoseconds)
 */
unsigned int sysctl_sched_wakeup_granularity		= 1000000UL;
unsigned int normalized_sysctl_sched_wakeup_granularity	= 1000000UL;

const_debug unsigned int sysctl_sched_migration_cost	= 500000UL;
DEFINE_PER_CPU_READ_MOSTLY(int, sched_load_boost);

#ifdef CONFIG_SCHED_WALT
unsigned int sysctl_sched_use_walt_cpu_util = 1;
unsigned int sysctl_sched_use_walt_task_util = 1;
__read_mostly unsigned int sysctl_sched_walt_cpu_high_irqload =
    (10 * NSEC_PER_MSEC);
#endif

#ifdef CONFIG_SMP
/*
 * For asym packing, by default the lower numbered cpu has higher priority.
 */
int __weak arch_asym_cpu_priority(int cpu)
{
	return -cpu;
}
#endif

#ifdef CONFIG_CFS_BANDWIDTH
/*
 * Amount of runtime to allocate from global (tg) to local (per-cfs_rq) pool
 * each time a cfs_rq requests quota.
 *
 * Note: in the case that the slice exceeds the runtime remaining (either due
 * to consumption or the quota being specified to be smaller than the slice)
 * we will always only issue the remaining available time.
 *
 * (default: 5 msec, units: microseconds)
 */
unsigned int sysctl_sched_cfs_bandwidth_slice		= 5000UL;
#endif

/*
 * The margin used when comparing utilization with CPU capacity:
 * util * margin < capacity * 1024
 *
 * (default: ~20%)
 */
unsigned int capacity_margin				= 1280;

/* Migration margins */
unsigned int sysctl_sched_capacity_margin_up[MAX_MARGIN_LEVELS] = {
			[0 ... MAX_MARGIN_LEVELS-1] = 1078}; /* ~5% margin */
unsigned int sysctl_sched_capacity_margin_down[MAX_MARGIN_LEVELS] = {
			[0 ... MAX_MARGIN_LEVELS-1] = 1205}; /* ~15% margin */
unsigned int sched_capacity_margin_up[NR_CPUS] = {
			[0 ... NR_CPUS-1] = 1078}; /* ~5% margin */
unsigned int sched_capacity_margin_down[NR_CPUS] = {
			[0 ... NR_CPUS-1] = 1205}; /* ~15% margin */

static inline void update_load_add(struct load_weight *lw, unsigned long inc)
{
	lw->weight += inc;
	lw->inv_weight = 0;
}

static inline void update_load_sub(struct load_weight *lw, unsigned long dec)
{
	lw->weight -= dec;
	lw->inv_weight = 0;
}

static inline void update_load_set(struct load_weight *lw, unsigned long w)
{
	lw->weight = w;
	lw->inv_weight = 0;
}

/*
 * Increase the granularity value when there are more CPUs,
 * because with more CPUs the 'effective latency' as visible
 * to users decreases. But the relationship is not linear,
 * so pick a second-best guess by going with the log2 of the
 * number of CPUs.
 *
 * This idea comes from the SD scheduler of Con Kolivas:
 */
static unsigned int get_update_sysctl_factor(void)
{
	unsigned int cpus = min_t(unsigned int, num_online_cpus(), 8);
	unsigned int factor;

	switch (sysctl_sched_tunable_scaling) {
	case SCHED_TUNABLESCALING_NONE:
		factor = 1;
		break;
	case SCHED_TUNABLESCALING_LINEAR:
		factor = cpus;
		break;
	case SCHED_TUNABLESCALING_LOG:
	default:
		factor = 1 + ilog2(cpus);
		break;
	}

	return factor;
}

static void update_sysctl(void)
{
	unsigned int factor = get_update_sysctl_factor();

#define SET_SYSCTL(name) \
	(sysctl_##name = (factor) * normalized_sysctl_##name)
	SET_SYSCTL(sched_min_granularity);
	SET_SYSCTL(sched_latency);
	SET_SYSCTL(sched_wakeup_granularity);
#undef SET_SYSCTL
}

void sched_init_granularity(void)
{
	update_sysctl();
}

#define WMULT_CONST	(~0U)
#define WMULT_SHIFT	32

static void __update_inv_weight(struct load_weight *lw)
{
	unsigned long w;

	if (likely(lw->inv_weight))
		return;

	w = scale_load_down(lw->weight);

	if (BITS_PER_LONG > 32 && unlikely(w >= WMULT_CONST))
		lw->inv_weight = 1;
	else if (unlikely(!w))
		lw->inv_weight = WMULT_CONST;
	else
		lw->inv_weight = WMULT_CONST / w;
}

/*
 * delta_exec * weight / lw.weight
 *   OR
 * (delta_exec * (weight * lw->inv_weight)) >> WMULT_SHIFT
 *
 * Either weight := NICE_0_LOAD and lw \e sched_prio_to_wmult[], in which case
 * we're guaranteed shift stays positive because inv_weight is guaranteed to
 * fit 32 bits, and NICE_0_LOAD gives another 10 bits; therefore shift >= 22.
 *
 * Or, weight =< lw.weight (because lw.weight is the runqueue weight), thus
 * weight/lw.weight <= 1, and therefore our shift will also be positive.
 */
static u64 __calc_delta(u64 delta_exec, unsigned long weight, struct load_weight *lw)
{
	u64 fact = scale_load_down(weight);
	int shift = WMULT_SHIFT;

	__update_inv_weight(lw);

	if (unlikely(fact >> 32)) {
		while (fact >> 32) {
			fact >>= 1;
			shift--;
		}
	}

	/* hint to use a 32x32->64 mul */
	fact = (u64)(u32)fact * lw->inv_weight;

	while (fact >> 32) {
		fact >>= 1;
		shift--;
	}

	return mul_u64_u32_shr(delta_exec, fact, shift);
}


const struct sched_class fair_sched_class;

/**************************************************************
 * CFS operations on generic schedulable entities:
 */

#ifdef CONFIG_FAIR_GROUP_SCHED

/* cpu runqueue to which this cfs_rq is attached */
static inline struct rq *rq_of(struct cfs_rq *cfs_rq)
{
	return cfs_rq->rq;
}

/* An entity is a task if it doesn't "own" a runqueue */
#define entity_is_task(se)	(!se->my_q)

static inline struct task_struct *task_of(struct sched_entity *se)
{
	SCHED_WARN_ON(!entity_is_task(se));
	return container_of(se, struct task_struct, se);
}

/* Walk up scheduling entities hierarchy */
#define for_each_sched_entity(se) \
		for (; se; se = se->parent)

static inline struct cfs_rq *task_cfs_rq(struct task_struct *p)
{
	return p->se.cfs_rq;
}

/* runqueue on which this entity is (to be) queued */
static inline struct cfs_rq *cfs_rq_of(struct sched_entity *se)
{
	return se->cfs_rq;
}

/* runqueue "owned" by this group */
static inline struct cfs_rq *group_cfs_rq(struct sched_entity *grp)
{
	return grp->my_q;
}

static inline void list_add_leaf_cfs_rq(struct cfs_rq *cfs_rq)
{
	if (!cfs_rq->on_list) {
		struct rq *rq = rq_of(cfs_rq);
		int cpu = cpu_of(rq);
		/*
		 * Ensure we either appear before our parent (if already
		 * enqueued) or force our parent to appear after us when it is
		 * enqueued. The fact that we always enqueue bottom-up
		 * reduces this to two cases and a special case for the root
		 * cfs_rq. Furthermore, it also means that we will always reset
		 * tmp_alone_branch either when the branch is connected
		 * to a tree or when we reach the beg of the tree
		 */
		if (cfs_rq->tg->parent &&
		    cfs_rq->tg->parent->cfs_rq[cpu]->on_list) {
			/*
			 * If parent is already on the list, we add the child
			 * just before. Thanks to circular linked property of
			 * the list, this means to put the child at the tail
			 * of the list that starts by parent.
			 */
			list_add_tail_rcu(&cfs_rq->leaf_cfs_rq_list,
				&(cfs_rq->tg->parent->cfs_rq[cpu]->leaf_cfs_rq_list));
			/*
			 * The branch is now connected to its tree so we can
			 * reset tmp_alone_branch to the beginning of the
			 * list.
			 */
			rq->tmp_alone_branch = &rq->leaf_cfs_rq_list;
		} else if (!cfs_rq->tg->parent) {
			/*
			 * cfs rq without parent should be put
			 * at the tail of the list.
			 */
			list_add_tail_rcu(&cfs_rq->leaf_cfs_rq_list,
				&rq->leaf_cfs_rq_list);
			/*
			 * We have reach the beg of a tree so we can reset
			 * tmp_alone_branch to the beginning of the list.
			 */
			rq->tmp_alone_branch = &rq->leaf_cfs_rq_list;
		} else {
			/*
			 * The parent has not already been added so we want to
			 * make sure that it will be put after us.
			 * tmp_alone_branch points to the beg of the branch
			 * where we will add parent.
			 */
			list_add_rcu(&cfs_rq->leaf_cfs_rq_list,
				rq->tmp_alone_branch);
			/*
			 * update tmp_alone_branch to points to the new beg
			 * of the branch
			 */
			rq->tmp_alone_branch = &cfs_rq->leaf_cfs_rq_list;
		}

		cfs_rq->on_list = 1;
	}
}

static inline void list_del_leaf_cfs_rq(struct cfs_rq *cfs_rq)
{
	if (cfs_rq->on_list) {
		list_del_rcu(&cfs_rq->leaf_cfs_rq_list);
		cfs_rq->on_list = 0;
	}
}

/* Iterate thr' all leaf cfs_rq's on a runqueue */
#define for_each_leaf_cfs_rq_safe(rq, cfs_rq, pos)			\
	list_for_each_entry_safe(cfs_rq, pos, &rq->leaf_cfs_rq_list,	\
				 leaf_cfs_rq_list)

/* Do the two (enqueued) entities belong to the same group ? */
static inline struct cfs_rq *
is_same_group(struct sched_entity *se, struct sched_entity *pse)
{
	if (se->cfs_rq == pse->cfs_rq)
		return se->cfs_rq;

	return NULL;
}

static inline struct sched_entity *parent_entity(struct sched_entity *se)
{
	return se->parent;
}

static void
find_matching_se(struct sched_entity **se, struct sched_entity **pse)
{
	int se_depth, pse_depth;

	/*
	 * preemption test can be made between sibling entities who are in the
	 * same cfs_rq i.e who have a common parent. Walk up the hierarchy of
	 * both tasks until we find their ancestors who are siblings of common
	 * parent.
	 */

	/* First walk up until both entities are at same depth */
	se_depth = (*se)->depth;
	pse_depth = (*pse)->depth;

	while (se_depth > pse_depth) {
		se_depth--;
		*se = parent_entity(*se);
	}

	while (pse_depth > se_depth) {
		pse_depth--;
		*pse = parent_entity(*pse);
	}

	while (!is_same_group(*se, *pse)) {
		*se = parent_entity(*se);
		*pse = parent_entity(*pse);
	}
}

#else	/* !CONFIG_FAIR_GROUP_SCHED */

static inline struct task_struct *task_of(struct sched_entity *se)
{
	return container_of(se, struct task_struct, se);
}

static inline struct rq *rq_of(struct cfs_rq *cfs_rq)
{
	return container_of(cfs_rq, struct rq, cfs);
}

#define entity_is_task(se)	1

#define for_each_sched_entity(se) \
		for (; se; se = NULL)

static inline struct cfs_rq *task_cfs_rq(struct task_struct *p)
{
	return &task_rq(p)->cfs;
}

static inline struct cfs_rq *cfs_rq_of(struct sched_entity *se)
{
	struct task_struct *p = task_of(se);
	struct rq *rq = task_rq(p);

	return &rq->cfs;
}

/* runqueue "owned" by this group */
static inline struct cfs_rq *group_cfs_rq(struct sched_entity *grp)
{
	return NULL;
}

static inline void list_add_leaf_cfs_rq(struct cfs_rq *cfs_rq)
{
}

static inline void list_del_leaf_cfs_rq(struct cfs_rq *cfs_rq)
{
}

#define for_each_leaf_cfs_rq_safe(rq, cfs_rq, pos)	\
		for (cfs_rq = &rq->cfs, pos = NULL; cfs_rq; cfs_rq = pos)

static inline struct sched_entity *parent_entity(struct sched_entity *se)
{
	return NULL;
}

static inline void
find_matching_se(struct sched_entity **se, struct sched_entity **pse)
{
}

#endif	/* CONFIG_FAIR_GROUP_SCHED */

static __always_inline
void account_cfs_rq_runtime(struct cfs_rq *cfs_rq, u64 delta_exec);

/**************************************************************
 * Scheduling class tree data structure manipulation methods:
 */

static inline u64 max_vruntime(u64 max_vruntime, u64 vruntime)
{
	s64 delta = (s64)(vruntime - max_vruntime);
	if (delta > 0)
		max_vruntime = vruntime;

	return max_vruntime;
}

static inline u64 min_vruntime(u64 min_vruntime, u64 vruntime)
{
	s64 delta = (s64)(vruntime - min_vruntime);
	if (delta < 0)
		min_vruntime = vruntime;

	return min_vruntime;
}

static inline int entity_before(struct sched_entity *a,
				struct sched_entity *b)
{
	return (s64)(a->vruntime - b->vruntime) < 0;
}

static void update_min_vruntime(struct cfs_rq *cfs_rq)
{
	struct sched_entity *curr = cfs_rq->curr;
	struct rb_node *leftmost = rb_first_cached(&cfs_rq->tasks_timeline);

	u64 vruntime = cfs_rq->min_vruntime;

	if (curr) {
		if (curr->on_rq)
			vruntime = curr->vruntime;
		else
			curr = NULL;
	}

	if (leftmost) { /* non-empty tree */
		struct sched_entity *se;
		se = rb_entry(leftmost, struct sched_entity, run_node);

		if (!curr)
			vruntime = se->vruntime;
		else
			vruntime = min_vruntime(vruntime, se->vruntime);
	}

	/* ensure we never gain time by being placed backwards. */
	cfs_rq->min_vruntime = max_vruntime(cfs_rq->min_vruntime, vruntime);
#ifndef CONFIG_64BIT
	smp_wmb();
	cfs_rq->min_vruntime_copy = cfs_rq->min_vruntime;
#endif
}

/*
 * Enqueue an entity into the rb-tree:
 */
static void __enqueue_entity(struct cfs_rq *cfs_rq, struct sched_entity *se)
{
	struct rb_node **link = &cfs_rq->tasks_timeline.rb_root.rb_node;
	struct rb_node *parent = NULL;
	struct sched_entity *entry;
	bool leftmost = true;

	/*
	 * Find the right place in the rbtree:
	 */
	while (*link) {
		parent = *link;
		entry = rb_entry(parent, struct sched_entity, run_node);
		/*
		 * We dont care about collisions. Nodes with
		 * the same key stay together.
		 */
		if (entity_before(se, entry)) {
			link = &parent->rb_left;
		} else {
			link = &parent->rb_right;
			leftmost = false;
		}
	}

	rb_link_node(&se->run_node, parent, link);
	rb_insert_color_cached(&se->run_node,
			       &cfs_rq->tasks_timeline, leftmost);
}

static void __dequeue_entity(struct cfs_rq *cfs_rq, struct sched_entity *se)
{
	rb_erase_cached(&se->run_node, &cfs_rq->tasks_timeline);
}

struct sched_entity *__pick_first_entity(struct cfs_rq *cfs_rq)
{
	struct rb_node *left = rb_first_cached(&cfs_rq->tasks_timeline);

	if (!left)
		return NULL;

	return rb_entry(left, struct sched_entity, run_node);
}

static struct sched_entity *__pick_next_entity(struct sched_entity *se)
{
	struct rb_node *next = rb_next(&se->run_node);

	if (!next)
		return NULL;

	return rb_entry(next, struct sched_entity, run_node);
}

#ifdef CONFIG_SCHED_DEBUG
struct sched_entity *__pick_last_entity(struct cfs_rq *cfs_rq)
{
	struct rb_node *last = rb_last(&cfs_rq->tasks_timeline.rb_root);

	if (!last)
		return NULL;

	return rb_entry(last, struct sched_entity, run_node);
}

/**************************************************************
 * Scheduling class statistics methods:
 */

int sched_proc_update_handler(struct ctl_table *table, int write,
		void __user *buffer, size_t *lenp,
		loff_t *ppos)
{
	int ret = proc_dointvec_minmax(table, write, buffer, lenp, ppos);
	unsigned int factor = get_update_sysctl_factor();

	if (ret || !write)
		return ret;

	sched_nr_latency = DIV_ROUND_UP(sysctl_sched_latency,
					sysctl_sched_min_granularity);

#define WRT_SYSCTL(name) \
	(normalized_sysctl_##name = sysctl_##name / (factor))
	WRT_SYSCTL(sched_min_granularity);
	WRT_SYSCTL(sched_latency);
	WRT_SYSCTL(sched_wakeup_granularity);
#undef WRT_SYSCTL

	return 0;
}
#endif

/*
 * delta /= w
 */
static inline u64 calc_delta_fair(u64 delta, struct sched_entity *se)
{
	if (unlikely(se->load.weight != NICE_0_LOAD))
		delta = __calc_delta(delta, NICE_0_LOAD, &se->load);

	return delta;
}

/*
 * The idea is to set a period in which each task runs once.
 *
 * When there are too many tasks (sched_nr_latency) we have to stretch
 * this period because otherwise the slices get too small.
 *
 * p = (nr <= nl) ? l : l*nr/nl
 */
static u64 __sched_period(unsigned long nr_running)
{
	if (unlikely(nr_running > sched_nr_latency))
		return nr_running * sysctl_sched_min_granularity;
	else
		return sysctl_sched_latency;
}

/*
 * We calculate the wall-time slice from the period by taking a part
 * proportional to the weight.
 *
 * s = p*P[w/rw]
 */
static u64 sched_slice(struct cfs_rq *cfs_rq, struct sched_entity *se)
{
	u64 slice = __sched_period(cfs_rq->nr_running + !se->on_rq);

	for_each_sched_entity(se) {
		struct load_weight *load;
		struct load_weight lw;

		cfs_rq = cfs_rq_of(se);
		load = &cfs_rq->load;

		if (unlikely(!se->on_rq)) {
			lw = cfs_rq->load;

			update_load_add(&lw, se->load.weight);
			load = &lw;
		}
		slice = __calc_delta(slice, se->load.weight, load);
	}
	return slice;
}

/*
 * We calculate the vruntime slice of a to-be-inserted task.
 *
 * vs = s/w
 */
static u64 sched_vslice(struct cfs_rq *cfs_rq, struct sched_entity *se)
{
	return calc_delta_fair(sched_slice(cfs_rq, se), se);
}

#ifdef CONFIG_SMP

#include "sched-pelt.h"

static int select_idle_sibling(struct task_struct *p, int prev_cpu, int cpu);
static unsigned long task_h_load(struct task_struct *p);

/* Give new sched_entity start runnable values to heavy its load in infant time */
void init_entity_runnable_average(struct sched_entity *se)
{
	struct sched_avg *sa = &se->avg;

	sa->last_update_time = 0;
	/*
	 * sched_avg's period_contrib should be strictly less then 1024, so
	 * we give it 1023 to make sure it is almost a period (1024us), and
	 * will definitely be update (after enqueue).
	 */
	sa->period_contrib = 1023;
	/*
	 * Tasks are intialized with full load to be seen as heavy tasks until
	 * they get a chance to stabilize to their real load level.
	 * Group entities are intialized with zero load to reflect the fact that
	 * nothing has been attached to the task group yet.
	 */
	if (entity_is_task(se))
		sa->load_avg = scale_load_down(se->load.weight);
	sa->load_sum = sa->load_avg * LOAD_AVG_MAX;
	/*
	 * At this point, util_avg won't be used in select_task_rq_fair anyway
	 */
	sa->util_avg = 0;
	sa->util_sum = 0;
	/* when this task enqueue'ed, it will contribute to its cfs_rq's load_avg */
}

static inline u64 cfs_rq_clock_task(struct cfs_rq *cfs_rq);
static void attach_entity_cfs_rq(struct sched_entity *se);

/*
 * With new tasks being created, their initial util_avgs are extrapolated
 * based on the cfs_rq's current util_avg:
 *
 *   util_avg = cfs_rq->util_avg / (cfs_rq->load_avg + 1) * se.load.weight
 *
 * However, in many cases, the above util_avg does not give a desired
 * value. Moreover, the sum of the util_avgs may be divergent, such
 * as when the series is a harmonic series.
 *
 * To solve this problem, we also cap the util_avg of successive tasks to
 * only 1/2 of the left utilization budget:
 *
 *   util_avg_cap = (1024 - cfs_rq->avg.util_avg) / 2^n
 *
 * where n denotes the nth task.
 *
 * For example, a simplest series from the beginning would be like:
 *
 *  task  util_avg: 512, 256, 128,  64,  32,   16,    8, ...
 * cfs_rq util_avg: 512, 768, 896, 960, 992, 1008, 1016, ...
 *
 * Finally, that extrapolated util_avg is clamped to the cap (util_avg_cap)
 * if util_avg > util_avg_cap.
 */
void post_init_entity_util_avg(struct sched_entity *se)
{
	struct cfs_rq *cfs_rq = cfs_rq_of(se);
	struct sched_avg *sa = &se->avg;
	long cap = (long)(SCHED_CAPACITY_SCALE - cfs_rq->avg.util_avg) / 2;

	if (cap > 0) {
		if (cfs_rq->avg.util_avg != 0) {
			sa->util_avg  = cfs_rq->avg.util_avg * se->load.weight;
			sa->util_avg /= (cfs_rq->avg.load_avg + 1);

			if (sa->util_avg > cap)
				sa->util_avg = cap;
		} else {
			sa->util_avg = cap;
		}
		sa->util_sum = sa->util_avg * LOAD_AVG_MAX;
	}

	if (entity_is_task(se)) {
		struct task_struct *p = task_of(se);
		if (p->sched_class != &fair_sched_class) {
			/*
			 * For !fair tasks do:
			 *
			update_cfs_rq_load_avg(now, cfs_rq);
			attach_entity_load_avg(cfs_rq, se);
			switched_from_fair(rq, p);
			 *
			 * such that the next switched_to_fair() has the
			 * expected state.
			 */
			se->avg.last_update_time = cfs_rq_clock_task(cfs_rq);
			return;
		}
	}

	attach_entity_cfs_rq(se);
}

#else /* !CONFIG_SMP */
void init_entity_runnable_average(struct sched_entity *se)
{
}
void post_init_entity_util_avg(struct sched_entity *se)
{
}
static void update_tg_load_avg(struct cfs_rq *cfs_rq, int force)
{
}
#endif /* CONFIG_SMP */

/*
 * Update the current task's runtime statistics.
 */
static void update_curr(struct cfs_rq *cfs_rq)
{
	struct sched_entity *curr = cfs_rq->curr;
	u64 now = rq_clock_task(rq_of(cfs_rq));
	u64 delta_exec;

	if (unlikely(!curr))
		return;

	delta_exec = now - curr->exec_start;
	if (unlikely((s64)delta_exec <= 0))
		return;

	curr->exec_start = now;

	schedstat_set(curr->statistics.exec_max,
		      max(delta_exec, curr->statistics.exec_max));

	curr->sum_exec_runtime += delta_exec;
	schedstat_add(cfs_rq->exec_clock, delta_exec);

	curr->vruntime += calc_delta_fair(delta_exec, curr);
	update_min_vruntime(cfs_rq);

	if (entity_is_task(curr)) {
		struct task_struct *curtask = task_of(curr);

		trace_sched_stat_runtime(curtask, delta_exec, curr->vruntime);
		cpuacct_charge(curtask, delta_exec);
		account_group_exec_runtime(curtask, delta_exec);
	}

	account_cfs_rq_runtime(cfs_rq, delta_exec);
}

static void update_curr_fair(struct rq *rq)
{
	update_curr(cfs_rq_of(&rq->curr->se));
}

static inline void
update_stats_wait_start(struct cfs_rq *cfs_rq, struct sched_entity *se)
{
	u64 wait_start, prev_wait_start;

	if (!schedstat_enabled())
		return;

	wait_start = rq_clock(rq_of(cfs_rq));
	prev_wait_start = schedstat_val(se->statistics.wait_start);

	if (entity_is_task(se) && task_on_rq_migrating(task_of(se)) &&
	    likely(wait_start > prev_wait_start))
		wait_start -= prev_wait_start;

	schedstat_set(se->statistics.wait_start, wait_start);
}

static inline void
update_stats_wait_end(struct cfs_rq *cfs_rq, struct sched_entity *se)
{
	struct task_struct *p;
	u64 delta;

	if (!schedstat_enabled())
		return;

	delta = rq_clock(rq_of(cfs_rq)) - schedstat_val(se->statistics.wait_start);

	if (entity_is_task(se)) {
		p = task_of(se);
		if (task_on_rq_migrating(p)) {
			/*
			 * Preserve migrating task's wait time so wait_start
			 * time stamp can be adjusted to accumulate wait time
			 * prior to migration.
			 */
			schedstat_set(se->statistics.wait_start, delta);
			return;
		}
		trace_sched_stat_wait(p, delta);
	}

	schedstat_set(se->statistics.wait_max,
		      max(schedstat_val(se->statistics.wait_max), delta));
	schedstat_inc(se->statistics.wait_count);
	schedstat_add(se->statistics.wait_sum, delta);
	schedstat_set(se->statistics.wait_start, 0);
}

static inline void
update_stats_enqueue_sleeper(struct cfs_rq *cfs_rq, struct sched_entity *se)
{
	struct task_struct *tsk = NULL;
	u64 sleep_start, block_start;

	if (!schedstat_enabled())
		return;

	sleep_start = schedstat_val(se->statistics.sleep_start);
	block_start = schedstat_val(se->statistics.block_start);

	if (entity_is_task(se))
		tsk = task_of(se);

	if (sleep_start) {
		u64 delta = rq_clock(rq_of(cfs_rq)) - sleep_start;

		if ((s64)delta < 0)
			delta = 0;

		if (unlikely(delta > schedstat_val(se->statistics.sleep_max)))
			schedstat_set(se->statistics.sleep_max, delta);

		schedstat_set(se->statistics.sleep_start, 0);
		schedstat_add(se->statistics.sum_sleep_runtime, delta);

		if (tsk) {
			account_scheduler_latency(tsk, delta >> 10, 1);
			trace_sched_stat_sleep(tsk, delta);
		}
	}
	if (block_start) {
		u64 delta = rq_clock(rq_of(cfs_rq)) - block_start;

		if ((s64)delta < 0)
			delta = 0;

		if (unlikely(delta > schedstat_val(se->statistics.block_max)))
			schedstat_set(se->statistics.block_max, delta);

		schedstat_set(se->statistics.block_start, 0);
		schedstat_add(se->statistics.sum_sleep_runtime, delta);

		if (tsk) {
			if (tsk->in_iowait) {
				schedstat_add(se->statistics.iowait_sum, delta);
				schedstat_inc(se->statistics.iowait_count);
				trace_sched_stat_iowait(tsk, delta);
			}

			trace_sched_stat_blocked(tsk, delta);
			trace_sched_blocked_reason(tsk);

			/*
			 * Blocking time is in units of nanosecs, so shift by
			 * 20 to get a milliseconds-range estimation of the
			 * amount of time that the task spent sleeping:
			 */
			if (unlikely(prof_on == SLEEP_PROFILING)) {
				profile_hits(SLEEP_PROFILING,
						(void *)get_wchan(tsk),
						delta >> 20);
			}
			account_scheduler_latency(tsk, delta >> 10, 0);
		}
	}
}

/*
 * Task is being enqueued - update stats:
 */
static inline void
update_stats_enqueue(struct cfs_rq *cfs_rq, struct sched_entity *se, int flags)
{
	if (!schedstat_enabled())
		return;

	/*
	 * Are we enqueueing a waiting task? (for current tasks
	 * a dequeue/enqueue event is a NOP)
	 */
	if (se != cfs_rq->curr)
		update_stats_wait_start(cfs_rq, se);

	if (flags & ENQUEUE_WAKEUP)
		update_stats_enqueue_sleeper(cfs_rq, se);
}

static inline void
update_stats_dequeue(struct cfs_rq *cfs_rq, struct sched_entity *se, int flags)
{

	if (!schedstat_enabled())
		return;

	/*
	 * Mark the end of the wait period if dequeueing a
	 * waiting task:
	 */
	if (se != cfs_rq->curr)
		update_stats_wait_end(cfs_rq, se);

	if ((flags & DEQUEUE_SLEEP) && entity_is_task(se)) {
		struct task_struct *tsk = task_of(se);

		if (tsk->state & TASK_INTERRUPTIBLE)
			schedstat_set(se->statistics.sleep_start,
				      rq_clock(rq_of(cfs_rq)));
		if (tsk->state & TASK_UNINTERRUPTIBLE)
			schedstat_set(se->statistics.block_start,
				      rq_clock(rq_of(cfs_rq)));
	}
}

/*
 * We are picking a new current task - update its stats:
 */
static inline void
update_stats_curr_start(struct cfs_rq *cfs_rq, struct sched_entity *se)
{
	/*
	 * We are starting a new run period:
	 */
	se->exec_start = rq_clock_task(rq_of(cfs_rq));
}

/**************************************************
 * Scheduling class queueing methods:
 */

#ifdef CONFIG_NUMA_BALANCING
/*
 * Approximate time to scan a full NUMA task in ms. The task scan period is
 * calculated based on the tasks virtual memory size and
 * numa_balancing_scan_size.
 */
unsigned int sysctl_numa_balancing_scan_period_min = 1000;
unsigned int sysctl_numa_balancing_scan_period_max = 60000;

/* Portion of address space to scan in MB */
unsigned int sysctl_numa_balancing_scan_size = 256;

/* Scan @scan_size MB every @scan_period after an initial @scan_delay in ms */
unsigned int sysctl_numa_balancing_scan_delay = 1000;

struct numa_group {
	atomic_t refcount;

	spinlock_t lock; /* nr_tasks, tasks */
	int nr_tasks;
	pid_t gid;
	int active_nodes;

	struct rcu_head rcu;
	unsigned long total_faults;
	unsigned long max_faults_cpu;
	/*
	 * Faults_cpu is used to decide whether memory should move
	 * towards the CPU. As a consequence, these stats are weighted
	 * more by CPU use than by memory faults.
	 */
	unsigned long *faults_cpu;
	unsigned long faults[0];
};

static inline unsigned long group_faults_priv(struct numa_group *ng);
static inline unsigned long group_faults_shared(struct numa_group *ng);

static unsigned int task_nr_scan_windows(struct task_struct *p)
{
	unsigned long rss = 0;
	unsigned long nr_scan_pages;

	/*
	 * Calculations based on RSS as non-present and empty pages are skipped
	 * by the PTE scanner and NUMA hinting faults should be trapped based
	 * on resident pages
	 */
	nr_scan_pages = sysctl_numa_balancing_scan_size << (20 - PAGE_SHIFT);
	rss = get_mm_rss(p->mm);
	if (!rss)
		rss = nr_scan_pages;

	rss = round_up(rss, nr_scan_pages);
	return rss / nr_scan_pages;
}

/* For sanitys sake, never scan more PTEs than MAX_SCAN_WINDOW MB/sec. */
#define MAX_SCAN_WINDOW 2560

static unsigned int task_scan_min(struct task_struct *p)
{
	unsigned int scan_size = READ_ONCE(sysctl_numa_balancing_scan_size);
	unsigned int scan, floor;
	unsigned int windows = 1;

	if (scan_size < MAX_SCAN_WINDOW)
		windows = MAX_SCAN_WINDOW / scan_size;
	floor = 1000 / windows;

	scan = sysctl_numa_balancing_scan_period_min / task_nr_scan_windows(p);
	return max_t(unsigned int, floor, scan);
}

static unsigned int task_scan_start(struct task_struct *p)
{
	unsigned long smin = task_scan_min(p);
	unsigned long period = smin;

	/* Scale the maximum scan period with the amount of shared memory. */
	if (p->numa_group) {
		struct numa_group *ng = p->numa_group;
		unsigned long shared = group_faults_shared(ng);
		unsigned long private = group_faults_priv(ng);

		period *= atomic_read(&ng->refcount);
		period *= shared + 1;
		period /= private + shared + 1;
	}

	return max(smin, period);
}

static unsigned int task_scan_max(struct task_struct *p)
{
	unsigned long smin = task_scan_min(p);
	unsigned long smax;

	/* Watch for min being lower than max due to floor calculations */
	smax = sysctl_numa_balancing_scan_period_max / task_nr_scan_windows(p);

	/* Scale the maximum scan period with the amount of shared memory. */
	if (p->numa_group) {
		struct numa_group *ng = p->numa_group;
		unsigned long shared = group_faults_shared(ng);
		unsigned long private = group_faults_priv(ng);
		unsigned long period = smax;

		period *= atomic_read(&ng->refcount);
		period *= shared + 1;
		period /= private + shared + 1;

		smax = max(smax, period);
	}

	return max(smin, smax);
}

static void account_numa_enqueue(struct rq *rq, struct task_struct *p)
{
	rq->nr_numa_running += (p->numa_preferred_nid != -1);
	rq->nr_preferred_running += (p->numa_preferred_nid == task_node(p));
}

static void account_numa_dequeue(struct rq *rq, struct task_struct *p)
{
	rq->nr_numa_running -= (p->numa_preferred_nid != -1);
	rq->nr_preferred_running -= (p->numa_preferred_nid == task_node(p));
}

/* Shared or private faults. */
#define NR_NUMA_HINT_FAULT_TYPES 2

/* Memory and CPU locality */
#define NR_NUMA_HINT_FAULT_STATS (NR_NUMA_HINT_FAULT_TYPES * 2)

/* Averaged statistics, and temporary buffers. */
#define NR_NUMA_HINT_FAULT_BUCKETS (NR_NUMA_HINT_FAULT_STATS * 2)

pid_t task_numa_group_id(struct task_struct *p)
{
	return p->numa_group ? p->numa_group->gid : 0;
}

/*
 * The averaged statistics, shared & private, memory & cpu,
 * occupy the first half of the array. The second half of the
 * array is for current counters, which are averaged into the
 * first set by task_numa_placement.
 */
static inline int task_faults_idx(enum numa_faults_stats s, int nid, int priv)
{
	return NR_NUMA_HINT_FAULT_TYPES * (s * nr_node_ids + nid) + priv;
}

static inline unsigned long task_faults(struct task_struct *p, int nid)
{
	if (!p->numa_faults)
		return 0;

	return p->numa_faults[task_faults_idx(NUMA_MEM, nid, 0)] +
		p->numa_faults[task_faults_idx(NUMA_MEM, nid, 1)];
}

static inline unsigned long group_faults(struct task_struct *p, int nid)
{
	if (!p->numa_group)
		return 0;

	return p->numa_group->faults[task_faults_idx(NUMA_MEM, nid, 0)] +
		p->numa_group->faults[task_faults_idx(NUMA_MEM, nid, 1)];
}

static inline unsigned long group_faults_cpu(struct numa_group *group, int nid)
{
	return group->faults_cpu[task_faults_idx(NUMA_MEM, nid, 0)] +
		group->faults_cpu[task_faults_idx(NUMA_MEM, nid, 1)];
}

static inline unsigned long group_faults_priv(struct numa_group *ng)
{
	unsigned long faults = 0;
	int node;

	for_each_online_node(node) {
		faults += ng->faults[task_faults_idx(NUMA_MEM, node, 1)];
	}

	return faults;
}

static inline unsigned long group_faults_shared(struct numa_group *ng)
{
	unsigned long faults = 0;
	int node;

	for_each_online_node(node) {
		faults += ng->faults[task_faults_idx(NUMA_MEM, node, 0)];
	}

	return faults;
}

/*
 * A node triggering more than 1/3 as many NUMA faults as the maximum is
 * considered part of a numa group's pseudo-interleaving set. Migrations
 * between these nodes are slowed down, to allow things to settle down.
 */
#define ACTIVE_NODE_FRACTION 3

static bool numa_is_active_node(int nid, struct numa_group *ng)
{
	return group_faults_cpu(ng, nid) * ACTIVE_NODE_FRACTION > ng->max_faults_cpu;
}

/* Handle placement on systems where not all nodes are directly connected. */
static unsigned long score_nearby_nodes(struct task_struct *p, int nid,
					int maxdist, bool task)
{
	unsigned long score = 0;
	int node;

	/*
	 * All nodes are directly connected, and the same distance
	 * from each other. No need for fancy placement algorithms.
	 */
	if (sched_numa_topology_type == NUMA_DIRECT)
		return 0;

	/*
	 * This code is called for each node, introducing N^2 complexity,
	 * which should be ok given the number of nodes rarely exceeds 8.
	 */
	for_each_online_node(node) {
		unsigned long faults;
		int dist = node_distance(nid, node);

		/*
		 * The furthest away nodes in the system are not interesting
		 * for placement; nid was already counted.
		 */
		if (dist == sched_max_numa_distance || node == nid)
			continue;

		/*
		 * On systems with a backplane NUMA topology, compare groups
		 * of nodes, and move tasks towards the group with the most
		 * memory accesses. When comparing two nodes at distance
		 * "hoplimit", only nodes closer by than "hoplimit" are part
		 * of each group. Skip other nodes.
		 */
		if (sched_numa_topology_type == NUMA_BACKPLANE &&
					dist > maxdist)
			continue;

		/* Add up the faults from nearby nodes. */
		if (task)
			faults = task_faults(p, node);
		else
			faults = group_faults(p, node);

		/*
		 * On systems with a glueless mesh NUMA topology, there are
		 * no fixed "groups of nodes". Instead, nodes that are not
		 * directly connected bounce traffic through intermediate
		 * nodes; a numa_group can occupy any set of nodes.
		 * The further away a node is, the less the faults count.
		 * This seems to result in good task placement.
		 */
		if (sched_numa_topology_type == NUMA_GLUELESS_MESH) {
			faults *= (sched_max_numa_distance - dist);
			faults /= (sched_max_numa_distance - LOCAL_DISTANCE);
		}

		score += faults;
	}

	return score;
}

/*
 * These return the fraction of accesses done by a particular task, or
 * task group, on a particular numa node.  The group weight is given a
 * larger multiplier, in order to group tasks together that are almost
 * evenly spread out between numa nodes.
 */
static inline unsigned long task_weight(struct task_struct *p, int nid,
					int dist)
{
	unsigned long faults, total_faults;

	if (!p->numa_faults)
		return 0;

	total_faults = p->total_numa_faults;

	if (!total_faults)
		return 0;

	faults = task_faults(p, nid);
	faults += score_nearby_nodes(p, nid, dist, true);

	return 1000 * faults / total_faults;
}

static inline unsigned long group_weight(struct task_struct *p, int nid,
					 int dist)
{
	unsigned long faults, total_faults;

	if (!p->numa_group)
		return 0;

	total_faults = p->numa_group->total_faults;

	if (!total_faults)
		return 0;

	faults = group_faults(p, nid);
	faults += score_nearby_nodes(p, nid, dist, false);

	return 1000 * faults / total_faults;
}

bool should_numa_migrate_memory(struct task_struct *p, struct page * page,
				int src_nid, int dst_cpu)
{
	struct numa_group *ng = p->numa_group;
	int dst_nid = cpu_to_node(dst_cpu);
	int last_cpupid, this_cpupid;

	this_cpupid = cpu_pid_to_cpupid(dst_cpu, current->pid);

	/*
	 * Multi-stage node selection is used in conjunction with a periodic
	 * migration fault to build a temporal task<->page relation. By using
	 * a two-stage filter we remove short/unlikely relations.
	 *
	 * Using P(p) ~ n_p / n_t as per frequentist probability, we can equate
	 * a task's usage of a particular page (n_p) per total usage of this
	 * page (n_t) (in a given time-span) to a probability.
	 *
	 * Our periodic faults will sample this probability and getting the
	 * same result twice in a row, given these samples are fully
	 * independent, is then given by P(n)^2, provided our sample period
	 * is sufficiently short compared to the usage pattern.
	 *
	 * This quadric squishes small probabilities, making it less likely we
	 * act on an unlikely task<->page relation.
	 */
	last_cpupid = page_cpupid_xchg_last(page, this_cpupid);
	if (!cpupid_pid_unset(last_cpupid) &&
				cpupid_to_nid(last_cpupid) != dst_nid)
		return false;

	/* Always allow migrate on private faults */
	if (cpupid_match_pid(p, last_cpupid))
		return true;

	/* A shared fault, but p->numa_group has not been set up yet. */
	if (!ng)
		return true;

	/*
	 * Destination node is much more heavily used than the source
	 * node? Allow migration.
	 */
	if (group_faults_cpu(ng, dst_nid) > group_faults_cpu(ng, src_nid) *
					ACTIVE_NODE_FRACTION)
		return true;

	/*
	 * Distribute memory according to CPU & memory use on each node,
	 * with 3/4 hysteresis to avoid unnecessary memory migrations:
	 *
	 * faults_cpu(dst)   3   faults_cpu(src)
	 * --------------- * - > ---------------
	 * faults_mem(dst)   4   faults_mem(src)
	 */
	return group_faults_cpu(ng, dst_nid) * group_faults(p, src_nid) * 3 >
	       group_faults_cpu(ng, src_nid) * group_faults(p, dst_nid) * 4;
}

static unsigned long weighted_cpuload(struct rq *rq);
static unsigned long source_load(int cpu, int type);
static unsigned long target_load(int cpu, int type);

/* Cached statistics for all CPUs within a node */
struct numa_stats {
	unsigned long nr_running;
	unsigned long load;

	/* Total compute capacity of CPUs on a node */
	unsigned long compute_capacity;

	/* Approximate capacity in terms of runnable tasks on a node */
	unsigned long task_capacity;
	int has_free_capacity;
};

/*
 * XXX borrowed from update_sg_lb_stats
 */
static void update_numa_stats(struct numa_stats *ns, int nid)
{
	int smt, cpu, cpus = 0;
	unsigned long capacity;

	memset(ns, 0, sizeof(*ns));
	for_each_cpu(cpu, cpumask_of_node(nid)) {
		struct rq *rq = cpu_rq(cpu);

		ns->nr_running += rq->nr_running;
		ns->load += weighted_cpuload(rq);
		ns->compute_capacity += capacity_of(cpu);

		cpus++;
	}

	/*
	 * If we raced with hotplug and there are no CPUs left in our mask
	 * the @ns structure is NULL'ed and task_numa_compare() will
	 * not find this node attractive.
	 *
	 * We'll either bail at !has_free_capacity, or we'll detect a huge
	 * imbalance and bail there.
	 */
	if (!cpus)
		return;

	/* smt := ceil(cpus / capacity), assumes: 1 < smt_power < 2 */
	smt = DIV_ROUND_UP(SCHED_CAPACITY_SCALE * cpus, ns->compute_capacity);
	capacity = cpus / smt; /* cores */

	ns->task_capacity = min_t(unsigned, capacity,
		DIV_ROUND_CLOSEST(ns->compute_capacity, SCHED_CAPACITY_SCALE));
	ns->has_free_capacity = (ns->nr_running < ns->task_capacity);
}

struct task_numa_env {
	struct task_struct *p;

	int src_cpu, src_nid;
	int dst_cpu, dst_nid;

	struct numa_stats src_stats, dst_stats;

	int imbalance_pct;
	int dist;

	struct task_struct *best_task;
	long best_imp;
	int best_cpu;
};

static void task_numa_assign(struct task_numa_env *env,
			     struct task_struct *p, long imp)
{
	if (env->best_task)
		put_task_struct(env->best_task);
	if (p)
		get_task_struct(p);

	env->best_task = p;
	env->best_imp = imp;
	env->best_cpu = env->dst_cpu;
}

static bool load_too_imbalanced(long src_load, long dst_load,
				struct task_numa_env *env)
{
	long imb, old_imb;
	long orig_src_load, orig_dst_load;
	long src_capacity, dst_capacity;

	/*
	 * The load is corrected for the CPU capacity available on each node.
	 *
	 * src_load        dst_load
	 * ------------ vs ---------
	 * src_capacity    dst_capacity
	 */
	src_capacity = env->src_stats.compute_capacity;
	dst_capacity = env->dst_stats.compute_capacity;

	/* We care about the slope of the imbalance, not the direction. */
	if (dst_load < src_load)
		swap(dst_load, src_load);

	/* Is the difference below the threshold? */
	imb = dst_load * src_capacity * 100 -
	      src_load * dst_capacity * env->imbalance_pct;
	if (imb <= 0)
		return false;

	/*
	 * The imbalance is above the allowed threshold.
	 * Compare it with the old imbalance.
	 */
	orig_src_load = env->src_stats.load;
	orig_dst_load = env->dst_stats.load;

	if (orig_dst_load < orig_src_load)
		swap(orig_dst_load, orig_src_load);

	old_imb = orig_dst_load * src_capacity * 100 -
		  orig_src_load * dst_capacity * env->imbalance_pct;

	/* Would this change make things worse? */
	return (imb > old_imb);
}

/*
 * This checks if the overall compute and NUMA accesses of the system would
 * be improved if the source tasks was migrated to the target dst_cpu taking
 * into account that it might be best if task running on the dst_cpu should
 * be exchanged with the source task
 */
static void task_numa_compare(struct task_numa_env *env,
			      long taskimp, long groupimp)
{
	struct rq *src_rq = cpu_rq(env->src_cpu);
	struct rq *dst_rq = cpu_rq(env->dst_cpu);
	struct task_struct *cur;
	long src_load, dst_load;
	long load;
	long imp = env->p->numa_group ? groupimp : taskimp;
	long moveimp = imp;
	int dist = env->dist;

	rcu_read_lock();
	cur = task_rcu_dereference(&dst_rq->curr);
	if (cur && ((cur->flags & PF_EXITING) || is_idle_task(cur)))
		cur = NULL;

	/*
	 * Because we have preemption enabled we can get migrated around and
	 * end try selecting ourselves (current == env->p) as a swap candidate.
	 */
	if (cur == env->p)
		goto unlock;

	/*
	 * "imp" is the fault differential for the source task between the
	 * source and destination node. Calculate the total differential for
	 * the source task and potential destination task. The more negative
	 * the value is, the more rmeote accesses that would be expected to
	 * be incurred if the tasks were swapped.
	 */
	if (cur) {
		/* Skip this swap candidate if cannot move to the source cpu */
		if (!cpumask_test_cpu(env->src_cpu, &cur->cpus_allowed))
			goto unlock;

		/*
		 * If dst and source tasks are in the same NUMA group, or not
		 * in any group then look only at task weights.
		 */
		if (cur->numa_group == env->p->numa_group) {
			imp = taskimp + task_weight(cur, env->src_nid, dist) -
			      task_weight(cur, env->dst_nid, dist);
			/*
			 * Add some hysteresis to prevent swapping the
			 * tasks within a group over tiny differences.
			 */
			if (cur->numa_group)
				imp -= imp/16;
		} else {
			/*
			 * Compare the group weights. If a task is all by
			 * itself (not part of a group), use the task weight
			 * instead.
			 */
			if (cur->numa_group)
				imp += group_weight(cur, env->src_nid, dist) -
				       group_weight(cur, env->dst_nid, dist);
			else
				imp += task_weight(cur, env->src_nid, dist) -
				       task_weight(cur, env->dst_nid, dist);
		}
	}

	if (imp <= env->best_imp && moveimp <= env->best_imp)
		goto unlock;

	if (!cur) {
		/* Is there capacity at our destination? */
		if (env->src_stats.nr_running <= env->src_stats.task_capacity &&
		    !env->dst_stats.has_free_capacity)
			goto unlock;

		goto balance;
	}

	/* Balance doesn't matter much if we're running a task per cpu */
	if (imp > env->best_imp && src_rq->nr_running == 1 &&
			dst_rq->nr_running == 1)
		goto assign;

	/*
	 * In the overloaded case, try and keep the load balanced.
	 */
balance:
	load = task_h_load(env->p);
	dst_load = env->dst_stats.load + load;
	src_load = env->src_stats.load - load;

	if (moveimp > imp && moveimp > env->best_imp) {
		/*
		 * If the improvement from just moving env->p direction is
		 * better than swapping tasks around, check if a move is
		 * possible. Store a slightly smaller score than moveimp,
		 * so an actually idle CPU will win.
		 */
		if (!load_too_imbalanced(src_load, dst_load, env)) {
			imp = moveimp - 1;
			cur = NULL;
			goto assign;
		}
	}

	if (imp <= env->best_imp)
		goto unlock;

	if (cur) {
		load = task_h_load(cur);
		dst_load -= load;
		src_load += load;
	}

	if (load_too_imbalanced(src_load, dst_load, env))
		goto unlock;

	/*
	 * One idle CPU per node is evaluated for a task numa move.
	 * Call select_idle_sibling to maybe find a better one.
	 */
	if (!cur) {
		/*
		 * select_idle_siblings() uses an per-cpu cpumask that
		 * can be used from IRQ context.
		 */
		local_irq_disable();
		env->dst_cpu = select_idle_sibling(env->p, env->src_cpu,
						   env->dst_cpu);
		local_irq_enable();
	}

assign:
	task_numa_assign(env, cur, imp);
unlock:
	rcu_read_unlock();
}

static void task_numa_find_cpu(struct task_numa_env *env,
				long taskimp, long groupimp)
{
	int cpu;

	for_each_cpu(cpu, cpumask_of_node(env->dst_nid)) {
		/* Skip this CPU if the source task cannot migrate */
		if (!cpumask_test_cpu(cpu, &env->p->cpus_allowed))
			continue;

		env->dst_cpu = cpu;
		task_numa_compare(env, taskimp, groupimp);
	}
}

/* Only move tasks to a NUMA node less busy than the current node. */
static bool numa_has_capacity(struct task_numa_env *env)
{
	struct numa_stats *src = &env->src_stats;
	struct numa_stats *dst = &env->dst_stats;

	if (src->has_free_capacity && !dst->has_free_capacity)
		return false;

	/*
	 * Only consider a task move if the source has a higher load
	 * than the destination, corrected for CPU capacity on each node.
	 *
	 *      src->load                dst->load
	 * --------------------- vs ---------------------
	 * src->compute_capacity    dst->compute_capacity
	 */
	if (src->load * dst->compute_capacity * env->imbalance_pct >

	    dst->load * src->compute_capacity * 100)
		return true;

	return false;
}

static int task_numa_migrate(struct task_struct *p)
{
	struct task_numa_env env = {
		.p = p,

		.src_cpu = task_cpu(p),
		.src_nid = task_node(p),

		.imbalance_pct = 112,

		.best_task = NULL,
		.best_imp = 0,
		.best_cpu = -1,
	};
	struct sched_domain *sd;
	unsigned long taskweight, groupweight;
	int nid, ret, dist;
	long taskimp, groupimp;

	/*
	 * Pick the lowest SD_NUMA domain, as that would have the smallest
	 * imbalance and would be the first to start moving tasks about.
	 *
	 * And we want to avoid any moving of tasks about, as that would create
	 * random movement of tasks -- counter the numa conditions we're trying
	 * to satisfy here.
	 */
	rcu_read_lock();
	sd = rcu_dereference(per_cpu(sd_numa, env.src_cpu));
	if (sd)
		env.imbalance_pct = 100 + (sd->imbalance_pct - 100) / 2;
	rcu_read_unlock();

	/*
	 * Cpusets can break the scheduler domain tree into smaller
	 * balance domains, some of which do not cross NUMA boundaries.
	 * Tasks that are "trapped" in such domains cannot be migrated
	 * elsewhere, so there is no point in (re)trying.
	 */
	if (unlikely(!sd)) {
		p->numa_preferred_nid = task_node(p);
		return -EINVAL;
	}

	env.dst_nid = p->numa_preferred_nid;
	dist = env.dist = node_distance(env.src_nid, env.dst_nid);
	taskweight = task_weight(p, env.src_nid, dist);
	groupweight = group_weight(p, env.src_nid, dist);
	update_numa_stats(&env.src_stats, env.src_nid);
	taskimp = task_weight(p, env.dst_nid, dist) - taskweight;
	groupimp = group_weight(p, env.dst_nid, dist) - groupweight;
	update_numa_stats(&env.dst_stats, env.dst_nid);

	/* Try to find a spot on the preferred nid. */
	if (numa_has_capacity(&env))
		task_numa_find_cpu(&env, taskimp, groupimp);

	/*
	 * Look at other nodes in these cases:
	 * - there is no space available on the preferred_nid
	 * - the task is part of a numa_group that is interleaved across
	 *   multiple NUMA nodes; in order to better consolidate the group,
	 *   we need to check other locations.
	 */
	if (env.best_cpu == -1 || (p->numa_group && p->numa_group->active_nodes > 1)) {
		for_each_online_node(nid) {
			if (nid == env.src_nid || nid == p->numa_preferred_nid)
				continue;

			dist = node_distance(env.src_nid, env.dst_nid);
			if (sched_numa_topology_type == NUMA_BACKPLANE &&
						dist != env.dist) {
				taskweight = task_weight(p, env.src_nid, dist);
				groupweight = group_weight(p, env.src_nid, dist);
			}

			/* Only consider nodes where both task and groups benefit */
			taskimp = task_weight(p, nid, dist) - taskweight;
			groupimp = group_weight(p, nid, dist) - groupweight;
			if (taskimp < 0 && groupimp < 0)
				continue;

			env.dist = dist;
			env.dst_nid = nid;
			update_numa_stats(&env.dst_stats, env.dst_nid);
			if (numa_has_capacity(&env))
				task_numa_find_cpu(&env, taskimp, groupimp);
		}
	}

	/*
	 * If the task is part of a workload that spans multiple NUMA nodes,
	 * and is migrating into one of the workload's active nodes, remember
	 * this node as the task's preferred numa node, so the workload can
	 * settle down.
	 * A task that migrated to a second choice node will be better off
	 * trying for a better one later. Do not set the preferred node here.
	 */
	if (p->numa_group) {
		struct numa_group *ng = p->numa_group;

		if (env.best_cpu == -1)
			nid = env.src_nid;
		else
			nid = env.dst_nid;

		if (ng->active_nodes > 1 && numa_is_active_node(env.dst_nid, ng))
			sched_setnuma(p, env.dst_nid);
	}

	/* No better CPU than the current one was found. */
	if (env.best_cpu == -1)
		return -EAGAIN;

	/*
	 * Reset the scan period if the task is being rescheduled on an
	 * alternative node to recheck if the tasks is now properly placed.
	 */
	p->numa_scan_period = task_scan_start(p);

	if (env.best_task == NULL) {
		ret = migrate_task_to(p, env.best_cpu);
		if (ret != 0)
			trace_sched_stick_numa(p, env.src_cpu, env.best_cpu);
		return ret;
	}

	ret = migrate_swap(p, env.best_task);
	if (ret != 0)
		trace_sched_stick_numa(p, env.src_cpu, task_cpu(env.best_task));
	put_task_struct(env.best_task);
	return ret;
}

/* Attempt to migrate a task to a CPU on the preferred node. */
static void numa_migrate_preferred(struct task_struct *p)
{
	unsigned long interval = HZ;

	/* This task has no NUMA fault statistics yet */
	if (unlikely(p->numa_preferred_nid == -1 || !p->numa_faults))
		return;

	/* Periodically retry migrating the task to the preferred node */
	interval = min(interval, msecs_to_jiffies(p->numa_scan_period) / 16);
	p->numa_migrate_retry = jiffies + interval;

	/* Success if task is already running on preferred CPU */
	if (task_node(p) == p->numa_preferred_nid)
		return;

	/* Otherwise, try migrate to a CPU on the preferred node */
	task_numa_migrate(p);
}

/*
 * Find out how many nodes on the workload is actively running on. Do this by
 * tracking the nodes from which NUMA hinting faults are triggered. This can
 * be different from the set of nodes where the workload's memory is currently
 * located.
 */
static void numa_group_count_active_nodes(struct numa_group *numa_group)
{
	unsigned long faults, max_faults = 0;
	int nid, active_nodes = 0;

	for_each_online_node(nid) {
		faults = group_faults_cpu(numa_group, nid);
		if (faults > max_faults)
			max_faults = faults;
	}

	for_each_online_node(nid) {
		faults = group_faults_cpu(numa_group, nid);
		if (faults * ACTIVE_NODE_FRACTION > max_faults)
			active_nodes++;
	}

	numa_group->max_faults_cpu = max_faults;
	numa_group->active_nodes = active_nodes;
}

/*
 * When adapting the scan rate, the period is divided into NUMA_PERIOD_SLOTS
 * increments. The more local the fault statistics are, the higher the scan
 * period will be for the next scan window. If local/(local+remote) ratio is
 * below NUMA_PERIOD_THRESHOLD (where range of ratio is 1..NUMA_PERIOD_SLOTS)
 * the scan period will decrease. Aim for 70% local accesses.
 */
#define NUMA_PERIOD_SLOTS 10
#define NUMA_PERIOD_THRESHOLD 7

/*
 * Increase the scan period (slow down scanning) if the majority of
 * our memory is already on our local node, or if the majority of
 * the page accesses are shared with other processes.
 * Otherwise, decrease the scan period.
 */
static void update_task_scan_period(struct task_struct *p,
			unsigned long shared, unsigned long private)
{
	unsigned int period_slot;
	int lr_ratio, ps_ratio;
	int diff;

	unsigned long remote = p->numa_faults_locality[0];
	unsigned long local = p->numa_faults_locality[1];

	/*
	 * If there were no record hinting faults then either the task is
	 * completely idle or all activity is areas that are not of interest
	 * to automatic numa balancing. Related to that, if there were failed
	 * migration then it implies we are migrating too quickly or the local
	 * node is overloaded. In either case, scan slower
	 */
	if (local + shared == 0 || p->numa_faults_locality[2]) {
		p->numa_scan_period = min(p->numa_scan_period_max,
			p->numa_scan_period << 1);

		p->mm->numa_next_scan = jiffies +
			msecs_to_jiffies(p->numa_scan_period);

		return;
	}

	/*
	 * Prepare to scale scan period relative to the current period.
	 *	 == NUMA_PERIOD_THRESHOLD scan period stays the same
	 *       <  NUMA_PERIOD_THRESHOLD scan period decreases (scan faster)
	 *	 >= NUMA_PERIOD_THRESHOLD scan period increases (scan slower)
	 */
	period_slot = DIV_ROUND_UP(p->numa_scan_period, NUMA_PERIOD_SLOTS);
	lr_ratio = (local * NUMA_PERIOD_SLOTS) / (local + remote);
	ps_ratio = (private * NUMA_PERIOD_SLOTS) / (private + shared);

	if (ps_ratio >= NUMA_PERIOD_THRESHOLD) {
		/*
		 * Most memory accesses are local. There is no need to
		 * do fast NUMA scanning, since memory is already local.
		 */
		int slot = ps_ratio - NUMA_PERIOD_THRESHOLD;
		if (!slot)
			slot = 1;
		diff = slot * period_slot;
	} else if (lr_ratio >= NUMA_PERIOD_THRESHOLD) {
		/*
		 * Most memory accesses are shared with other tasks.
		 * There is no point in continuing fast NUMA scanning,
		 * since other tasks may just move the memory elsewhere.
		 */
		int slot = lr_ratio - NUMA_PERIOD_THRESHOLD;
		if (!slot)
			slot = 1;
		diff = slot * period_slot;
	} else {
		/*
		 * Private memory faults exceed (SLOTS-THRESHOLD)/SLOTS,
		 * yet they are not on the local NUMA node. Speed up
		 * NUMA scanning to get the memory moved over.
		 */
		int ratio = max(lr_ratio, ps_ratio);
		diff = -(NUMA_PERIOD_THRESHOLD - ratio) * period_slot;
	}

	p->numa_scan_period = clamp(p->numa_scan_period + diff,
			task_scan_min(p), task_scan_max(p));
	memset(p->numa_faults_locality, 0, sizeof(p->numa_faults_locality));
}

/*
 * Get the fraction of time the task has been running since the last
 * NUMA placement cycle. The scheduler keeps similar statistics, but
 * decays those on a 32ms period, which is orders of magnitude off
 * from the dozens-of-seconds NUMA balancing period. Use the scheduler
 * stats only if the task is so new there are no NUMA statistics yet.
 */
static u64 numa_get_avg_runtime(struct task_struct *p, u64 *period)
{
	u64 runtime, delta, now;
	/* Use the start of this time slice to avoid calculations. */
	now = p->se.exec_start;
	runtime = p->se.sum_exec_runtime;

	if (p->last_task_numa_placement) {
		delta = runtime - p->last_sum_exec_runtime;
		*period = now - p->last_task_numa_placement;
	} else {
		delta = p->se.avg.load_sum / p->se.load.weight;
		*period = LOAD_AVG_MAX;
	}

	p->last_sum_exec_runtime = runtime;
	p->last_task_numa_placement = now;

	return delta;
}

/*
 * Determine the preferred nid for a task in a numa_group. This needs to
 * be done in a way that produces consistent results with group_weight,
 * otherwise workloads might not converge.
 */
static int preferred_group_nid(struct task_struct *p, int nid)
{
	nodemask_t nodes;
	int dist;

	/* Direct connections between all NUMA nodes. */
	if (sched_numa_topology_type == NUMA_DIRECT)
		return nid;

	/*
	 * On a system with glueless mesh NUMA topology, group_weight
	 * scores nodes according to the number of NUMA hinting faults on
	 * both the node itself, and on nearby nodes.
	 */
	if (sched_numa_topology_type == NUMA_GLUELESS_MESH) {
		unsigned long score, max_score = 0;
		int node, max_node = nid;

		dist = sched_max_numa_distance;

		for_each_online_node(node) {
			score = group_weight(p, node, dist);
			if (score > max_score) {
				max_score = score;
				max_node = node;
			}
		}
		return max_node;
	}

	/*
	 * Finding the preferred nid in a system with NUMA backplane
	 * interconnect topology is more involved. The goal is to locate
	 * tasks from numa_groups near each other in the system, and
	 * untangle workloads from different sides of the system. This requires
	 * searching down the hierarchy of node groups, recursively searching
	 * inside the highest scoring group of nodes. The nodemask tricks
	 * keep the complexity of the search down.
	 */
	nodes = node_online_map;
	for (dist = sched_max_numa_distance; dist > LOCAL_DISTANCE; dist--) {
		unsigned long max_faults = 0;
		nodemask_t max_group = NODE_MASK_NONE;
		int a, b;

		/* Are there nodes at this distance from each other? */
		if (!find_numa_distance(dist))
			continue;

		for_each_node_mask(a, nodes) {
			unsigned long faults = 0;
			nodemask_t this_group;
			nodes_clear(this_group);

			/* Sum group's NUMA faults; includes a==b case. */
			for_each_node_mask(b, nodes) {
				if (node_distance(a, b) < dist) {
					faults += group_faults(p, b);
					node_set(b, this_group);
					node_clear(b, nodes);
				}
			}

			/* Remember the top group. */
			if (faults > max_faults) {
				max_faults = faults;
				max_group = this_group;
				/*
				 * subtle: at the smallest distance there is
				 * just one node left in each "group", the
				 * winner is the preferred nid.
				 */
				nid = a;
			}
		}
		/* Next round, evaluate the nodes within max_group. */
		if (!max_faults)
			break;
		nodes = max_group;
	}
	return nid;
}

static void task_numa_placement(struct task_struct *p)
{
	int seq, nid, max_nid = -1, max_group_nid = -1;
	unsigned long max_faults = 0, max_group_faults = 0;
	unsigned long fault_types[2] = { 0, 0 };
	unsigned long total_faults;
	u64 runtime, period;
	spinlock_t *group_lock = NULL;

	/*
	 * The p->mm->numa_scan_seq field gets updated without
	 * exclusive access. Use READ_ONCE() here to ensure
	 * that the field is read in a single access:
	 */
	seq = READ_ONCE(p->mm->numa_scan_seq);
	if (p->numa_scan_seq == seq)
		return;
	p->numa_scan_seq = seq;
	p->numa_scan_period_max = task_scan_max(p);

	total_faults = p->numa_faults_locality[0] +
		       p->numa_faults_locality[1];
	runtime = numa_get_avg_runtime(p, &period);

	/* If the task is part of a group prevent parallel updates to group stats */
	if (p->numa_group) {
		group_lock = &p->numa_group->lock;
		spin_lock_irq(group_lock);
	}

	/* Find the node with the highest number of faults */
	for_each_online_node(nid) {
		/* Keep track of the offsets in numa_faults array */
		int mem_idx, membuf_idx, cpu_idx, cpubuf_idx;
		unsigned long faults = 0, group_faults = 0;
		int priv;

		for (priv = 0; priv < NR_NUMA_HINT_FAULT_TYPES; priv++) {
			long diff, f_diff, f_weight;

			mem_idx = task_faults_idx(NUMA_MEM, nid, priv);
			membuf_idx = task_faults_idx(NUMA_MEMBUF, nid, priv);
			cpu_idx = task_faults_idx(NUMA_CPU, nid, priv);
			cpubuf_idx = task_faults_idx(NUMA_CPUBUF, nid, priv);

			/* Decay existing window, copy faults since last scan */
			diff = p->numa_faults[membuf_idx] - p->numa_faults[mem_idx] / 2;
			fault_types[priv] += p->numa_faults[membuf_idx];
			p->numa_faults[membuf_idx] = 0;

			/*
			 * Normalize the faults_from, so all tasks in a group
			 * count according to CPU use, instead of by the raw
			 * number of faults. Tasks with little runtime have
			 * little over-all impact on throughput, and thus their
			 * faults are less important.
			 */
			f_weight = div64_u64(runtime << 16, period + 1);
			f_weight = (f_weight * p->numa_faults[cpubuf_idx]) /
				   (total_faults + 1);
			f_diff = f_weight - p->numa_faults[cpu_idx] / 2;
			p->numa_faults[cpubuf_idx] = 0;

			p->numa_faults[mem_idx] += diff;
			p->numa_faults[cpu_idx] += f_diff;
			faults += p->numa_faults[mem_idx];
			p->total_numa_faults += diff;
			if (p->numa_group) {
				/*
				 * safe because we can only change our own group
				 *
				 * mem_idx represents the offset for a given
				 * nid and priv in a specific region because it
				 * is at the beginning of the numa_faults array.
				 */
				p->numa_group->faults[mem_idx] += diff;
				p->numa_group->faults_cpu[mem_idx] += f_diff;
				p->numa_group->total_faults += diff;
				group_faults += p->numa_group->faults[mem_idx];
			}
		}

		if (faults > max_faults) {
			max_faults = faults;
			max_nid = nid;
		}

		if (group_faults > max_group_faults) {
			max_group_faults = group_faults;
			max_group_nid = nid;
		}
	}

	update_task_scan_period(p, fault_types[0], fault_types[1]);

	if (p->numa_group) {
		numa_group_count_active_nodes(p->numa_group);
		spin_unlock_irq(group_lock);
		max_nid = preferred_group_nid(p, max_group_nid);
	}

	if (max_faults) {
		/* Set the new preferred node */
		if (max_nid != p->numa_preferred_nid)
			sched_setnuma(p, max_nid);

		if (task_node(p) != p->numa_preferred_nid)
			numa_migrate_preferred(p);
	}
}

static inline int get_numa_group(struct numa_group *grp)
{
	return atomic_inc_not_zero(&grp->refcount);
}

static inline void put_numa_group(struct numa_group *grp)
{
	if (atomic_dec_and_test(&grp->refcount))
		kfree_rcu(grp, rcu);
}

static void task_numa_group(struct task_struct *p, int cpupid, int flags,
			int *priv)
{
	struct numa_group *grp, *my_grp;
	struct task_struct *tsk;
	bool join = false;
	int cpu = cpupid_to_cpu(cpupid);
	int i;

	if (unlikely(!p->numa_group)) {
		unsigned int size = sizeof(struct numa_group) +
				    4*nr_node_ids*sizeof(unsigned long);

		grp = kzalloc(size, GFP_KERNEL | __GFP_NOWARN);
		if (!grp)
			return;

		atomic_set(&grp->refcount, 1);
		grp->active_nodes = 1;
		grp->max_faults_cpu = 0;
		spin_lock_init(&grp->lock);
		grp->gid = p->pid;
		/* Second half of the array tracks nids where faults happen */
		grp->faults_cpu = grp->faults + NR_NUMA_HINT_FAULT_TYPES *
						nr_node_ids;

		for (i = 0; i < NR_NUMA_HINT_FAULT_STATS * nr_node_ids; i++)
			grp->faults[i] = p->numa_faults[i];

		grp->total_faults = p->total_numa_faults;

		grp->nr_tasks++;
		rcu_assign_pointer(p->numa_group, grp);
	}

	rcu_read_lock();
	tsk = READ_ONCE(cpu_rq(cpu)->curr);

	if (!cpupid_match_pid(tsk, cpupid))
		goto no_join;

	grp = rcu_dereference(tsk->numa_group);
	if (!grp)
		goto no_join;

	my_grp = p->numa_group;
	if (grp == my_grp)
		goto no_join;

	/*
	 * Only join the other group if its bigger; if we're the bigger group,
	 * the other task will join us.
	 */
	if (my_grp->nr_tasks > grp->nr_tasks)
		goto no_join;

	/*
	 * Tie-break on the grp address.
	 */
	if (my_grp->nr_tasks == grp->nr_tasks && my_grp > grp)
		goto no_join;

	/* Always join threads in the same process. */
	if (tsk->mm == current->mm)
		join = true;

	/* Simple filter to avoid false positives due to PID collisions */
	if (flags & TNF_SHARED)
		join = true;

	/* Update priv based on whether false sharing was detected */
	*priv = !join;

	if (join && !get_numa_group(grp))
		goto no_join;

	rcu_read_unlock();

	if (!join)
		return;

	BUG_ON(irqs_disabled());
	double_lock_irq(&my_grp->lock, &grp->lock);

	for (i = 0; i < NR_NUMA_HINT_FAULT_STATS * nr_node_ids; i++) {
		my_grp->faults[i] -= p->numa_faults[i];
		grp->faults[i] += p->numa_faults[i];
	}
	my_grp->total_faults -= p->total_numa_faults;
	grp->total_faults += p->total_numa_faults;

	my_grp->nr_tasks--;
	grp->nr_tasks++;

	spin_unlock(&my_grp->lock);
	spin_unlock_irq(&grp->lock);

	rcu_assign_pointer(p->numa_group, grp);

	put_numa_group(my_grp);
	return;

no_join:
	rcu_read_unlock();
	return;
}

void task_numa_free(struct task_struct *p)
{
	struct numa_group *grp = p->numa_group;
	void *numa_faults = p->numa_faults;
	unsigned long flags;
	int i;

	if (grp) {
		spin_lock_irqsave(&grp->lock, flags);
		for (i = 0; i < NR_NUMA_HINT_FAULT_STATS * nr_node_ids; i++)
			grp->faults[i] -= p->numa_faults[i];
		grp->total_faults -= p->total_numa_faults;

		grp->nr_tasks--;
		spin_unlock_irqrestore(&grp->lock, flags);
		RCU_INIT_POINTER(p->numa_group, NULL);
		put_numa_group(grp);
	}

	p->numa_faults = NULL;
	kfree(numa_faults);
}

/*
 * Got a PROT_NONE fault for a page on @node.
 */
void task_numa_fault(int last_cpupid, int mem_node, int pages, int flags)
{
	struct task_struct *p = current;
	bool migrated = flags & TNF_MIGRATED;
	int cpu_node = task_node(current);
	int local = !!(flags & TNF_FAULT_LOCAL);
	struct numa_group *ng;
	int priv;

	if (!static_branch_likely(&sched_numa_balancing))
		return;

	/* for example, ksmd faulting in a user's mm */
	if (!p->mm)
		return;

	/* Allocate buffer to track faults on a per-node basis */
	if (unlikely(!p->numa_faults)) {
		int size = sizeof(*p->numa_faults) *
			   NR_NUMA_HINT_FAULT_BUCKETS * nr_node_ids;

		p->numa_faults = kzalloc(size, GFP_KERNEL|__GFP_NOWARN);
		if (!p->numa_faults)
			return;

		p->total_numa_faults = 0;
		memset(p->numa_faults_locality, 0, sizeof(p->numa_faults_locality));
	}

	/*
	 * First accesses are treated as private, otherwise consider accesses
	 * to be private if the accessing pid has not changed
	 */
	if (unlikely(last_cpupid == (-1 & LAST_CPUPID_MASK))) {
		priv = 1;
	} else {
		priv = cpupid_match_pid(p, last_cpupid);
		if (!priv && !(flags & TNF_NO_GROUP))
			task_numa_group(p, last_cpupid, flags, &priv);
	}

	/*
	 * If a workload spans multiple NUMA nodes, a shared fault that
	 * occurs wholly within the set of nodes that the workload is
	 * actively using should be counted as local. This allows the
	 * scan rate to slow down when a workload has settled down.
	 */
	ng = p->numa_group;
	if (!priv && !local && ng && ng->active_nodes > 1 &&
				numa_is_active_node(cpu_node, ng) &&
				numa_is_active_node(mem_node, ng))
		local = 1;

	task_numa_placement(p);

	/*
	 * Retry task to preferred node migration periodically, in case it
	 * case it previously failed, or the scheduler moved us.
	 */
	if (time_after(jiffies, p->numa_migrate_retry))
		numa_migrate_preferred(p);

	if (migrated)
		p->numa_pages_migrated += pages;
	if (flags & TNF_MIGRATE_FAIL)
		p->numa_faults_locality[2] += pages;

	p->numa_faults[task_faults_idx(NUMA_MEMBUF, mem_node, priv)] += pages;
	p->numa_faults[task_faults_idx(NUMA_CPUBUF, cpu_node, priv)] += pages;
	p->numa_faults_locality[local] += pages;
}

static void reset_ptenuma_scan(struct task_struct *p)
{
	/*
	 * We only did a read acquisition of the mmap sem, so
	 * p->mm->numa_scan_seq is written to without exclusive access
	 * and the update is not guaranteed to be atomic. That's not
	 * much of an issue though, since this is just used for
	 * statistical sampling. Use READ_ONCE/WRITE_ONCE, which are not
	 * expensive, to avoid any form of compiler optimizations:
	 */
	WRITE_ONCE(p->mm->numa_scan_seq, READ_ONCE(p->mm->numa_scan_seq) + 1);
	p->mm->numa_scan_offset = 0;
}

/*
 * The expensive part of numa migration is done from task_work context.
 * Triggered from task_tick_numa().
 */
void task_numa_work(struct callback_head *work)
{
	unsigned long migrate, next_scan, now = jiffies;
	struct task_struct *p = current;
	struct mm_struct *mm = p->mm;
	u64 runtime = p->se.sum_exec_runtime;
	struct vm_area_struct *vma;
	unsigned long start, end;
	unsigned long nr_pte_updates = 0;
	long pages, virtpages;

	SCHED_WARN_ON(p != container_of(work, struct task_struct, numa_work));

	work->next = work; /* protect against double add */
	/*
	 * Who cares about NUMA placement when they're dying.
	 *
	 * NOTE: make sure not to dereference p->mm before this check,
	 * exit_task_work() happens _after_ exit_mm() so we could be called
	 * without p->mm even though we still had it when we enqueued this
	 * work.
	 */
	if (p->flags & PF_EXITING)
		return;

	if (!mm->numa_next_scan) {
		mm->numa_next_scan = now +
			msecs_to_jiffies(sysctl_numa_balancing_scan_delay);
	}

	/*
	 * Enforce maximal scan/migration frequency..
	 */
	migrate = mm->numa_next_scan;
	if (time_before(now, migrate))
		return;

	if (p->numa_scan_period == 0) {
		p->numa_scan_period_max = task_scan_max(p);
		p->numa_scan_period = task_scan_start(p);
	}

	next_scan = now + msecs_to_jiffies(p->numa_scan_period);
	if (cmpxchg(&mm->numa_next_scan, migrate, next_scan) != migrate)
		return;

	/*
	 * Delay this task enough that another task of this mm will likely win
	 * the next time around.
	 */
	p->node_stamp += 2 * TICK_NSEC;

	start = mm->numa_scan_offset;
	pages = sysctl_numa_balancing_scan_size;
	pages <<= 20 - PAGE_SHIFT; /* MB in pages */
	virtpages = pages * 8;	   /* Scan up to this much virtual space */
	if (!pages)
		return;


	if (!down_read_trylock(&mm->mmap_sem))
		return;
	vma = find_vma(mm, start);
	if (!vma) {
		reset_ptenuma_scan(p);
		start = 0;
		vma = mm->mmap;
	}
	for (; vma; vma = vma->vm_next) {
		if (!vma_migratable(vma) || !vma_policy_mof(vma) ||
			is_vm_hugetlb_page(vma) || (vma->vm_flags & VM_MIXEDMAP)) {
			continue;
		}

		/*
		 * Shared library pages mapped by multiple processes are not
		 * migrated as it is expected they are cache replicated. Avoid
		 * hinting faults in read-only file-backed mappings or the vdso
		 * as migrating the pages will be of marginal benefit.
		 */
		if (!vma->vm_mm ||
		    (vma->vm_file && (vma->vm_flags & (VM_READ|VM_WRITE)) == (VM_READ)))
			continue;

		/*
		 * Skip inaccessible VMAs to avoid any confusion between
		 * PROT_NONE and NUMA hinting ptes
		 */
		if (!(vma->vm_flags & (VM_READ | VM_EXEC | VM_WRITE)))
			continue;

		do {
			start = max(start, vma->vm_start);
			end = ALIGN(start + (pages << PAGE_SHIFT), HPAGE_SIZE);
			end = min(end, vma->vm_end);
			nr_pte_updates = change_prot_numa(vma, start, end);

			/*
			 * Try to scan sysctl_numa_balancing_size worth of
			 * hpages that have at least one present PTE that
			 * is not already pte-numa. If the VMA contains
			 * areas that are unused or already full of prot_numa
			 * PTEs, scan up to virtpages, to skip through those
			 * areas faster.
			 */
			if (nr_pte_updates)
				pages -= (end - start) >> PAGE_SHIFT;
			virtpages -= (end - start) >> PAGE_SHIFT;

			start = end;
			if (pages <= 0 || virtpages <= 0)
				goto out;

			cond_resched();
		} while (end != vma->vm_end);
	}

out:
	/*
	 * It is possible to reach the end of the VMA list but the last few
	 * VMAs are not guaranteed to the vma_migratable. If they are not, we
	 * would find the !migratable VMA on the next scan but not reset the
	 * scanner to the start so check it now.
	 */
	if (vma)
		mm->numa_scan_offset = start;
	else
		reset_ptenuma_scan(p);
	up_read(&mm->mmap_sem);

	/*
	 * Make sure tasks use at least 32x as much time to run other code
	 * than they used here, to limit NUMA PTE scanning overhead to 3% max.
	 * Usually update_task_scan_period slows down scanning enough; on an
	 * overloaded system we need to limit overhead on a per task basis.
	 */
	if (unlikely(p->se.sum_exec_runtime != runtime)) {
		u64 diff = p->se.sum_exec_runtime - runtime;
		p->node_stamp += 32 * diff;
	}
}

/*
 * Drive the periodic memory faults..
 */
void task_tick_numa(struct rq *rq, struct task_struct *curr)
{
	struct callback_head *work = &curr->numa_work;
	u64 period, now;

	/*
	 * We don't care about NUMA placement if we don't have memory.
	 */
	if (!curr->mm || (curr->flags & PF_EXITING) || work->next != work)
		return;

	/*
	 * Using runtime rather than walltime has the dual advantage that
	 * we (mostly) drive the selection from busy threads and that the
	 * task needs to have done some actual work before we bother with
	 * NUMA placement.
	 */
	now = curr->se.sum_exec_runtime;
	period = (u64)curr->numa_scan_period * NSEC_PER_MSEC;

	if (now > curr->node_stamp + period) {
		if (!curr->node_stamp)
			curr->numa_scan_period = task_scan_start(curr);
		curr->node_stamp += period;

		if (!time_before(jiffies, curr->mm->numa_next_scan)) {
			init_task_work(work, task_numa_work); /* TODO: move this into sched_fork() */
			task_work_add(curr, work, true);
		}
	}
}

#else
static void task_tick_numa(struct rq *rq, struct task_struct *curr)
{
}

static inline void account_numa_enqueue(struct rq *rq, struct task_struct *p)
{
}

static inline void account_numa_dequeue(struct rq *rq, struct task_struct *p)
{
}

#endif /* CONFIG_NUMA_BALANCING */

static void
account_entity_enqueue(struct cfs_rq *cfs_rq, struct sched_entity *se)
{
	update_load_add(&cfs_rq->load, se->load.weight);
	if (!parent_entity(se))
		update_load_add(&rq_of(cfs_rq)->load, se->load.weight);
#ifdef CONFIG_SMP
	if (entity_is_task(se)) {
		struct rq *rq = rq_of(cfs_rq);

		account_numa_enqueue(rq, task_of(se));
		list_add(&se->group_node, &rq->cfs_tasks);
	}
#endif
	cfs_rq->nr_running++;
}

static void
account_entity_dequeue(struct cfs_rq *cfs_rq, struct sched_entity *se)
{
	update_load_sub(&cfs_rq->load, se->load.weight);
	if (!parent_entity(se))
		update_load_sub(&rq_of(cfs_rq)->load, se->load.weight);
#ifdef CONFIG_SMP
	if (entity_is_task(se)) {
		account_numa_dequeue(rq_of(cfs_rq), task_of(se));
		list_del_init(&se->group_node);
	}
#endif
	cfs_rq->nr_running--;
}

#ifdef CONFIG_FAIR_GROUP_SCHED
# ifdef CONFIG_SMP
static long calc_cfs_shares(struct cfs_rq *cfs_rq, struct task_group *tg)
{
	long tg_weight, load, shares;

	/*
	 * This really should be: cfs_rq->avg.load_avg, but instead we use
	 * cfs_rq->load.weight, which is its upper bound. This helps ramp up
	 * the shares for small weight interactive tasks.
	 */
	load = scale_load_down(cfs_rq->load.weight);

	tg_weight = atomic_long_read(&tg->load_avg);

	/* Ensure tg_weight >= load */
	tg_weight -= cfs_rq->tg_load_avg_contrib;
	tg_weight += load;

	shares = (tg->shares * load);
	if (tg_weight)
		shares /= tg_weight;

	/*
	 * MIN_SHARES has to be unscaled here to support per-CPU partitioning
	 * of a group with small tg->shares value. It is a floor value which is
	 * assigned as a minimum load.weight to the sched_entity representing
	 * the group on a CPU.
	 *
	 * E.g. on 64-bit for a group with tg->shares of scale_load(15)=15*1024
	 * on an 8-core system with 8 tasks each runnable on one CPU shares has
	 * to be 15*1024*1/8=1920 instead of scale_load(MIN_SHARES)=2*1024. In
	 * case no task is runnable on a CPU MIN_SHARES=2 should be returned
	 * instead of 0.
	 */
	if (shares < MIN_SHARES)
		shares = MIN_SHARES;
	if (shares > tg->shares)
		shares = tg->shares;

	return shares;
}
# else /* CONFIG_SMP */
static inline long calc_cfs_shares(struct cfs_rq *cfs_rq, struct task_group *tg)
{
	return tg->shares;
}
# endif /* CONFIG_SMP */

static void reweight_entity(struct cfs_rq *cfs_rq, struct sched_entity *se,
			    unsigned long weight)
{
	if (se->on_rq) {
		/* commit outstanding execution time */
		if (cfs_rq->curr == se)
			update_curr(cfs_rq);
		account_entity_dequeue(cfs_rq, se);
	}

	update_load_set(&se->load, weight);

	if (se->on_rq)
		account_entity_enqueue(cfs_rq, se);
}

static inline int throttled_hierarchy(struct cfs_rq *cfs_rq);

static void update_cfs_shares(struct sched_entity *se)
{
	struct cfs_rq *cfs_rq = group_cfs_rq(se);
	struct task_group *tg;
	long shares;

	if (!cfs_rq)
		return;

	if (throttled_hierarchy(cfs_rq))
		return;

	tg = cfs_rq->tg;

#ifndef CONFIG_SMP
	if (likely(se->load.weight == tg->shares))
		return;
#endif
	shares = calc_cfs_shares(cfs_rq, tg);

	reweight_entity(cfs_rq_of(se), se, shares);
}

#else /* CONFIG_FAIR_GROUP_SCHED */
static inline void update_cfs_shares(struct sched_entity *se)
{
}
#endif /* CONFIG_FAIR_GROUP_SCHED */

static inline void cfs_rq_util_change(struct cfs_rq *cfs_rq)
{
	struct rq *rq = rq_of(cfs_rq);

	if (&rq->cfs == cfs_rq) {
		/*
		 * There are a few boundary cases this might miss but it should
		 * get called often enough that that should (hopefully) not be
		 * a real problem -- added to that it only calls on the local
		 * CPU, so if we enqueue remotely we'll miss an update, but
		 * the next tick/schedule should update.
		 *
		 * It will not get called when we go idle, because the idle
		 * thread is a different class (!fair), nor will the utilization
		 * number include things like RT tasks.
		 *
		 * As is, the util number is not freq-invariant (we'd have to
		 * implement arch_scale_freq_capacity() for that).
		 *
		 * See cpu_util().
		 */
		cpufreq_update_util(rq, 0);
#ifdef CONFIG_SMP
		trace_sched_load_avg_cpu(cpu_of(rq), cfs_rq);
#endif
	}
}

#ifdef CONFIG_SMP
/*
 * Approximate:
 *   val * y^n,    where y^32 ~= 0.5 (~1 scheduling period)
 */
static u64 decay_load(u64 val, u64 n)
{
	unsigned int local_n;

	if (unlikely(n > LOAD_AVG_PERIOD * 63))
		return 0;

	/* after bounds checking we can collapse to 32-bit */
	local_n = n;

	/*
	 * As y^PERIOD = 1/2, we can combine
	 *    y^n = 1/2^(n/PERIOD) * y^(n%PERIOD)
	 * With a look-up table which covers y^n (n<PERIOD)
	 *
	 * To achieve constant time decay_load.
	 */
	if (unlikely(local_n >= LOAD_AVG_PERIOD)) {
		val >>= local_n / LOAD_AVG_PERIOD;
		local_n %= LOAD_AVG_PERIOD;
	}

	val = mul_u64_u32_shr(val, runnable_avg_yN_inv[local_n], 32);
	return val;
}

static u32 __accumulate_pelt_segments(u64 periods, u32 d1, u32 d3)
{
	u32 c1, c2, c3 = d3; /* y^0 == 1 */

	/*
	 * c1 = d1 y^p
	 */
	c1 = decay_load((u64)d1, periods);

	/*
	 *            p-1
	 * c2 = 1024 \Sum y^n
	 *            n=1
	 *
	 *              inf        inf
	 *    = 1024 ( \Sum y^n - \Sum y^n - y^0 )
	 *              n=0        n=p
	 */
	c2 = LOAD_AVG_MAX - decay_load(LOAD_AVG_MAX, periods) - 1024;

	return c1 + c2 + c3;
}

#define cap_scale(v, s) ((v)*(s) >> SCHED_CAPACITY_SHIFT)

/*
 * Accumulate the three separate parts of the sum; d1 the remainder
 * of the last (incomplete) period, d2 the span of full periods and d3
 * the remainder of the (incomplete) current period.
 *
 *           d1          d2           d3
 *           ^           ^            ^
 *           |           |            |
 *         |<->|<----------------->|<--->|
 * ... |---x---|------| ... |------|-----x (now)
 *
 *                           p-1
 * u' = (u + d1) y^p + 1024 \Sum y^n + d3 y^0
 *                           n=1
 *
 *    = u y^p +					(Step 1)
 *
 *                     p-1
 *      d1 y^p + 1024 \Sum y^n + d3 y^0		(Step 2)
 *                     n=1
 */
static __always_inline u32
accumulate_sum(u64 delta, int cpu, struct sched_avg *sa,
	       unsigned long weight, int running, struct cfs_rq *cfs_rq)
{
	unsigned long scale_freq, scale_cpu;
	u32 contrib = (u32)delta; /* p == 0 -> delta < 1024 */
	u64 periods;

	scale_freq = arch_scale_freq_capacity(NULL, cpu);
	scale_cpu = arch_scale_cpu_capacity(NULL, cpu);

	delta += sa->period_contrib;
	periods = delta / 1024; /* A period is 1024us (~1ms) */

	/*
	 * Step 1: decay old *_sum if we crossed period boundaries.
	 */
	if (periods) {
		sa->load_sum = decay_load(sa->load_sum, periods);
		if (cfs_rq) {
			cfs_rq->runnable_load_sum =
				decay_load(cfs_rq->runnable_load_sum, periods);
		}
		sa->util_sum = decay_load((u64)(sa->util_sum), periods);

		/*
		 * Step 2
		 */
		delta %= 1024;
		contrib = __accumulate_pelt_segments(periods,
				1024 - sa->period_contrib, delta);
	}
	sa->period_contrib = delta;

	contrib = cap_scale(contrib, scale_freq);
	if (weight) {
		sa->load_sum += weight * contrib;
		if (cfs_rq)
			cfs_rq->runnable_load_sum += weight * contrib;
	}
	if (running)
		sa->util_sum += contrib * scale_cpu;

	return periods;
}

/*
 * We can represent the historical contribution to runnable average as the
 * coefficients of a geometric series.  To do this we sub-divide our runnable
 * history into segments of approximately 1ms (1024us); label the segment that
 * occurred N-ms ago p_N, with p_0 corresponding to the current period, e.g.
 *
 * [<- 1024us ->|<- 1024us ->|<- 1024us ->| ...
 *      p0            p1           p2
 *     (now)       (~1ms ago)  (~2ms ago)
 *
 * Let u_i denote the fraction of p_i that the entity was runnable.
 *
 * We then designate the fractions u_i as our co-efficients, yielding the
 * following representation of historical load:
 *   u_0 + u_1*y + u_2*y^2 + u_3*y^3 + ...
 *
 * We choose y based on the with of a reasonably scheduling period, fixing:
 *   y^32 = 0.5
 *
 * This means that the contribution to load ~32ms ago (u_32) will be weighted
 * approximately half as much as the contribution to load within the last ms
 * (u_0).
 *
 * When a period "rolls over" and we have new u_0`, multiplying the previous
 * sum again by y is sufficient to update:
 *   load_avg = u_0` + y*(u_0 + u_1*y + u_2*y^2 + ... )
 *            = u_0 + u_1*y + u_2*y^2 + ... [re-labeling u_i --> u_{i+1}]
 */
static __always_inline int
___update_load_avg(u64 now, int cpu, struct sched_avg *sa,
		  unsigned long weight, int running, struct cfs_rq *cfs_rq,
		  struct rt_rq *rt_rq)
{
	u64 delta;

	delta = now - sa->last_update_time;
	/*
	 * This should only happen when time goes backwards, which it
	 * unfortunately does during sched clock init when we swap over to TSC.
	 */
	if ((s64)delta < 0) {
		sa->last_update_time = now;
		return 0;
	}

	/*
	 * Use 1024ns as the unit of measurement since it's a reasonable
	 * approximation of 1us and fast to compute.
	 */
	delta >>= 10;
	if (!delta)
		return 0;

	sa->last_update_time += delta << 10;

	/*
	 * running is a subset of runnable (weight) so running can't be set if
	 * runnable is clear. But there are some corner cases where the current
	 * se has been already dequeued but cfs_rq->curr still points to it.
	 * This means that weight will be 0 but not running for a sched_entity
	 * but also for a cfs_rq if the latter becomes idle. As an example,
	 * this happens during idle_balance() which calls
	 * update_blocked_averages()
	 */
	if (!weight)
		running = 0;

	/*
	 * Now we know we crossed measurement unit boundaries. The *_avg
	 * accrues by two steps:
	 *
	 * Step 1: accumulate *_sum since last_update_time. If we haven't
	 * crossed period boundaries, finish.
	 */
	if (!accumulate_sum(delta, cpu, sa, weight, running, cfs_rq))
		return 0;

	/*
	 * Step 2: update *_avg.
	 */
	sa->load_avg = div_u64(sa->load_sum, LOAD_AVG_MAX - 1024 + sa->period_contrib);
	if (cfs_rq) {
		cfs_rq->runnable_load_avg =
			div_u64(cfs_rq->runnable_load_sum, LOAD_AVG_MAX - 1024 + sa->period_contrib);
	}
	sa->util_avg = sa->util_sum / (LOAD_AVG_MAX - 1024 + sa->period_contrib);

	if (cfs_rq)
		trace_sched_load_cfs_rq(cfs_rq);
	else {
		if (likely(!rt_rq))
			trace_sched_load_se(container_of(sa, struct sched_entity, avg));
		else
			trace_sched_load_rt_rq(cpu, rt_rq);
	}

	return 1;
}

static int
__update_load_avg_blocked_se(u64 now, int cpu, struct sched_entity *se)
{
	return ___update_load_avg(now, cpu, &se->avg, 0, 0, NULL, NULL);
}

static int
__update_load_avg_se(u64 now, int cpu, struct cfs_rq *cfs_rq, struct sched_entity *se)
{
	return ___update_load_avg(now, cpu, &se->avg,
				  se->on_rq * scale_load_down(se->load.weight),
				  cfs_rq->curr == se, NULL, NULL);
}

static int
__update_load_avg_cfs_rq(u64 now, int cpu, struct cfs_rq *cfs_rq)
{
	return ___update_load_avg(now, cpu, &cfs_rq->avg,
			scale_load_down(cfs_rq->load.weight),
			cfs_rq->curr != NULL, cfs_rq, NULL);
}

/*
 * Signed add and clamp on underflow.
 *
 * Explicitly do a load-store to ensure the intermediate value never hits
 * memory. This allows lockless observations without ever seeing the negative
 * values.
 */
#define add_positive(_ptr, _val) do {                           \
	typeof(_ptr) ptr = (_ptr);                              \
	typeof(_val) val = (_val);                              \
	typeof(*ptr) res, var = READ_ONCE(*ptr);                \
								\
	res = var + val;                                        \
								\
	if (val < 0 && res > var)                               \
		res = 0;                                        \
								\
	WRITE_ONCE(*ptr, res);                                  \
} while (0)

#ifdef CONFIG_FAIR_GROUP_SCHED
/**
 * update_tg_load_avg - update the tg's load avg
 * @cfs_rq: the cfs_rq whose avg changed
 * @force: update regardless of how small the difference
 *
 * This function 'ensures': tg->load_avg := \Sum tg->cfs_rq[]->avg.load.
 * However, because tg->load_avg is a global value there are performance
 * considerations.
 *
 * In order to avoid having to look at the other cfs_rq's, we use a
 * differential update where we store the last value we propagated. This in
 * turn allows skipping updates if the differential is 'small'.
 *
 * Updating tg's load_avg is necessary before update_cfs_share().
 */
static inline void update_tg_load_avg(struct cfs_rq *cfs_rq, int force)
{
	long delta = cfs_rq->avg.load_avg - cfs_rq->tg_load_avg_contrib;

	/*
	 * No need to update load_avg for root_task_group as it is not used.
	 */
	if (cfs_rq->tg == &root_task_group)
		return;

	if (force || abs(delta) > cfs_rq->tg_load_avg_contrib / 64) {
		atomic_long_add(delta, &cfs_rq->tg->load_avg);
		cfs_rq->tg_load_avg_contrib = cfs_rq->avg.load_avg;
	}

	trace_sched_load_tg(cfs_rq);
}

/*
 * Called within set_task_rq() right before setting a task's cpu. The
 * caller only guarantees p->pi_lock is held; no other assumptions,
 * including the state of rq->lock, should be made.
 */
void set_task_rq_fair(struct sched_entity *se,
		      struct cfs_rq *prev, struct cfs_rq *next)
{
	u64 p_last_update_time;
	u64 n_last_update_time;

	if (!sched_feat(ATTACH_AGE_LOAD))
		return;

	/*
	 * We are supposed to update the task to "current" time, then its up to
	 * date and ready to go to new CPU/cfs_rq. But we have difficulty in
	 * getting what current time is, so simply throw away the out-of-date
	 * time. This will result in the wakee task is less decayed, but giving
	 * the wakee more load sounds not bad.
	 */
	if (!(se->avg.last_update_time && prev))
		return;

#ifndef CONFIG_64BIT
	{
		u64 p_last_update_time_copy;
		u64 n_last_update_time_copy;

		do {
			p_last_update_time_copy = prev->load_last_update_time_copy;
			n_last_update_time_copy = next->load_last_update_time_copy;

			smp_rmb();

			p_last_update_time = prev->avg.last_update_time;
			n_last_update_time = next->avg.last_update_time;

		} while (p_last_update_time != p_last_update_time_copy ||
			 n_last_update_time != n_last_update_time_copy);
	}
#else
	p_last_update_time = prev->avg.last_update_time;
	n_last_update_time = next->avg.last_update_time;
#endif
	__update_load_avg_blocked_se(p_last_update_time, cpu_of(rq_of(prev)), se);
	se->avg.last_update_time = n_last_update_time;
}

/* Take into account change of utilization of a child task group */
static inline void
update_tg_cfs_util(struct cfs_rq *cfs_rq, struct sched_entity *se)
{
	struct cfs_rq *gcfs_rq = group_cfs_rq(se);
	long delta = gcfs_rq->avg.util_avg - se->avg.util_avg;

	/* Nothing to update */
	if (!delta)
		return;

	/* Set new sched_entity's utilization */
	se->avg.util_avg = gcfs_rq->avg.util_avg;
	se->avg.util_sum = se->avg.util_avg * LOAD_AVG_MAX;

	/* Update parent cfs_rq utilization */
	add_positive(&cfs_rq->avg.util_avg, delta);
	cfs_rq->avg.util_sum = cfs_rq->avg.util_avg * LOAD_AVG_MAX;
}

/* Take into account change of load of a child task group */
static inline void
update_tg_cfs_load(struct cfs_rq *cfs_rq, struct sched_entity *se)
{
	struct cfs_rq *gcfs_rq = group_cfs_rq(se);
	long delta, load = gcfs_rq->avg.load_avg;

	/*
	 * If the load of group cfs_rq is null, the load of the
	 * sched_entity will also be null so we can skip the formula
	 */
	if (load) {
		long tg_load;

		/* Get tg's load and ensure tg_load > 0 */
		tg_load = atomic_long_read(&gcfs_rq->tg->load_avg) + 1;

		/* Ensure tg_load >= load and updated with current load*/
		tg_load -= gcfs_rq->tg_load_avg_contrib;
		tg_load += load;

		/*
		 * We need to compute a correction term in the case that the
		 * task group is consuming more CPU than a task of equal
		 * weight. A task with a weight equals to tg->shares will have
		 * a load less or equal to scale_load_down(tg->shares).
		 * Similarly, the sched_entities that represent the task group
		 * at parent level, can't have a load higher than
		 * scale_load_down(tg->shares). And the Sum of sched_entities'
		 * load must be <= scale_load_down(tg->shares).
		 */
		if (tg_load > scale_load_down(gcfs_rq->tg->shares)) {
			/* scale gcfs_rq's load into tg's shares*/
			load *= scale_load_down(gcfs_rq->tg->shares);
			load /= tg_load;
		}
	}

	delta = load - se->avg.load_avg;

	/* Nothing to update */
	if (!delta)
		return;

	/* Set new sched_entity's load */
	se->avg.load_avg = load;
	se->avg.load_sum = se->avg.load_avg * LOAD_AVG_MAX;

	/* Update parent cfs_rq load */
	add_positive(&cfs_rq->avg.load_avg, delta);
	cfs_rq->avg.load_sum = cfs_rq->avg.load_avg * LOAD_AVG_MAX;

	/*
	 * If the sched_entity is already enqueued, we also have to update the
	 * runnable load avg.
	 */
	if (se->on_rq) {
		/* Update parent cfs_rq runnable_load_avg */
		add_positive(&cfs_rq->runnable_load_avg, delta);
		cfs_rq->runnable_load_sum = cfs_rq->runnable_load_avg * LOAD_AVG_MAX;
	}
}

static inline void set_tg_cfs_propagate(struct cfs_rq *cfs_rq)
{
	cfs_rq->propagate_avg = 1;
}

static inline int test_and_clear_tg_cfs_propagate(struct sched_entity *se)
{
	struct cfs_rq *cfs_rq = group_cfs_rq(se);

	if (!cfs_rq->propagate_avg)
		return 0;

	cfs_rq->propagate_avg = 0;
	return 1;
}

/* Update task and its cfs_rq load average */
static inline int propagate_entity_load_avg(struct sched_entity *se)
{
	struct cfs_rq *cfs_rq;

	if (entity_is_task(se))
		return 0;

	if (!test_and_clear_tg_cfs_propagate(se))
		return 0;

	cfs_rq = cfs_rq_of(se);

	set_tg_cfs_propagate(cfs_rq);

	update_tg_cfs_util(cfs_rq, se);
	update_tg_cfs_load(cfs_rq, se);

	trace_sched_load_cfs_rq(cfs_rq);
	trace_sched_load_se(se);

	return 1;
}

/*
 * Check if we need to update the load and the utilization of a blocked
 * group_entity:
 */
static inline bool skip_blocked_update(struct sched_entity *se)
{
	struct cfs_rq *gcfs_rq = group_cfs_rq(se);

	/*
	 * If sched_entity still have not zero load or utilization, we have to
	 * decay it:
	 */
	if (se->avg.load_avg || se->avg.util_avg)
		return false;

	/*
	 * If there is a pending propagation, we have to update the load and
	 * the utilization of the sched_entity:
	 */
	if (gcfs_rq->propagate_avg)
		return false;

	/*
	 * Otherwise, the load and the utilization of the sched_entity is
	 * already zero and there is no pending propagation, so it will be a
	 * waste of time to try to decay it:
	 */
	return true;
}

#else /* CONFIG_FAIR_GROUP_SCHED */

static inline void update_tg_load_avg(struct cfs_rq *cfs_rq, int force) {}

static inline int propagate_entity_load_avg(struct sched_entity *se)
{
	return 0;
}

static inline void set_tg_cfs_propagate(struct cfs_rq *cfs_rq) {}

#endif /* CONFIG_FAIR_GROUP_SCHED */

/*
 * Unsigned subtract and clamp on underflow.
 *
 * Explicitly do a load-store to ensure the intermediate value never hits
 * memory. This allows lockless observations without ever seeing the negative
 * values.
 */
#define sub_positive(_ptr, _val) do {				\
	typeof(_ptr) ptr = (_ptr);				\
	typeof(*ptr) val = (_val);				\
	typeof(*ptr) res, var = READ_ONCE(*ptr);		\
	res = var - val;					\
	if (res > var)						\
		res = 0;					\
	WRITE_ONCE(*ptr, res);					\
} while (0)

/**
 * update_cfs_rq_load_avg - update the cfs_rq's load/util averages
 * @now: current time, as per cfs_rq_clock_task()
 * @cfs_rq: cfs_rq to update
 *
 * The cfs_rq avg is the direct sum of all its entities (blocked and runnable)
 * avg. The immediate corollary is that all (fair) tasks must be attached, see
 * post_init_entity_util_avg().
 *
 * cfs_rq->avg is used for task_h_load() and update_cfs_share() for example.
 *
 * Returns true if the load decayed or we removed load.
 *
 * Since both these conditions indicate a changed cfs_rq->avg.load we should
 * call update_tg_load_avg() when this function returns true.
 */
static inline int
update_cfs_rq_load_avg(u64 now, struct cfs_rq *cfs_rq)
{
	struct sched_avg *sa = &cfs_rq->avg;
	int decayed, removed_load = 0, removed_util = 0;

	if (atomic_long_read(&cfs_rq->removed_load_avg)) {
		s64 r = atomic_long_xchg(&cfs_rq->removed_load_avg, 0);
		sub_positive(&sa->load_avg, r);
		sub_positive(&sa->load_sum, r * LOAD_AVG_MAX);
		removed_load = 1;
		set_tg_cfs_propagate(cfs_rq);
	}

	if (atomic_long_read(&cfs_rq->removed_util_avg)) {
		long r = atomic_long_xchg(&cfs_rq->removed_util_avg, 0);
		sub_positive(&sa->util_avg, r);
		sub_positive(&sa->util_sum, r * LOAD_AVG_MAX);
		removed_util = 1;
		set_tg_cfs_propagate(cfs_rq);
	}

	decayed = __update_load_avg_cfs_rq(now, cpu_of(rq_of(cfs_rq)), cfs_rq);

#ifndef CONFIG_64BIT
	smp_wmb();
	cfs_rq->load_last_update_time_copy = sa->last_update_time;
#endif

	if (decayed || removed_util)
		cfs_rq_util_change(cfs_rq);

	return decayed || removed_load;
}

int update_rt_rq_load_avg(u64 now, int cpu, struct rt_rq *rt_rq, int running)
{
	int ret;

	ret = ___update_load_avg(now, cpu, &rt_rq->avg, 0, running, NULL, rt_rq);

	return ret;
}

/*
 * Optional action to be done while updating the load average
 */
#define UPDATE_TG	0x1
#define SKIP_AGE_LOAD	0x2

/* Update task and its cfs_rq load average */
static inline void update_load_avg(struct sched_entity *se, int flags)
{
	struct cfs_rq *cfs_rq = cfs_rq_of(se);
	u64 now = cfs_rq_clock_task(cfs_rq);
	struct rq *rq = rq_of(cfs_rq);
	int cpu = cpu_of(rq);
	int decayed;

	/*
	 * Track task load average for carrying it to new CPU after migrated, and
	 * track group sched_entity load average for task_h_load calc in migration
	 */
	if (se->avg.last_update_time && !(flags & SKIP_AGE_LOAD))
		__update_load_avg_se(now, cpu, cfs_rq, se);

	decayed  = update_cfs_rq_load_avg(now, cfs_rq);
	decayed |= propagate_entity_load_avg(se);

	if (decayed && (flags & UPDATE_TG))
		update_tg_load_avg(cfs_rq, 0);
}

/**
 * attach_entity_load_avg - attach this entity to its cfs_rq load avg
 * @cfs_rq: cfs_rq to attach to
 * @se: sched_entity to attach
 *
 * Must call update_cfs_rq_load_avg() before this, since we rely on
 * cfs_rq->avg.last_update_time being current.
 */
static void attach_entity_load_avg(struct cfs_rq *cfs_rq, struct sched_entity *se)
{
	se->avg.last_update_time = cfs_rq->avg.last_update_time;
	cfs_rq->avg.load_avg += se->avg.load_avg;
	cfs_rq->avg.load_sum += se->avg.load_sum;
	cfs_rq->avg.util_avg += se->avg.util_avg;
	cfs_rq->avg.util_sum += se->avg.util_sum;
	set_tg_cfs_propagate(cfs_rq);

	cfs_rq_util_change(cfs_rq);

	trace_sched_load_cfs_rq(cfs_rq);
}

/**
 * detach_entity_load_avg - detach this entity from its cfs_rq load avg
 * @cfs_rq: cfs_rq to detach from
 * @se: sched_entity to detach
 *
 * Must call update_cfs_rq_load_avg() before this, since we rely on
 * cfs_rq->avg.last_update_time being current.
 */
static void detach_entity_load_avg(struct cfs_rq *cfs_rq, struct sched_entity *se)
{

	sub_positive(&cfs_rq->avg.load_avg, se->avg.load_avg);
	sub_positive(&cfs_rq->avg.load_sum, se->avg.load_sum);
	sub_positive(&cfs_rq->avg.util_avg, se->avg.util_avg);
	sub_positive(&cfs_rq->avg.util_sum, se->avg.util_sum);
	set_tg_cfs_propagate(cfs_rq);

	cfs_rq_util_change(cfs_rq);

	trace_sched_load_cfs_rq(cfs_rq);
}

/* Add the load generated by se into cfs_rq's load average */
static inline void
enqueue_entity_load_avg(struct cfs_rq *cfs_rq, struct sched_entity *se)
{
	struct sched_avg *sa = &se->avg;

	cfs_rq->runnable_load_avg += sa->load_avg;
	cfs_rq->runnable_load_sum += sa->load_sum;

	if (!sa->last_update_time) {
		attach_entity_load_avg(cfs_rq, se);
		update_tg_load_avg(cfs_rq, 0);
	}
}

/* Remove the runnable load generated by se from cfs_rq's runnable load average */
static inline void
dequeue_entity_load_avg(struct cfs_rq *cfs_rq, struct sched_entity *se)
{
	cfs_rq->runnable_load_avg =
		max_t(long, cfs_rq->runnable_load_avg - se->avg.load_avg, 0);
	cfs_rq->runnable_load_sum =
		max_t(s64,  cfs_rq->runnable_load_sum - se->avg.load_sum, 0);
}

#ifndef CONFIG_64BIT
static inline u64 cfs_rq_last_update_time(struct cfs_rq *cfs_rq)
{
	u64 last_update_time_copy;
	u64 last_update_time;

	do {
		last_update_time_copy = cfs_rq->load_last_update_time_copy;
		smp_rmb();
		last_update_time = cfs_rq->avg.last_update_time;
	} while (last_update_time != last_update_time_copy);

	return last_update_time;
}
#else
static inline u64 cfs_rq_last_update_time(struct cfs_rq *cfs_rq)
{
	return cfs_rq->avg.last_update_time;
}
#endif

/*
 * Synchronize entity load avg of dequeued entity without locking
 * the previous rq.
 */
void sync_entity_load_avg(struct sched_entity *se)
{
	struct cfs_rq *cfs_rq = cfs_rq_of(se);
	u64 last_update_time;

	last_update_time = cfs_rq_last_update_time(cfs_rq);
	__update_load_avg_blocked_se(last_update_time, cpu_of(rq_of(cfs_rq)), se);
}

/*
 * Task first catches up with cfs_rq, and then subtract
 * itself from the cfs_rq (task must be off the queue now).
 */
void remove_entity_load_avg(struct sched_entity *se)
{
	struct cfs_rq *cfs_rq = cfs_rq_of(se);

	/*
	 * tasks cannot exit without having gone through wake_up_new_task() ->
	 * post_init_entity_util_avg() which will have added things to the
	 * cfs_rq, so we can remove unconditionally.
	 *
	 * Similarly for groups, they will have passed through
	 * post_init_entity_util_avg() before unregister_sched_fair_group()
	 * calls this.
	 */

	sync_entity_load_avg(se);
	atomic_long_add(se->avg.load_avg, &cfs_rq->removed_load_avg);
	atomic_long_add(se->avg.util_avg, &cfs_rq->removed_util_avg);
}

static inline unsigned long cfs_rq_runnable_load_avg(struct cfs_rq *cfs_rq)
{
	return cfs_rq->runnable_load_avg;
}

static inline unsigned long cfs_rq_load_avg(struct cfs_rq *cfs_rq)
{
	return cfs_rq->avg.load_avg;
}

static int idle_balance(struct rq *this_rq, struct rq_flags *rf);

#else /* CONFIG_SMP */

static inline int
update_cfs_rq_load_avg(u64 now, struct cfs_rq *cfs_rq)
{
	return 0;
}

int update_rt_rq_load_avg(u64 now, int cpu, struct rt_rq *rt_rq, int running)
{
	return 0;
}

#define UPDATE_TG	0x0
#define SKIP_AGE_LOAD	0x0

static inline void update_load_avg(struct sched_entity *se, int not_used1)
{
	cfs_rq_util_change(cfs_rq_of(se));
}

static inline void
enqueue_entity_load_avg(struct cfs_rq *cfs_rq, struct sched_entity *se) {}
static inline void
dequeue_entity_load_avg(struct cfs_rq *cfs_rq, struct sched_entity *se) {}
static inline void remove_entity_load_avg(struct sched_entity *se) {}

static inline void
attach_entity_load_avg(struct cfs_rq *cfs_rq, struct sched_entity *se) {}
static inline void
detach_entity_load_avg(struct cfs_rq *cfs_rq, struct sched_entity *se) {}

static inline int idle_balance(struct rq *rq, struct rq_flags *rf)
{
	return 0;
}

#endif /* CONFIG_SMP */

static void check_spread(struct cfs_rq *cfs_rq, struct sched_entity *se)
{
#ifdef CONFIG_SCHED_DEBUG
	s64 d = se->vruntime - cfs_rq->min_vruntime;

	if (d < 0)
		d = -d;

	if (d > 3*sysctl_sched_latency)
		schedstat_inc(cfs_rq->nr_spread_over);
#endif
}

static void
place_entity(struct cfs_rq *cfs_rq, struct sched_entity *se, int initial)
{
	u64 vruntime = cfs_rq->min_vruntime;

	/*
	 * The 'current' period is already promised to the current tasks,
	 * however the extra weight of the new task will slow them down a
	 * little, place the new task so that it fits in the slot that
	 * stays open at the end.
	 */
	if (initial && sched_feat(START_DEBIT))
		vruntime += sched_vslice(cfs_rq, se);

	/* sleeps up to a single latency don't count. */
	if (!initial) {
		unsigned long thresh = sysctl_sched_latency;

		/*
		 * Halve their sleep time's effect, to allow
		 * for a gentler effect of sleepers:
		 */
		if (sched_feat(GENTLE_FAIR_SLEEPERS))
			thresh >>= 1;

		vruntime -= thresh;
	}

	/* ensure we never gain time by being placed backwards. */
	se->vruntime = max_vruntime(se->vruntime, vruntime);
}

static void check_enqueue_throttle(struct cfs_rq *cfs_rq);

static inline void check_schedstat_required(void)
{
#ifdef CONFIG_SCHEDSTATS
	if (schedstat_enabled())
		return;

	/* Force schedstat enabled if a dependent tracepoint is active */
	if (trace_sched_stat_wait_enabled()    ||
			trace_sched_stat_sleep_enabled()   ||
			trace_sched_stat_iowait_enabled()  ||
			trace_sched_stat_blocked_enabled() ||
			trace_sched_stat_runtime_enabled())  {
		printk_deferred_once("Scheduler tracepoints stat_sleep, stat_iowait, "
			     "stat_blocked and stat_runtime require the "
			     "kernel parameter schedstats=enable or "
			     "kernel.sched_schedstats=1\n");
	}
#endif
}


/*
 * MIGRATION
 *
 *	dequeue
 *	  update_curr()
 *	    update_min_vruntime()
 *	  vruntime -= min_vruntime
 *
 *	enqueue
 *	  update_curr()
 *	    update_min_vruntime()
 *	  vruntime += min_vruntime
 *
 * this way the vruntime transition between RQs is done when both
 * min_vruntime are up-to-date.
 *
 * WAKEUP (remote)
 *
 *	->migrate_task_rq_fair() (p->state == TASK_WAKING)
 *	  vruntime -= min_vruntime
 *
 *	enqueue
 *	  update_curr()
 *	    update_min_vruntime()
 *	  vruntime += min_vruntime
 *
 * this way we don't have the most up-to-date min_vruntime on the originating
 * CPU and an up-to-date min_vruntime on the destination CPU.
 */

static void
enqueue_entity(struct cfs_rq *cfs_rq, struct sched_entity *se, int flags)
{
	bool renorm = !(flags & ENQUEUE_WAKEUP) || (flags & ENQUEUE_MIGRATED);
	bool curr = cfs_rq->curr == se;

	/*
	 * If we're the current task, we must renormalise before calling
	 * update_curr().
	 */
	if (renorm && curr)
		se->vruntime += cfs_rq->min_vruntime;

	update_curr(cfs_rq);

	/*
	 * Otherwise, renormalise after, such that we're placed at the current
	 * moment in time, instead of some random moment in the past. Being
	 * placed in the past could significantly boost this task to the
	 * fairness detriment of existing tasks.
	 */
	if (renorm && !curr)
		se->vruntime += cfs_rq->min_vruntime;

	/*
	 * When enqueuing a sched_entity, we must:
	 *   - Update loads to have both entity and cfs_rq synced with now.
	 *   - Add its load to cfs_rq->runnable_avg
	 *   - For group_entity, update its weight to reflect the new share of
	 *     its group cfs_rq
	 *   - Add its new weight to cfs_rq->load.weight
	 */
	update_load_avg(se, UPDATE_TG);
	enqueue_entity_load_avg(cfs_rq, se);
	update_cfs_shares(se);
	account_entity_enqueue(cfs_rq, se);

	if (flags & ENQUEUE_WAKEUP)
		place_entity(cfs_rq, se, 0);

	check_schedstat_required();
	update_stats_enqueue(cfs_rq, se, flags);
	check_spread(cfs_rq, se);
	if (!curr)
		__enqueue_entity(cfs_rq, se);
	se->on_rq = 1;

	if (cfs_rq->nr_running == 1) {
		list_add_leaf_cfs_rq(cfs_rq);
		check_enqueue_throttle(cfs_rq);
	}
}

static void __clear_buddies_last(struct sched_entity *se)
{
	for_each_sched_entity(se) {
		struct cfs_rq *cfs_rq = cfs_rq_of(se);
		if (cfs_rq->last != se)
			break;

		cfs_rq->last = NULL;
	}
}

static void __clear_buddies_next(struct sched_entity *se)
{
	for_each_sched_entity(se) {
		struct cfs_rq *cfs_rq = cfs_rq_of(se);
		if (cfs_rq->next != se)
			break;

		cfs_rq->next = NULL;
	}
}

static void __clear_buddies_skip(struct sched_entity *se)
{
	for_each_sched_entity(se) {
		struct cfs_rq *cfs_rq = cfs_rq_of(se);
		if (cfs_rq->skip != se)
			break;

		cfs_rq->skip = NULL;
	}
}

static void clear_buddies(struct cfs_rq *cfs_rq, struct sched_entity *se)
{
	if (cfs_rq->last == se)
		__clear_buddies_last(se);

	if (cfs_rq->next == se)
		__clear_buddies_next(se);

	if (cfs_rq->skip == se)
		__clear_buddies_skip(se);
}

static __always_inline void return_cfs_rq_runtime(struct cfs_rq *cfs_rq);

static void
dequeue_entity(struct cfs_rq *cfs_rq, struct sched_entity *se, int flags)
{
	/*
	 * Update run-time statistics of the 'current'.
	 */
	update_curr(cfs_rq);

	/*
	 * When dequeuing a sched_entity, we must:
	 *   - Update loads to have both entity and cfs_rq synced with now.
	 *   - Substract its load from the cfs_rq->runnable_avg.
	 *   - Substract its previous weight from cfs_rq->load.weight.
	 *   - For group entity, update its weight to reflect the new share
	 *     of its group cfs_rq.
	 */
	update_load_avg(se, UPDATE_TG);
	dequeue_entity_load_avg(cfs_rq, se);

	update_stats_dequeue(cfs_rq, se, flags);

	clear_buddies(cfs_rq, se);

	if (se != cfs_rq->curr)
		__dequeue_entity(cfs_rq, se);
	se->on_rq = 0;
	account_entity_dequeue(cfs_rq, se);

	/*
	 * Normalize after update_curr(); which will also have moved
	 * min_vruntime if @se is the one holding it back. But before doing
	 * update_min_vruntime() again, which will discount @se's position and
	 * can move min_vruntime forward still more.
	 */
	if (!(flags & DEQUEUE_SLEEP))
		se->vruntime -= cfs_rq->min_vruntime;

	/* return excess runtime on last dequeue */
	return_cfs_rq_runtime(cfs_rq);

	update_cfs_shares(se);

	/*
	 * Now advance min_vruntime if @se was the entity holding it back,
	 * except when: DEQUEUE_SAVE && !DEQUEUE_MOVE, in this case we'll be
	 * put back on, and if we advance min_vruntime, we'll be placed back
	 * further than we started -- ie. we'll be penalized.
	 */
	if ((flags & (DEQUEUE_SAVE | DEQUEUE_MOVE)) == DEQUEUE_SAVE)
		update_min_vruntime(cfs_rq);
}

/*
 * Preempt the current task with a newly woken task if needed:
 */
static void
check_preempt_tick(struct cfs_rq *cfs_rq, struct sched_entity *curr)
{
	unsigned long ideal_runtime, delta_exec;
	struct sched_entity *se;
	s64 delta;

	ideal_runtime = sched_slice(cfs_rq, curr);
	delta_exec = curr->sum_exec_runtime - curr->prev_sum_exec_runtime;
	if (delta_exec > ideal_runtime) {
		resched_curr(rq_of(cfs_rq));
		/*
		 * The current task ran long enough, ensure it doesn't get
		 * re-elected due to buddy favours.
		 */
		clear_buddies(cfs_rq, curr);
		return;
	}

	/*
	 * Ensure that a task that missed wakeup preemption by a
	 * narrow margin doesn't have to wait for a full slice.
	 * This also mitigates buddy induced latencies under load.
	 */
	if (delta_exec < sysctl_sched_min_granularity)
		return;

	se = __pick_first_entity(cfs_rq);
	delta = curr->vruntime - se->vruntime;

	if (delta < 0)
		return;

	if (delta > ideal_runtime)
		resched_curr(rq_of(cfs_rq));
}

static void
set_next_entity(struct cfs_rq *cfs_rq, struct sched_entity *se)
{
	/* 'current' is not kept within the tree. */
	if (se->on_rq) {
		/*
		 * Any task has to be enqueued before it get to execute on
		 * a CPU. So account for the time it spent waiting on the
		 * runqueue.
		 */
		update_stats_wait_end(cfs_rq, se);
		__dequeue_entity(cfs_rq, se);
		update_load_avg(se, UPDATE_TG);
	}

	update_stats_curr_start(cfs_rq, se);
	cfs_rq->curr = se;

	/*
	 * Track our maximum slice length, if the CPU's load is at
	 * least twice that of our own weight (i.e. dont track it
	 * when there are only lesser-weight tasks around):
	 */
	if (schedstat_enabled() && rq_of(cfs_rq)->load.weight >= 2*se->load.weight) {
		schedstat_set(se->statistics.slice_max,
			max((u64)schedstat_val(se->statistics.slice_max),
			    se->sum_exec_runtime - se->prev_sum_exec_runtime));
	}

	se->prev_sum_exec_runtime = se->sum_exec_runtime;
}

static int
wakeup_preempt_entity(struct sched_entity *curr, struct sched_entity *se);

/*
 * Pick the next process, keeping these things in mind, in this order:
 * 1) keep things fair between processes/task groups
 * 2) pick the "next" process, since someone really wants that to run
 * 3) pick the "last" process, for cache locality
 * 4) do not run the "skip" process, if something else is available
 */
static struct sched_entity *
pick_next_entity(struct cfs_rq *cfs_rq, struct sched_entity *curr)
{
	struct sched_entity *left = __pick_first_entity(cfs_rq);
	struct sched_entity *se;

	/*
	 * If curr is set we have to see if its left of the leftmost entity
	 * still in the tree, provided there was anything in the tree at all.
	 */
	if (!left || (curr && entity_before(curr, left)))
		left = curr;

	se = left; /* ideally we run the leftmost entity */

	/*
	 * Avoid running the skip buddy, if running something else can
	 * be done without getting too unfair.
	 */
	if (cfs_rq->skip == se) {
		struct sched_entity *second;

		if (se == curr) {
			second = __pick_first_entity(cfs_rq);
		} else {
			second = __pick_next_entity(se);
			if (!second || (curr && entity_before(curr, second)))
				second = curr;
		}

		if (second && wakeup_preempt_entity(second, left) < 1)
			se = second;
	}

	/*
	 * Prefer last buddy, try to return the CPU to a preempted task.
	 */
	if (cfs_rq->last && wakeup_preempt_entity(cfs_rq->last, left) < 1)
		se = cfs_rq->last;

	/*
	 * Someone really wants this to run. If it's not unfair, run it.
	 */
	if (cfs_rq->next && wakeup_preempt_entity(cfs_rq->next, left) < 1)
		se = cfs_rq->next;

	clear_buddies(cfs_rq, se);

	return se;
}

static bool check_cfs_rq_runtime(struct cfs_rq *cfs_rq);

static void put_prev_entity(struct cfs_rq *cfs_rq, struct sched_entity *prev)
{
	/*
	 * If still on the runqueue then deactivate_task()
	 * was not called and update_curr() has to be done:
	 */
	if (prev->on_rq)
		update_curr(cfs_rq);

	/* throttle cfs_rqs exceeding runtime */
	check_cfs_rq_runtime(cfs_rq);

	check_spread(cfs_rq, prev);

	if (prev->on_rq) {
		update_stats_wait_start(cfs_rq, prev);
		/* Put 'current' back into the tree. */
		__enqueue_entity(cfs_rq, prev);
		/* in !on_rq case, update occurred at dequeue */
		update_load_avg(prev, 0);
	}
	cfs_rq->curr = NULL;
}

static void
entity_tick(struct cfs_rq *cfs_rq, struct sched_entity *curr, int queued)
{
	/*
	 * Update run-time statistics of the 'current'.
	 */
	update_curr(cfs_rq);

	/*
	 * Ensure that runnable average is periodically updated.
	 */
	update_load_avg(curr, UPDATE_TG);
	update_cfs_shares(curr);

#ifdef CONFIG_SCHED_HRTICK
	/*
	 * queued ticks are scheduled to match the slice, so don't bother
	 * validating it and just reschedule.
	 */
	if (queued) {
		resched_curr(rq_of(cfs_rq));
		return;
	}
	/*
	 * don't let the period tick interfere with the hrtick preemption
	 */
	if (!sched_feat(DOUBLE_TICK) &&
			hrtimer_active(&rq_of(cfs_rq)->hrtick_timer))
		return;
#endif

	if (cfs_rq->nr_running > 1)
		check_preempt_tick(cfs_rq, curr);
}


/**************************************************
 * CFS bandwidth control machinery
 */

#ifdef CONFIG_CFS_BANDWIDTH

#ifdef HAVE_JUMP_LABEL
static struct static_key __cfs_bandwidth_used;

static inline bool cfs_bandwidth_used(void)
{
	return static_key_false(&__cfs_bandwidth_used);
}

void cfs_bandwidth_usage_inc(void)
{
	static_key_slow_inc(&__cfs_bandwidth_used);
}

void cfs_bandwidth_usage_dec(void)
{
	static_key_slow_dec(&__cfs_bandwidth_used);
}
#else /* HAVE_JUMP_LABEL */
static bool cfs_bandwidth_used(void)
{
	return true;
}

void cfs_bandwidth_usage_inc(void) {}
void cfs_bandwidth_usage_dec(void) {}
#endif /* HAVE_JUMP_LABEL */

/*
 * default period for cfs group bandwidth.
 * default: 0.1s, units: nanoseconds
 */
static inline u64 default_cfs_period(void)
{
	return 100000000ULL;
}

static inline u64 sched_cfs_bandwidth_slice(void)
{
	return (u64)sysctl_sched_cfs_bandwidth_slice * NSEC_PER_USEC;
}

/*
 * Replenish runtime according to assigned quota and update expiration time.
 * We use sched_clock_cpu directly instead of rq->clock to avoid adding
 * additional synchronization around rq->lock.
 *
 * requires cfs_b->lock
 */
void __refill_cfs_bandwidth_runtime(struct cfs_bandwidth *cfs_b)
{
	u64 now;

	if (cfs_b->quota == RUNTIME_INF)
		return;

	now = sched_clock_cpu(smp_processor_id());
	cfs_b->runtime = cfs_b->quota;
	cfs_b->runtime_expires = now + ktime_to_ns(cfs_b->period);
}

static inline struct cfs_bandwidth *tg_cfs_bandwidth(struct task_group *tg)
{
	return &tg->cfs_bandwidth;
}

/* rq->task_clock normalized against any time this cfs_rq has spent throttled */
static inline u64 cfs_rq_clock_task(struct cfs_rq *cfs_rq)
{
	if (unlikely(cfs_rq->throttle_count))
		return cfs_rq->throttled_clock_task - cfs_rq->throttled_clock_task_time;

	return rq_clock_task(rq_of(cfs_rq)) - cfs_rq->throttled_clock_task_time;
}

/* returns 0 on failure to allocate runtime */
static int assign_cfs_rq_runtime(struct cfs_rq *cfs_rq)
{
	struct task_group *tg = cfs_rq->tg;
	struct cfs_bandwidth *cfs_b = tg_cfs_bandwidth(tg);
	u64 amount = 0, min_amount, expires;

	/* note: this is a positive sum as runtime_remaining <= 0 */
	min_amount = sched_cfs_bandwidth_slice() - cfs_rq->runtime_remaining;

	raw_spin_lock(&cfs_b->lock);
	if (cfs_b->quota == RUNTIME_INF)
		amount = min_amount;
	else {
		start_cfs_bandwidth(cfs_b);

		if (cfs_b->runtime > 0) {
			amount = min(cfs_b->runtime, min_amount);
			cfs_b->runtime -= amount;
			cfs_b->idle = 0;
		}
	}
	expires = cfs_b->runtime_expires;
	raw_spin_unlock(&cfs_b->lock);

	cfs_rq->runtime_remaining += amount;
	/*
	 * we may have advanced our local expiration to account for allowed
	 * spread between our sched_clock and the one on which runtime was
	 * issued.
	 */
	if ((s64)(expires - cfs_rq->runtime_expires) > 0)
		cfs_rq->runtime_expires = expires;

	return cfs_rq->runtime_remaining > 0;
}

/*
 * Note: This depends on the synchronization provided by sched_clock and the
 * fact that rq->clock snapshots this value.
 */
static void expire_cfs_rq_runtime(struct cfs_rq *cfs_rq)
{
	struct cfs_bandwidth *cfs_b = tg_cfs_bandwidth(cfs_rq->tg);

	/* if the deadline is ahead of our clock, nothing to do */
	if (likely((s64)(rq_clock(rq_of(cfs_rq)) - cfs_rq->runtime_expires) < 0))
		return;

	if (cfs_rq->runtime_remaining < 0)
		return;

	/*
	 * If the local deadline has passed we have to consider the
	 * possibility that our sched_clock is 'fast' and the global deadline
	 * has not truly expired.
	 *
	 * Fortunately we can check determine whether this the case by checking
	 * whether the global deadline has advanced. It is valid to compare
	 * cfs_b->runtime_expires without any locks since we only care about
	 * exact equality, so a partial write will still work.
	 */

	if (cfs_rq->runtime_expires != cfs_b->runtime_expires) {
		/* extend local deadline, drift is bounded above by 2 ticks */
		cfs_rq->runtime_expires += TICK_NSEC;
	} else {
		/* global deadline is ahead, expiration has passed */
		cfs_rq->runtime_remaining = 0;
	}
}

static void __account_cfs_rq_runtime(struct cfs_rq *cfs_rq, u64 delta_exec)
{
	/* dock delta_exec before expiring quota (as it could span periods) */
	cfs_rq->runtime_remaining -= delta_exec;
	expire_cfs_rq_runtime(cfs_rq);

	if (likely(cfs_rq->runtime_remaining > 0))
		return;

	/*
	 * if we're unable to extend our runtime we resched so that the active
	 * hierarchy can be throttled
	 */
	if (!assign_cfs_rq_runtime(cfs_rq) && likely(cfs_rq->curr))
		resched_curr(rq_of(cfs_rq));
}

static __always_inline
void account_cfs_rq_runtime(struct cfs_rq *cfs_rq, u64 delta_exec)
{
	if (!cfs_bandwidth_used() || !cfs_rq->runtime_enabled)
		return;

	__account_cfs_rq_runtime(cfs_rq, delta_exec);
}

static inline int cfs_rq_throttled(struct cfs_rq *cfs_rq)
{
	return cfs_bandwidth_used() && cfs_rq->throttled;
}

/* check whether cfs_rq, or any parent, is throttled */
static inline int throttled_hierarchy(struct cfs_rq *cfs_rq)
{
	return cfs_bandwidth_used() && cfs_rq->throttle_count;
}

/*
 * Ensure that neither of the group entities corresponding to src_cpu or
 * dest_cpu are members of a throttled hierarchy when performing group
 * load-balance operations.
 */
static inline int throttled_lb_pair(struct task_group *tg,
				    int src_cpu, int dest_cpu)
{
	struct cfs_rq *src_cfs_rq, *dest_cfs_rq;

	src_cfs_rq = tg->cfs_rq[src_cpu];
	dest_cfs_rq = tg->cfs_rq[dest_cpu];

	return throttled_hierarchy(src_cfs_rq) ||
	       throttled_hierarchy(dest_cfs_rq);
}

/* updated child weight may affect parent so we have to do this bottom up */
static int tg_unthrottle_up(struct task_group *tg, void *data)
{
	struct rq *rq = data;
	struct cfs_rq *cfs_rq = tg->cfs_rq[cpu_of(rq)];

	cfs_rq->throttle_count--;
	if (!cfs_rq->throttle_count) {
		/* adjust cfs_rq_clock_task() */
		cfs_rq->throttled_clock_task_time += rq_clock_task(rq) -
					     cfs_rq->throttled_clock_task;
	}

	return 0;
}

static int tg_throttle_down(struct task_group *tg, void *data)
{
	struct rq *rq = data;
	struct cfs_rq *cfs_rq = tg->cfs_rq[cpu_of(rq)];

	/* group is entering throttled state, stop time */
	if (!cfs_rq->throttle_count)
		cfs_rq->throttled_clock_task = rq_clock_task(rq);
	cfs_rq->throttle_count++;

	return 0;
}

static void throttle_cfs_rq(struct cfs_rq *cfs_rq)
{
	struct rq *rq = rq_of(cfs_rq);
	struct cfs_bandwidth *cfs_b = tg_cfs_bandwidth(cfs_rq->tg);
	struct sched_entity *se;
	long task_delta, dequeue = 1;
	bool empty;

	se = cfs_rq->tg->se[cpu_of(rq_of(cfs_rq))];

	/* freeze hierarchy runnable averages while throttled */
	rcu_read_lock();
	walk_tg_tree_from(cfs_rq->tg, tg_throttle_down, tg_nop, (void *)rq);
	rcu_read_unlock();

	task_delta = cfs_rq->h_nr_running;
	for_each_sched_entity(se) {
		struct cfs_rq *qcfs_rq = cfs_rq_of(se);
		/* throttled entity or throttle-on-deactivate */
		if (!se->on_rq)
			break;

		if (dequeue)
			dequeue_entity(qcfs_rq, se, DEQUEUE_SLEEP);
		qcfs_rq->h_nr_running -= task_delta;
		walt_dec_throttled_cfs_rq_stats(&qcfs_rq->walt_stats, cfs_rq);

		if (qcfs_rq->load.weight)
			dequeue = 0;
	}

	if (!se) {
		sub_nr_running(rq, task_delta);
		walt_dec_throttled_cfs_rq_stats(&rq->walt_stats, cfs_rq);
	}

	cfs_rq->throttled = 1;
	cfs_rq->throttled_clock = rq_clock(rq);
	raw_spin_lock(&cfs_b->lock);
	empty = list_empty(&cfs_b->throttled_cfs_rq);

	/*
	 * Add to the _head_ of the list, so that an already-started
	 * distribute_cfs_runtime will not see us
	 */
	list_add_rcu(&cfs_rq->throttled_list, &cfs_b->throttled_cfs_rq);

	/*
	 * If we're the first throttled task, make sure the bandwidth
	 * timer is running.
	 */
	if (empty)
		start_cfs_bandwidth(cfs_b);

	raw_spin_unlock(&cfs_b->lock);
}

void unthrottle_cfs_rq(struct cfs_rq *cfs_rq)
{
	struct rq *rq = rq_of(cfs_rq);
	struct cfs_bandwidth *cfs_b = tg_cfs_bandwidth(cfs_rq->tg);
	struct sched_entity *se;
	int enqueue = 1;
	long task_delta;

	se = cfs_rq->tg->se[cpu_of(rq)];

	cfs_rq->throttled = 0;

	update_rq_clock(rq);

	raw_spin_lock(&cfs_b->lock);
	cfs_b->throttled_time += rq_clock(rq) - cfs_rq->throttled_clock;
	list_del_rcu(&cfs_rq->throttled_list);
	raw_spin_unlock(&cfs_b->lock);

	/* update hierarchical throttle state */
	walk_tg_tree_from(cfs_rq->tg, tg_nop, tg_unthrottle_up, (void *)rq);

	if (!cfs_rq->load.weight)
		return;

	task_delta = cfs_rq->h_nr_running;
	for_each_sched_entity(se) {
		if (se->on_rq)
			enqueue = 0;

		cfs_rq = cfs_rq_of(se);
		if (enqueue)
			enqueue_entity(cfs_rq, se, ENQUEUE_WAKEUP);
		cfs_rq->h_nr_running += task_delta;
		walt_inc_throttled_cfs_rq_stats(&cfs_rq->walt_stats, tcfs_rq);

		if (cfs_rq_throttled(cfs_rq))
			break;
	}

	if (!se) {
		add_nr_running(rq, task_delta);
		walt_inc_throttled_cfs_rq_stats(&rq->walt_stats, tcfs_rq);
	}

	/* determine whether we need to wake up potentially idle cpu */
	if (rq->curr == rq->idle && rq->cfs.nr_running)
		resched_curr(rq);
}

static u64 distribute_cfs_runtime(struct cfs_bandwidth *cfs_b,
		u64 remaining, u64 expires)
{
	struct cfs_rq *cfs_rq;
	u64 runtime;
	u64 starting_runtime = remaining;

	rcu_read_lock();
	list_for_each_entry_rcu(cfs_rq, &cfs_b->throttled_cfs_rq,
				throttled_list) {
		struct rq *rq = rq_of(cfs_rq);
		struct rq_flags rf;

		rq_lock(rq, &rf);
		if (!cfs_rq_throttled(cfs_rq))
			goto next;

		runtime = -cfs_rq->runtime_remaining + 1;
		if (runtime > remaining)
			runtime = remaining;
		remaining -= runtime;

		cfs_rq->runtime_remaining += runtime;
		cfs_rq->runtime_expires = expires;

		/* we check whether we're throttled above */
		if (cfs_rq->runtime_remaining > 0)
			unthrottle_cfs_rq(cfs_rq);

next:
		rq_unlock(rq, &rf);

		if (!remaining)
			break;
	}
	rcu_read_unlock();

	return starting_runtime - remaining;
}

/*
 * Responsible for refilling a task_group's bandwidth and unthrottling its
 * cfs_rqs as appropriate. If there has been no activity within the last
 * period the timer is deactivated until scheduling resumes; cfs_b->idle is
 * used to track this state.
 */
static int do_sched_cfs_period_timer(struct cfs_bandwidth *cfs_b, int overrun)
{
	u64 runtime, runtime_expires;
	int throttled;

	/* no need to continue the timer with no bandwidth constraint */
	if (cfs_b->quota == RUNTIME_INF)
		goto out_deactivate;

	throttled = !list_empty(&cfs_b->throttled_cfs_rq);
	cfs_b->nr_periods += overrun;

	/*
	 * idle depends on !throttled (for the case of a large deficit), and if
	 * we're going inactive then everything else can be deferred
	 */
	if (cfs_b->idle && !throttled)
		goto out_deactivate;

	__refill_cfs_bandwidth_runtime(cfs_b);

	if (!throttled) {
		/* mark as potentially idle for the upcoming period */
		cfs_b->idle = 1;
		return 0;
	}

	/* account preceding periods in which throttling occurred */
	cfs_b->nr_throttled += overrun;

	runtime_expires = cfs_b->runtime_expires;

	/*
	 * This check is repeated as we are holding onto the new bandwidth while
	 * we unthrottle. This can potentially race with an unthrottled group
	 * trying to acquire new bandwidth from the global pool. This can result
	 * in us over-using our runtime if it is all used during this loop, but
	 * only by limited amounts in that extreme case.
	 */
	while (throttled && cfs_b->runtime > 0) {
		runtime = cfs_b->runtime;
		raw_spin_unlock(&cfs_b->lock);
		/* we can't nest cfs_b->lock while distributing bandwidth */
		runtime = distribute_cfs_runtime(cfs_b, runtime,
						 runtime_expires);
		raw_spin_lock(&cfs_b->lock);

		throttled = !list_empty(&cfs_b->throttled_cfs_rq);

		cfs_b->runtime -= min(runtime, cfs_b->runtime);
	}

	/*
	 * While we are ensured activity in the period following an
	 * unthrottle, this also covers the case in which the new bandwidth is
	 * insufficient to cover the existing bandwidth deficit.  (Forcing the
	 * timer to remain active while there are any throttled entities.)
	 */
	cfs_b->idle = 0;

	return 0;

out_deactivate:
	return 1;
}

/* a cfs_rq won't donate quota below this amount */
static const u64 min_cfs_rq_runtime = 1 * NSEC_PER_MSEC;
/* minimum remaining period time to redistribute slack quota */
static const u64 min_bandwidth_expiration = 2 * NSEC_PER_MSEC;
/* how long we wait to gather additional slack before distributing */
static const u64 cfs_bandwidth_slack_period = 5 * NSEC_PER_MSEC;

/*
 * Are we near the end of the current quota period?
 *
 * Requires cfs_b->lock for hrtimer_expires_remaining to be safe against the
 * hrtimer base being cleared by hrtimer_start. In the case of
 * migrate_hrtimers, base is never cleared, so we are fine.
 */
static int runtime_refresh_within(struct cfs_bandwidth *cfs_b, u64 min_expire)
{
	struct hrtimer *refresh_timer = &cfs_b->period_timer;
	u64 remaining;

	/* if the call-back is running a quota refresh is already occurring */
	if (hrtimer_callback_running(refresh_timer))
		return 1;

	/* is a quota refresh about to occur? */
	remaining = ktime_to_ns(hrtimer_expires_remaining(refresh_timer));
	if (remaining < min_expire)
		return 1;

	return 0;
}

static void start_cfs_slack_bandwidth(struct cfs_bandwidth *cfs_b)
{
	u64 min_left = cfs_bandwidth_slack_period + min_bandwidth_expiration;

	/* if there's a quota refresh soon don't bother with slack */
	if (runtime_refresh_within(cfs_b, min_left))
		return;

	hrtimer_start(&cfs_b->slack_timer,
			ns_to_ktime(cfs_bandwidth_slack_period),
			HRTIMER_MODE_REL);
}

/* we know any runtime found here is valid as update_curr() precedes return */
static void __return_cfs_rq_runtime(struct cfs_rq *cfs_rq)
{
	struct cfs_bandwidth *cfs_b = tg_cfs_bandwidth(cfs_rq->tg);
	s64 slack_runtime = cfs_rq->runtime_remaining - min_cfs_rq_runtime;

	if (slack_runtime <= 0)
		return;

	raw_spin_lock(&cfs_b->lock);
	if (cfs_b->quota != RUNTIME_INF &&
	    cfs_rq->runtime_expires == cfs_b->runtime_expires) {
		cfs_b->runtime += slack_runtime;

		/* we are under rq->lock, defer unthrottling using a timer */
		if (cfs_b->runtime > sched_cfs_bandwidth_slice() &&
		    !list_empty(&cfs_b->throttled_cfs_rq))
			start_cfs_slack_bandwidth(cfs_b);
	}
	raw_spin_unlock(&cfs_b->lock);

	/* even if it's not valid for return we don't want to try again */
	cfs_rq->runtime_remaining -= slack_runtime;
}

static __always_inline void return_cfs_rq_runtime(struct cfs_rq *cfs_rq)
{
	if (!cfs_bandwidth_used())
		return;

	if (!cfs_rq->runtime_enabled || cfs_rq->nr_running)
		return;

	__return_cfs_rq_runtime(cfs_rq);
}

/*
 * This is done with a timer (instead of inline with bandwidth return) since
 * it's necessary to juggle rq->locks to unthrottle their respective cfs_rqs.
 */
static void do_sched_cfs_slack_timer(struct cfs_bandwidth *cfs_b)
{
	u64 runtime = 0, slice = sched_cfs_bandwidth_slice();
	u64 expires;

	/* confirm we're still not at a refresh boundary */
	raw_spin_lock(&cfs_b->lock);
	if (runtime_refresh_within(cfs_b, min_bandwidth_expiration)) {
		raw_spin_unlock(&cfs_b->lock);
		return;
	}

	if (cfs_b->quota != RUNTIME_INF && cfs_b->runtime > slice)
		runtime = cfs_b->runtime;

	expires = cfs_b->runtime_expires;
	raw_spin_unlock(&cfs_b->lock);

	if (!runtime)
		return;

	runtime = distribute_cfs_runtime(cfs_b, runtime, expires);

	raw_spin_lock(&cfs_b->lock);
	if (expires == cfs_b->runtime_expires)
		cfs_b->runtime -= min(runtime, cfs_b->runtime);
	raw_spin_unlock(&cfs_b->lock);
}

/*
 * When a group wakes up we want to make sure that its quota is not already
 * expired/exceeded, otherwise it may be allowed to steal additional ticks of
 * runtime as update_curr() throttling can not not trigger until it's on-rq.
 */
static void check_enqueue_throttle(struct cfs_rq *cfs_rq)
{
	if (!cfs_bandwidth_used())
		return;

	/* an active group must be handled by the update_curr()->put() path */
	if (!cfs_rq->runtime_enabled || cfs_rq->curr)
		return;

	/* ensure the group is not already throttled */
	if (cfs_rq_throttled(cfs_rq))
		return;

	/* update runtime allocation */
	account_cfs_rq_runtime(cfs_rq, 0);
	if (cfs_rq->runtime_remaining <= 0)
		throttle_cfs_rq(cfs_rq);
}

static void sync_throttle(struct task_group *tg, int cpu)
{
	struct cfs_rq *pcfs_rq, *cfs_rq;

	if (!cfs_bandwidth_used())
		return;

	if (!tg->parent)
		return;

	cfs_rq = tg->cfs_rq[cpu];
	pcfs_rq = tg->parent->cfs_rq[cpu];

	cfs_rq->throttle_count = pcfs_rq->throttle_count;
	cfs_rq->throttled_clock_task = rq_clock_task(cpu_rq(cpu));
}

/* conditionally throttle active cfs_rq's from put_prev_entity() */
static bool check_cfs_rq_runtime(struct cfs_rq *cfs_rq)
{
	if (!cfs_bandwidth_used())
		return false;

	if (likely(!cfs_rq->runtime_enabled || cfs_rq->runtime_remaining > 0))
		return false;

	/*
	 * it's possible for a throttled entity to be forced into a running
	 * state (e.g. set_curr_task), in this case we're finished.
	 */
	if (cfs_rq_throttled(cfs_rq))
		return true;

	throttle_cfs_rq(cfs_rq);
	return true;
}

static enum hrtimer_restart sched_cfs_slack_timer(struct hrtimer *timer)
{
	struct cfs_bandwidth *cfs_b =
		container_of(timer, struct cfs_bandwidth, slack_timer);

	do_sched_cfs_slack_timer(cfs_b);

	return HRTIMER_NORESTART;
}

static enum hrtimer_restart sched_cfs_period_timer(struct hrtimer *timer)
{
	struct cfs_bandwidth *cfs_b =
		container_of(timer, struct cfs_bandwidth, period_timer);
	int overrun;
	int idle = 0;

	raw_spin_lock(&cfs_b->lock);
	for (;;) {
		overrun = hrtimer_forward_now(timer, cfs_b->period);
		if (!overrun)
			break;

		idle = do_sched_cfs_period_timer(cfs_b, overrun);
	}
	if (idle)
		cfs_b->period_active = 0;
	raw_spin_unlock(&cfs_b->lock);

	return idle ? HRTIMER_NORESTART : HRTIMER_RESTART;
}

void init_cfs_bandwidth(struct cfs_bandwidth *cfs_b)
{
	raw_spin_lock_init(&cfs_b->lock);
	cfs_b->runtime = 0;
	cfs_b->quota = RUNTIME_INF;
	cfs_b->period = ns_to_ktime(default_cfs_period());

	INIT_LIST_HEAD(&cfs_b->throttled_cfs_rq);
	hrtimer_init(&cfs_b->period_timer, CLOCK_MONOTONIC, HRTIMER_MODE_ABS_PINNED);
	cfs_b->period_timer.function = sched_cfs_period_timer;
	hrtimer_init(&cfs_b->slack_timer, CLOCK_MONOTONIC, HRTIMER_MODE_REL);
	cfs_b->slack_timer.function = sched_cfs_slack_timer;
}

static void init_cfs_rq_runtime(struct cfs_rq *cfs_rq)
{
	cfs_rq->runtime_enabled = 0;
	INIT_LIST_HEAD(&cfs_rq->throttled_list);
	walt_init_cfs_rq_stats(cfs_rq);
}

void start_cfs_bandwidth(struct cfs_bandwidth *cfs_b)
{
	lockdep_assert_held(&cfs_b->lock);

	if (!cfs_b->period_active) {
		cfs_b->period_active = 1;
		hrtimer_forward_now(&cfs_b->period_timer, cfs_b->period);
		hrtimer_start_expires(&cfs_b->period_timer, HRTIMER_MODE_ABS_PINNED);
	}
}

static void destroy_cfs_bandwidth(struct cfs_bandwidth *cfs_b)
{
	/* init_cfs_bandwidth() was not called */
	if (!cfs_b->throttled_cfs_rq.next)
		return;

	hrtimer_cancel(&cfs_b->period_timer);
	hrtimer_cancel(&cfs_b->slack_timer);
}

/*
 * Both these cpu hotplug callbacks race against unregister_fair_sched_group()
 *
 * The race is harmless, since modifying bandwidth settings of unhooked group
 * bits doesn't do much.
 */

/* cpu online calback */
static void __maybe_unused update_runtime_enabled(struct rq *rq)
{
	struct task_group *tg;

	lockdep_assert_held(&rq->lock);

	rcu_read_lock();
	list_for_each_entry_rcu(tg, &task_groups, list) {
		struct cfs_bandwidth *cfs_b = &tg->cfs_bandwidth;
		struct cfs_rq *cfs_rq = tg->cfs_rq[cpu_of(rq)];

		raw_spin_lock(&cfs_b->lock);
		cfs_rq->runtime_enabled = cfs_b->quota != RUNTIME_INF;
		raw_spin_unlock(&cfs_b->lock);
	}
	rcu_read_unlock();
}

/* cpu offline callback */
static void __maybe_unused unthrottle_offline_cfs_rqs(struct rq *rq)
{
	struct task_group *tg;

	lockdep_assert_held(&rq->lock);

	rcu_read_lock();
	list_for_each_entry_rcu(tg, &task_groups, list) {
		struct cfs_rq *cfs_rq = tg->cfs_rq[cpu_of(rq)];

		if (!cfs_rq->runtime_enabled)
			continue;

		/*
		 * clock_task is not advancing so we just need to make sure
		 * there's some valid quota amount
		 */
		cfs_rq->runtime_remaining = 1;
		/*
		 * Offline rq is schedulable till cpu is completely disabled
		 * in take_cpu_down(), so we prevent new cfs throttling here.
		 */
		cfs_rq->runtime_enabled = 0;

		if (cfs_rq_throttled(cfs_rq))
			unthrottle_cfs_rq(cfs_rq);
	}
	rcu_read_unlock();
}

#else /* CONFIG_CFS_BANDWIDTH */
static inline u64 cfs_rq_clock_task(struct cfs_rq *cfs_rq)
{
	return rq_clock_task(rq_of(cfs_rq));
}

static void account_cfs_rq_runtime(struct cfs_rq *cfs_rq, u64 delta_exec) {}
static bool check_cfs_rq_runtime(struct cfs_rq *cfs_rq) { return false; }
static void check_enqueue_throttle(struct cfs_rq *cfs_rq) {}
static inline void sync_throttle(struct task_group *tg, int cpu) {}
static __always_inline void return_cfs_rq_runtime(struct cfs_rq *cfs_rq) {}

static inline int cfs_rq_throttled(struct cfs_rq *cfs_rq)
{
	return 0;
}

static inline int throttled_hierarchy(struct cfs_rq *cfs_rq)
{
	return 0;
}

static inline int throttled_lb_pair(struct task_group *tg,
				    int src_cpu, int dest_cpu)
{
	return 0;
}

void init_cfs_bandwidth(struct cfs_bandwidth *cfs_b) {}

#ifdef CONFIG_FAIR_GROUP_SCHED
static void init_cfs_rq_runtime(struct cfs_rq *cfs_rq) {}
#endif

static inline struct cfs_bandwidth *tg_cfs_bandwidth(struct task_group *tg)
{
	return NULL;
}
static inline void destroy_cfs_bandwidth(struct cfs_bandwidth *cfs_b) {}
static inline void update_runtime_enabled(struct rq *rq) {}
static inline void unthrottle_offline_cfs_rqs(struct rq *rq) {}

#endif /* CONFIG_CFS_BANDWIDTH */

/**************************************************
 * CFS operations on tasks:
 */

#ifdef CONFIG_SCHED_HRTICK
static void hrtick_start_fair(struct rq *rq, struct task_struct *p)
{
	struct sched_entity *se = &p->se;
	struct cfs_rq *cfs_rq = cfs_rq_of(se);

	SCHED_WARN_ON(task_rq(p) != rq);

	if (rq->cfs.h_nr_running > 1) {
		u64 slice = sched_slice(cfs_rq, se);
		u64 ran = se->sum_exec_runtime - se->prev_sum_exec_runtime;
		s64 delta = slice - ran;

		if (delta < 0) {
			if (rq->curr == p)
				resched_curr(rq);
			return;
		}
		hrtick_start(rq, delta);
	}
}

/*
 * called from enqueue/dequeue and updates the hrtick when the
 * current task is from our class and nr_running is low enough
 * to matter.
 */
static void hrtick_update(struct rq *rq)
{
	struct task_struct *curr = rq->curr;

	if (!hrtick_enabled(rq) || curr->sched_class != &fair_sched_class)
		return;

	if (cfs_rq_of(&curr->se)->nr_running < sched_nr_latency)
		hrtick_start_fair(rq, curr);
}
#else /* !CONFIG_SCHED_HRTICK */
static inline void
hrtick_start_fair(struct rq *rq, struct task_struct *p)
{
}

static inline void hrtick_update(struct rq *rq)
{
}
#endif

#ifdef CONFIG_SMP
static unsigned long cpu_util(int cpu);

static bool sd_overutilized(struct sched_domain *sd)
{
	return sd->shared->overutilized;
}

static void set_sd_overutilized(struct sched_domain *sd)
{
	trace_sched_overutilized(sd, sd->shared->overutilized, true);
	sd->shared->overutilized = true;
}

static void clear_sd_overutilized(struct sched_domain *sd)
{
	trace_sched_overutilized(sd, sd->shared->overutilized, false);
	sd->shared->overutilized = false;
}

static inline void update_overutilized_status(struct rq *rq)
{
	struct sched_domain *sd;

	rcu_read_lock();
	sd = rcu_dereference(rq->sd);
	if (sd && !sd_overutilized(sd) &&
	    cpu_overutilized(rq->cpu))
		set_sd_overutilized(sd);
	rcu_read_unlock();
}
#else

#define update_overutilized_status(rq) do {} while (0)

#endif /* CONFIG_SMP */

/*
 * The enqueue_task method is called before nr_running is
 * increased. Here we update the fair scheduling stats and
 * then put the task into the rbtree:
 */
static void
enqueue_task_fair(struct rq *rq, struct task_struct *p, int flags)
{
	struct cfs_rq *cfs_rq;
	struct sched_entity *se = &p->se;
	int task_new = !(flags & ENQUEUE_WAKEUP);

#ifdef CONFIG_SCHED_WALT
	p->misfit = !task_fits_max(p, rq->cpu);
#endif
	/*
	 * If in_iowait is set, the code below may not trigger any cpufreq
	 * utilization updates, so do it here explicitly with the IOWAIT flag
	 * passed.
	 */
	if (p->in_iowait)
		cpufreq_update_util(rq, SCHED_CPUFREQ_IOWAIT);

	for_each_sched_entity(se) {
		if (se->on_rq)
			break;
		cfs_rq = cfs_rq_of(se);
		enqueue_entity(cfs_rq, se, flags);

		/*
		 * end evaluation on encountering a throttled cfs_rq
		 *
		 * note: in the case of encountering a throttled cfs_rq we will
		 * post the final h_nr_running increment below.
		 */
		if (cfs_rq_throttled(cfs_rq))
			break;
		cfs_rq->h_nr_running++;
		walt_inc_cfs_rq_stats(cfs_rq, p);

		flags = ENQUEUE_WAKEUP;
	}

	for_each_sched_entity(se) {
		cfs_rq = cfs_rq_of(se);
		cfs_rq->h_nr_running++;
		walt_inc_cfs_rq_stats(cfs_rq, p);

		if (cfs_rq_throttled(cfs_rq))
			break;

		update_load_avg(se, UPDATE_TG);
		update_cfs_shares(se);
	}

	/*
	 * Update SchedTune accounting.
	 *
	 * We do it before updating the CPU capacity to ensure the
	 * boost value of the current task is accounted for in the
	 * selection of the OPP.
	 *
	 * We do it also in the case where we enqueue a throttled task;
	 * we could argue that a throttled task should not boost a CPU,
	 * however:
	 * a) properly implementing CPU boosting considering throttled
	 *    tasks will increase a lot the complexity of the solution
	 * b) it's not easy to quantify the benefits introduced by
	 *    such a more complex solution.
	 * Thus, for the time being we go for the simple solution and boost
	 * also for throttled RQs.
	 */
	schedtune_enqueue_task(p, cpu_of(rq));

	if (!se) {
		add_nr_running(rq, 1);
		inc_rq_walt_stats(rq, p);
		if (!task_new)
			update_overutilized_status(rq);
	}

	hrtick_update(rq);
}

static void set_next_buddy(struct sched_entity *se);

/*
 * The dequeue_task method is called before nr_running is
 * decreased. We remove the task from the rbtree and
 * update the fair scheduling stats:
 */
static void dequeue_task_fair(struct rq *rq, struct task_struct *p, int flags)
{
	struct cfs_rq *cfs_rq;
	struct sched_entity *se = &p->se;
	int task_sleep = flags & DEQUEUE_SLEEP;

	for_each_sched_entity(se) {
		cfs_rq = cfs_rq_of(se);
		dequeue_entity(cfs_rq, se, flags);

		/*
		 * end evaluation on encountering a throttled cfs_rq
		 *
		 * note: in the case of encountering a throttled cfs_rq we will
		 * post the final h_nr_running decrement below.
		*/
		if (cfs_rq_throttled(cfs_rq))
			break;
		cfs_rq->h_nr_running--;
		walt_dec_cfs_rq_stats(cfs_rq, p);

		/* Don't dequeue parent if it has other entities besides us */
		if (cfs_rq->load.weight) {
			/* Avoid re-evaluating load for this entity: */
			se = parent_entity(se);
			/*
			 * Bias pick_next to pick a task from this cfs_rq, as
			 * p is sleeping when it is within its sched_slice.
			 */
			if (task_sleep && se && !throttled_hierarchy(cfs_rq))
				set_next_buddy(se);
			break;
		}
		flags |= DEQUEUE_SLEEP;
	}

	for_each_sched_entity(se) {
		cfs_rq = cfs_rq_of(se);
		cfs_rq->h_nr_running--;
		walt_dec_cfs_rq_stats(cfs_rq, p);

		if (cfs_rq_throttled(cfs_rq))
			break;

		update_load_avg(se, UPDATE_TG);
		update_cfs_shares(se);
	}

	/*
	 * Update SchedTune accounting
	 *
	 * We do it before updating the CPU capacity to ensure the
	 * boost value of the current task is accounted for in the
	 * selection of the OPP.
	 */
	schedtune_dequeue_task(p, cpu_of(rq));

	if (!se) {
		sub_nr_running(rq, 1);
		dec_rq_walt_stats(rq, p);
	}

	hrtick_update(rq);
}

#ifdef CONFIG_SMP

/* Working cpumask for: load_balance, load_balance_newidle. */
DEFINE_PER_CPU(cpumask_var_t, load_balance_mask);
DEFINE_PER_CPU(cpumask_var_t, select_idle_mask);

#ifdef CONFIG_NO_HZ_COMMON
/*
 * per rq 'load' arrray crap; XXX kill this.
 */

/*
 * The exact cpuload calculated at every tick would be:
 *
 *   load' = (1 - 1/2^i) * load + (1/2^i) * cur_load
 *
 * If a cpu misses updates for n ticks (as it was idle) and update gets
 * called on the n+1-th tick when cpu may be busy, then we have:
 *
 *   load_n   = (1 - 1/2^i)^n * load_0
 *   load_n+1 = (1 - 1/2^i)   * load_n + (1/2^i) * cur_load
 *
 * decay_load_missed() below does efficient calculation of
 *
 *   load' = (1 - 1/2^i)^n * load
 *
 * Because x^(n+m) := x^n * x^m we can decompose any x^n in power-of-2 factors.
 * This allows us to precompute the above in said factors, thereby allowing the
 * reduction of an arbitrary n in O(log_2 n) steps. (See also
 * fixed_power_int())
 *
 * The calculation is approximated on a 128 point scale.
 */
#define DEGRADE_SHIFT		7

static const u8 degrade_zero_ticks[CPU_LOAD_IDX_MAX] = {0, 8, 32, 64, 128};
static const u8 degrade_factor[CPU_LOAD_IDX_MAX][DEGRADE_SHIFT + 1] = {
	{   0,   0,  0,  0,  0,  0, 0, 0 },
	{  64,  32,  8,  0,  0,  0, 0, 0 },
	{  96,  72, 40, 12,  1,  0, 0, 0 },
	{ 112,  98, 75, 43, 15,  1, 0, 0 },
	{ 120, 112, 98, 76, 45, 16, 2, 0 }
};

/*
 * Update cpu_load for any missed ticks, due to tickless idle. The backlog
 * would be when CPU is idle and so we just decay the old load without
 * adding any new load.
 */
static unsigned long
decay_load_missed(unsigned long load, unsigned long missed_updates, int idx)
{
	int j = 0;

	if (!missed_updates)
		return load;

	if (missed_updates >= degrade_zero_ticks[idx])
		return 0;

	if (idx == 1)
		return load >> missed_updates;

	while (missed_updates) {
		if (missed_updates % 2)
			load = (load * degrade_factor[idx][j]) >> DEGRADE_SHIFT;

		missed_updates >>= 1;
		j++;
	}
	return load;
}
#endif /* CONFIG_NO_HZ_COMMON */

/**
 * __cpu_load_update - update the rq->cpu_load[] statistics
 * @this_rq: The rq to update statistics for
 * @this_load: The current load
 * @pending_updates: The number of missed updates
 *
 * Update rq->cpu_load[] statistics. This function is usually called every
 * scheduler tick (TICK_NSEC).
 *
 * This function computes a decaying average:
 *
 *   load[i]' = (1 - 1/2^i) * load[i] + (1/2^i) * load
 *
 * Because of NOHZ it might not get called on every tick which gives need for
 * the @pending_updates argument.
 *
 *   load[i]_n = (1 - 1/2^i) * load[i]_n-1 + (1/2^i) * load_n-1
 *             = A * load[i]_n-1 + B ; A := (1 - 1/2^i), B := (1/2^i) * load
 *             = A * (A * load[i]_n-2 + B) + B
 *             = A * (A * (A * load[i]_n-3 + B) + B) + B
 *             = A^3 * load[i]_n-3 + (A^2 + A + 1) * B
 *             = A^n * load[i]_0 + (A^(n-1) + A^(n-2) + ... + 1) * B
 *             = A^n * load[i]_0 + ((1 - A^n) / (1 - A)) * B
 *             = (1 - 1/2^i)^n * (load[i]_0 - load) + load
 *
 * In the above we've assumed load_n := load, which is true for NOHZ_FULL as
 * any change in load would have resulted in the tick being turned back on.
 *
 * For regular NOHZ, this reduces to:
 *
 *   load[i]_n = (1 - 1/2^i)^n * load[i]_0
 *
 * see decay_load_misses(). For NOHZ_FULL we get to subtract and add the extra
 * term.
 */
static void cpu_load_update(struct rq *this_rq, unsigned long this_load,
			    unsigned long pending_updates)
{
	unsigned long __maybe_unused tickless_load = this_rq->cpu_load[0];
	int i, scale;

	this_rq->nr_load_updates++;

	/* Update our load: */
	this_rq->cpu_load[0] = this_load; /* Fasttrack for idx 0 */
	for (i = 1, scale = 2; i < CPU_LOAD_IDX_MAX; i++, scale += scale) {
		unsigned long old_load, new_load;

		/* scale is effectively 1 << i now, and >> i divides by scale */

		old_load = this_rq->cpu_load[i];
#ifdef CONFIG_NO_HZ_COMMON
		old_load = decay_load_missed(old_load, pending_updates - 1, i);
		if (tickless_load) {
			old_load -= decay_load_missed(tickless_load, pending_updates - 1, i);
			/*
			 * old_load can never be a negative value because a
			 * decayed tickless_load cannot be greater than the
			 * original tickless_load.
			 */
			old_load += tickless_load;
		}
#endif
		new_load = this_load;
		/*
		 * Round up the averaging division if load is increasing. This
		 * prevents us from getting stuck on 9 if the load is 10, for
		 * example.
		 */
		if (new_load > old_load)
			new_load += scale - 1;

		this_rq->cpu_load[i] = (old_load * (scale - 1) + new_load) >> i;
	}

	sched_avg_update(this_rq);
}

/* Used instead of source_load when we know the type == 0 */
static unsigned long weighted_cpuload(struct rq *rq)
{
	return cfs_rq_runnable_load_avg(&rq->cfs);
}

#ifdef CONFIG_NO_HZ_COMMON
/*
 * There is no sane way to deal with nohz on smp when using jiffies because the
 * cpu doing the jiffies update might drift wrt the cpu doing the jiffy reading
 * causing off-by-one errors in observed deltas; {0,2} instead of {1,1}.
 *
 * Therefore we need to avoid the delta approach from the regular tick when
 * possible since that would seriously skew the load calculation. This is why we
 * use cpu_load_update_periodic() for CPUs out of nohz. However we'll rely on
 * jiffies deltas for updates happening while in nohz mode (idle ticks, idle
 * loop exit, nohz_idle_balance, nohz full exit...)
 *
 * This means we might still be one tick off for nohz periods.
 */

static void cpu_load_update_nohz(struct rq *this_rq,
				 unsigned long curr_jiffies,
				 unsigned long load)
{
	unsigned long pending_updates;

	pending_updates = curr_jiffies - this_rq->last_load_update_tick;
	if (pending_updates) {
		this_rq->last_load_update_tick = curr_jiffies;
		/*
		 * In the regular NOHZ case, we were idle, this means load 0.
		 * In the NOHZ_FULL case, we were non-idle, we should consider
		 * its weighted load.
		 */
		cpu_load_update(this_rq, load, pending_updates);
	}
}

/*
 * Called from nohz_idle_balance() to update the load ratings before doing the
 * idle balance.
 */
static void cpu_load_update_idle(struct rq *this_rq)
{
	/*
	 * bail if there's load or we're actually up-to-date.
	 */
	if (weighted_cpuload(this_rq))
		return;

	cpu_load_update_nohz(this_rq, READ_ONCE(jiffies), 0);
}

/*
 * Record CPU load on nohz entry so we know the tickless load to account
 * on nohz exit. cpu_load[0] happens then to be updated more frequently
 * than other cpu_load[idx] but it should be fine as cpu_load readers
 * shouldn't rely into synchronized cpu_load[*] updates.
 */
void cpu_load_update_nohz_start(void)
{
	struct rq *this_rq = this_rq();

	/*
	 * This is all lockless but should be fine. If weighted_cpuload changes
	 * concurrently we'll exit nohz. And cpu_load write can race with
	 * cpu_load_update_idle() but both updater would be writing the same.
	 */
	this_rq->cpu_load[0] = weighted_cpuload(this_rq);
}

/*
 * Account the tickless load in the end of a nohz frame.
 */
void cpu_load_update_nohz_stop(void)
{
	unsigned long curr_jiffies = READ_ONCE(jiffies);
	struct rq *this_rq = this_rq();
	unsigned long load;
	struct rq_flags rf;

	if (curr_jiffies == this_rq->last_load_update_tick)
		return;

	load = weighted_cpuload(this_rq);
	rq_lock(this_rq, &rf);
	update_rq_clock(this_rq);
	cpu_load_update_nohz(this_rq, curr_jiffies, load);
	rq_unlock(this_rq, &rf);
}
#else /* !CONFIG_NO_HZ_COMMON */
static inline void cpu_load_update_nohz(struct rq *this_rq,
					unsigned long curr_jiffies,
					unsigned long load) { }
#endif /* CONFIG_NO_HZ_COMMON */

static void cpu_load_update_periodic(struct rq *this_rq, unsigned long load)
{
#ifdef CONFIG_NO_HZ_COMMON
	/* See the mess around cpu_load_update_nohz(). */
	this_rq->last_load_update_tick = READ_ONCE(jiffies);
#endif
	cpu_load_update(this_rq, load, 1);
}

/*
 * Called from scheduler_tick()
 */
void cpu_load_update_active(struct rq *this_rq)
{
	unsigned long load = weighted_cpuload(this_rq);

	if (tick_nohz_tick_stopped())
		cpu_load_update_nohz(this_rq, READ_ONCE(jiffies), load);
	else
		cpu_load_update_periodic(this_rq, load);
}

/*
 * Return a low guess at the load of a migration-source cpu weighted
 * according to the scheduling class and "nice" value.
 *
 * We want to under-estimate the load of migration sources, to
 * balance conservatively.
 */
static unsigned long source_load(int cpu, int type)
{
	struct rq *rq = cpu_rq(cpu);
	unsigned long total = weighted_cpuload(rq);

	if (type == 0 || !sched_feat(LB_BIAS))
		return total;

	return min(rq->cpu_load[type-1], total);
}

/*
 * Return a high guess at the load of a migration-target cpu weighted
 * according to the scheduling class and "nice" value.
 */
static unsigned long target_load(int cpu, int type)
{
	struct rq *rq = cpu_rq(cpu);
	unsigned long total = weighted_cpuload(rq);

	if (type == 0 || !sched_feat(LB_BIAS))
		return total;

	return max(rq->cpu_load[type-1], total);
}

static unsigned long cpu_avg_load_per_task(int cpu)
{
	struct rq *rq = cpu_rq(cpu);
	unsigned long nr_running = READ_ONCE(rq->cfs.h_nr_running);
	unsigned long load_avg = weighted_cpuload(rq);

	if (nr_running)
		return load_avg / nr_running;

	return 0;
}

static void record_wakee(struct task_struct *p)
{
	/*
	 * Only decay a single time; tasks that have less then 1 wakeup per
	 * jiffy will not have built up many flips.
	 */
	if (time_after(jiffies, current->wakee_flip_decay_ts + HZ)) {
		current->wakee_flips >>= 1;
		current->wakee_flip_decay_ts = jiffies;
	}

	if (current->last_wakee != p) {
		current->last_wakee = p;
		current->wakee_flips++;
	}
}

/*
 * Returns the current capacity of cpu after applying both
 * cpu and freq scaling.
 */
unsigned long capacity_curr_of(int cpu)
{
	unsigned long max_cap = cpu_rq(cpu)->cpu_capacity_orig;
	unsigned long scale_freq = arch_scale_freq_capacity(NULL, cpu);

	return cap_scale(max_cap, scale_freq);
}

/*
 * Externally visible function. Let's keep the one above
 * so that the check is inlined/optimized in the sched paths.
 */
bool sched_is_energy_aware(void)
{
	return energy_aware();
}

static int cpu_util_wake(int cpu, struct task_struct *p);

/*
 * __cpu_norm_util() returns the cpu util relative to a specific capacity,
 * i.e. it's busy ratio, in the range [0..SCHED_CAPACITY_SCALE] which is useful
 * for energy calculations. Using the scale-invariant util returned by
 * cpu_util() and approximating scale-invariant util by:
 *
 *   util ~ (curr_freq/max_freq)*1024 * capacity_orig/1024 * running_time/time
 *
 * the normalized util can be found using the specific capacity.
 *
 *   capacity = capacity_orig * curr_freq/max_freq
 *
 *   norm_util = running_time/time ~ util/capacity
 */
static unsigned long __cpu_norm_util(unsigned long util, unsigned long capacity)
{
	if (util >= capacity)
		return SCHED_CAPACITY_SCALE;

	return (util << SCHED_CAPACITY_SHIFT)/capacity;
}

static inline bool
bias_to_waker_cpu(struct task_struct *p, int cpu, struct cpumask *rtg_target)
{
	bool base_test = cpumask_test_cpu(cpu, &p->cpus_allowed) &&
			cpu_active(cpu) && task_fits_max(p, cpu) &&
			cpu_rq(cpu)->nr_running == 1;
	bool rtg_test = rtg_target && cpumask_test_cpu(cpu, rtg_target);

	return base_test && (!rtg_target || rtg_test);
}

/*
 * CPU candidates.
 *
 * These are labels to reference CPU candidates for an energy_diff.
 * Currently we support only two possible candidates: the task's previous CPU
 * and another candiate CPU.
 * More advanced/aggressive EAS selection policies can consider more
 * candidates.
 */
#define EAS_CPU_PRV	0
#define EAS_CPU_NXT	1
#define EAS_CPU_BKP	2

/*
 * energy_diff - supports the computation of the estimated energy impact in
 * moving a "task"'s "util_delta" between different CPU candidates.
 */
/*
 * NOTE: When using or examining WALT task signals, all wakeup
 * latency is included as busy time for task util.
 *
 * This is relevant here because:
 * When debugging is enabled, it can take as much as 1ms to
 * write the output to the trace buffer for each eenv
 * scenario. For periodic tasks where the sleep time is of
 * a similar order, the WALT task util can be inflated.
 *
 * Further, and even without debugging enabled,
 * task wakeup latency changes depending upon the EAS
 * wakeup algorithm selected - FIND_BEST_TARGET only does
 * energy calculations for up to 2 candidate CPUs. When
 * NO_FIND_BEST_TARGET is configured, we can potentially
 * do an energy calculation across all CPUS in the system.
 *
 * The impact to WALT task util on a Juno board
 * running a periodic task which only sleeps for 200usec
 * between 1ms activations has been measured.
 * (i.e. the wakeup latency induced by energy calculation
 * and debug output is double the desired sleep time and
 * almost equivalent to the runtime which is more-or-less
 * the worst case possible for this test)
 *
 * In this scenario, a task which has a PELT util of around
 * 220 is inflated under WALT to have util around 400.
 *
 * This is simply a property of the way WALT includes
 * wakeup latency in busy time while PELT does not.
 *
 * Hence - be careful when enabling DEBUG_EENV_DECISIONS
 * expecially if WALT is the task signal.
 */
/*#define DEBUG_EENV_DECISIONS*/

#ifdef DEBUG_EENV_DECISIONS
/* max of 8 levels of sched groups traversed */
#define EAS_EENV_DEBUG_LEVELS 16

struct _eenv_debug {
	unsigned long cap;
	unsigned long norm_util;
	unsigned long cap_energy;
	unsigned long idle_energy;
	unsigned long this_energy;
	unsigned long this_busy_energy;
	unsigned long this_idle_energy;
	cpumask_t group_cpumask;
	unsigned long cpu_util[1];
};
#endif

struct eenv_cpu {
	/* CPU ID, must be in cpus_mask */
	int     cpu_id;

	/*
	 * Index (into sched_group_energy::cap_states) of the OPP the
	 * CPU needs to run at if the task is placed on it.
	 * This includes the both active and blocked load, due to
	 * other tasks on this CPU,  as well as the task's own
	 * utilization.
	*/
	int     cap_idx;
	int     cap;

	/* Estimated system energy */
	unsigned long energy;

	/* Estimated energy variation wrt EAS_CPU_PRV */
	long nrg_delta;

#ifdef DEBUG_EENV_DECISIONS
	struct _eenv_debug *debug;
	int debug_idx;
#endif /* DEBUG_EENV_DECISIONS */
};

struct energy_env {
	/* Utilization to move */
	struct task_struct	*p;
	unsigned long		util_delta;
	unsigned long		util_delta_boosted;

	/* Mask of CPUs candidates to evaluate */
	cpumask_t		cpus_mask;

	/* CPU candidates to evaluate */
	struct eenv_cpu *cpu;
	int eenv_cpu_count;

#ifdef DEBUG_EENV_DECISIONS
	/* pointer to the memory block reserved
	 * for debug on this CPU - there will be
	 * sizeof(struct _eenv_debug) *
	 *  (EAS_CPU_CNT * EAS_EENV_DEBUG_LEVELS)
	 * bytes allocated here.
	 */
	struct _eenv_debug *debug;
#endif
	/*
	 * Index (into energy_env::cpu) of the morst energy efficient CPU for
	 * the specified energy_env::task
	 */
	int	next_idx;
	int	max_cpu_count;

	/* Support data */
	struct sched_group	*sg_top;
	struct sched_group	*sg_cap;
	struct sched_group	*sg;
};

static int cpu_util_wake(int cpu, struct task_struct *p);

static unsigned long group_max_util(struct energy_env *eenv, int cpu_idx)
{
	unsigned long max_util = 0;
	unsigned long util;
	int cpu;

	for_each_cpu(cpu, sched_group_span(eenv->sg_cap)) {
		util = cpu_util_wake(cpu, eenv->p);

		/*
		 * If we are looking at the target CPU specified by the eenv,
		 * then we should add the (estimated) utilization of the task
		 * assuming we will wake it up on that CPU.
		 */
		if (unlikely(cpu == eenv->cpu[cpu_idx].cpu_id))
			util += eenv->util_delta_boosted;

		max_util = max(max_util, util);
	}

	return max_util;
}

/*
 * group_norm_util() returns the approximated group util relative to it's
 * current capacity (busy ratio) in the range [0..SCHED_CAPACITY_SCALE] for use
 * in energy calculations. Since task executions may or may not overlap in time
 * in the group the true normalized util is between max(cpu_norm_util(i)) and
 * sum(cpu_norm_util(i)) when iterating over all cpus in the group, i. The
 * latter is used as the estimate as it leads to a more pessimistic energy
 * estimate (more busy).
 */
static unsigned
long group_norm_util(struct energy_env *eenv, int cpu_idx)
{
	unsigned long capacity = eenv->cpu[cpu_idx].cap;
	unsigned long util, util_sum = 0;
	int cpu;

	for_each_cpu(cpu, sched_group_span(eenv->sg)) {
		util = cpu_util_wake(cpu, eenv->p);

		/*
		 * If we are looking at the target CPU specified by the eenv,
		 * then we should add the (estimated) utilization of the task
		 * assuming we will wake it up on that CPU.
		 */
		if (unlikely(cpu == eenv->cpu[cpu_idx].cpu_id))
			util += eenv->util_delta;

		util_sum += __cpu_norm_util(util, capacity);
	}

	if (util_sum > SCHED_CAPACITY_SCALE)
		return SCHED_CAPACITY_SCALE;
	return util_sum;
}

static int find_new_capacity(struct energy_env *eenv, int cpu_idx)
{
	const struct sched_group_energy *sge = eenv->sg_cap->sge;
	unsigned long util = group_max_util(eenv, cpu_idx);
	int idx, cap_idx;

	cap_idx = sge->nr_cap_states - 1;

	for (idx = 0; idx < sge->nr_cap_states; idx++) {
		if (sge->cap_states[idx].cap >= util) {
			cap_idx = idx;
			break;
		}
	}
	/* Keep track of SG's capacity */
	eenv->cpu[cpu_idx].cap = sge->cap_states[cap_idx].cap;
	eenv->cpu[cpu_idx].cap_idx = cap_idx;

	return cap_idx;
}

static int group_idle_state(struct energy_env *eenv, int cpu_idx)
{
	struct sched_group *sg = eenv->sg;
	int src_in_grp, dst_in_grp;
	int i, state = INT_MAX;
	int max_idle_state_idx;
	long grp_util = 0;
	int new_state;

	/* Find the shallowest idle state in the sched group. */
	for_each_cpu(i, sched_group_span(sg))
		state = min(state, idle_get_state_idx(cpu_rq(i)));

	if (unlikely(state == INT_MAX))
		return -EINVAL;

	/* Take non-cpuidle idling into account (active idle/arch_cpu_idle()) */
	state++;
	/*
	 * Try to estimate if a deeper idle state is
	 * achievable when we move the task.
	 */
	for_each_cpu(i, sched_group_span(sg))
		grp_util += cpu_util(i);

	src_in_grp = cpumask_test_cpu(eenv->cpu[EAS_CPU_PRV].cpu_id,
				      sched_group_span(sg));
	dst_in_grp = cpumask_test_cpu(eenv->cpu[cpu_idx].cpu_id,
				      sched_group_span(sg));
	if (src_in_grp == dst_in_grp) {
		/*
		 * both CPUs under consideration are in the same group or not in
		 * either group, migration should leave idle state the same.
		 */
		return state;
	}
	/*
	 * add or remove util as appropriate to indicate what group util
	 * will be (worst case - no concurrent execution) after moving the task
	 */
	grp_util += src_in_grp ? -eenv->util_delta : eenv->util_delta;

	if (grp_util >
		((long)sg->sgc->max_capacity * (int)sg->group_weight)) {
		/*
		 * After moving, the group will be fully occupied
		 * so assume it will not be idle at all.
		 */
		return 0;
	}

	/*
	 * after moving, this group is at most partly
	 * occupied, so it should have some idle time.
	 */
	max_idle_state_idx = sg->sge->nr_idle_states - 2;
	new_state = grp_util * max_idle_state_idx;
	if (grp_util <= 0) {
		/* group will have no util, use lowest state */
		new_state = max_idle_state_idx + 1;
	} else {
		/*
		 * for partially idle, linearly map util to idle
		 * states, excluding the lowest one. This does not
		 * correspond to the state we expect to enter in
		 * reality, but an indication of what might happen.
		 */
		new_state = min_t(int, max_idle_state_idx,
				  new_state / sg->sgc->max_capacity);
		new_state = max_idle_state_idx - new_state;
	}
	return new_state;
}

#ifdef DEBUG_EENV_DECISIONS
static struct _eenv_debug *eenv_debug_entry_ptr(struct _eenv_debug *base, int idx);

static void store_energy_calc_debug_info(struct energy_env *eenv, int cpu_idx, int cap_idx, int idle_idx)
{
	int debug_idx = eenv->cpu[cpu_idx].debug_idx;
	unsigned long sg_util, busy_energy, idle_energy;
	const struct sched_group_energy *sge;
	struct _eenv_debug *dbg;
	int cpu;

	if (debug_idx < EAS_EENV_DEBUG_LEVELS) {
		sge = eenv->sg->sge;
		sg_util = group_norm_util(eenv, cpu_idx);
		busy_energy   = sge->cap_states[cap_idx].power;
		busy_energy  *= sg_util;
		idle_energy   = SCHED_CAPACITY_SCALE - sg_util;
		idle_energy  *= sge->idle_states[idle_idx].power;
		/* should we use sg_cap or sg? */
		dbg = eenv_debug_entry_ptr(eenv->cpu[cpu_idx].debug, debug_idx);
		dbg->cap = sge->cap_states[cap_idx].cap;
		dbg->norm_util = sg_util;
		dbg->cap_energy = sge->cap_states[cap_idx].power;
		dbg->idle_energy = sge->idle_states[idle_idx].power;
		dbg->this_energy = busy_energy + idle_energy;
		dbg->this_busy_energy = busy_energy;
		dbg->this_idle_energy = idle_energy;

		cpumask_copy(&dbg->group_cpumask,
				sched_group_span(eenv->sg));

		for_each_cpu(cpu, &dbg->group_cpumask)
			dbg->cpu_util[cpu] = cpu_util(cpu);

		eenv->cpu[cpu_idx].debug_idx = debug_idx+1;
	}
}
#else
#define store_energy_calc_debug_info(a,b,c,d) {}
#endif /* DEBUG_EENV_DECISIONS */

/*
 * calc_sg_energy: compute energy for the eenv's SG (i.e. eenv->sg).
 *
 * This works in iterations to compute the SG's energy for each CPU
 * candidate defined by the energy_env's cpu array.
 */
static void calc_sg_energy(struct energy_env *eenv)
{
	struct sched_group *sg = eenv->sg;
	unsigned long busy_energy, idle_energy;
	unsigned int busy_power, idle_power;
	unsigned long total_energy = 0;
	unsigned long sg_util;
	int cap_idx, idle_idx;
	int cpu_idx;

	for (cpu_idx = EAS_CPU_PRV; cpu_idx < eenv->max_cpu_count; ++cpu_idx) {
		if (eenv->cpu[cpu_idx].cpu_id == -1)
			continue;

		/* Compute ACTIVE energy */
		cap_idx = find_new_capacity(eenv, cpu_idx);
		busy_power = sg->sge->cap_states[cap_idx].power;
		sg_util = group_norm_util(eenv, cpu_idx);
		busy_energy   = sg_util * busy_power;

		/* Compute IDLE energy */
		idle_idx = group_idle_state(eenv, cpu_idx);
		idle_power = sg->sge->idle_states[idle_idx].power;
		idle_energy   = SCHED_CAPACITY_SCALE - sg_util;
		idle_energy  *= idle_power;

		total_energy = busy_energy + idle_energy;
		eenv->cpu[cpu_idx].energy += total_energy;

		store_energy_calc_debug_info(eenv, cpu_idx, cap_idx, idle_idx);
	}
}

/*
 * compute_energy() computes the absolute variation in energy consumption by
 * moving eenv.util_delta from EAS_CPU_PRV to EAS_CPU_NXT.
 *
 * NOTE: compute_energy() may fail when racing with sched_domain updates, in
 *       which case we abort by returning -EINVAL.
 */
static int compute_energy(struct energy_env *eenv)
{
	struct sched_domain *sd;
	int cpu;
	struct cpumask visit_cpus;
	struct sched_group *sg;

	WARN_ON(!eenv->sg_top->sge);

	cpumask_copy(&visit_cpus, sched_group_span(eenv->sg_top));

	while (!cpumask_empty(&visit_cpus)) {
		struct sched_group *sg_shared_cap = NULL;

		cpu = cpumask_first(&visit_cpus);

		/*
		 * Is the group utilization affected by cpus outside this
		 * sched_group?
		 */
		sd = rcu_dereference(per_cpu(sd_scs, cpu));
		if (sd && sd->parent)
			sg_shared_cap = sd->parent->groups;

		for_each_domain(cpu, sd) {
			sg = sd->groups;

			/* Has this sched_domain already been visited? */
			if (sd->child && group_first_cpu(sg) != cpu)
				break;

			do {
				eenv->sg_cap = sg;
				if (sg_shared_cap && sg_shared_cap->group_weight >= sg->group_weight)
					eenv->sg_cap = sg_shared_cap;

				/*
				 * Compute the energy for all the candidate
				 * CPUs in the current visited SG.
				 */
				eenv->sg = sg;
				calc_sg_energy(eenv);

				/* remove CPUs we have just visited */
				if (!sd->child)
					cpumask_xor(&visit_cpus, &visit_cpus, sched_group_span(sg));

				if (cpumask_equal(sched_group_span(sg), sched_group_span(eenv->sg_top)))
					goto next_cpu;

			} while (sg = sg->next, sg != sd->groups);
		}
next_cpu:
		continue;
	}

	return 0;
}

static inline bool cpu_in_sg(struct sched_group *sg, int cpu)
{
	return cpu != -1 && cpumask_test_cpu(cpu, sched_group_span(sg));
}

#ifdef DEBUG_EENV_DECISIONS
static void dump_eenv_debug(struct energy_env *eenv)
{
	int cpu_idx, grp_idx;
	char cpu_utils[(NR_CPUS*12)+10]="cpu_util: ";
	char cpulist[64];

	trace_printk("eenv scenario: task=%p %s task_util=%lu prev_cpu=%d",
			eenv->p, eenv->p->comm, eenv->util_delta, eenv->cpu[EAS_CPU_PRV].cpu_id);

	for (cpu_idx=EAS_CPU_PRV; cpu_idx < eenv->max_cpu_count; cpu_idx++) {
		if (eenv->cpu[cpu_idx].cpu_id == -1)
			continue;
		trace_printk("---Scenario %d: Place task on cpu %d energy=%lu (%d debug logs at %p)",
				cpu_idx+1, eenv->cpu[cpu_idx].cpu_id,
				eenv->cpu[cpu_idx].energy >> SCHED_CAPACITY_SHIFT,
				eenv->cpu[cpu_idx].debug_idx,
				eenv->cpu[cpu_idx].debug);
		for (grp_idx = 0; grp_idx < eenv->cpu[cpu_idx].debug_idx; grp_idx++) {
			struct _eenv_debug *debug;
			int cpu, written=0;

			debug = eenv_debug_entry_ptr(eenv->cpu[cpu_idx].debug, grp_idx);
			cpu = scnprintf(cpulist, sizeof(cpulist), "%*pbl", cpumask_pr_args(&debug->group_cpumask));

			cpu_utils[0] = 0;
			/* print out the relevant cpu_util */
			for_each_cpu(cpu, &(debug->group_cpumask)) {
				char tmp[64];
				if (written > sizeof(cpu_utils)-10) {
					cpu_utils[written]=0;
					break;
				}
				written += snprintf(tmp, sizeof(tmp), "cpu%d(%lu) ", cpu, debug->cpu_util[cpu]);
				strcat(cpu_utils, tmp);
			}
			/* trace the data */
			trace_printk("  | %s : cap=%lu nutil=%lu, cap_nrg=%lu, idle_nrg=%lu energy=%lu busy_energy=%lu idle_energy=%lu %s",
					cpulist, debug->cap, debug->norm_util,
					debug->cap_energy, debug->idle_energy,
					debug->this_energy >> SCHED_CAPACITY_SHIFT,
					debug->this_busy_energy >> SCHED_CAPACITY_SHIFT,
					debug->this_idle_energy >> SCHED_CAPACITY_SHIFT,
					cpu_utils);

		}
		trace_printk("---");
	}
	trace_printk("----- done");
	return;
}
#else
#define dump_eenv_debug(a) {}
#endif /* DEBUG_EENV_DECISIONS */
/*
 * select_energy_cpu_idx(): estimate the energy impact of changing the
 * utilization distribution.
 *
 * The eenv parameter specifies the changes: utilization amount and a
 * collection of possible CPU candidates. The number of candidates
 * depends upon the selection algorithm used.
 *
 * If find_best_target was used to select candidate CPUs, there will
 * be at most 3 including prev_cpu. If not, we used a brute force
 * selection which will provide the union of:
 *  * CPUs belonging to the highest sd which is not overutilized
 *  * CPUs the task is allowed to run on
 *  * online CPUs
 *
 * This function returns the index of a CPU candidate specified by the
 * energy_env which corresponds to the most energy efficient CPU.
 * Thus, 0 (EAS_CPU_PRV) means that non of the CPU candidate is more energy
 * efficient than running on prev_cpu. This is also the value returned in case
 * of abort due to error conditions during the computations. The only
 * exception to this if we fail to access the energy model via sd_ea, where
 * we return -1 with the intent of asking the system to use a different
 * wakeup placement algorithm.
 *
 * A value greater than zero means that the most energy efficient CPU is the
 * one represented by eenv->cpu[eenv->next_idx].cpu_id.
 */
static inline int select_energy_cpu_idx(struct energy_env *eenv)
{
	int last_cpu_idx = eenv->max_cpu_count - 1;
	struct sched_domain *sd;
	struct sched_group *sg;
	int sd_cpu = -1;
	int cpu_idx;
	int margin;

	sd_cpu = eenv->cpu[EAS_CPU_PRV].cpu_id;
	sd = rcu_dereference(per_cpu(sd_ea, sd_cpu));
	if (!sd)
		return -1;

	cpumask_clear(&eenv->cpus_mask);
	for (cpu_idx = EAS_CPU_PRV; cpu_idx < eenv->max_cpu_count; ++cpu_idx) {
		int cpu = eenv->cpu[cpu_idx].cpu_id;

		if (cpu < 0)
			continue;
		cpumask_set_cpu(cpu, &eenv->cpus_mask);
	}

	sg = sd->groups;
	do {
		/* Skip SGs which do not contains a candidate CPU */
		if (!cpumask_intersects(&eenv->cpus_mask, sched_group_span(sg)))
			continue;

		eenv->sg_top = sg;
		if (compute_energy(eenv) == -EINVAL)
			return EAS_CPU_PRV;
	} while (sg = sg->next, sg != sd->groups);
	/* remember - eenv energy values are unscaled */

	/*
	 * Compute the dead-zone margin used to prevent too many task
	 * migrations with negligible energy savings.
	 * An energy saving is considered meaningful if it reduces the energy
	 * consumption of EAS_CPU_PRV CPU candidate by at least ~1.56%
	 */
	margin = eenv->cpu[EAS_CPU_PRV].energy >> 6;

	/*
	 * By default the EAS_CPU_PRV CPU is considered the most energy
	 * efficient, with a 0 energy variation.
	 */
	eenv->next_idx = EAS_CPU_PRV;
	eenv->cpu[EAS_CPU_PRV].nrg_delta = 0;

	dump_eenv_debug(eenv);

	/*
	 * Compare the other CPU candidates to find a CPU which can be
	 * more energy efficient then EAS_CPU_PRV
	 */
	if (sched_feat(FBT_STRICT_ORDER))
		last_cpu_idx = EAS_CPU_BKP;

	for(cpu_idx = EAS_CPU_NXT; cpu_idx <= last_cpu_idx; cpu_idx++) {
		if (eenv->cpu[cpu_idx].cpu_id < 0)
			continue;
		eenv->cpu[cpu_idx].nrg_delta =
			eenv->cpu[cpu_idx].energy -
			eenv->cpu[EAS_CPU_PRV].energy;

		/* filter energy variations within the dead-zone margin */
		if (abs(eenv->cpu[cpu_idx].nrg_delta) < margin)
			eenv->cpu[cpu_idx].nrg_delta = 0;
		/* update the schedule candidate with min(nrg_delta) */
		if (eenv->cpu[cpu_idx].nrg_delta <
		    eenv->cpu[eenv->next_idx].nrg_delta) {
			eenv->next_idx = cpu_idx;
			/* break out if we want to stop on first saving candidate */
			if (sched_feat(FBT_STRICT_ORDER))
				break;
		}
	}

	return eenv->next_idx;
}

/*
 * Detect M:N waker/wakee relationships via a switching-frequency heuristic.
 *
 * A waker of many should wake a different task than the one last awakened
 * at a frequency roughly N times higher than one of its wakees.
 *
 * In order to determine whether we should let the load spread vs consolidating
 * to shared cache, we look for a minimum 'flip' frequency of llc_size in one
 * partner, and a factor of lls_size higher frequency in the other.
 *
 * With both conditions met, we can be relatively sure that the relationship is
 * non-monogamous, with partner count exceeding socket size.
 *
 * Waker/wakee being client/server, worker/dispatcher, interrupt source or
 * whatever is irrelevant, spread criteria is apparent partner count exceeds
 * socket size.
 */
static int wake_wide(struct task_struct *p, int sibling_count_hint)
{
	unsigned int master = current->wakee_flips;
	unsigned int slave = p->wakee_flips;
	int llc_size = this_cpu_read(sd_llc_size);

	if (sibling_count_hint >= llc_size)
		return 1;

	if (master < slave)
		swap(master, slave);
	if (slave < llc_size || master < slave * llc_size)
		return 0;
	return 1;
}

/*
 * The purpose of wake_affine() is to quickly determine on which CPU we can run
 * soonest. For the purpose of speed we only consider the waking and previous
 * CPU.
 *
 * wake_affine_idle() - only considers 'now', it check if the waking CPU is (or
 *			will be) idle.
 *
 * wake_affine_weight() - considers the weight to reflect the average
 *			  scheduling latency of the CPUs. This seems to work
 *			  for the overloaded case.
 */

static bool
wake_affine_idle(struct sched_domain *sd, struct task_struct *p,
		 int this_cpu, int prev_cpu, int sync)
{
	if (idle_cpu(this_cpu))
		return true;

	if (sync && cpu_rq(this_cpu)->nr_running == 1)
		return true;

	return false;
}

static bool
wake_affine_weight(struct sched_domain *sd, struct task_struct *p,
		   int this_cpu, int prev_cpu, int sync)
{
	s64 this_eff_load, prev_eff_load;
	unsigned long task_load;

	this_eff_load = target_load(this_cpu, sd->wake_idx);
	prev_eff_load = source_load(prev_cpu, sd->wake_idx);

	if (sync) {
		unsigned long current_load = task_h_load(current);

		if (current_load > this_eff_load)
			return true;

		this_eff_load -= current_load;
	}

	task_load = task_h_load(p);

	this_eff_load += task_load;
	if (sched_feat(WA_BIAS))
		this_eff_load *= 100;
	this_eff_load *= capacity_of(prev_cpu);

	prev_eff_load -= task_load;
	if (sched_feat(WA_BIAS))
		prev_eff_load *= 100 + (sd->imbalance_pct - 100) / 2;
	prev_eff_load *= capacity_of(this_cpu);

	return this_eff_load <= prev_eff_load;
}

static int wake_affine(struct sched_domain *sd, struct task_struct *p,
		       int prev_cpu, int sync)
{
	int this_cpu = smp_processor_id();
	bool affine = false;

	if (sched_feat(WA_IDLE) && !affine)
		affine = wake_affine_idle(sd, p, this_cpu, prev_cpu, sync);

	if (sched_feat(WA_WEIGHT) && !affine)
		affine = wake_affine_weight(sd, p, this_cpu, prev_cpu, sync);

	schedstat_inc(p->se.statistics.nr_wakeups_affine_attempts);
	if (affine) {
		schedstat_inc(sd->ttwu_move_affine);
		schedstat_inc(p->se.statistics.nr_wakeups_affine);
	}

	return affine;
}

static inline unsigned long task_util(struct task_struct *p);

#ifdef CONFIG_SCHED_TUNE
struct reciprocal_value schedtune_spc_rdiv;

static long
schedtune_margin(unsigned long signal, long boost)
{
	long long margin = 0;

	/*
	 * Signal proportional compensation (SPC)
	 *
	 * The Boost (B) value is used to compute a Margin (M) which is
	 * proportional to the complement of the original Signal (S):
	 *   M = B * (SCHED_CAPACITY_SCALE - S)
	 * The obtained M could be used by the caller to "boost" S.
	 */
	if (boost >= 0) {
		margin  = SCHED_CAPACITY_SCALE - signal;
		margin *= boost;
	} else
		margin = -signal * boost;

	margin  = reciprocal_divide(margin, schedtune_spc_rdiv);

	if (boost < 0)
		margin *= -1;
	return margin;
}

static inline int
schedtune_cpu_margin(unsigned long util, int cpu)
{
	int boost = schedtune_cpu_boost(cpu);

	if (boost == 0)
		return 0;

	return schedtune_margin(util, boost);
}

static inline long
schedtune_task_margin(struct task_struct *task)
{
	int boost = schedtune_task_boost(task);
	unsigned long util;
	long margin;

	if (boost == 0)
		return 0;

	util = task_util(task);
	margin = schedtune_margin(util, boost);

	return margin;
}

#else /* CONFIG_SCHED_TUNE */

static inline int
schedtune_cpu_margin(unsigned long util, int cpu)
{
	return 0;
}

static inline int
schedtune_task_margin(struct task_struct *task)
{
	return 0;
}

#endif /* CONFIG_SCHED_TUNE */

unsigned long
boosted_cpu_util(int cpu, struct sched_walt_cpu_load *walt_load)
{
	unsigned long util = cpu_util_freq(cpu, walt_load);
	long margin = schedtune_cpu_margin(util, cpu);

	trace_sched_boost_cpu(cpu, util, margin);

	return util + margin;
}

static inline unsigned long
boosted_task_util(struct task_struct *task)
{
	unsigned long util = task_util(task);
	long margin = schedtune_task_margin(task);

	trace_sched_boost_task(task, util, margin);

	return util + margin;
}

static unsigned long capacity_spare_wake(int cpu, struct task_struct *p)
{
	return capacity_orig_of(cpu) - cpu_util_wake(cpu, p);
}

/*
 * find_idlest_group finds and returns the least busy CPU group within the
 * domain.
 *
 * Assumes p is allowed on at least one CPU in sd.
 */
static struct sched_group *
find_idlest_group(struct sched_domain *sd, struct task_struct *p,
		  int this_cpu, int sd_flag)
{
	struct sched_group *idlest = NULL, *group = sd->groups;
	struct sched_group *most_spare_sg = NULL;
	unsigned long min_runnable_load = ULONG_MAX;
	unsigned long this_runnable_load = ULONG_MAX;
	unsigned long min_avg_load = ULONG_MAX, this_avg_load = ULONG_MAX;
	unsigned long most_spare = 0, this_spare = 0;
	int load_idx = sd->forkexec_idx;
	int imbalance_scale = 100 + (sd->imbalance_pct-100)/2;
	unsigned long imbalance = scale_load_down(NICE_0_LOAD) *
				(sd->imbalance_pct-100) / 100;

	if (sd_flag & SD_BALANCE_WAKE)
		load_idx = sd->wake_idx;

	do {
		unsigned long load, avg_load, runnable_load;
		unsigned long spare_cap, max_spare_cap;
		int local_group;
		int i;

		/* Skip over this group if it has no CPUs allowed */
		if (!cpumask_intersects(sched_group_span(group),
					&p->cpus_allowed))
			continue;

		local_group = cpumask_test_cpu(this_cpu,
					       sched_group_span(group));

		/*
		 * Tally up the load of all CPUs in the group and find
		 * the group containing the CPU with most spare capacity.
		 */
		avg_load = 0;
		runnable_load = 0;
		max_spare_cap = 0;

		for_each_cpu(i, sched_group_span(group)) {
			/* Bias balancing toward cpus of our domain */
			if (local_group)
				load = source_load(i, load_idx);
			else
				load = target_load(i, load_idx);

			runnable_load += load;

			avg_load += cfs_rq_load_avg(&cpu_rq(i)->cfs);

			spare_cap = capacity_spare_wake(i, p);

			if (spare_cap > max_spare_cap)
				max_spare_cap = spare_cap;
		}

		/* Adjust by relative CPU capacity of the group */
		avg_load = (avg_load * SCHED_CAPACITY_SCALE) /
					group->sgc->capacity;
		runnable_load = (runnable_load * SCHED_CAPACITY_SCALE) /
					group->sgc->capacity;

		if (local_group) {
			this_runnable_load = runnable_load;
			this_avg_load = avg_load;
			this_spare = max_spare_cap;
		} else {
			if (min_runnable_load > (runnable_load + imbalance)) {
				/*
				 * The runnable load is significantly smaller
				 * so we can pick this new cpu
				 */
				min_runnable_load = runnable_load;
				min_avg_load = avg_load;
				idlest = group;
			} else if ((runnable_load < (min_runnable_load + imbalance)) &&
				   (100*min_avg_load > imbalance_scale*avg_load)) {
				/*
				 * The runnable loads are close so take the
				 * blocked load into account through avg_load.
				 */
				min_avg_load = avg_load;
				idlest = group;
			}

			if (most_spare < max_spare_cap) {
				most_spare = max_spare_cap;
				most_spare_sg = group;
			}
		}
	} while (group = group->next, group != sd->groups);

	/*
	 * The cross-over point between using spare capacity or least load
	 * is too conservative for high utilization tasks on partially
	 * utilized systems if we require spare_capacity > task_util(p),
	 * so we allow for some task stuffing by using
	 * spare_capacity > task_util(p)/2.
	 *
	 * Spare capacity can't be used for fork because the utilization has
	 * not been set yet, we must first select a rq to compute the initial
	 * utilization.
	 */
	if (sd_flag & SD_BALANCE_FORK)
		goto skip_spare;

	if (this_spare > task_util(p) / 2 &&
	    imbalance_scale*this_spare > 100*most_spare)
		return NULL;

	if (most_spare > task_util(p) / 2)
		return most_spare_sg;

skip_spare:
	if (!idlest)
		return NULL;

	if (min_runnable_load > (this_runnable_load + imbalance))
		return NULL;

	if ((this_runnable_load < (min_runnable_load + imbalance)) &&
	     (100*this_avg_load < imbalance_scale*min_avg_load))
		return NULL;

	return idlest;
}

/*
 * find_idlest_group_cpu - find the idlest cpu among the cpus in group.
 */
static int
find_idlest_group_cpu(struct sched_group *group, struct task_struct *p, int this_cpu)
{
	unsigned long load, min_load = ULONG_MAX;
	unsigned int min_exit_latency = UINT_MAX;
	u64 latest_idle_timestamp = 0;
	int least_loaded_cpu = this_cpu;
	int shallowest_idle_cpu = -1;
	int i;

	/* Check if we have any choice: */
	if (group->group_weight == 1)
		return cpumask_first(sched_group_span(group));

	/* Traverse only the allowed CPUs */
	for_each_cpu_and(i, sched_group_span(group), &p->cpus_allowed) {
		if (idle_cpu(i)) {
			struct rq *rq = cpu_rq(i);
			struct cpuidle_state *idle = idle_get_state(rq);
			if (idle && idle->exit_latency < min_exit_latency) {
				/*
				 * We give priority to a CPU whose idle state
				 * has the smallest exit latency irrespective
				 * of any idle timestamp.
				 */
				min_exit_latency = idle->exit_latency;
				latest_idle_timestamp = rq->idle_stamp;
				shallowest_idle_cpu = i;
			} else if ((!idle || idle->exit_latency == min_exit_latency) &&
				   rq->idle_stamp > latest_idle_timestamp) {
				/*
				 * If equal or no active idle state, then
				 * the most recently idled CPU might have
				 * a warmer cache.
				 */
				latest_idle_timestamp = rq->idle_stamp;
				shallowest_idle_cpu = i;
			}
		} else if (shallowest_idle_cpu == -1) {
			load = weighted_cpuload(cpu_rq(i));
			if (load < min_load || (load == min_load && i == this_cpu)) {
				min_load = load;
				least_loaded_cpu = i;
			}
		}
	}

	return shallowest_idle_cpu != -1 ? shallowest_idle_cpu : least_loaded_cpu;
}

static inline int find_idlest_cpu(struct sched_domain *sd, struct task_struct *p,
				  int cpu, int prev_cpu, int sd_flag)
{
	int new_cpu = cpu;

	if (!cpumask_intersects(sched_domain_span(sd), &p->cpus_allowed))
		return prev_cpu;

	while (sd) {
		struct sched_group *group;
		struct sched_domain *tmp;
		int weight;

		if (!(sd->flags & sd_flag)) {
			sd = sd->child;
			continue;
		}

		group = find_idlest_group(sd, p, cpu, sd_flag);
		if (!group) {
			sd = sd->child;
			continue;
		}

		new_cpu = find_idlest_group_cpu(group, p, cpu);
		if (new_cpu == cpu) {
			/* Now try balancing at a lower domain level of cpu */
			sd = sd->child;
			continue;
		}

		/* Now try balancing at a lower domain level of new_cpu */
		cpu = new_cpu;
		weight = sd->span_weight;
		sd = NULL;
		for_each_domain(cpu, tmp) {
			if (weight <= tmp->span_weight)
				break;
			if (tmp->flags & sd_flag)
				sd = tmp;
		}
		/* while loop will break here if sd == NULL */
	}

	return new_cpu;
}

#ifdef CONFIG_SCHED_SMT

static inline void set_idle_cores(int cpu, int val)
{
	struct sched_domain_shared *sds;

	sds = rcu_dereference(per_cpu(sd_llc_shared, cpu));
	if (sds)
		WRITE_ONCE(sds->has_idle_cores, val);
}

static inline bool test_idle_cores(int cpu, bool def)
{
	struct sched_domain_shared *sds;

	sds = rcu_dereference(per_cpu(sd_llc_shared, cpu));
	if (sds)
		return READ_ONCE(sds->has_idle_cores);

	return def;
}

/*
 * Scans the local SMT mask to see if the entire core is idle, and records this
 * information in sd_llc_shared->has_idle_cores.
 *
 * Since SMT siblings share all cache levels, inspecting this limited remote
 * state should be fairly cheap.
 */
void __update_idle_core(struct rq *rq)
{
	int core = cpu_of(rq);
	int cpu;

	rcu_read_lock();
	if (test_idle_cores(core, true))
		goto unlock;

	for_each_cpu(cpu, cpu_smt_mask(core)) {
		if (cpu == core)
			continue;

		if (!idle_cpu(cpu))
			goto unlock;
	}

	set_idle_cores(core, 1);
unlock:
	rcu_read_unlock();
}

/*
 * Scan the entire LLC domain for idle cores; this dynamically switches off if
 * there are no idle cores left in the system; tracked through
 * sd_llc->shared->has_idle_cores and enabled through update_idle_core() above.
 */
static int select_idle_core(struct task_struct *p, struct sched_domain *sd, int target)
{
	struct cpumask *cpus = this_cpu_cpumask_var_ptr(select_idle_mask);
	int core, cpu;

	if (!static_branch_likely(&sched_smt_present))
		return -1;

	if (!test_idle_cores(target, false))
		return -1;

	cpumask_and(cpus, sched_domain_span(sd), &p->cpus_allowed);

	for_each_cpu_wrap(core, cpus, target) {
		bool idle = true;

		for_each_cpu(cpu, cpu_smt_mask(core)) {
			cpumask_clear_cpu(cpu, cpus);
			if (!idle_cpu(cpu))
				idle = false;
		}

		if (idle)
			return core;
	}

	/*
	 * Failed to find an idle core; stop looking for one.
	 */
	set_idle_cores(target, 0);

	return -1;
}

/*
 * Scan the local SMT mask for idle CPUs.
 */
static int select_idle_smt(struct task_struct *p, struct sched_domain *sd, int target)
{
	int cpu;

	if (!static_branch_likely(&sched_smt_present))
		return -1;

	for_each_cpu(cpu, cpu_smt_mask(target)) {
		if (!cpumask_test_cpu(cpu, &p->cpus_allowed))
			continue;
		if (idle_cpu(cpu))
			return cpu;
	}

	return -1;
}

#else /* CONFIG_SCHED_SMT */

static inline int select_idle_core(struct task_struct *p, struct sched_domain *sd, int target)
{
	return -1;
}

static inline int select_idle_smt(struct task_struct *p, struct sched_domain *sd, int target)
{
	return -1;
}

#endif /* CONFIG_SCHED_SMT */

/*
 * Scan the LLC domain for idle CPUs; this is dynamically regulated by
 * comparing the average scan cost (tracked in sd->avg_scan_cost) against the
 * average idle time for this rq (as found in rq->avg_idle).
 */
static int select_idle_cpu(struct task_struct *p, struct sched_domain *sd, int target)
{
	struct sched_domain *this_sd;
	u64 avg_cost, avg_idle;
	u64 time, cost;
	s64 delta;
	int cpu, nr = INT_MAX;

	this_sd = rcu_dereference(*this_cpu_ptr(&sd_llc));
	if (!this_sd)
		return -1;

	/*
	 * Due to large variance we need a large fuzz factor; hackbench in
	 * particularly is sensitive here.
	 */
	avg_idle = this_rq()->avg_idle / 512;
	avg_cost = this_sd->avg_scan_cost + 1;

	if (sched_feat(SIS_AVG_CPU) && avg_idle < avg_cost)
		return -1;

	if (sched_feat(SIS_PROP)) {
		u64 span_avg = sd->span_weight * avg_idle;
		if (span_avg > 4*avg_cost)
			nr = div_u64(span_avg, avg_cost);
		else
			nr = 4;
	}

	time = local_clock();

	for_each_cpu_wrap(cpu, sched_domain_span(sd), target) {
		if (!--nr)
			return -1;
		if (!cpumask_test_cpu(cpu, &p->cpus_allowed))
			continue;
		if (cpu_isolated(cpu))
			continue;
		if (idle_cpu(cpu))
			break;
	}

	time = local_clock() - time;
	cost = this_sd->avg_scan_cost;
	delta = (s64)(time - cost) / 8;
	this_sd->avg_scan_cost += delta;

	return cpu;
}

/*
 * Try and locate an idle core/thread in the LLC cache domain.
 */
static inline int __select_idle_sibling(struct task_struct *p, int prev, int target)
{
	struct sched_domain *sd;
	int i;

	if (idle_cpu(target) && !cpu_isolated(target))
		return target;

	/*
	 * If the previous cpu is cache affine and idle, don't be stupid.
	 */
	if (prev != target && cpus_share_cache(prev, target) &&
				idle_cpu(prev) && !cpu_isolated(i))
		return prev;

	sd = rcu_dereference(per_cpu(sd_llc, target));
	if (!sd)
		return target;

	i = select_idle_core(p, sd, target);
	if ((unsigned)i < nr_cpumask_bits)
		return i;

	i = select_idle_cpu(p, sd, target);
	if ((unsigned)i < nr_cpumask_bits)
		return i;

	i = select_idle_smt(p, sd, target);
	if ((unsigned)i < nr_cpumask_bits)
		return i;

	return target;
}

static inline int select_idle_sibling_cstate_aware(struct task_struct *p, int prev, int target)
{
	struct sched_domain *sd;
	struct sched_group *sg;
	int best_idle_cpu = -1;
	int best_idle_cstate = -1;
	int best_idle_capacity = INT_MAX;
	int i;

	/*
	 * Iterate the domains and find an elegible idle cpu.
	 */
	sd = rcu_dereference(per_cpu(sd_llc, target));
	for_each_lower_domain(sd) {
		sg = sd->groups;
		do {
			if (!cpumask_intersects(
					sched_group_span(sg), &p->cpus_allowed))
				goto next;

			for_each_cpu_and(i, &p->cpus_allowed, sched_group_span(sg)) {
				int idle_idx;
				unsigned long new_usage;
				unsigned long capacity_orig;

				if (!idle_cpu(i))
					goto next;

				if (cpu_isolated(i))
					continue;

				/* figure out if the task can fit here at all */
				new_usage = boosted_task_util(p);
				capacity_orig = capacity_orig_of(i);

				if (new_usage > capacity_orig)
					goto next;

				/* if the task fits without changing OPP and we
				 * intended to use this CPU, just proceed
				 */
				if (i == target && new_usage <= capacity_curr_of(target)) {
					return target;
				}

				/* otherwise select CPU with shallowest idle state
				 * to reduce wakeup latency.
				 */
				idle_idx = idle_get_state_idx(cpu_rq(i));

				if (idle_idx < best_idle_cstate &&
					capacity_orig <= best_idle_capacity) {
					best_idle_cpu = i;
					best_idle_cstate = idle_idx;
					best_idle_capacity = capacity_orig;
				}
			}
	next:
			sg = sg->next;
		} while (sg != sd->groups);
	}

	if (best_idle_cpu >= 0)
		target = best_idle_cpu;

	return target;
}

static int select_idle_sibling(struct task_struct *p, int prev, int target)
{
	if (!sysctl_sched_cstate_aware)
		return __select_idle_sibling(p, prev, target);

	return select_idle_sibling_cstate_aware(p, prev, target);
}

/*
 * cpu_util_wake: Compute cpu utilization with any contributions from
 * the waking task p removed.
 */
static int cpu_util_wake(int cpu, struct task_struct *p)
{
	unsigned long util, capacity;

#ifdef CONFIG_SCHED_WALT
	/*
	 * WALT does not decay idle tasks in the same manner
	 * as PELT, so it makes little sense to subtract task
	 * utilization from cpu utilization. Instead just use
	 * cpu_util for this case.
	 */
	if (!walt_disabled && sysctl_sched_use_walt_cpu_util)
		return cpu_util(cpu);
#endif
	/* Task has no contribution or is new */
	if (cpu != task_cpu(p) || !p->se.avg.last_update_time)
		return cpu_util(cpu);

	capacity = capacity_orig_of(cpu);
	util = max_t(long, cpu_rq(cpu)->cfs.avg.util_avg - task_util(p), 0);

	return (util >= capacity) ? capacity : util;
}

static inline int task_fits_capacity(struct task_struct *p,
					long capacity,
					int cpu)
{
	unsigned int margin;

	if (capacity == max_capacity)
		return true;

	if (capacity_orig_of(task_cpu(p)) > capacity_orig_of(cpu))
		margin = sched_capacity_margin_down[task_cpu(p)];
	else
		margin = sysctl_sched_capacity_margin_up[task_cpu(p)];

	return capacity * 1024 > boosted_task_util(p) * margin;
}

static inline bool task_fits_max(struct task_struct *p, int cpu)
{
	unsigned long capacity = capacity_of(cpu);
	unsigned long max_capacity = cpu_rq(cpu)->rd->max_cpu_capacity;

	if (capacity == max_capacity)
		return true;

	if (sched_boost_policy() == SCHED_BOOST_ON_BIG &&
					task_sched_boost(p))
		return false;

	return task_fits_capacity(p, capacity, cpu);
}

static int start_cpu(bool boosted)
{
	struct root_domain *rd = cpu_rq(smp_processor_id())->rd;

	return boosted ? rd->max_cap_orig_cpu : rd->min_cap_orig_cpu;
}

static inline int find_best_target(struct task_struct *p, int *backup_cpu,
				   bool boosted, bool prefer_idle,
				   struct cpumask *rtg_target,
				   enum sched_boost_policy placement_boost)
{
	unsigned long best_idle_min_cap_orig = ULONG_MAX;
	unsigned long min_util = boosted_task_util(p);
	unsigned long target_capacity = ULONG_MAX;
	unsigned long min_wake_util = ULONG_MAX;
	unsigned long target_max_spare_cap = 0;
	unsigned long target_util = ULONG_MAX;
	unsigned long best_active_util = ULONG_MAX;
	unsigned long best_active_cuml_util = ULONG_MAX;
	int best_idle_cstate = INT_MAX;
	struct sched_domain *sd;
	struct sched_group *sg;
	int best_active_cpu = -1;
	int best_idle_cpu = -1;
	int target_cpu = -1;
	int cpu, i;
	unsigned long spare_cap;

	*backup_cpu = -1;

	/* Find start CPU based on boost value */
	cpu = start_cpu(boosted);
	if (cpu < 0)
		return -1;

	/* Find SD for the start CPU */
	sd = rcu_dereference(per_cpu(sd_ea, cpu));
	if (!sd)
		return -1;

	/* Scan CPUs in all SDs */
	sg = sd->groups;
	do {
		for_each_cpu_and(i, &p->cpus_allowed, sched_group_span(sg)) {
			unsigned long capacity_curr = capacity_curr_of(i);
			unsigned long capacity_orig = capacity_orig_of(i);
			unsigned long wake_util, new_util, new_util_cuml;

			if (!cpu_online(i))
				continue;

			/*
			 * This CPU is the target of an active migration that's
			 * yet to complete. Avoid placing another task on it.
			 * See check_for_migration()
			 */
			if (is_reserved(i))
				continue;

			if (sched_cpu_high_irqload(i))
				continue;

			if (rtg_target && !cpumask_test_cpu(i, rtg_target))
				break;

			/*
			 * p's blocked utilization is still accounted for on prev_cpu
			 * so prev_cpu will receive a negative bias due to the double
			 * accounting. However, the blocked utilization may be zero.
			 */
			wake_util = cpu_util_wake(i, p);
			new_util = wake_util + task_util(p);
			spare_cap = capacity_orig_of(i) - wake_util;

			switch (placement_boost) {
			/*
			 * pick lowest util cpu amongst all > min cap
			 * CPUs
			 */
			case SCHED_BOOST_ON_BIG:
				if (is_min_capacity_cpu(i))
					continue;

				if (spare_cap > target_max_spare_cap) {
					target_cpu = i;
					target_max_spare_cap = spare_cap;
				}
				continue;

			default:
				break;
			}

			/*
			 * Cumulative demand may already be accounting for the
			 * task. If so, add just the boost-utilization to
			 * the cumulative demand of the cpu.
			 */
			if (task_in_cum_window_demand(cpu_rq(i), p))
				new_util_cuml = cpu_util_cum(i, 0) +
					       min_util - task_util(p);
			else
				new_util_cuml = cpu_util_cum(i, 0) + min_util;

			/*
			 * Ensure minimum capacity to grant the required boost.
			 * The target CPU can be already at a capacity level higher
			 * than the one required to boost the task.
			 */
			new_util = max(min_util, new_util);
			if (new_util > capacity_orig)
				continue;

			/*
			 * Case A) Latency sensitive tasks
			 *
			 * Unconditionally favoring tasks that prefer idle CPU to
			 * improve latency.
			 *
			 * Looking for:
			 * - an idle CPU, whatever its idle_state is, since
			 *   the first CPUs we explore are more likely to be
			 *   reserved for latency sensitive tasks.
			 * - a non idle CPU where the task fits in its current
			 *   capacity and has the maximum spare capacity.
			 * - a non idle CPU with lower contention from other
			 *   tasks and running at the lowest possible OPP.
			 *
			 * The last two goals tries to favor a non idle CPU
			 * where the task can run as if it is "almost alone".
			 * A maximum spare capacity CPU is favoured since
			 * the task already fits into that CPU's capacity
			 * without waiting for an OPP chance.
			 *
			 * The following code path is the only one in the CPUs
			 * exploration loop which is always used by
			 * prefer_idle tasks. It exits the loop with wither a
			 * best_active_cpu or a target_cpu which should
			 * represent an optimal choice for latency sensitive
			 * tasks.
			 */
			if (prefer_idle) {

				/*
				 * Case A.1: IDLE CPU
				 * Return the first IDLE CPU we find.
				 */
				if (idle_cpu(i)) {
					trace_sched_find_best_target(p,
							prefer_idle, min_util,
							cpu, best_idle_cpu,
							best_active_cpu, i);

					return i;
				}

				/*
				 * Case A.2: Target ACTIVE CPU
				 * Favor CPUs with max spare capacity.
				 */
				if ((capacity_curr > new_util) &&
					(capacity_orig - new_util > target_max_spare_cap)) {
					target_max_spare_cap = capacity_orig - new_util;
					target_cpu = i;
					continue;
				}
				if (target_cpu != -1)
					continue;


				/*
				 * Case A.3: Backup ACTIVE CPU
				 * Favor CPUs with:
				 * - lower utilization due to other tasks
				 * - lower utilization with the task in
				 */
				if (wake_util > min_wake_util)
					continue;
				if (new_util > best_active_util)
					continue;

				/*
				 * If utilization is the same between CPUs,
				 * break the ties with WALT's cumulative
				 * demand
				 */
				if (new_util == best_active_util &&
				    new_util_cuml > best_active_cuml_util)
					continue;
				min_wake_util = wake_util;
				best_active_util = new_util;
				best_active_cuml_util = new_util_cuml;
				best_active_cpu = i;
				continue;
			}

			/*
			 * Enforce EAS mode
			 *
			 * For non latency sensitive tasks, skip CPUs that
			 * will be overutilized by moving the task there.
			 *
			 * The goal here is to remain in EAS mode as long as
			 * possible at least for !prefer_idle tasks.
			 */
			if ((new_util * capacity_margin) >
			    (capacity_orig * SCHED_CAPACITY_SCALE))
				continue;

			/*
			 * Case B) Non latency sensitive tasks on IDLE CPUs.
			 *
			 * Find an optimal backup IDLE CPU for non latency
			 * sensitive tasks.
			 *
			 * Looking for:
			 * - minimizing the capacity_orig,
			 *   i.e. preferring LITTLE CPUs
			 * - favoring shallowest idle states
			 *   i.e. avoid to wakeup deep-idle CPUs
			 *
			 * The following code path is used by non latency
			 * sensitive tasks if IDLE CPUs are available. If at
			 * least one of such CPUs are available it sets the
			 * best_idle_cpu to the most suitable idle CPU to be
			 * selected.
			 *
			 * If idle CPUs are available, favour these CPUs to
			 * improve performances by spreading tasks.
			 * Indeed, the energy_diff() computed by the caller
			 * will take care to ensure the minimization of energy
			 * consumptions without affecting performance.
			 */
			if (idle_cpu(i)) {
				int idle_idx = idle_get_state_idx(cpu_rq(i));

				/* Select idle CPU with lower cap_orig */
				if (capacity_orig > best_idle_min_cap_orig)
					continue;

				/*
				 * Skip CPUs in deeper idle state, but only
				 * if they are also less energy efficient.
				 * IOW, prefer a deep IDLE LITTLE CPU vs a
				 * shallow idle big CPU.
				 */
				if (sysctl_sched_cstate_aware &&
				    best_idle_cstate <= idle_idx)
					continue;

				/* Keep track of best idle CPU */
				best_idle_min_cap_orig = capacity_orig;
				best_idle_cstate = idle_idx;
				best_idle_cpu = i;
				continue;
			}

			/*
			 * Case C) Non latency sensitive tasks on ACTIVE CPUs.
			 *
			 * Pack tasks in the most energy efficient capacities.
			 *
			 * This task packing strategy prefers more energy
			 * efficient CPUs (i.e. pack on smaller maximum
			 * capacity CPUs) while also trying to spread tasks to
			 * run them all at the lower OPP.
			 *
			 * This assumes for example that it's more energy
			 * efficient to run two tasks on two CPUs at a lower
			 * OPP than packing both on a single CPU but running
			 * that CPU at an higher OPP.
			 *
			 * Thus, this case keep track of the CPU with the
			 * smallest maximum capacity and highest spare maximum
			 * capacity.
			 */

			/* Favor CPUs with smaller capacity */
			if (capacity_orig > target_capacity)
				continue;

			/* Favor CPUs with maximum spare capacity */
			if ((capacity_orig - new_util) < target_max_spare_cap)
				continue;

			target_max_spare_cap = capacity_orig - new_util;
			target_capacity = capacity_orig;
			target_util = new_util;
			target_cpu = i;
		}

	} while (sg = sg->next, sg != sd->groups);

	/*
	 * For non latency sensitive tasks, cases B and C in the previous loop,
	 * we pick the best IDLE CPU only if we was not able to find a target
	 * ACTIVE CPU.
	 *
	 * Policies priorities:
	 *
	 * - prefer_idle tasks:
	 *
	 *   a) IDLE CPU available, we return immediately
	 *   b) ACTIVE CPU where task fits and has the bigger maximum spare
	 *      capacity (i.e. target_cpu)
	 *   c) ACTIVE CPU with less contention due to other tasks
	 *      (i.e. best_active_cpu)
	 *
	 * - NON prefer_idle tasks:
	 *
	 *   a) ACTIVE CPU: target_cpu
	 *   b) IDLE CPU: best_idle_cpu
	 */
	if (target_cpu == -1)
		target_cpu = prefer_idle
			? best_active_cpu
			: best_idle_cpu;
	else
		*backup_cpu = prefer_idle
		? best_active_cpu
		: best_idle_cpu;

	trace_sched_find_best_target(p, prefer_idle, min_util, cpu,
				     best_idle_cpu, best_active_cpu,
				     target_cpu);

	/* it is possible for target and backup
	 * to select same CPU - if so, drop backup
	 */
	if (*backup_cpu == target_cpu)
		*backup_cpu = -1;

	return target_cpu;
}

/*
 * Disable WAKE_AFFINE in the case where task @p doesn't fit in the
 * capacity of either the waking CPU @cpu or the previous CPU @prev_cpu.
 *
 * In that case WAKE_AFFINE doesn't make sense and we'll let
 * BALANCE_WAKE sort things out.
 */
static int wake_cap(struct task_struct *p, int cpu, int prev_cpu)
{
	long min_cap, max_cap;

	min_cap = min(capacity_orig_of(prev_cpu), capacity_orig_of(cpu));
	max_cap = cpu_rq(cpu)->rd->max_cpu_capacity;

	/* Minimum capacity is close to max, no need to abort wake_affine */
	if (max_cap - min_cap < max_cap >> 3)
		return 0;

	/* Bring task utilization in sync with prev_cpu */
	sync_entity_load_avg(&p->se);

<<<<<<< HEAD
	return task_fits_capacity(p, min_cap, cpu);
}

bool __cpu_overutilized(int cpu, unsigned long util)
{
	return (capacity_orig_of(cpu) * 1024 <
		util * capacity_margin);
=======
	return !task_fits_capacity(p, min_cap);
>>>>>>> 2c71b7cb
}

bool cpu_overutilized(int cpu)
{
	return __cpu_overutilized(cpu, cpu_util(cpu));
}

DEFINE_PER_CPU(struct energy_env, eenv_cache);

/* kernels often have NR_CPUS defined to be much
 * larger than exist in practise on booted systems.
 * Allocate the cpu array for eenv calculations
 * at boot time to avoid massive overprovisioning.
 */
#ifdef DEBUG_EENV_DECISIONS
static inline int eenv_debug_size_per_dbg_entry(void)
{
	return sizeof(struct _eenv_debug) + (sizeof(unsigned long) * num_possible_cpus());
}

static inline int eenv_debug_size_per_cpu_entry(void)
{
	/* each cpu struct has an array of _eenv_debug structs
	 * which have an array of unsigned longs at the end -
	 * the allocation should be extended so that there are
	 * at least 'num_possible_cpus' entries in the array.
	 */
	return EAS_EENV_DEBUG_LEVELS * eenv_debug_size_per_dbg_entry();
}
/* given a per-_eenv_cpu debug env ptr, get the ptr for a given index */
static inline struct _eenv_debug *eenv_debug_entry_ptr(struct _eenv_debug *base, int idx)
{
	char *ptr = (char *)base;
	ptr += (idx * eenv_debug_size_per_dbg_entry());
	return (struct _eenv_debug *)ptr;
}
/* given a pointer to the per-cpu global copy of _eenv_debug, get
 * a pointer to the specified _eenv_cpu debug env.
 */
static inline struct _eenv_debug *eenv_debug_percpu_debug_env_ptr(struct _eenv_debug *base, int cpu_idx)
{
	char *ptr = (char *)base;
	ptr += (cpu_idx * eenv_debug_size_per_cpu_entry());
	return (struct _eenv_debug *)ptr;
}

static inline int eenv_debug_size(void)
{
	return num_possible_cpus() * eenv_debug_size_per_cpu_entry();
}
#endif

static inline void alloc_eenv(void)
{
	int cpu;
	int cpu_count = num_possible_cpus();

	for_each_possible_cpu(cpu) {
		struct energy_env *eenv = &per_cpu(eenv_cache, cpu);
		eenv->cpu = kmalloc(sizeof(struct eenv_cpu) * cpu_count, GFP_KERNEL);
		eenv->eenv_cpu_count = cpu_count;
#ifdef DEBUG_EENV_DECISIONS
		eenv->debug = (struct _eenv_debug *)kmalloc(eenv_debug_size(), GFP_KERNEL);
#endif
	}
}

static inline void reset_eenv(struct energy_env *eenv)
{
	int cpu_count;
	struct eenv_cpu *cpu;
#ifdef DEBUG_EENV_DECISIONS
	struct _eenv_debug *debug;
	int cpu_idx;
	debug = eenv->debug;
#endif

	cpu_count = eenv->eenv_cpu_count;
	cpu = eenv->cpu;
	memset(eenv, 0, sizeof(struct energy_env));
	eenv->cpu = cpu;
	memset(eenv->cpu, 0, sizeof(struct eenv_cpu)*cpu_count);
	eenv->eenv_cpu_count = cpu_count;

#ifdef DEBUG_EENV_DECISIONS
	memset(debug, 0, eenv_debug_size());
	eenv->debug = debug;
	for(cpu_idx = 0; cpu_idx < eenv->cpu_array_len; cpu_idx++)
		eenv->cpu[cpu_idx].debug = eenv_debug_percpu_debug_env_ptr(debug, cpu_idx);
#endif
}
/*
 * get_eenv - reset the eenv struct cached for this CPU
 *
 * When the eenv is returned, it is configured to do
 * energy calculations for the maximum number of CPUs
 * the task can be placed on. The prev_cpu entry is
 * filled in here. Callers are responsible for adding
 * other CPU candidates up to eenv->max_cpu_count.
 */
static inline struct energy_env *get_eenv(struct task_struct *p, int prev_cpu)
{
	struct energy_env *eenv;
	cpumask_t cpumask_possible_cpus;
	int cpu = smp_processor_id();
	int i;

	eenv = &(per_cpu(eenv_cache, cpu));
	reset_eenv(eenv);

	/* populate eenv */
	eenv->p = p;
	/* use boosted task util for capacity selection
	 * during energy calculation, but unboosted task
	 * util for group utilization calculations
	 */
	eenv->util_delta = task_util(p);
	eenv->util_delta_boosted = boosted_task_util(p);

	cpumask_and(&cpumask_possible_cpus, &p->cpus_allowed, cpu_online_mask);
	eenv->max_cpu_count = cpumask_weight(&cpumask_possible_cpus);

	for (i=0; i < eenv->max_cpu_count; i++)
		eenv->cpu[i].cpu_id = -1;
	eenv->cpu[EAS_CPU_PRV].cpu_id = prev_cpu;
	eenv->next_idx = EAS_CPU_PRV;

	return eenv;
}

/*
 * Needs to be called inside rcu_read_lock critical section.
 * sd is a pointer to the sched domain we wish to use for an
 * energy-aware placement option.
 */
static int find_energy_efficient_cpu(struct sched_domain *sd,
				     struct task_struct *p,
				     int cpu, int prev_cpu,
				     int sync)
{
	int use_fbt = sched_feat(FIND_BEST_TARGET);
	int cpu_iter, eas_cpu_idx = EAS_CPU_NXT;
	int energy_cpu = -1;
	struct energy_env *eenv;
	struct related_thread_group *grp;
	struct cpumask *rtg_target = NULL;
	enum sched_boost_policy placement_boost =
			task_sched_boost(p) ? sched_boost_policy() :
			SCHED_BOOST_NONE;

	grp = task_related_thread_group(p);
	if (grp && grp->preferred_cluster)
		rtg_target = &grp->preferred_cluster->cpus;

	if (rtg_target && !task_fits_max(p, cpumask_first(rtg_target)))
		rtg_target = NULL;

	if (sysctl_sched_sync_hint_enable && sync &&
				bias_to_waker_cpu(p, cpu, rtg_target)) {
		return cpu;
	}

	/* prepopulate energy diff environment */
	eenv = get_eenv(p, prev_cpu);
	if (eenv->max_cpu_count < 2)
		return energy_cpu;

	if(!use_fbt) {
		/*
		 * using this function outside wakeup balance will not supply
		 * an sd ptr. Instead, fetch the highest level with energy data.
		 */
		if (!sd)
			sd = rcu_dereference(per_cpu(sd_ea, prev_cpu));

		for_each_cpu_and(cpu_iter, &p->cpus_allowed, sched_domain_span(sd)) {
			unsigned long spare;

			/* prev_cpu already in list */
			if (cpu_iter == prev_cpu)
				continue;

			spare = capacity_spare_wake(cpu_iter, p);

			if (spare * 1024 < capacity_margin * task_util(p))
				continue;

			/* Add CPU candidate */
			eenv->cpu[eas_cpu_idx++].cpu_id = cpu_iter;
			eenv->max_cpu_count = eas_cpu_idx;

			/* stop adding CPUs if we have no space left */
			if (eas_cpu_idx >= eenv->eenv_cpu_count)
				break;
		}
	} else {
		int boosted = (schedtune_task_boost(p) > 0);
		int prefer_idle;

		/*
		 * give compiler a hint that if sched_features
		 * cannot be changed, it is safe to optimise out
		 * all if(prefer_idle) blocks.
		 */
		prefer_idle = sched_feat(EAS_PREFER_IDLE) ?
				(schedtune_prefer_idle(p) > 0) : 0;

		eenv->max_cpu_count = EAS_CPU_BKP + 1;

		/* Find a cpu with sufficient capacity */
		eenv->cpu[EAS_CPU_NXT].cpu_id = find_best_target(p,
				&eenv->cpu[EAS_CPU_BKP].cpu_id,
				boosted, prefer_idle, rtg_target,
				placement_boost);

		/* take note if no backup was found */
		if (eenv->cpu[EAS_CPU_BKP].cpu_id < 0)
			eenv->max_cpu_count = EAS_CPU_BKP;

		/* take note if no target was found */
		 if (eenv->cpu[EAS_CPU_NXT].cpu_id < 0)
			 eenv->max_cpu_count = EAS_CPU_NXT;
	}

	if (eenv->max_cpu_count == EAS_CPU_NXT) {
		/*
		 * we did not find any energy-awareness
		 * candidates beyond prev_cpu, so we will
		 * fall-back to the regular slow-path.
		 */
		return energy_cpu;
	}

	if (rtg_target != NULL || placement_boost)
		return eenv->cpu[EAS_CPU_NXT].cpu_id;

	/* find most energy-efficient CPU */
	energy_cpu = select_energy_cpu_idx(eenv) < 0 ? -1 :
					eenv->cpu[eenv->next_idx].cpu_id;

	return energy_cpu;
}

static inline bool nohz_kick_needed(struct rq *rq, bool only_update);
static void nohz_balancer_kick(bool only_update);

/*
 * wake_energy: Make the decision if we want to use an energy-aware
 * wakeup task placement or not. This is limited to situations where
 * we cannot use energy-awareness right now.
 *
 * Returns TRUE if we should attempt energy-aware wakeup, FALSE if not.
 *
 * Should only be called from select_task_rq_fair inside the RCU
 * read-side critical section.
 */
static inline int wake_energy(struct task_struct *p, int prev_cpu,
			      int sd_flag, int wake_flags)
{
	struct sched_domain *sd = NULL;
	int sync = wake_flags & WF_SYNC;

	sd = rcu_dereference_sched(cpu_rq(prev_cpu)->sd);

	/*
	 * Check all definite no-energy-awareness conditions
	 */
	if (!sd)
		return false;

	if (!energy_aware())
		return false;

	if (sd_overutilized(sd))
		return false;

	/*
	 * we cannot do energy-aware wakeup placement sensibly
	 * for tasks with 0 utilization, so let them be placed
	 * according to the normal strategy.
	 * However if fbt is in use we may still benefit from
	 * the heuristics we use there in selecting candidate
	 * CPUs.
	 */
	if (unlikely(!sched_feat(FIND_BEST_TARGET) && !task_util(p)))
		return false;

	if(!sched_feat(EAS_PREFER_IDLE)){
		/*
		 * Force prefer-idle tasks into the slow path, this may not happen
		 * if none of the sd flags matched.
		 */
		if (schedtune_prefer_idle(p) > 0 && !sync)
			return false;
	}
	return true;
}

/*
 * select_task_rq_fair: Select target runqueue for the waking task in domains
 * that have the 'sd_flag' flag set. In practice, this is SD_BALANCE_WAKE,
 * SD_BALANCE_FORK, or SD_BALANCE_EXEC.
 *
 * Balances load by selecting the idlest cpu in the idlest group, or under
 * certain conditions an idle sibling cpu if the domain has SD_WAKE_AFFINE set.
 *
 * Returns the target cpu number.
 *
 * preempt must be disabled.
 */
static int
select_task_rq_fair(struct task_struct *p, int prev_cpu, int sd_flag, int wake_flags,
		    int sibling_count_hint)
{
	struct sched_domain *tmp, *affine_sd = NULL;
	struct sched_domain *sd = NULL, *energy_sd = NULL;
	int cpu = smp_processor_id();
	int new_cpu = prev_cpu;
	int want_affine = 0;
	int want_energy = 0;
	int sync = wake_flags & WF_SYNC;

	if (energy_aware()) {
		rcu_read_lock();
		new_cpu = find_energy_efficient_cpu(energy_sd, p,
						cpu, prev_cpu, sync);
		rcu_read_unlock();
		return new_cpu;
	}

	rcu_read_lock();

	if (sd_flag & SD_BALANCE_WAKE) {
		record_wakee(p);
		want_energy = wake_energy(p, prev_cpu, sd_flag, wake_flags);
		want_affine = !want_energy &&
			      !wake_wide(p, sibling_count_hint) &&
			      !wake_cap(p, cpu, prev_cpu) &&
			      cpumask_test_cpu(cpu, &p->cpus_allowed);
	}

	for_each_domain(cpu, tmp) {
		if (!(tmp->flags & SD_LOAD_BALANCE))
			break;

		/*
		 * If both cpu and prev_cpu are part of this domain,
		 * cpu is a valid SD_WAKE_AFFINE target.
		 */
		if (want_affine && (tmp->flags & SD_WAKE_AFFINE) &&
		    cpumask_test_cpu(prev_cpu, sched_domain_span(tmp))) {
			affine_sd = tmp;
			break;
		}

		/*
		 * If we are able to try an energy-aware wakeup,
		 * select the highest non-overutilized sched domain
		 * which includes this cpu and prev_cpu
		 *
		 * maybe want to not test prev_cpu and only consider
		 * the current one?
		 */
		if (want_energy &&
		    !sd_overutilized(tmp) &&
		    cpumask_test_cpu(prev_cpu, sched_domain_span(tmp)))
			energy_sd = tmp;

		if (tmp->flags & sd_flag)
			sd = tmp;
		else if (!(want_affine || want_energy))
			break;
	}

	if (affine_sd) {
		sd = NULL; /* Prefer wake_affine over balance flags */
		if (cpu == prev_cpu)
			goto pick_cpu;

		if (wake_affine(affine_sd, p, prev_cpu, sync))
			new_cpu = cpu;
	}

	if (sd && !(sd_flag & SD_BALANCE_FORK)) {
		/*
		 * We're going to need the task's util for capacity_spare_wake
		 * in find_idlest_group. Sync it up to prev_cpu's
		 * last_update_time.
		 */
		sync_entity_load_avg(&p->se);
	}

	if (!sd) {
pick_cpu:
		if (sd_flag & SD_BALANCE_WAKE) /* XXX always ? */
			new_cpu = select_idle_sibling(p, prev_cpu, new_cpu);

	} else {
		if (energy_sd)
			new_cpu = find_energy_efficient_cpu(energy_sd, p, cpu, prev_cpu, sync);

		/* if we did an energy-aware placement and had no choices available
		 * then fall back to the default find_idlest_cpu choice
		 */
		if (!energy_sd || (energy_sd && new_cpu == -1))
			new_cpu = find_idlest_cpu(sd, p, cpu, prev_cpu, sd_flag);
	}

	rcu_read_unlock();

#ifdef CONFIG_NO_HZ_COMMON
	if (nohz_kick_needed(cpu_rq(new_cpu), true))
		nohz_balancer_kick(true);
#endif

	return new_cpu;
}

/*
 * Called immediately before a task is migrated to a new cpu; task_cpu(p) and
 * cfs_rq_of(p) references at time of call are still valid and identify the
 * previous cpu. The caller guarantees p->pi_lock or task_rq(p)->lock is held.
 */
static void migrate_task_rq_fair(struct task_struct *p)
{
	/*
	 * As blocked tasks retain absolute vruntime the migration needs to
	 * deal with this by subtracting the old and adding the new
	 * min_vruntime -- the latter is done by enqueue_entity() when placing
	 * the task on the new runqueue.
	 */
	if (p->state == TASK_WAKING) {
		struct sched_entity *se = &p->se;
		struct cfs_rq *cfs_rq = cfs_rq_of(se);
		u64 min_vruntime;

#ifndef CONFIG_64BIT
		u64 min_vruntime_copy;

		do {
			min_vruntime_copy = cfs_rq->min_vruntime_copy;
			smp_rmb();
			min_vruntime = cfs_rq->min_vruntime;
		} while (min_vruntime != min_vruntime_copy);
#else
		min_vruntime = cfs_rq->min_vruntime;
#endif

		se->vruntime -= min_vruntime;
	}

	/*
	 * We are supposed to update the task to "current" time, then its up to date
	 * and ready to go to new CPU/cfs_rq. But we have difficulty in getting
	 * what current time is, so simply throw away the out-of-date time. This
	 * will result in the wakee task is less decayed, but giving the wakee more
	 * load sounds not bad.
	 */
	remove_entity_load_avg(&p->se);

	/* Tell new CPU we are migrated */
	p->se.avg.last_update_time = 0;

	/* We have migrated, no longer consider this task hot */
	p->se.exec_start = 0;
}

static void task_dead_fair(struct task_struct *p)
{
	remove_entity_load_avg(&p->se);
}
#endif /* CONFIG_SMP */

static unsigned long
wakeup_gran(struct sched_entity *curr, struct sched_entity *se)
{
	unsigned long gran = sysctl_sched_wakeup_granularity;

	/*
	 * Since its curr running now, convert the gran from real-time
	 * to virtual-time in his units.
	 *
	 * By using 'se' instead of 'curr' we penalize light tasks, so
	 * they get preempted easier. That is, if 'se' < 'curr' then
	 * the resulting gran will be larger, therefore penalizing the
	 * lighter, if otoh 'se' > 'curr' then the resulting gran will
	 * be smaller, again penalizing the lighter task.
	 *
	 * This is especially important for buddies when the leftmost
	 * task is higher priority than the buddy.
	 */
	return calc_delta_fair(gran, se);
}

/*
 * Should 'se' preempt 'curr'.
 *
 *             |s1
 *        |s2
 *   |s3
 *         g
 *      |<--->|c
 *
 *  w(c, s1) = -1
 *  w(c, s2) =  0
 *  w(c, s3) =  1
 *
 */
static int
wakeup_preempt_entity(struct sched_entity *curr, struct sched_entity *se)
{
	s64 gran, vdiff = curr->vruntime - se->vruntime;

	if (vdiff <= 0)
		return -1;

	gran = wakeup_gran(curr, se);
	if (vdiff > gran)
		return 1;

	return 0;
}

static void set_last_buddy(struct sched_entity *se)
{
	if (entity_is_task(se) && unlikely(task_of(se)->policy == SCHED_IDLE))
		return;

	for_each_sched_entity(se) {
		if (SCHED_WARN_ON(!se->on_rq))
			return;
		cfs_rq_of(se)->last = se;
	}
}

static void set_next_buddy(struct sched_entity *se)
{
	if (entity_is_task(se) && unlikely(task_of(se)->policy == SCHED_IDLE))
		return;

	for_each_sched_entity(se) {
		if (SCHED_WARN_ON(!se->on_rq))
			return;
		cfs_rq_of(se)->next = se;
	}
}

static void set_skip_buddy(struct sched_entity *se)
{
	for_each_sched_entity(se)
		cfs_rq_of(se)->skip = se;
}

/*
 * Preempt the current task with a newly woken task if needed:
 */
static void check_preempt_wakeup(struct rq *rq, struct task_struct *p, int wake_flags)
{
	struct task_struct *curr = rq->curr;
	struct sched_entity *se = &curr->se, *pse = &p->se;
	struct cfs_rq *cfs_rq = task_cfs_rq(curr);
	int scale = cfs_rq->nr_running >= sched_nr_latency;
	int next_buddy_marked = 0;

	if (unlikely(se == pse))
		return;

	/*
	 * This is possible from callers such as attach_tasks(), in which we
	 * unconditionally check_prempt_curr() after an enqueue (which may have
	 * lead to a throttle).  This both saves work and prevents false
	 * next-buddy nomination below.
	 */
	if (unlikely(throttled_hierarchy(cfs_rq_of(pse))))
		return;

	if (sched_feat(NEXT_BUDDY) && scale && !(wake_flags & WF_FORK)) {
		set_next_buddy(pse);
		next_buddy_marked = 1;
	}

	/*
	 * We can come here with TIF_NEED_RESCHED already set from new task
	 * wake up path.
	 *
	 * Note: this also catches the edge-case of curr being in a throttled
	 * group (e.g. via set_curr_task), since update_curr() (in the
	 * enqueue of curr) will have resulted in resched being set.  This
	 * prevents us from potentially nominating it as a false LAST_BUDDY
	 * below.
	 */
	if (test_tsk_need_resched(curr))
		return;

	/* Idle tasks are by definition preempted by non-idle tasks. */
	if (unlikely(curr->policy == SCHED_IDLE) &&
	    likely(p->policy != SCHED_IDLE))
		goto preempt;

	/*
	 * Batch and idle tasks do not preempt non-idle tasks (their preemption
	 * is driven by the tick):
	 */
	if (unlikely(p->policy != SCHED_NORMAL) || !sched_feat(WAKEUP_PREEMPTION))
		return;

	find_matching_se(&se, &pse);
	update_curr(cfs_rq_of(se));
	BUG_ON(!pse);
	if (wakeup_preempt_entity(se, pse) == 1) {
		/*
		 * Bias pick_next to pick the sched entity that is
		 * triggering this preemption.
		 */
		if (!next_buddy_marked)
			set_next_buddy(pse);
		goto preempt;
	}

	return;

preempt:
	resched_curr(rq);
	/*
	 * Only set the backward buddy when the current task is still
	 * on the rq. This can happen when a wakeup gets interleaved
	 * with schedule on the ->pre_schedule() or idle_balance()
	 * point, either of which can * drop the rq lock.
	 *
	 * Also, during early boot the idle thread is in the fair class,
	 * for obvious reasons its a bad idea to schedule back to it.
	 */
	if (unlikely(!se->on_rq || curr == rq->idle))
		return;

	if (sched_feat(LAST_BUDDY) && scale && entity_is_task(se))
		set_last_buddy(se);
}

static inline void update_misfit_task(struct rq *rq, struct task_struct *p)
{
#ifdef CONFIG_SMP
	rq->misfit_task = !task_fits_capacity(p, capacity_of(rq->cpu), rq->cpu);
#endif
}

static inline void clear_rq_misfit(struct rq *rq)
{
#ifdef CONFIG_SMP
	rq->misfit_task = 0;
#endif
}

static inline unsigned int rq_has_misfit(struct rq *rq)
{
#ifdef CONFIG_SMP
	return rq->misfit_task;
#else
	return 0;
#endif
}

static struct task_struct *
pick_next_task_fair(struct rq *rq, struct task_struct *prev, struct rq_flags *rf)
{
	struct cfs_rq *cfs_rq = &rq->cfs;
	struct sched_entity *se;
	struct task_struct *p;
	int new_tasks;

again:
	if (!cfs_rq->nr_running)
		goto idle;

#ifdef CONFIG_FAIR_GROUP_SCHED
	if (prev->sched_class != &fair_sched_class)
		goto simple;

	/*
	 * Because of the set_next_buddy() in dequeue_task_fair() it is rather
	 * likely that a next task is from the same cgroup as the current.
	 *
	 * Therefore attempt to avoid putting and setting the entire cgroup
	 * hierarchy, only change the part that actually changes.
	 */

	do {
		struct sched_entity *curr = cfs_rq->curr;

		/*
		 * Since we got here without doing put_prev_entity() we also
		 * have to consider cfs_rq->curr. If it is still a runnable
		 * entity, update_curr() will update its vruntime, otherwise
		 * forget we've ever seen it.
		 */
		if (curr) {
			if (curr->on_rq)
				update_curr(cfs_rq);
			else
				curr = NULL;

			/*
			 * This call to check_cfs_rq_runtime() will do the
			 * throttle and dequeue its entity in the parent(s).
			 * Therefore the nr_running test will indeed
			 * be correct.
			 */
			if (unlikely(check_cfs_rq_runtime(cfs_rq))) {
				cfs_rq = &rq->cfs;

				if (!cfs_rq->nr_running)
					goto idle;

				goto simple;
			}
		}

		se = pick_next_entity(cfs_rq, curr);
		cfs_rq = group_cfs_rq(se);
	} while (cfs_rq);

	p = task_of(se);

	/*
	 * Since we haven't yet done put_prev_entity and if the selected task
	 * is a different task than we started out with, try and touch the
	 * least amount of cfs_rqs.
	 */
	if (prev != p) {
		struct sched_entity *pse = &prev->se;

		while (!(cfs_rq = is_same_group(se, pse))) {
			int se_depth = se->depth;
			int pse_depth = pse->depth;

			if (se_depth <= pse_depth) {
				put_prev_entity(cfs_rq_of(pse), pse);
				pse = parent_entity(pse);
			}
			if (se_depth >= pse_depth) {
				set_next_entity(cfs_rq_of(se), se);
				se = parent_entity(se);
			}
		}

		put_prev_entity(cfs_rq, pse);
		set_next_entity(cfs_rq, se);
	}

	if (hrtick_enabled(rq))
		hrtick_start_fair(rq, p);

	update_misfit_task(rq, p);

	return p;
simple:
#endif

	put_prev_task(rq, prev);

	do {
		se = pick_next_entity(cfs_rq, NULL);
		set_next_entity(cfs_rq, se);
		cfs_rq = group_cfs_rq(se);
	} while (cfs_rq);

	p = task_of(se);

	if (hrtick_enabled(rq))
		hrtick_start_fair(rq, p);

	update_misfit_task(rq, p);

	return p;

idle:
	clear_rq_misfit(rq);
	new_tasks = idle_balance(rq, rf);

	/*
	 * Because idle_balance() releases (and re-acquires) rq->lock, it is
	 * possible for any higher priority task to appear. In that case we
	 * must re-start the pick_next_entity() loop.
	 */
	if (new_tasks < 0)
		return RETRY_TASK;

	if (new_tasks > 0)
		goto again;

	return NULL;
}

/*
 * Account for a descheduled task:
 */
static void put_prev_task_fair(struct rq *rq, struct task_struct *prev)
{
	struct sched_entity *se = &prev->se;
	struct cfs_rq *cfs_rq;

	for_each_sched_entity(se) {
		cfs_rq = cfs_rq_of(se);
		put_prev_entity(cfs_rq, se);
	}
}

/*
 * sched_yield() is very simple
 *
 * The magic of dealing with the ->skip buddy is in pick_next_entity.
 */
static void yield_task_fair(struct rq *rq)
{
	struct task_struct *curr = rq->curr;
	struct cfs_rq *cfs_rq = task_cfs_rq(curr);
	struct sched_entity *se = &curr->se;

	/*
	 * Are we the only task in the tree?
	 */
	if (unlikely(rq->nr_running == 1))
		return;

	clear_buddies(cfs_rq, se);

	if (curr->policy != SCHED_BATCH) {
		update_rq_clock(rq);
		/*
		 * Update run-time statistics of the 'current'.
		 */
		update_curr(cfs_rq);
		/*
		 * Tell update_rq_clock() that we've just updated,
		 * so we don't do microscopic update in schedule()
		 * and double the fastpath cost.
		 */
		rq_clock_skip_update(rq, true);
	}

	set_skip_buddy(se);
}

static bool yield_to_task_fair(struct rq *rq, struct task_struct *p, bool preempt)
{
	struct sched_entity *se = &p->se;

	/* throttled hierarchies are not runnable */
	if (!se->on_rq || throttled_hierarchy(cfs_rq_of(se)))
		return false;

	/* Tell the scheduler that we'd really like pse to run next. */
	set_next_buddy(se);

	yield_task_fair(rq);

	return true;
}

#ifdef CONFIG_SMP
/**************************************************
 * Fair scheduling class load-balancing methods.
 *
 * BASICS
 *
 * The purpose of load-balancing is to achieve the same basic fairness the
 * per-cpu scheduler provides, namely provide a proportional amount of compute
 * time to each task. This is expressed in the following equation:
 *
 *   W_i,n/P_i == W_j,n/P_j for all i,j                               (1)
 *
 * Where W_i,n is the n-th weight average for cpu i. The instantaneous weight
 * W_i,0 is defined as:
 *
 *   W_i,0 = \Sum_j w_i,j                                             (2)
 *
 * Where w_i,j is the weight of the j-th runnable task on cpu i. This weight
 * is derived from the nice value as per sched_prio_to_weight[].
 *
 * The weight average is an exponential decay average of the instantaneous
 * weight:
 *
 *   W'_i,n = (2^n - 1) / 2^n * W_i,n + 1 / 2^n * W_i,0               (3)
 *
 * C_i is the compute capacity of cpu i, typically it is the
 * fraction of 'recent' time available for SCHED_OTHER task execution. But it
 * can also include other factors [XXX].
 *
 * To achieve this balance we define a measure of imbalance which follows
 * directly from (1):
 *
 *   imb_i,j = max{ avg(W/C), W_i/C_i } - min{ avg(W/C), W_j/C_j }    (4)
 *
 * We them move tasks around to minimize the imbalance. In the continuous
 * function space it is obvious this converges, in the discrete case we get
 * a few fun cases generally called infeasible weight scenarios.
 *
 * [XXX expand on:
 *     - infeasible weights;
 *     - local vs global optima in the discrete case. ]
 *
 *
 * SCHED DOMAINS
 *
 * In order to solve the imbalance equation (4), and avoid the obvious O(n^2)
 * for all i,j solution, we create a tree of cpus that follows the hardware
 * topology where each level pairs two lower groups (or better). This results
 * in O(log n) layers. Furthermore we reduce the number of cpus going up the
 * tree to only the first of the previous level and we decrease the frequency
 * of load-balance at each level inv. proportional to the number of cpus in
 * the groups.
 *
 * This yields:
 *
 *     log_2 n     1     n
 *   \Sum       { --- * --- * 2^i } = O(n)                            (5)
 *     i = 0      2^i   2^i
 *                               `- size of each group
 *         |         |     `- number of cpus doing load-balance
 *         |         `- freq
 *         `- sum over all levels
 *
 * Coupled with a limit on how many tasks we can migrate every balance pass,
 * this makes (5) the runtime complexity of the balancer.
 *
 * An important property here is that each CPU is still (indirectly) connected
 * to every other cpu in at most O(log n) steps:
 *
 * The adjacency matrix of the resulting graph is given by:
 *
 *             log_2 n
 *   A_i,j = \Union     (i % 2^k == 0) && i / 2^(k+1) == j / 2^(k+1)  (6)
 *             k = 0
 *
 * And you'll find that:
 *
 *   A^(log_2 n)_i,j != 0  for all i,j                                (7)
 *
 * Showing there's indeed a path between every cpu in at most O(log n) steps.
 * The task movement gives a factor of O(m), giving a convergence complexity
 * of:
 *
 *   O(nm log n),  n := nr_cpus, m := nr_tasks                        (8)
 *
 *
 * WORK CONSERVING
 *
 * In order to avoid CPUs going idle while there's still work to do, new idle
 * balancing is more aggressive and has the newly idle cpu iterate up the domain
 * tree itself instead of relying on other CPUs to bring it work.
 *
 * This adds some complexity to both (5) and (8) but it reduces the total idle
 * time.
 *
 * [XXX more?]
 *
 *
 * CGROUPS
 *
 * Cgroups make a horror show out of (2), instead of a simple sum we get:
 *
 *                                s_k,i
 *   W_i,0 = \Sum_j \Prod_k w_k * -----                               (9)
 *                                 S_k
 *
 * Where
 *
 *   s_k,i = \Sum_j w_i,j,k  and  S_k = \Sum_i s_k,i                 (10)
 *
 * w_i,j,k is the weight of the j-th runnable task in the k-th cgroup on cpu i.
 *
 * The big problem is S_k, its a global sum needed to compute a local (W_i)
 * property.
 *
 * [XXX write more on how we solve this.. _after_ merging pjt's patches that
 *      rewrite all of this once again.]
 */

static unsigned long __read_mostly max_load_balance_interval = HZ/10;

enum fbq_type { regular, remote, all };

enum group_type {
	group_other = 0,
	group_misfit_task,
	group_imbalanced,
	group_overloaded,
};

#define LBF_ALL_PINNED	0x01
#define LBF_NEED_BREAK	0x02
#define LBF_DST_PINNED  0x04
#define LBF_SOME_PINNED	0x08
#define LBF_IGNORE_BIG_TASKS 0x100
#define LBF_IGNORE_PREFERRED_CLUSTER_TASKS 0x200

struct lb_env {
	struct sched_domain	*sd;

	struct rq		*src_rq;
	int			src_cpu;

	int			dst_cpu;
	struct rq		*dst_rq;

	struct cpumask		*dst_grpmask;
	int			new_dst_cpu;
	enum cpu_idle_type	idle;
	long			imbalance;
	unsigned int		src_grp_nr_running;
	/* The set of CPUs under consideration for load-balancing */
	struct cpumask		*cpus;

	unsigned int		flags;

	unsigned int		loop;
	unsigned int		loop_break;
	unsigned int		loop_max;

	enum fbq_type		fbq_type;
	enum group_type		src_grp_type;
	struct list_head	tasks;
};

/*
 * Is this task likely cache-hot:
 */
static int task_hot(struct task_struct *p, struct lb_env *env)
{
	s64 delta;

	lockdep_assert_held(&env->src_rq->lock);

	if (p->sched_class != &fair_sched_class)
		return 0;

	if (unlikely(p->policy == SCHED_IDLE))
		return 0;

	/*
	 * Buddy candidates are cache hot:
	 */
	if (sched_feat(CACHE_HOT_BUDDY) && env->dst_rq->nr_running &&
			(&p->se == cfs_rq_of(&p->se)->next ||
			 &p->se == cfs_rq_of(&p->se)->last))
		return 1;

	if (sysctl_sched_migration_cost == -1)
		return 1;
	if (sysctl_sched_migration_cost == 0)
		return 0;

	delta = rq_clock_task(env->src_rq) - p->se.exec_start;

	return delta < (s64)sysctl_sched_migration_cost;
}

#ifdef CONFIG_NUMA_BALANCING
/*
 * Returns 1, if task migration degrades locality
 * Returns 0, if task migration improves locality i.e migration preferred.
 * Returns -1, if task migration is not affected by locality.
 */
static int migrate_degrades_locality(struct task_struct *p, struct lb_env *env)
{
	struct numa_group *numa_group = rcu_dereference(p->numa_group);
	unsigned long src_faults, dst_faults;
	int src_nid, dst_nid;

	if (!static_branch_likely(&sched_numa_balancing))
		return -1;

	if (!p->numa_faults || !(env->sd->flags & SD_NUMA))
		return -1;

	src_nid = cpu_to_node(env->src_cpu);
	dst_nid = cpu_to_node(env->dst_cpu);

	if (src_nid == dst_nid)
		return -1;

	/* Migrating away from the preferred node is always bad. */
	if (src_nid == p->numa_preferred_nid) {
		if (env->src_rq->nr_running > env->src_rq->nr_preferred_running)
			return 1;
		else
			return -1;
	}

	/* Encourage migration to the preferred node. */
	if (dst_nid == p->numa_preferred_nid)
		return 0;

	/* Leaving a core idle is often worse than degrading locality. */
	if (env->idle != CPU_NOT_IDLE)
		return -1;

	if (numa_group) {
		src_faults = group_faults(p, src_nid);
		dst_faults = group_faults(p, dst_nid);
	} else {
		src_faults = task_faults(p, src_nid);
		dst_faults = task_faults(p, dst_nid);
	}

	return dst_faults < src_faults;
}

#else
static inline int migrate_degrades_locality(struct task_struct *p,
					     struct lb_env *env)
{
	return -1;
}
#endif

/*
 * can_migrate_task - may task p from runqueue rq be migrated to this_cpu?
 */
static
int can_migrate_task(struct task_struct *p, struct lb_env *env)
{
	int tsk_cache_hot;

	lockdep_assert_held(&env->src_rq->lock);

	/*
	 * We do not migrate tasks that are:
	 * 1) throttled_lb_pair, or
	 * 2) cannot be migrated to this CPU due to cpus_allowed, or
	 * 3) running (obviously), or
	 * 4) are cache-hot on their current CPU.
	 */
	if (throttled_lb_pair(task_group(p), env->src_cpu, env->dst_cpu))
		return 0;

	if (!cpumask_test_cpu(env->dst_cpu, &p->cpus_allowed)) {
		int cpu;

		schedstat_inc(p->se.statistics.nr_failed_migrations_affine);

		env->flags |= LBF_SOME_PINNED;

		/*
		 * Remember if this task can be migrated to any other cpu in
		 * our sched_group. We may want to revisit it if we couldn't
		 * meet load balance goals by pulling other tasks on src_cpu.
		 *
		 * Avoid computing new_dst_cpu for NEWLY_IDLE or if we have
		 * already computed one in current iteration.
		 */
		if (env->idle == CPU_NEWLY_IDLE || (env->flags & LBF_DST_PINNED))
			return 0;

		/* Prevent to re-select dst_cpu via env's cpus */
		for_each_cpu_and(cpu, env->dst_grpmask, env->cpus) {
			if (cpumask_test_cpu(cpu, &p->cpus_allowed)) {
				env->flags |= LBF_DST_PINNED;
				env->new_dst_cpu = cpu;
				break;
			}
		}

		return 0;
	}

	if (energy_aware() && !sd_overutilized(env->sd) &&
	    env->idle == CPU_NEWLY_IDLE) {
		long util_cum_dst, util_cum_src;
		unsigned long demand;

		demand = task_util(p);
		util_cum_dst = cpu_util_cum(env->dst_cpu, 0) + demand;
		util_cum_src = cpu_util_cum(env->src_cpu, 0) - demand;

		if (util_cum_dst > util_cum_src)
			return 0;
	}

	/* Record that we found atleast one task that could run on dst_cpu */
	env->flags &= ~LBF_ALL_PINNED;

#ifdef CONFIG_SCHED_WALT
	if (env->flags & LBF_IGNORE_PREFERRED_CLUSTER_TASKS &&
			 !preferred_cluster(cpu_rq(env->dst_cpu)->cluster, p))
		return 0;

	/* Don't detach task if it doesn't fit on the destination */
	if (env->flags & LBF_IGNORE_BIG_TASKS &&
		!task_fits_max(p, env->dst_cpu))
		return 0;
#endif

	if (task_running(env->src_rq, p)) {
		schedstat_inc(p->se.statistics.nr_failed_migrations_running);
		return 0;
	}

	/*
	 * Aggressive migration if:
	 * 1) IDLE or NEWLY_IDLE balance.
	 * 2) destination numa is preferred
	 * 3) task is cache cold, or
	 * 4) too many balance attempts have failed.
	 */
	tsk_cache_hot = migrate_degrades_locality(p, env);
	if (tsk_cache_hot == -1)
		tsk_cache_hot = task_hot(p, env);

	if (env->idle != CPU_NOT_IDLE || tsk_cache_hot <= 0 ||
	    env->sd->nr_balance_failed > env->sd->cache_nice_tries) {
		if (tsk_cache_hot == 1) {
			schedstat_inc(env->sd->lb_hot_gained[env->idle]);
			schedstat_inc(p->se.statistics.nr_forced_migrations);
		}
		return 1;
	}

	schedstat_inc(p->se.statistics.nr_failed_migrations_hot);
	return 0;
}

/*
 * detach_task() -- detach the task for the migration specified in env
 */
static void detach_task(struct task_struct *p, struct lb_env *env)
{
	lockdep_assert_held(&env->src_rq->lock);

	p->on_rq = TASK_ON_RQ_MIGRATING;
	deactivate_task(env->src_rq, p, DEQUEUE_NOCLOCK);
	double_lock_balance(env->src_rq, env->dst_rq);
	set_task_cpu(p, env->dst_cpu);
	double_unlock_balance(env->src_rq, env->dst_rq);
}

/*
 * detach_one_task() -- tries to dequeue exactly one task from env->src_rq, as
 * part of active balancing operations within "domain".
 *
 * Returns a task if successful and NULL otherwise.
 */
static struct task_struct *detach_one_task(struct lb_env *env)
{
	struct task_struct *p, *n;

	lockdep_assert_held(&env->src_rq->lock);

	list_for_each_entry_safe(p, n, &env->src_rq->cfs_tasks, se.group_node) {
		if (!can_migrate_task(p, env))
			continue;

		detach_task(p, env);

		/*
		 * Right now, this is only the second place where
		 * lb_gained[env->idle] is updated (other is detach_tasks)
		 * so we can safely collect stats here rather than
		 * inside detach_tasks().
		 */
		schedstat_inc(env->sd->lb_gained[env->idle]);
		return p;
	}
	return NULL;
}

static const unsigned int sched_nr_migrate_break = 32;

/*
 * detach_tasks() -- tries to detach up to imbalance weighted load from
 * busiest_rq, as part of a balancing operation within domain "sd".
 *
 * Returns number of detached tasks if successful and 0 otherwise.
 */
static int detach_tasks(struct lb_env *env)
{
	struct list_head *tasks = &env->src_rq->cfs_tasks;
	struct task_struct *p;
	unsigned long load;
	int detached = 0;
	int orig_loop = env->loop;

	lockdep_assert_held(&env->src_rq->lock);

	if (env->imbalance <= 0)
		return 0;

	if (!same_cluster(env->dst_cpu, env->src_cpu))
		env->flags |= LBF_IGNORE_PREFERRED_CLUSTER_TASKS;

	if (cpu_capacity(env->dst_cpu) < cpu_capacity(env->src_cpu))
		env->flags |= LBF_IGNORE_BIG_TASKS;

redo:
	while (!list_empty(tasks)) {
		/*
		 * We don't want to steal all, otherwise we may be treated likewise,
		 * which could at worst lead to a livelock crash.
		 */
		if (env->idle != CPU_NOT_IDLE && env->src_rq->nr_running <= 1)
			break;

		p = list_first_entry(tasks, struct task_struct, se.group_node);

		env->loop++;
		/* We've more or less seen every task there is, call it quits */
		if (env->loop > env->loop_max)
			break;

		/* take a breather every nr_migrate tasks */
		if (env->loop > env->loop_break) {
			env->loop_break += sched_nr_migrate_break;
			env->flags |= LBF_NEED_BREAK;
			break;
		}

		if (!can_migrate_task(p, env))
			goto next;

		load = task_h_load(p);

		if (sched_feat(LB_MIN) && load < 16 && !env->sd->nr_balance_failed)
			goto next;

		if ((load / 2) > env->imbalance)
			goto next;

		detach_task(p, env);
		list_add(&p->se.group_node, &env->tasks);

		detached++;
		env->imbalance -= load;

#ifdef CONFIG_PREEMPT
		/*
		 * NEWIDLE balancing is a source of latency, so preemptible
		 * kernels will stop after the first task is detached to minimize
		 * the critical section.
		 */
		if (env->idle == CPU_NEWLY_IDLE)
			break;
#endif

		/*
		 * We only want to steal up to the prescribed amount of
		 * weighted load.
		 */
		if (env->imbalance <= 0)
			break;

		continue;
next:
		list_move_tail(&p->se.group_node, tasks);
	}

	if (env->flags & (LBF_IGNORE_BIG_TASKS |
			LBF_IGNORE_PREFERRED_CLUSTER_TASKS) && !detached) {
		tasks = &env->src_rq->cfs_tasks;
		env->flags &= ~(LBF_IGNORE_BIG_TASKS |
				LBF_IGNORE_PREFERRED_CLUSTER_TASKS);
		env->loop = orig_loop;
		goto redo;
	}

	/*
	 * Right now, this is one of only two places we collect this stat
	 * so we can safely collect detach_one_task() stats here rather
	 * than inside detach_one_task().
	 */
	schedstat_add(env->sd->lb_gained[env->idle], detached);

	return detached;
}

/*
 * attach_task() -- attach the task detached by detach_task() to its new rq.
 */
static void attach_task(struct rq *rq, struct task_struct *p)
{
	lockdep_assert_held(&rq->lock);

	BUG_ON(task_rq(p) != rq);
	activate_task(rq, p, ENQUEUE_NOCLOCK);
	p->on_rq = TASK_ON_RQ_QUEUED;
	check_preempt_curr(rq, p, 0);
}

/*
 * attach_one_task() -- attaches the task returned from detach_one_task() to
 * its new rq.
 */
static void attach_one_task(struct rq *rq, struct task_struct *p)
{
	struct rq_flags rf;

	rq_lock(rq, &rf);
	update_rq_clock(rq);
	attach_task(rq, p);
	rq_unlock(rq, &rf);
}

/*
 * attach_tasks() -- attaches all tasks detached by detach_tasks() to their
 * new rq.
 */
static void attach_tasks(struct lb_env *env)
{
	struct list_head *tasks = &env->tasks;
	struct task_struct *p;
	struct rq_flags rf;

	rq_lock(env->dst_rq, &rf);
	update_rq_clock(env->dst_rq);

	while (!list_empty(tasks)) {
		p = list_first_entry(tasks, struct task_struct, se.group_node);
		list_del_init(&p->se.group_node);

		attach_task(env->dst_rq, p);
	}

	rq_unlock(env->dst_rq, &rf);
}

#ifdef CONFIG_FAIR_GROUP_SCHED

static inline bool cfs_rq_is_decayed(struct cfs_rq *cfs_rq)
{
	if (cfs_rq->load.weight)
		return false;

	if (cfs_rq->avg.load_sum)
		return false;

	if (cfs_rq->avg.util_sum)
		return false;

	if (cfs_rq->runnable_load_sum)
		return false;

	return true;
}

static void update_blocked_averages(int cpu)
{
	struct rq *rq = cpu_rq(cpu);
	struct cfs_rq *cfs_rq, *pos;
	struct rq_flags rf;

	rq_lock_irqsave(rq, &rf);
	update_rq_clock(rq);

	/*
	 * Iterates the task_group tree in a bottom up fashion, see
	 * list_add_leaf_cfs_rq() for details.
	 */
	for_each_leaf_cfs_rq_safe(rq, cfs_rq, pos) {
		struct sched_entity *se;

		/* throttled entities do not contribute to load */
		if (throttled_hierarchy(cfs_rq))
			continue;

		if (update_cfs_rq_load_avg(cfs_rq_clock_task(cfs_rq), cfs_rq))
			update_tg_load_avg(cfs_rq, 0);

		/* Propagate pending load changes to the parent, if any: */
		se = cfs_rq->tg->se[cpu];
		if (se && !skip_blocked_update(se))
			update_load_avg(se, 0);

		/*
		 * There can be a lot of idle CPU cgroups.  Don't let fully
		 * decayed cfs_rqs linger on the list.
		 */
		if (cfs_rq_is_decayed(cfs_rq))
			list_del_leaf_cfs_rq(cfs_rq);
	}
	update_rt_rq_load_avg(rq_clock_task(rq), cpu, &rq->rt, 0);
#ifdef CONFIG_NO_HZ_COMMON
	rq->last_blocked_load_update_tick = jiffies;
#endif
	rq_unlock_irqrestore(rq, &rf);
}

/*
 * Compute the hierarchical load factor for cfs_rq and all its ascendants.
 * This needs to be done in a top-down fashion because the load of a child
 * group is a fraction of its parents load.
 */
static void update_cfs_rq_h_load(struct cfs_rq *cfs_rq)
{
	struct rq *rq = rq_of(cfs_rq);
	struct sched_entity *se = cfs_rq->tg->se[cpu_of(rq)];
	unsigned long now = jiffies;
	unsigned long load;

	if (cfs_rq->last_h_load_update == now)
		return;

	cfs_rq->h_load_next = NULL;
	for_each_sched_entity(se) {
		cfs_rq = cfs_rq_of(se);
		cfs_rq->h_load_next = se;
		if (cfs_rq->last_h_load_update == now)
			break;
	}

	if (!se) {
		cfs_rq->h_load = cfs_rq_load_avg(cfs_rq);
		cfs_rq->last_h_load_update = now;
	}

	while ((se = cfs_rq->h_load_next) != NULL) {
		load = cfs_rq->h_load;
		load = div64_ul(load * se->avg.load_avg,
			cfs_rq_load_avg(cfs_rq) + 1);
		cfs_rq = group_cfs_rq(se);
		cfs_rq->h_load = load;
		cfs_rq->last_h_load_update = now;
	}
}

static unsigned long task_h_load(struct task_struct *p)
{
	struct cfs_rq *cfs_rq = task_cfs_rq(p);

	update_cfs_rq_h_load(cfs_rq);
	return div64_ul(p->se.avg.load_avg * cfs_rq->h_load,
			cfs_rq_load_avg(cfs_rq) + 1);
}
#else
static inline void update_blocked_averages(int cpu)
{
	struct rq *rq = cpu_rq(cpu);
	struct cfs_rq *cfs_rq = &rq->cfs;
	struct rq_flags rf;

	rq_lock_irqsave(rq, &rf);
	update_rq_clock(rq);
	update_cfs_rq_load_avg(cfs_rq_clock_task(cfs_rq), cfs_rq);
	update_rt_rq_load_avg(rq_clock_task(rq), cpu, &rq->rt, 0);
#ifdef CONFIG_NO_HZ_COMMON
	rq->last_blocked_load_update_tick = jiffies;
#endif
	rq_unlock_irqrestore(rq, &rf);
}

static unsigned long task_h_load(struct task_struct *p)
{
	return p->se.avg.load_avg;
}
#endif

/********** Helpers for find_busiest_group ************************/

/*
 * sg_lb_stats - stats of a sched_group required for load_balancing
 */
struct sg_lb_stats {
	unsigned long avg_load; /*Avg load across the CPUs of the group */
	unsigned long group_load; /* Total load over the CPUs of the group */
	unsigned long sum_weighted_load; /* Weighted load of group's tasks */
	unsigned long load_per_task;
	unsigned long group_capacity;
	unsigned long group_util; /* Total utilization of the group */
	unsigned int sum_nr_running; /* Nr tasks running in the group */
	unsigned int idle_cpus;
	unsigned int group_weight;
	enum group_type group_type;
	int group_no_capacity;
	int group_misfit_task; /* A cpu has a task too big for its capacity */
#ifdef CONFIG_NUMA_BALANCING
	unsigned int nr_numa_running;
	unsigned int nr_preferred_running;
#endif
};

/*
 * sd_lb_stats - Structure to store the statistics of a sched_domain
 *		 during load balancing.
 */
struct sd_lb_stats {
	struct sched_group *busiest;	/* Busiest group in this sd */
	struct sched_group *local;	/* Local group in this sd */
	unsigned long total_running;
	unsigned long total_load;	/* Total load of all groups in sd */
	unsigned long total_capacity;	/* Total capacity of all groups in sd */
	unsigned long total_util;	/* Total util of all groups in sd */
	unsigned long avg_load;	/* Average load across all groups in sd */

	struct sg_lb_stats busiest_stat;/* Statistics of the busiest group */
	struct sg_lb_stats local_stat;	/* Statistics of the local group */
};

static inline void init_sd_lb_stats(struct sd_lb_stats *sds)
{
	/*
	 * Skimp on the clearing to avoid duplicate work. We can avoid clearing
	 * local_stat because update_sg_lb_stats() does a full clear/assignment.
	 * We must however clear busiest_stat::avg_load because
	 * update_sd_pick_busiest() reads this before assignment.
	 */
	*sds = (struct sd_lb_stats){
		.busiest = NULL,
		.local = NULL,
		.total_running = 0UL,
		.total_load = 0UL,
		.total_capacity = 0UL,
		.total_util = 0UL,
		.busiest_stat = {
			.avg_load = 0UL,
			.sum_nr_running = 0,
			.group_type = group_other,
		},
	};
}

/**
 * get_sd_load_idx - Obtain the load index for a given sched domain.
 * @sd: The sched_domain whose load_idx is to be obtained.
 * @idle: The idle status of the CPU for whose sd load_idx is obtained.
 *
 * Return: The load index.
 */
static inline int get_sd_load_idx(struct sched_domain *sd,
					enum cpu_idle_type idle)
{
	int load_idx;

	switch (idle) {
	case CPU_NOT_IDLE:
		load_idx = sd->busy_idx;
		break;

	case CPU_NEWLY_IDLE:
		load_idx = sd->newidle_idx;
		break;
	default:
		load_idx = sd->idle_idx;
		break;
	}

	return load_idx;
}

static unsigned long scale_rt_capacity(int cpu)
{
	struct rq *rq = cpu_rq(cpu);
	u64 total, used, age_stamp, avg;
	s64 delta;

	/*
	 * Since we're reading these variables without serialization make sure
	 * we read them once before doing sanity checks on them.
	 */
	age_stamp = READ_ONCE(rq->age_stamp);
	avg = READ_ONCE(rq->rt_avg);
	delta = __rq_clock_broken(rq) - age_stamp;

	if (unlikely(delta < 0))
		delta = 0;

	total = sched_avg_period() + delta;

	used = div_u64(avg, total);

	if (likely(used < SCHED_CAPACITY_SCALE))
		return SCHED_CAPACITY_SCALE - used;

	return 1;
}

static void update_cpu_capacity(struct sched_domain *sd, int cpu)
{
	unsigned long capacity = arch_scale_cpu_capacity(sd, cpu);
	struct sched_group *sdg = sd->groups;

	capacity = min(capacity, thermal_cap(cpu));

	cpu_rq(cpu)->cpu_capacity_orig = capacity;

	capacity *= scale_rt_capacity(cpu);
	capacity >>= SCHED_CAPACITY_SHIFT;

	if (!capacity)
		capacity = 1;

	cpu_rq(cpu)->cpu_capacity = capacity;
	sdg->sgc->capacity = capacity;
	sdg->sgc->min_capacity = capacity;
}

void update_group_capacity(struct sched_domain *sd, int cpu)
{
	struct sched_domain *child = sd->child;
	struct sched_group *group, *sdg = sd->groups;
	unsigned long capacity, min_capacity, max_capacity;
	unsigned long interval;

	interval = msecs_to_jiffies(sd->balance_interval);
	interval = clamp(interval, 1UL, max_load_balance_interval);
	sdg->sgc->next_update = jiffies + interval;

	if (!child) {
		update_cpu_capacity(sd, cpu);
		return;
	}

	capacity = 0;
	min_capacity = ULONG_MAX;
	max_capacity = 0;

	if (child->flags & SD_OVERLAP) {
		/*
		 * SD_OVERLAP domains cannot assume that child groups
		 * span the current group.
		 */

		for_each_cpu(cpu, sched_group_span(sdg)) {
			struct sched_group_capacity *sgc;
			struct rq *rq = cpu_rq(cpu);

			if (cpumask_test_cpu(cpu, cpu_isolated_mask))
				continue;
			/*
			 * build_sched_domains() -> init_sched_groups_capacity()
			 * gets here before we've attached the domains to the
			 * runqueues.
			 *
			 * Use capacity_of(), which is set irrespective of domains
			 * in update_cpu_capacity().
			 *
			 * This avoids capacity from being 0 and
			 * causing divide-by-zero issues on boot.
			 */
			if (unlikely(!rq->sd)) {
				capacity += capacity_of(cpu);
			} else {
				sgc = rq->sd->groups->sgc;
				capacity += sgc->capacity;
			}

			min_capacity = min(capacity, min_capacity);
			max_capacity = max(capacity, max_capacity);
		}
	} else  {
		/*
		 * !SD_OVERLAP domains can assume that child groups
		 * span the current group.
		 */

		group = child->groups;
		do {
			struct sched_group_capacity *sgc = group->sgc;
			cpumask_t *cpus = sched_group_span(group);

			if (!cpu_isolated(cpumask_first(cpus))) {
				capacity += sgc->capacity;
				min_capacity = min(sgc->min_capacity,
							min_capacity);
				max_capacity = min(sgc->max_capacity,
							max_capacity);
			}
			group = group->next;
		} while (group != child->groups);
	}

	sdg->sgc->capacity = capacity;
	sdg->sgc->min_capacity = min_capacity;
	sdg->sgc->max_capacity = max_capacity;
}

/*
 * Check whether the capacity of the rq has been noticeably reduced by side
 * activity. The imbalance_pct is used for the threshold.
 * Return true is the capacity is reduced
 */
static inline int
check_cpu_capacity(struct rq *rq, struct sched_domain *sd)
{
	return ((rq->cpu_capacity * sd->imbalance_pct) <
				(rq->cpu_capacity_orig * 100));
}

/*
 * Group imbalance indicates (and tries to solve) the problem where balancing
 * groups is inadequate due to ->cpus_allowed constraints.
 *
 * Imagine a situation of two groups of 4 cpus each and 4 tasks each with a
 * cpumask covering 1 cpu of the first group and 3 cpus of the second group.
 * Something like:
 *
 *	{ 0 1 2 3 } { 4 5 6 7 }
 *	        *     * * *
 *
 * If we were to balance group-wise we'd place two tasks in the first group and
 * two tasks in the second group. Clearly this is undesired as it will overload
 * cpu 3 and leave one of the cpus in the second group unused.
 *
 * The current solution to this issue is detecting the skew in the first group
 * by noticing the lower domain failed to reach balance and had difficulty
 * moving tasks due to affinity constraints.
 *
 * When this is so detected; this group becomes a candidate for busiest; see
 * update_sd_pick_busiest(). And calculate_imbalance() and
 * find_busiest_group() avoid some of the usual balance conditions to allow it
 * to create an effective group imbalance.
 *
 * This is a somewhat tricky proposition since the next run might not find the
 * group imbalance and decide the groups need to be balanced again. A most
 * subtle and fragile situation.
 */

static inline int sg_imbalanced(struct sched_group *group)
{
	return group->sgc->imbalance;
}

/*
 * group_has_capacity returns true if the group has spare capacity that could
 * be used by some tasks.
 * We consider that a group has spare capacity if the  * number of task is
 * smaller than the number of CPUs or if the utilization is lower than the
 * available capacity for CFS tasks.
 * For the latter, we use a threshold to stabilize the state, to take into
 * account the variance of the tasks' load and to return true if the available
 * capacity in meaningful for the load balancer.
 * As an example, an available capacity of 1% can appear but it doesn't make
 * any benefit for the load balance.
 */
static inline bool
group_has_capacity(struct lb_env *env, struct sg_lb_stats *sgs)
{
	if (sgs->sum_nr_running < sgs->group_weight)
		return true;

	if ((sgs->group_capacity * 100) >
			(sgs->group_util * env->sd->imbalance_pct))
		return true;

	return false;
}

/*
 *  group_is_overloaded returns true if the group has more tasks than it can
 *  handle.
 *  group_is_overloaded is not equals to !group_has_capacity because a group
 *  with the exact right number of tasks, has no more spare capacity but is not
 *  overloaded so both group_has_capacity and group_is_overloaded return
 *  false.
 */
static inline bool
group_is_overloaded(struct lb_env *env, struct sg_lb_stats *sgs)
{
	if (sgs->sum_nr_running <= sgs->group_weight)
		return false;

	if ((sgs->group_capacity * 100) <
			(sgs->group_util * env->sd->imbalance_pct))
		return true;

	return false;
}

/*
 * group_smaller_cpu_capacity: Returns true if sched_group sg has smaller
 * per-CPU capacity than sched_group ref.
 */
static inline bool
group_smaller_cpu_capacity(struct sched_group *sg, struct sched_group *ref)
{
	return sg->sgc->min_capacity * capacity_margin <
						ref->sgc->min_capacity * 1024;
}

/*
 * group_similar_cpu_capacity: Returns true if the minimum capacity of the
 * compared groups differ by less than 12.5%.
 */
static inline bool
group_similar_cpu_capacity(struct sched_group *sg, struct sched_group *ref)
{
	long diff = sg->sgc->min_capacity - ref->sgc->min_capacity;
	long max = max(sg->sgc->min_capacity, ref->sgc->min_capacity);

	return abs(diff) < max >> 3;
}

static inline enum
group_type group_classify(struct sched_group *group,
			  struct sg_lb_stats *sgs)
{
	if (sgs->group_no_capacity)
		return group_overloaded;

	if (sg_imbalanced(group))
		return group_imbalanced;

	if (sgs->group_misfit_task)
		return group_misfit_task;

	return group_other;
}

/**
 * update_sg_lb_stats - Update sched_group's statistics for load balancing.
 * @env: The load balancing environment.
 * @group: sched_group whose statistics are to be updated.
 * @load_idx: Load index of sched_domain of this_cpu for load calc.
 * @local_group: Does group contain this_cpu.
 * @sgs: variable to hold the statistics for this group.
 * @overload: Indicate more than one runnable task for any CPU.
 * @overutilized: Indicate overutilization for any CPU.
 */
static inline void update_sg_lb_stats(struct lb_env *env,
			struct sched_group *group, int load_idx,
			int local_group, struct sg_lb_stats *sgs,
			bool *overload, bool *overutilized, bool *misfit_task)
{
	unsigned long load;
	int i, nr_running;

	memset(sgs, 0, sizeof(*sgs));

	for_each_cpu_and(i, sched_group_span(group), env->cpus) {
		struct rq *rq = cpu_rq(i);

		if (cpu_isolated(i))
			continue;

		/* Bias balancing toward cpus of our domain */
		if (local_group)
			load = target_load(i, load_idx);
		else
			load = source_load(i, load_idx);

		sgs->group_load += load;
		sgs->group_util += cpu_util(i);
		sgs->sum_nr_running += rq->cfs.h_nr_running;

		nr_running = rq->nr_running;
		if (nr_running > 1)
			*overload = true;

#ifdef CONFIG_NUMA_BALANCING
		sgs->nr_numa_running += rq->nr_numa_running;
		sgs->nr_preferred_running += rq->nr_preferred_running;
#endif
		sgs->sum_weighted_load += weighted_cpuload(rq);
		/*
		 * No need to call idle_cpu() if nr_running is not 0
		 */
		if (!nr_running && idle_cpu(i))
			sgs->idle_cpus++;

		if (env->sd->flags & SD_ASYM_CPUCAPACITY &&
		    !sgs->group_misfit_task && rq_has_misfit(rq))
			sgs->group_misfit_task = capacity_of(i);

		if (cpu_overutilized(i)) {
			*overutilized = true;

			if (rq_has_misfit(rq))
				*misfit_task = true;
		}
	}

	/* Isolated CPU has no weight */
	if (!group->group_weight) {
		sgs->group_capacity = 0;
		sgs->avg_load = 0;
		sgs->group_no_capacity = 1;
		sgs->group_type = group_other;
		sgs->group_weight = group->group_weight;
	} else {
		/* Adjust by relative CPU capacity of the group */
		sgs->group_capacity = group->sgc->capacity;
		sgs->avg_load = (sgs->group_load*SCHED_CAPACITY_SCALE) /
							sgs->group_capacity;

		sgs->group_weight = group->group_weight;

		sgs->group_no_capacity = group_is_overloaded(env, sgs);
		sgs->group_type = group_classify(group, sgs);
	}

	if (sgs->sum_nr_running)
		sgs->load_per_task = sgs->sum_weighted_load /
						sgs->sum_nr_running;
}

/**
 * update_sd_pick_busiest - return 1 on busiest group
 * @env: The load balancing environment.
 * @sds: sched_domain statistics
 * @sg: sched_group candidate to be checked for being the busiest
 * @sgs: sched_group statistics
 *
 * Determine if @sg is a busier group than the previously selected
 * busiest group.
 *
 * Return: %true if @sg is a busier group than the previously selected
 * busiest group. %false otherwise.
 */
static bool update_sd_pick_busiest(struct lb_env *env,
				   struct sd_lb_stats *sds,
				   struct sched_group *sg,
				   struct sg_lb_stats *sgs)
{
	struct sg_lb_stats *busiest = &sds->busiest_stat;

	/*
	 * Don't try to pull misfit tasks we can't help.
	 */
	if (sgs->group_type == group_misfit_task &&
	    (!group_smaller_cpu_capacity(sg, sds->local) ||
	     !group_has_capacity(env, &sds->local_stat)))
		return false;

	if (sgs->group_type > busiest->group_type)
		return true;

	if (sgs->group_type < busiest->group_type)
		return false;

	if (sgs->avg_load <= busiest->avg_load)
		return false;

	if (!(env->sd->flags & SD_ASYM_CPUCAPACITY))
		goto asym_packing;

	/*
	 * Candidate sg has no more than one task per CPU and
	 * has higher per-CPU capacity. Migrating tasks to less
	 * capable CPUs may harm throughput. Maximize throughput,
	 * power/energy consequences are not considered.
	 */
	if (sgs->sum_nr_running <= sgs->group_weight &&
	    group_smaller_cpu_capacity(sds->local, sg))
		return false;

	/*
	 * Candidate sg doesn't face any severe imbalance issues so
	 * don't disturb unless the groups are of similar capacity
	 * where balancing is more harmless.
	 */
	if (sgs->group_type == group_other &&
		!group_similar_cpu_capacity(sds->local, sg))
		return false;

asym_packing:
	/* This is the busiest node in its class. */
	if (!(env->sd->flags & SD_ASYM_PACKING))
		return true;

	/* No ASYM_PACKING if target cpu is already busy */
	if (env->idle == CPU_NOT_IDLE)
		return true;
	/*
	 * ASYM_PACKING needs to move all the work to the highest
	 * prority CPUs in the group, therefore mark all groups
	 * of lower priority than ourself as busy.
	 */
	if (sgs->sum_nr_running &&
	    sched_asym_prefer(env->dst_cpu, sg->asym_prefer_cpu)) {
		if (!sds->busiest)
			return true;

		/* Prefer to move from lowest priority cpu's work */
		if (sched_asym_prefer(sds->busiest->asym_prefer_cpu,
				      sg->asym_prefer_cpu))
			return true;
	}

	return false;
}

#ifdef CONFIG_NUMA_BALANCING
static inline enum fbq_type fbq_classify_group(struct sg_lb_stats *sgs)
{
	if (sgs->sum_nr_running > sgs->nr_numa_running)
		return regular;
	if (sgs->sum_nr_running > sgs->nr_preferred_running)
		return remote;
	return all;
}

static inline enum fbq_type fbq_classify_rq(struct rq *rq)
{
	if (rq->nr_running > rq->nr_numa_running)
		return regular;
	if (rq->nr_running > rq->nr_preferred_running)
		return remote;
	return all;
}
#else
static inline enum fbq_type fbq_classify_group(struct sg_lb_stats *sgs)
{
	return all;
}

static inline enum fbq_type fbq_classify_rq(struct rq *rq)
{
	return regular;
}
#endif /* CONFIG_NUMA_BALANCING */

#ifdef CONFIG_NO_HZ_COMMON
static struct {
	cpumask_var_t idle_cpus_mask;
	atomic_t nr_cpus;
	unsigned long next_balance;     /* in jiffy units */
	unsigned long next_update;     /* in jiffy units */
} nohz ____cacheline_aligned;
#endif

#define lb_sd_parent(sd) \
	(sd->parent && sd->parent->groups != sd->parent->groups->next)

/**
 * update_sd_lb_stats - Update sched_domain's statistics for load balancing.
 * @env: The load balancing environment.
 * @sds: variable to hold the statistics for this sched_domain.
 */
static inline void update_sd_lb_stats(struct lb_env *env, struct sd_lb_stats *sds)
{
	struct sched_domain *child = env->sd->child;
	struct sched_group *sg = env->sd->groups;
	struct sg_lb_stats *local = &sds->local_stat;
	struct sg_lb_stats tmp_sgs;
	int load_idx, prefer_sibling = 0;
	bool overload = false, overutilized = false, misfit_task = false;

	if (child && child->flags & SD_PREFER_SIBLING)
		prefer_sibling = 1;

#ifdef CONFIG_NO_HZ_COMMON
	if (env->idle == CPU_NEWLY_IDLE) {
		int cpu;

		/* Update the stats of NOHZ idle CPUs in the sd */
		for_each_cpu_and(cpu, sched_domain_span(env->sd),
				 nohz.idle_cpus_mask) {
			struct rq *rq = cpu_rq(cpu);

			/* ... Unless we've already done since the last tick */
			if (time_after(jiffies,
                                       rq->last_blocked_load_update_tick))
				update_blocked_averages(cpu);
		}
	}
	/*
	 * If we've just updated all of the NOHZ idle CPUs, then we can push
	 * back the next nohz.next_update, which will prevent an unnecessary
	 * wakeup for the nohz stats kick
	 */
	if (cpumask_subset(nohz.idle_cpus_mask, sched_domain_span(env->sd)))
		nohz.next_update = jiffies + LOAD_AVG_PERIOD;
#endif

	load_idx = get_sd_load_idx(env->sd, env->idle);

	do {
		struct sg_lb_stats *sgs = &tmp_sgs;
		int local_group;

		local_group = cpumask_test_cpu(env->dst_cpu, sched_group_span(sg));
		if (local_group) {
			sds->local = sg;
			sgs = local;

			if (env->idle != CPU_NEWLY_IDLE ||
			    time_after_eq(jiffies, sg->sgc->next_update))
				update_group_capacity(env->sd, env->dst_cpu);
		}

		update_sg_lb_stats(env, sg, load_idx, local_group, sgs,
						&overload, &overutilized,
						&misfit_task);

		if (local_group)
			goto next_group;

		/*
		 * In case the child domain prefers tasks go to siblings
		 * first, lower the sg capacity so that we'll try
		 * and move all the excess tasks away. We lower the capacity
		 * of a group only if the local group has the capacity to fit
		 * these excess tasks. The extra check prevents the case where
		 * you always pull from the heaviest group when it is already
		 * under-utilized (possible with a large weight task outweighs
		 * the tasks on the system).
		 */
		if (prefer_sibling && sds->local &&
		    group_has_capacity(env, local) &&
		    (sgs->sum_nr_running > local->sum_nr_running + 1)) {
			sgs->group_no_capacity = 1;
			sgs->group_type = group_classify(sg, sgs);
		}

		if (update_sd_pick_busiest(env, sds, sg, sgs)) {
			sds->busiest = sg;
			sds->busiest_stat = *sgs;
		}

next_group:
		/* Now, start updating sd_lb_stats */
		sds->total_running += sgs->sum_nr_running;
		sds->total_load += sgs->group_load;
		sds->total_capacity += sgs->group_capacity;
		sds->total_util += sgs->group_util;

		sg = sg->next;
	} while (sg != env->sd->groups);

	if (env->sd->flags & SD_NUMA)
		env->fbq_type = fbq_classify_group(&sds->busiest_stat);

	env->src_grp_nr_running = sds->busiest_stat.sum_nr_running;

	if (!lb_sd_parent(env->sd)) {
		/* update overload indicator if we are at root domain */
		if (env->dst_rq->rd->overload != overload)
			env->dst_rq->rd->overload = overload;
	}

	if (overutilized)
		set_sd_overutilized(env->sd);
	else
		clear_sd_overutilized(env->sd);

	/*
	 * If there is a misfit task in one cpu in this sched_domain
	 * it is likely that the imbalance cannot be sorted out among
	 * the cpu's in this sched_domain. In this case set the
	 * overutilized flag at the parent sched_domain.
	 */
	if (misfit_task) {
		struct sched_domain *sd = env->sd->parent;

		/*
		 * In case of a misfit task, load balance at the parent
		 * sched domain level will make sense only if the the cpus
		 * have a different capacity. If cpus at a domain level have
		 * the same capacity, the misfit task cannot be well
		 * accomodated	in any of the cpus and there in no point in
		 * trying a load balance at this level
		 */
		while (sd) {
			if (sd->flags & SD_ASYM_CPUCAPACITY) {
				set_sd_overutilized(sd);
				break;
			}
			sd = sd->parent;
		}
	}

	/*
	 * If the domain util is greater that domain capacity, load balancing
	 * needs to be done at the next sched domain level as well.
	 */
	if (lb_sd_parent(env->sd) &&
	    sds->total_capacity * 1024 < sds->total_util * capacity_margin)
		set_sd_overutilized(env->sd->parent);
}

/**
 * check_asym_packing - Check to see if the group is packed into the
 *			sched domain.
 *
 * This is primarily intended to used at the sibling level.  Some
 * cores like POWER7 prefer to use lower numbered SMT threads.  In the
 * case of POWER7, it can move to lower SMT modes only when higher
 * threads are idle.  When in lower SMT modes, the threads will
 * perform better since they share less core resources.  Hence when we
 * have idle threads, we want them to be the higher ones.
 *
 * This packing function is run on idle threads.  It checks to see if
 * the busiest CPU in this domain (core in the P7 case) has a higher
 * CPU number than the packing function is being run on.  Here we are
 * assuming lower CPU number will be equivalent to lower a SMT thread
 * number.
 *
 * Return: 1 when packing is required and a task should be moved to
 * this CPU.  The amount of the imbalance is returned in env->imbalance.
 *
 * @env: The load balancing environment.
 * @sds: Statistics of the sched_domain which is to be packed
 */
static int check_asym_packing(struct lb_env *env, struct sd_lb_stats *sds)
{
	int busiest_cpu;

	if (!(env->sd->flags & SD_ASYM_PACKING))
		return 0;

	if (env->idle == CPU_NOT_IDLE)
		return 0;

	if (!sds->busiest)
		return 0;

	busiest_cpu = sds->busiest->asym_prefer_cpu;
	if (sched_asym_prefer(busiest_cpu, env->dst_cpu))
		return 0;

	env->imbalance = DIV_ROUND_CLOSEST(
		sds->busiest_stat.avg_load * sds->busiest_stat.group_capacity,
		SCHED_CAPACITY_SCALE);

	return 1;
}

/**
 * fix_small_imbalance - Calculate the minor imbalance that exists
 *			amongst the groups of a sched_domain, during
 *			load balancing.
 * @env: The load balancing environment.
 * @sds: Statistics of the sched_domain whose imbalance is to be calculated.
 */
static inline
void fix_small_imbalance(struct lb_env *env, struct sd_lb_stats *sds)
{
	unsigned long tmp, capa_now = 0, capa_move = 0;
	unsigned int imbn = 2;
	unsigned long scaled_busy_load_per_task;
	struct sg_lb_stats *local, *busiest;

	local = &sds->local_stat;
	busiest = &sds->busiest_stat;

	if (!local->sum_nr_running)
		local->load_per_task = cpu_avg_load_per_task(env->dst_cpu);
	else if (busiest->load_per_task > local->load_per_task)
		imbn = 1;

	scaled_busy_load_per_task =
		(busiest->load_per_task * SCHED_CAPACITY_SCALE) /
		busiest->group_capacity;

	if (busiest->avg_load + scaled_busy_load_per_task >=
	    local->avg_load + (scaled_busy_load_per_task * imbn)) {
		env->imbalance = busiest->load_per_task;
		return;
	}

	/*
	 * OK, we don't have enough imbalance to justify moving tasks,
	 * however we may be able to increase total CPU capacity used by
	 * moving them.
	 */

	capa_now += busiest->group_capacity *
			min(busiest->load_per_task, busiest->avg_load);
	capa_now += local->group_capacity *
			min(local->load_per_task, local->avg_load);
	capa_now /= SCHED_CAPACITY_SCALE;

	/* Amount of load we'd subtract */
	if (busiest->avg_load > scaled_busy_load_per_task) {
		capa_move += busiest->group_capacity *
			    min(busiest->load_per_task,
				busiest->avg_load - scaled_busy_load_per_task);
	}

	/* Amount of load we'd add */
	if (busiest->avg_load * busiest->group_capacity <
	    busiest->load_per_task * SCHED_CAPACITY_SCALE) {
		tmp = (busiest->avg_load * busiest->group_capacity) /
		      local->group_capacity;
	} else {
		tmp = (busiest->load_per_task * SCHED_CAPACITY_SCALE) /
		      local->group_capacity;
	}
	capa_move += local->group_capacity *
		    min(local->load_per_task, local->avg_load + tmp);
	capa_move /= SCHED_CAPACITY_SCALE;

	/* Move if we gain throughput */
	if (capa_move > capa_now)
		env->imbalance = busiest->load_per_task;
}

/**
 * calculate_imbalance - Calculate the amount of imbalance present within the
 *			 groups of a given sched_domain during load balance.
 * @env: load balance environment
 * @sds: statistics of the sched_domain whose imbalance is to be calculated.
 */
static inline void calculate_imbalance(struct lb_env *env, struct sd_lb_stats *sds)
{
	unsigned long max_pull, load_above_capacity = ~0UL;
	struct sg_lb_stats *local, *busiest;

	local = &sds->local_stat;
	busiest = &sds->busiest_stat;

	if (busiest->group_type == group_imbalanced) {
		/*
		 * In the group_imb case we cannot rely on group-wide averages
		 * to ensure cpu-load equilibrium, look at wider averages. XXX
		 */
		busiest->load_per_task =
			min(busiest->load_per_task, sds->avg_load);
	}

	/*
	 * Avg load of busiest sg can be less and avg load of local sg can
	 * be greater than avg load across all sgs of sd because avg load
	 * factors in sg capacity and sgs with smaller group_type are
	 * skipped when updating the busiest sg:
	 */
	if (busiest->group_type != group_misfit_task &&
	    (busiest->avg_load <= sds->avg_load ||
	     local->avg_load >= sds->avg_load)) {
		env->imbalance = 0;
		return fix_small_imbalance(env, sds);
	}

	/*
	 * If there aren't any idle cpus, avoid creating some.
	 */
	if (busiest->group_type == group_overloaded &&
	    local->group_type   == group_overloaded) {
		load_above_capacity = busiest->sum_nr_running * SCHED_CAPACITY_SCALE;
		if (load_above_capacity > busiest->group_capacity) {
			load_above_capacity -= busiest->group_capacity;
			load_above_capacity *= scale_load_down(NICE_0_LOAD);
			load_above_capacity /= busiest->group_capacity;
		} else
			load_above_capacity = ~0UL;
	}

	/*
	 * We're trying to get all the cpus to the average_load, so we don't
	 * want to push ourselves above the average load, nor do we wish to
	 * reduce the max loaded cpu below the average load. At the same time,
	 * we also don't want to reduce the group load below the group
	 * capacity. Thus we look for the minimum possible imbalance.
	 */
	max_pull = min(busiest->avg_load - sds->avg_load, load_above_capacity);

	/* How much load to actually move to equalise the imbalance */
	env->imbalance = min(
		max_pull * busiest->group_capacity,
		(sds->avg_load - local->avg_load) * local->group_capacity
	) / SCHED_CAPACITY_SCALE;

	/* Boost imbalance to allow misfit task to be balanced. */
	if (busiest->group_type == group_misfit_task) {
		env->imbalance = max_t(long, env->imbalance,
				       busiest->group_misfit_task);
	}

	/*
	 * if *imbalance is less than the average load per runnable task
	 * there is no guarantee that any tasks will be moved so we'll have
	 * a think about bumping its value to force at least one task to be
	 * moved
	 */
	if (env->imbalance < busiest->load_per_task)
		return fix_small_imbalance(env, sds);
}

/******* find_busiest_group() helpers end here *********************/

/**
 * find_busiest_group - Returns the busiest group within the sched_domain
 * if there is an imbalance.
 *
 * Also calculates the amount of weighted load which should be moved
 * to restore balance.
 *
 * @env: The load balancing environment.
 *
 * Return:	- The busiest group if imbalance exists.
 */
static struct sched_group *find_busiest_group(struct lb_env *env)
{
	struct sg_lb_stats *local, *busiest;
	struct sd_lb_stats sds;

	init_sd_lb_stats(&sds);

	/*
	 * Compute the various statistics relavent for load balancing at
	 * this level.
	 */
	update_sd_lb_stats(env, &sds);

	if (energy_aware() && !sd_overutilized(env->sd)) {
		int cpu_local, cpu_busiest;
		long util_cum;
		unsigned long capacity_local, capacity_busiest;

		if (env->idle != CPU_NEWLY_IDLE)
			goto out_balanced;

		if (!sds.local || !sds.busiest)
			goto out_balanced;

		cpu_local = group_first_cpu(sds.local);
		cpu_busiest = group_first_cpu(sds.busiest);

		/* TODO: don't assume same cap cpus are in same domain */
		capacity_local = capacity_orig_of(cpu_local);
		capacity_busiest = capacity_orig_of(cpu_busiest);
		if (capacity_local > capacity_busiest) {
			goto out_balanced;
		} else if (capacity_local == capacity_busiest) {
			if (cpu_rq(cpu_busiest)->nr_running < 2)
				goto out_balanced;

			util_cum = cpu_util_cum(cpu_busiest, 0);
			if (util_cum < cpu_util_cum(cpu_local, 0))
				goto out_balanced;
		}
	}

	local = &sds.local_stat;
	busiest = &sds.busiest_stat;

	/* ASYM feature bypasses nice load balance check */
	if (check_asym_packing(env, &sds))
		return sds.busiest;

	/* There is no busy sibling group to pull tasks from */
	if (!sds.busiest || busiest->sum_nr_running == 0)
		goto out_balanced;

	/* XXX broken for overlapping NUMA groups */
	sds.avg_load = (SCHED_CAPACITY_SCALE * sds.total_load)
						/ sds.total_capacity;

	/*
	 * If the busiest group is imbalanced the below checks don't
	 * work because they assume all things are equal, which typically
	 * isn't true due to cpus_allowed constraints and the like.
	 */
	if (busiest->group_type == group_imbalanced)
		goto force_balance;

	/*
	 * When dst_cpu is idle, prevent SMP nice and/or asymmetric group
	 * capacities from resulting in underutilization due to avg_load.
	 */
	if (env->idle != CPU_NOT_IDLE && group_has_capacity(env, local) &&
	    busiest->group_no_capacity)
		goto force_balance;

	/* Misfitting tasks should be dealt with regardless of the avg load */
	if (busiest->group_type == group_misfit_task)
		goto force_balance;

	/*
	 * If the local group is busier than the selected busiest group
	 * don't try and pull any tasks.
	 */
	if (local->avg_load >= busiest->avg_load)
		goto out_balanced;

	/*
	 * Don't pull any tasks if this group is already above the domain
	 * average load.
	 */
	if (local->avg_load >= sds.avg_load)
		goto out_balanced;

	if (env->idle == CPU_IDLE) {
		/*
		 * This cpu is idle. If the busiest group is not overloaded
		 * and there is no imbalance between this and busiest group
		 * wrt idle cpus, it is balanced. The imbalance becomes
		 * significant if the diff is greater than 1 otherwise we
		 * might end up to just move the imbalance on another group
		 */
		if ((busiest->group_type != group_overloaded) &&
				(local->idle_cpus <= (busiest->idle_cpus + 1)))
			goto out_balanced;
	} else {
		/*
		 * In the CPU_NEWLY_IDLE, CPU_NOT_IDLE cases, use
		 * imbalance_pct to be conservative.
		 */
		if (100 * busiest->avg_load <=
				env->sd->imbalance_pct * local->avg_load)
			goto out_balanced;
	}

force_balance:
	/* Looks like there is an imbalance. Compute it */
	env->src_grp_type = busiest->group_type;
	calculate_imbalance(env, &sds);
	return sds.busiest;

out_balanced:
	env->imbalance = 0;
	return NULL;
}

/*
 * find_busiest_queue - find the busiest runqueue among the cpus in group.
 */
static struct rq *find_busiest_queue(struct lb_env *env,
				     struct sched_group *group)
{
	struct rq *busiest = NULL, *rq;
	unsigned long busiest_load = 0, busiest_capacity = 1;
	int i;

	for_each_cpu_and(i, sched_group_span(group), env->cpus) {
		unsigned long capacity, wl;
		enum fbq_type rt;

		rq = cpu_rq(i);
		rt = fbq_classify_rq(rq);

		/*
		 * We classify groups/runqueues into three groups:
		 *  - regular: there are !numa tasks
		 *  - remote:  there are numa tasks that run on the 'wrong' node
		 *  - all:     there is no distinction
		 *
		 * In order to avoid migrating ideally placed numa tasks,
		 * ignore those when there's better options.
		 *
		 * If we ignore the actual busiest queue to migrate another
		 * task, the next balance pass can still reduce the busiest
		 * queue by moving tasks around inside the node.
		 *
		 * If we cannot move enough load due to this classification
		 * the next pass will adjust the group classification and
		 * allow migration of more tasks.
		 *
		 * Both cases only affect the total convergence complexity.
		 */
		if (rt > env->fbq_type)
			continue;

		/*
		 * For ASYM_CPUCAPACITY domains with misfit tasks we ignore
		 * load.
		 */
		if (env->src_grp_type == group_misfit_task && rq_has_misfit(rq))
			return rq;

		capacity = capacity_of(i);

		wl = weighted_cpuload(rq);

		/*
		 * When comparing with imbalance, use weighted_cpuload()
		 * which is not scaled with the cpu capacity.
		 */

		if (rq->nr_running == 1 && wl > env->imbalance &&
		    !check_cpu_capacity(rq, env->sd))
			continue;

		/*
		 * For the load comparisons with the other cpu's, consider
		 * the weighted_cpuload() scaled with the cpu capacity, so
		 * that the load can be moved away from the cpu that is
		 * potentially running at a lower capacity.
		 *
		 * Thus we're looking for max(wl_i / capacity_i), crosswise
		 * multiplication to rid ourselves of the division works out
		 * to: wl_i * capacity_j > wl_j * capacity_i;  where j is
		 * our previous maximum.
		 */
		if (wl * busiest_capacity > busiest_load * capacity) {
			busiest_load = wl;
			busiest_capacity = capacity;
			busiest = rq;
		}
	}

	return busiest;
}

/*
 * Max backoff if we encounter pinned tasks. Pretty arbitrary value, but
 * so long as it is large enough.
 */
#define MAX_PINNED_INTERVAL	512
#define NEED_ACTIVE_BALANCE_THRESHOLD 10

static int need_active_balance(struct lb_env *env)
{
	struct sched_domain *sd = env->sd;

	if (env->idle == CPU_NEWLY_IDLE) {

		/*
		 * ASYM_PACKING needs to force migrate tasks from busy but
		 * lower priority CPUs in order to pack all tasks in the
		 * highest priority CPUs.
		 */
		if ((sd->flags & SD_ASYM_PACKING) &&
		    sched_asym_prefer(env->dst_cpu, env->src_cpu))
			return 1;
	}

	/*
	 * The dst_cpu is idle and the src_cpu CPU has only 1 CFS task.
	 * It's worth migrating the task if the src_cpu's capacity is reduced
	 * because of other sched_class or IRQs if more capacity stays
	 * available on dst_cpu.
	 */
	if ((env->idle != CPU_NOT_IDLE) &&
	    (env->src_rq->cfs.h_nr_running == 1)) {
		if ((check_cpu_capacity(env->src_rq, sd)) &&
		    (capacity_of(env->src_cpu)*sd->imbalance_pct < capacity_of(env->dst_cpu)*100))
			return 1;
	}

	if ((capacity_of(env->src_cpu) < capacity_of(env->dst_cpu)) &&
	    ((capacity_orig_of(env->src_cpu) < capacity_orig_of(env->dst_cpu))) &&
				env->src_rq->cfs.h_nr_running == 1 &&
				cpu_overutilized(env->src_cpu) &&
				!cpu_overutilized(env->dst_cpu)) {
			return 1;
	}

	return unlikely(sd->nr_balance_failed >
			sd->cache_nice_tries + NEED_ACTIVE_BALANCE_THRESHOLD);
}

static int group_balance_cpu_not_isolated(struct sched_group *sg)
{
	cpumask_t cpus;

	cpumask_and(&cpus, sched_group_span(sg), group_balance_mask(sg));
	cpumask_andnot(&cpus, &cpus, cpu_isolated_mask);
	return cpumask_first(&cpus);
}

static int active_load_balance_cpu_stop(void *data);

static int should_we_balance(struct lb_env *env)
{
	struct sched_group *sg = env->sd->groups;
	int cpu, balance_cpu = -1;

	/*
	 * Ensure the balancing environment is consistent; can happen
	 * when the softirq triggers 'during' hotplug.
	 */
	if (!cpumask_test_cpu(env->dst_cpu, env->cpus))
		return 0;

	/*
	 * In the newly idle case, we will allow all the cpu's
	 * to do the newly idle load balance.
	 */
	if (env->idle == CPU_NEWLY_IDLE)
		return 1;

	/* Try to find first idle cpu */
	for_each_cpu_and(cpu, group_balance_mask(sg), env->cpus) {
		if (!idle_cpu(cpu) || cpu_isolated(cpu))
			continue;

		balance_cpu = cpu;
		break;
	}

	if (balance_cpu == -1)
		balance_cpu = group_balance_cpu_not_isolated(sg);

	/*
	 * First idle cpu or the first cpu(busiest) in this sched group
	 * is eligible for doing load balancing at this and above domains.
	 */
	return balance_cpu == env->dst_cpu;
}

/*
 * Check this_cpu to ensure it is balanced within domain. Attempt to move
 * tasks if there is an imbalance.
 */
static int load_balance(int this_cpu, struct rq *this_rq,
			struct sched_domain *sd, enum cpu_idle_type idle,
			int *continue_balancing)
{
	int ld_moved = 0, cur_ld_moved, active_balance = 0;
	struct sched_domain *sd_parent = lb_sd_parent(sd) ? sd->parent : NULL;
	struct sched_group *group = NULL;
	struct rq *busiest = NULL;
	struct rq_flags rf;
	struct cpumask *cpus = this_cpu_cpumask_var_ptr(load_balance_mask);

	struct lb_env env = {
		.sd		= sd,
		.dst_cpu	= this_cpu,
		.dst_rq		= this_rq,
		.dst_grpmask    = sched_group_span(sd->groups),
		.idle		= idle,
		.loop_break	= sched_nr_migrate_break,
		.cpus		= cpus,
		.fbq_type	= all,
		.tasks		= LIST_HEAD_INIT(env.tasks),
		.imbalance		= 0,
		.flags			= 0,
		.loop			= 0,
	};

	cpumask_and(cpus, sched_domain_span(sd), cpu_active_mask);

	schedstat_inc(sd->lb_count[idle]);

redo:
	if (!should_we_balance(&env)) {
		*continue_balancing = 0;
		goto out_balanced;
	}

	group = find_busiest_group(&env);
	if (!group) {
		schedstat_inc(sd->lb_nobusyg[idle]);
		goto out_balanced;
	}

	busiest = find_busiest_queue(&env, group);
	if (!busiest) {
		schedstat_inc(sd->lb_nobusyq[idle]);
		goto out_balanced;
	}

	BUG_ON(busiest == env.dst_rq);

	schedstat_add(sd->lb_imbalance[idle], env.imbalance);

	env.src_cpu = busiest->cpu;
	env.src_rq = busiest;

	ld_moved = 0;
	if (busiest->nr_running > 1) {
		/*
		 * Attempt to move tasks. If find_busiest_group has found
		 * an imbalance but busiest->nr_running <= 1, the group is
		 * still unbalanced. ld_moved simply stays zero, so it is
		 * correctly treated as an imbalance.
		 */
		env.flags |= LBF_ALL_PINNED;
		env.loop_max  = min(sysctl_sched_nr_migrate, busiest->nr_running);

more_balance:
		rq_lock_irqsave(busiest, &rf);

		/* The world might have changed. Validate assumptions */
		if (busiest->nr_running <= 1) {
			rq_unlock_irqrestore(busiest, &rf);
			env.flags &= ~LBF_ALL_PINNED;
			goto no_move;
		}

		update_rq_clock(busiest);

		/*
		 * cur_ld_moved - load moved in current iteration
		 * ld_moved     - cumulative load moved across iterations
		 */
		cur_ld_moved = detach_tasks(&env);

		/*
		 * We've detached some tasks from busiest_rq. Every
		 * task is masked "TASK_ON_RQ_MIGRATING", so we can safely
		 * unlock busiest->lock, and we are able to be sure
		 * that nobody can manipulate the tasks in parallel.
		 * See task_rq_lock() family for the details.
		 */

		rq_unlock(busiest, &rf);

		if (cur_ld_moved) {
			attach_tasks(&env);
			ld_moved += cur_ld_moved;
		}

		local_irq_restore(rf.flags);

		if (env.flags & LBF_NEED_BREAK) {
			env.flags &= ~LBF_NEED_BREAK;
			goto more_balance;
		}

		/*
		 * Revisit (affine) tasks on src_cpu that couldn't be moved to
		 * us and move them to an alternate dst_cpu in our sched_group
		 * where they can run. The upper limit on how many times we
		 * iterate on same src_cpu is dependent on number of cpus in our
		 * sched_group.
		 *
		 * This changes load balance semantics a bit on who can move
		 * load to a given_cpu. In addition to the given_cpu itself
		 * (or a ilb_cpu acting on its behalf where given_cpu is
		 * nohz-idle), we now have balance_cpu in a position to move
		 * load to given_cpu. In rare situations, this may cause
		 * conflicts (balance_cpu and given_cpu/ilb_cpu deciding
		 * _independently_ and at _same_ time to move some load to
		 * given_cpu) causing exceess load to be moved to given_cpu.
		 * This however should not happen so much in practice and
		 * moreover subsequent load balance cycles should correct the
		 * excess load moved.
		 */
		if ((env.flags & LBF_DST_PINNED) && env.imbalance > 0) {

			/* Prevent to re-select dst_cpu via env's cpus */
			cpumask_clear_cpu(env.dst_cpu, env.cpus);

			env.dst_rq	 = cpu_rq(env.new_dst_cpu);
			env.dst_cpu	 = env.new_dst_cpu;
			env.flags	&= ~LBF_DST_PINNED;
			env.loop	 = 0;
			env.loop_break	 = sched_nr_migrate_break;

			/*
			 * Go back to "more_balance" rather than "redo" since we
			 * need to continue with same src_cpu.
			 */
			goto more_balance;
		}

		/*
		 * We failed to reach balance because of affinity.
		 */
		if (sd_parent) {
			int *group_imbalance = &sd_parent->groups->sgc->imbalance;

			if ((env.flags & LBF_SOME_PINNED) && env.imbalance > 0)
				*group_imbalance = 1;
		}

		/* All tasks on this runqueue were pinned by CPU affinity */
		if (unlikely(env.flags & LBF_ALL_PINNED)) {
			cpumask_clear_cpu(cpu_of(busiest), cpus);
			/*
			 * Attempting to continue load balancing at the current
			 * sched_domain level only makes sense if there are
			 * active CPUs remaining as possible busiest CPUs to
			 * pull load from which are not contained within the
			 * destination group that is receiving any migrated
			 * load.
			 */
			if (!cpumask_subset(cpus, env.dst_grpmask)) {
				env.loop = 0;
				env.loop_break = sched_nr_migrate_break;
				goto redo;
			}
			goto out_all_pinned;
		}
	}

no_move:
	if (!ld_moved) {
		/*
		 * Increment the failure counter only on periodic balance.
		 * We do not want newidle balance, which can be very
		 * frequent, pollute the failure counter causing
		 * excessive cache_hot migrations and active balances.
		 */
		if (idle != CPU_NEWLY_IDLE) {
			if (env.src_grp_nr_running > 1)
				sd->nr_balance_failed++;
		}

		if (need_active_balance(&env)) {
			unsigned long flags;

			raw_spin_lock_irqsave(&busiest->lock, flags);

			/* don't kick the active_load_balance_cpu_stop,
			 * if the curr task on busiest cpu can't be
			 * moved to this_cpu
			 */
			if (!cpumask_test_cpu(this_cpu, &busiest->curr->cpus_allowed)) {
				raw_spin_unlock_irqrestore(&busiest->lock,
							    flags);
				env.flags |= LBF_ALL_PINNED;
				goto out_one_pinned;
			}

			/*
			 * ->active_balance synchronizes accesses to
			 * ->active_balance_work.  Once set, it's cleared
			 * only after active load balance is finished.
			 */
			if (!busiest->active_balance &&
			    !cpu_isolated(cpu_of(busiest))) {
				busiest->active_balance = 1;
				busiest->push_cpu = this_cpu;
				active_balance = 1;
			}
			raw_spin_unlock_irqrestore(&busiest->lock, flags);

			if (active_balance) {
				stop_one_cpu_nowait(cpu_of(busiest),
					active_load_balance_cpu_stop, busiest,
					&busiest->active_balance_work);
				*continue_balancing = 0;
			}

			/* We've kicked active balancing, force task migration. */
			sd->nr_balance_failed = sd->cache_nice_tries +
					NEED_ACTIVE_BALANCE_THRESHOLD - 1;
		}
	} else
		sd->nr_balance_failed = 0;

	if (likely(!active_balance)) {
		/* We were unbalanced, so reset the balancing interval */
		sd->balance_interval = sd->min_interval;
	} else {
		/*
		 * If we've begun active balancing, start to back off. This
		 * case may not be covered by the all_pinned logic if there
		 * is only 1 task on the busy runqueue (because we don't call
		 * detach_tasks).
		 */
		if (sd->balance_interval < sd->max_interval)
			sd->balance_interval *= 2;
	}

	goto out;

out_balanced:
	/*
	 * We reach balance although we may have faced some affinity
	 * constraints. Clear the imbalance flag if it was set.
	 */
	if (sd_parent) {
		int *group_imbalance = &sd_parent->groups->sgc->imbalance;

		if (*group_imbalance)
			*group_imbalance = 0;
	}

out_all_pinned:
	/*
	 * We reach balance because all tasks are pinned at this level so
	 * we can't migrate them. Let the imbalance flag set so parent level
	 * can try to migrate them.
	 */
	schedstat_inc(sd->lb_balanced[idle]);

	sd->nr_balance_failed = 0;

out_one_pinned:
	/* tune up the balancing interval */
	if (((env.flags & LBF_ALL_PINNED) &&
			sd->balance_interval < MAX_PINNED_INTERVAL) ||
			(sd->balance_interval < sd->max_interval))
		sd->balance_interval *= 2;

	ld_moved = 0;
out:
	trace_sched_load_balance(this_cpu, idle, *continue_balancing,
				 group ? group->cpumask[0] : 0,
				 busiest ? busiest->nr_running : 0,
				 env.imbalance, env.flags, ld_moved,
				 sd->balance_interval);
	return ld_moved;
}

static inline unsigned long
get_sd_balance_interval(struct sched_domain *sd, int cpu_busy)
{
	unsigned long interval = sd->balance_interval;
	unsigned int cpu;

	if (cpu_busy)
		interval *= sd->busy_factor;

	/* scale ms to jiffies */
	interval = msecs_to_jiffies(interval);
	interval = clamp(interval, 1UL, max_load_balance_interval);

	/*
	 * check if sched domain is marked as overutilized
	 * we ought to only do this on systems which have SD_ASYMCAPACITY
	 * but we want to do it for all sched domains in those systems
	 * So for now, just check if overutilized as a proxy.
	 */
	/*
	 * If we are overutilized and we have a misfit task, then
	 * we want to balance as soon as practically possible, so
	 * we return an interval of zero.
	 */
	if (energy_aware() && sd_overutilized(sd)) {
		/* we know the root is overutilized, let's check for a misfit task */
		for_each_cpu(cpu, sched_domain_span(sd)) {
			if (rq_has_misfit(cpu_rq(cpu)))
				return 1;
		}
	}
	return interval;
}

static inline void
update_next_balance(struct sched_domain *sd, unsigned long *next_balance)
{
	unsigned long interval, next;

	/* used by idle balance, so cpu_busy = 0 */
	interval = get_sd_balance_interval(sd, 0);
	next = sd->last_balance + interval;

	if (time_after(*next_balance, next))
		*next_balance = next;
}

/*
 * idle_balance is called by schedule() if this_cpu is about to become
 * idle. Attempts to pull tasks from other CPUs.
 */
static int idle_balance(struct rq *this_rq, struct rq_flags *rf)
{
	unsigned long next_balance = jiffies + HZ;
	int this_cpu = this_rq->cpu;
	struct sched_domain *sd;
	int pulled_task = 0;
	u64 curr_cost = 0;

	if (cpu_isolated(this_cpu))
		return 0;

	/*
	 * We must set idle_stamp _before_ calling idle_balance(), such that we
	 * measure the duration of idle_balance() as idle time.
	 */
	this_rq->idle_stamp = rq_clock(this_rq);

	/*
	 * Do not pull tasks towards !active CPUs...
	 */
	if (!cpu_active(this_cpu))
		return 0;

	/*
	 * This is OK, because current is on_cpu, which avoids it being picked
	 * for load-balance and preemption/IRQs are still disabled avoiding
	 * further scheduler activity on it and we're being very careful to
	 * re-start the picking loop.
	 */
	rq_unpin_lock(this_rq, rf);

	if (this_rq->avg_idle < sysctl_sched_migration_cost ||
	    !this_rq->rd->overload) {
		rcu_read_lock();
		sd = rcu_dereference_check_sched_domain(this_rq->sd);
		if (sd)
			update_next_balance(sd, &next_balance);
		rcu_read_unlock();

		goto out;
	}

	raw_spin_unlock(&this_rq->lock);

	update_blocked_averages(this_cpu);
	rcu_read_lock();
	for_each_domain(this_cpu, sd) {
		int continue_balancing = 1;
		u64 t0, domain_cost;

		if (!(sd->flags & SD_LOAD_BALANCE))
			continue;

		if (this_rq->avg_idle < curr_cost + sd->max_newidle_lb_cost) {
			update_next_balance(sd, &next_balance);
			break;
		}

		if (sd->flags & SD_BALANCE_NEWIDLE) {
			t0 = sched_clock_cpu(this_cpu);

			pulled_task = load_balance(this_cpu, this_rq,
						   sd, CPU_NEWLY_IDLE,
						   &continue_balancing);

			domain_cost = sched_clock_cpu(this_cpu) - t0;
			if (domain_cost > sd->max_newidle_lb_cost)
				sd->max_newidle_lb_cost = domain_cost;

			curr_cost += domain_cost;
		}

		update_next_balance(sd, &next_balance);

		/*
		 * Stop searching for tasks to pull if there are
		 * now runnable tasks on this rq.
		 */
		if (pulled_task || this_rq->nr_running > 0)
			break;
	}
	rcu_read_unlock();

	raw_spin_lock(&this_rq->lock);

	if (curr_cost > this_rq->max_idle_balance_cost)
		this_rq->max_idle_balance_cost = curr_cost;

	/*
	 * While browsing the domains, we released the rq lock, a task could
	 * have been enqueued in the meantime. Since we're not going idle,
	 * pretend we pulled a task.
	 */
	if (this_rq->cfs.h_nr_running && !pulled_task)
		pulled_task = 1;

out:
	/* Move the next balance forward */
	if (time_after(this_rq->next_balance, next_balance))
		this_rq->next_balance = next_balance;

	/* Is there a task of a high priority class? */
	if (this_rq->nr_running != this_rq->cfs.h_nr_running)
		pulled_task = -1;

	if (pulled_task)
		this_rq->idle_stamp = 0;

	rq_repin_lock(this_rq, rf);

	return pulled_task;
}

/*
 * active_load_balance_cpu_stop is run by cpu stopper. It pushes
 * running tasks off the busiest CPU onto idle CPUs. It requires at
 * least 1 task to be running on each physical CPU where possible, and
 * avoids physical / logical imbalances.
 */
static int active_load_balance_cpu_stop(void *data)
{
	struct rq *busiest_rq = data;
	int busiest_cpu = cpu_of(busiest_rq);
	int target_cpu = busiest_rq->push_cpu;
	struct rq *target_rq = cpu_rq(target_cpu);
	struct sched_domain *sd = NULL;
	struct task_struct *p = NULL;
	struct rq_flags rf;
	struct task_struct *push_task;
	int push_task_detached = 0;
	struct lb_env env = {
		.sd			= sd,
		.dst_cpu		= target_cpu,
		.dst_rq			= target_rq,
		.src_cpu		= busiest_rq->cpu,
		.src_rq			= busiest_rq,
		.idle			= CPU_IDLE,
		.flags			= 0,
		.loop			= 0,
	};
	bool moved = false;

	rq_lock_irq(busiest_rq, &rf);
	/*
	 * Between queueing the stop-work and running it is a hole in which
	 * CPUs can become inactive. We should not move tasks from or to
	 * inactive CPUs.
	 */
	if (!cpu_active(busiest_cpu) || !cpu_active(target_cpu))
		goto out_unlock;

	/* make sure the requested cpu hasn't gone down in the meantime */
	if (unlikely(busiest_cpu != smp_processor_id() ||
		     !busiest_rq->active_balance))
		goto out_unlock;

	/* Is there any task to move? */
	if (busiest_rq->nr_running <= 1)
		goto out_unlock;

	/*
	 * This condition is "impossible", if it occurs
	 * we need to fix it. Originally reported by
	 * Bjorn Helgaas on a 128-cpu setup.
	 */
	BUG_ON(busiest_rq == target_rq);

	push_task = busiest_rq->push_task;
	target_cpu = busiest_rq->push_cpu;
	if (push_task) {
		if (task_on_rq_queued(push_task) &&
			push_task->state == TASK_RUNNING &&
			task_cpu(push_task) == busiest_cpu &&
					cpu_online(target_cpu)) {
			detach_task(push_task, &env);
			push_task_detached = 1;
			moved = true;
		}
		goto out_unlock;
	}

	/* Search for an sd spanning us and the target CPU. */
	rcu_read_lock();
	for_each_domain(target_cpu, sd) {
		if ((sd->flags & SD_LOAD_BALANCE) &&
		    cpumask_test_cpu(busiest_cpu, sched_domain_span(sd)))
				break;
	}

	if (likely(sd)) {
		struct lb_env env = {
			.sd		= sd,
			.dst_cpu	= target_cpu,
			.dst_rq		= target_rq,
			.src_cpu	= busiest_rq->cpu,
			.src_rq		= busiest_rq,
			.idle		= CPU_IDLE,
			/*
			 * can_migrate_task() doesn't need to compute new_dst_cpu
			 * for active balancing. Since we have CPU_IDLE, but no
			 * @dst_grpmask we need to make that test go away with lying
			 * about DST_PINNED.
			 */
			.flags		= LBF_DST_PINNED,
		};

		schedstat_inc(sd->alb_count);
		update_rq_clock(busiest_rq);

		p = detach_one_task(&env);
		if (p) {
			schedstat_inc(sd->alb_pushed);
			/* Active balancing done, reset the failure counter. */
			sd->nr_balance_failed = 0;
			moved = true;
		} else {
			schedstat_inc(sd->alb_failed);
		}
	}
	rcu_read_unlock();
out_unlock:
	busiest_rq->active_balance = 0;
	push_task = busiest_rq->push_task;
	target_cpu = busiest_rq->push_cpu;

	if (push_task)
		busiest_rq->push_task = NULL;

	rq_unlock(busiest_rq, &rf);

	if (push_task) {
		if (push_task_detached)
			attach_one_task(target_rq, push_task);
		put_task_struct(push_task);
		clear_reserved(target_cpu);
	}

	if (p)
		attach_one_task(target_rq, p);

	local_irq_enable();

	return 0;
}

static inline int on_null_domain(struct rq *rq)
{
	return unlikely(!rcu_dereference_sched(rq->sd));
}

#ifdef CONFIG_NO_HZ_COMMON
/*
 * idle load balancing details
 * - When one of the busy CPUs notice that there may be an idle rebalancing
 *   needed, they will kick the idle load balancer, which then does idle
 *   load balancing for all the idle CPUs.
 */

static inline int find_new_ilb(void)
{
	int ilb = nr_cpu_ids;
	struct sched_domain *sd;
	int cpu = raw_smp_processor_id();
	struct rq *rq = cpu_rq(cpu);
	cpumask_t cpumask;

	rcu_read_lock();
	sd = rcu_dereference_check_sched_domain(rq->sd);
	if (sd) {
		cpumask_and(&cpumask, nohz.idle_cpus_mask,
				sched_domain_span(sd));
		cpumask_andnot(&cpumask, &cpumask,
				cpu_isolated_mask);
		ilb = cpumask_first(&cpumask);
	}
	rcu_read_unlock();

	if (sd && (ilb >= nr_cpu_ids || !idle_cpu(ilb))) {
		if (!energy_aware() ||
				(capacity_orig_of(cpu) ==
				cpu_rq(cpu)->rd->max_cpu_capacity ||
				cpu_overutilized(cpu))) {
			cpumask_andnot(&cpumask, nohz.idle_cpus_mask,
					cpu_isolated_mask);
			ilb = cpumask_first(&cpumask);
		}
	}

	if (ilb < nr_cpu_ids && idle_cpu(ilb))
		return ilb;

	return nr_cpu_ids;
}

/*
 * Kick a CPU to do the nohz balancing, if it is time for it. We pick the
 * nohz_load_balancer CPU (if there is one) otherwise fallback to any idle
 * CPU (if there is one).
 */
static void nohz_balancer_kick(bool only_update)
{
	int ilb_cpu;

	nohz.next_balance++;

	ilb_cpu = find_new_ilb();

	if (ilb_cpu >= nr_cpu_ids)
		return;

	if (test_and_set_bit(NOHZ_BALANCE_KICK, nohz_flags(ilb_cpu)))
		return;

	if (only_update)
		set_bit(NOHZ_STATS_KICK, nohz_flags(ilb_cpu));

	/*
	 * Use smp_send_reschedule() instead of resched_cpu().
	 * This way we generate a sched IPI on the target cpu which
	 * is idle. And the softirq performing nohz idle load balance
	 * will be run before returning from the IPI.
	 */
	smp_send_reschedule(ilb_cpu);
	return;
}

void nohz_balance_exit_idle(unsigned int cpu)
{
	if (unlikely(test_bit(NOHZ_TICK_STOPPED, nohz_flags(cpu)))) {
		/*
		 * Completely isolated CPUs don't ever set, so we must test.
		 */
		if (likely(cpumask_test_cpu(cpu, nohz.idle_cpus_mask))) {
			cpumask_clear_cpu(cpu, nohz.idle_cpus_mask);
			atomic_dec(&nohz.nr_cpus);
		}
		clear_bit(NOHZ_TICK_STOPPED, nohz_flags(cpu));
	}
}

static inline void set_cpu_sd_state_busy(void)
{
	struct sched_domain *sd;
	int cpu = smp_processor_id();

	rcu_read_lock();
	sd = rcu_dereference(per_cpu(sd_llc, cpu));

	if (!sd || !sd->nohz_idle)
		goto unlock;
	sd->nohz_idle = 0;

	atomic_inc(&sd->shared->nr_busy_cpus);
unlock:
	rcu_read_unlock();
}

void set_cpu_sd_state_idle(void)
{
	struct sched_domain *sd;
	int cpu = smp_processor_id();

	rcu_read_lock();
	sd = rcu_dereference(per_cpu(sd_llc, cpu));

	if (!sd || sd->nohz_idle)
		goto unlock;
	sd->nohz_idle = 1;

	atomic_dec(&sd->shared->nr_busy_cpus);
unlock:
	rcu_read_unlock();
}

/*
 * This routine will record that the cpu is going idle with tick stopped.
 * This info will be used in performing idle load balancing in the future.
 */
void nohz_balance_enter_idle(int cpu)
{
	/*
	 * If this cpu is going down, then nothing needs to be done.
	 */
	if (!cpu_active(cpu))
		return;

	/* Spare idle load balancing on CPUs that don't want to be disturbed: */
	if (!is_housekeeping_cpu(cpu))
		return;

	if (test_bit(NOHZ_TICK_STOPPED, nohz_flags(cpu)))
		return;

	/*
	 * If we're a completely isolated CPU, we don't play.
	 */
	if (on_null_domain(cpu_rq(cpu)) || cpu_isolated(cpu))
		return;

	cpumask_set_cpu(cpu, nohz.idle_cpus_mask);
	atomic_inc(&nohz.nr_cpus);
	set_bit(NOHZ_TICK_STOPPED, nohz_flags(cpu));
}
#else
static inline void nohz_balancer_kick(bool only_update) {}
#endif

static DEFINE_SPINLOCK(balancing);

/*
 * Scale the max load_balance interval with the number of CPUs in the system.
 * This trades load-balance latency on larger machines for less cross talk.
 */
void update_max_interval(void)
{
	cpumask_t avail_mask;
	unsigned int available_cpus;

	cpumask_andnot(&avail_mask, cpu_online_mask, cpu_isolated_mask);
	available_cpus = cpumask_weight(&avail_mask);

	max_load_balance_interval = HZ*available_cpus/10;
}

/*
 * It checks each scheduling domain to see if it is due to be balanced,
 * and initiates a balancing operation if so.
 *
 * Balancing parameters are set up in init_sched_domains.
 */
static void rebalance_domains(struct rq *rq, enum cpu_idle_type idle)
{
	int continue_balancing = 1;
	int cpu = rq->cpu;
	unsigned long interval;
	struct sched_domain *sd;
	/* Earliest time when we have to do rebalance again */
	unsigned long next_balance = jiffies + 60*HZ;
	int update_next_balance = 0;
	int need_serialize, need_decay = 0;
	u64 max_cost = 0;

	rcu_read_lock();
	for_each_domain(cpu, sd) {
		/*
		 * Decay the newidle max times here because this is a regular
		 * visit to all the domains. Decay ~1% per second.
		 */
		if (time_after(jiffies, sd->next_decay_max_lb_cost)) {
			sd->max_newidle_lb_cost =
				(sd->max_newidle_lb_cost * 253) / 256;
			sd->next_decay_max_lb_cost = jiffies + HZ;
			need_decay = 1;
		}
		max_cost += sd->max_newidle_lb_cost;

		if (energy_aware() && !sd_overutilized(sd))
			continue;

		if (!(sd->flags & SD_LOAD_BALANCE))
			continue;

		/*
		 * Stop the load balance at this level. There is another
		 * CPU in our sched group which is doing load balancing more
		 * actively.
		 */
		if (!continue_balancing) {
			if (need_decay)
				continue;
			break;
		}

		interval = get_sd_balance_interval(sd, idle != CPU_IDLE);

		need_serialize = sd->flags & SD_SERIALIZE;
		if (need_serialize) {
			if (!spin_trylock(&balancing))
				goto out;
		}

		if (time_after_eq(jiffies, sd->last_balance + interval)) {
			if (load_balance(cpu, rq, sd, idle, &continue_balancing)) {
				/*
				 * The LBF_DST_PINNED logic could have changed
				 * env->dst_cpu, so we can't know our idle
				 * state even if we migrated tasks. Update it.
				 */
				idle = idle_cpu(cpu) ? CPU_IDLE : CPU_NOT_IDLE;
			}
			sd->last_balance = jiffies;
			interval = get_sd_balance_interval(sd, idle != CPU_IDLE);
		}
		if (need_serialize)
			spin_unlock(&balancing);
out:
		if (time_after(next_balance, sd->last_balance + interval)) {
			next_balance = sd->last_balance + interval;
			update_next_balance = 1;
		}
	}
	if (need_decay) {
		/*
		 * Ensure the rq-wide value also decays but keep it at a
		 * reasonable floor to avoid funnies with rq->avg_idle.
		 */
		rq->max_idle_balance_cost =
			max((u64)sysctl_sched_migration_cost, max_cost);
	}
	rcu_read_unlock();

	/*
	 * next_balance will be updated only when there is a need.
	 * When the cpu is attached to null domain for ex, it will not be
	 * updated.
	 */
	if (likely(update_next_balance)) {
		rq->next_balance = next_balance;

#ifdef CONFIG_NO_HZ_COMMON
		/*
		 * If this CPU has been elected to perform the nohz idle
		 * balance. Other idle CPUs have already rebalanced with
		 * nohz_idle_balance() and nohz.next_balance has been
		 * updated accordingly. This CPU is now running the idle load
		 * balance for itself and we need to update the
		 * nohz.next_balance accordingly.
		 */
		if ((idle == CPU_IDLE) && time_after(nohz.next_balance, rq->next_balance))
			nohz.next_balance = rq->next_balance;
#endif
	}
}

#ifdef CONFIG_NO_HZ_COMMON
/*
 * In CONFIG_NO_HZ_COMMON case, the idle balance kickee will do the
 * rebalancing for all the cpus for whom scheduler ticks are stopped.
 */
static void nohz_idle_balance(struct rq *this_rq, enum cpu_idle_type idle)
{
	int this_cpu = this_rq->cpu;
	struct rq *rq;
	struct sched_domain *sd;
	int balance_cpu;
	/* Earliest time when we have to do rebalance again */
	unsigned long next_balance = jiffies + 60*HZ;
	int update_next_balance = 0;
	cpumask_t cpus;

	if (idle != CPU_IDLE ||
	    !test_bit(NOHZ_BALANCE_KICK, nohz_flags(this_cpu)))
		goto end;

	/*
	 * This cpu is going to update the blocked load of idle CPUs either
	 * before doing a rebalancing or just to keep metrics up to date. we
	 * can safely update the next update timestamp
	 */
	rcu_read_lock();
	sd = rcu_dereference(this_rq->sd);
	/*
	 * Check whether there is a sched_domain available for this cpu.
	 * The last other cpu can have been unplugged since the ILB has been
	 * triggered and the sched_domain can now be null. The idle balance
	 * sequence will quickly be aborted as there is no more idle CPUs
	 */
	if (sd)
		nohz.next_update = jiffies + msecs_to_jiffies(LOAD_AVG_PERIOD);
	rcu_read_unlock();

	cpumask_andnot(&cpus, nohz.idle_cpus_mask, cpu_isolated_mask);

	for_each_cpu(balance_cpu, &cpus) {
		if (balance_cpu == this_cpu || !idle_cpu(balance_cpu))
			continue;

		/*
		 * If this cpu gets work to do, stop the load balancing
		 * work being done for other cpus. Next load
		 * balancing owner will pick it up.
		 */
		if (need_resched())
			break;

		rq = cpu_rq(balance_cpu);

		/*
		 * If time for next balance is due,
		 * do the balance.
		 */
		if (time_after_eq(jiffies, rq->next_balance)) {
			struct rq_flags rf;

			rq_lock_irq(rq, &rf);
			update_rq_clock(rq);
			cpu_load_update_idle(rq);
			rq_unlock_irq(rq, &rf);

			update_blocked_averages(balance_cpu);
			/*
			 * This idle load balance softirq may have been
			 * triggered only to update the blocked load and shares
			 * of idle CPUs (which we have just done for
			 * balance_cpu). In that case skip the actual balance.
			 */
			if (!test_bit(NOHZ_STATS_KICK, nohz_flags(this_cpu)))
				rebalance_domains(rq, idle);
		}

		if (time_after(next_balance, rq->next_balance)) {
			next_balance = rq->next_balance;
			update_next_balance = 1;
		}
	}

	/*
	 * next_balance will be updated only when there is a need.
	 * When the CPU is attached to null domain for ex, it will not be
	 * updated.
	 */
	if (likely(update_next_balance))
		nohz.next_balance = next_balance;
end:
	clear_bit(NOHZ_BALANCE_KICK, nohz_flags(this_cpu));
}

/*
 * Current heuristic for kicking the idle load balancer in the presence
 * of an idle cpu in the system.
 *   - This rq has more than one task.
 *   - This rq has at least one CFS task and the capacity of the CPU is
 *     significantly reduced because of RT tasks or IRQs.
 *   - At parent of LLC scheduler domain level, this cpu's scheduler group has
 *     multiple busy cpu.
 *   - For SD_ASYM_PACKING, if the lower numbered cpu's in the scheduler
 *     domain span are idle.
 */
static inline bool nohz_kick_needed(struct rq *rq, bool only_update)
{
	unsigned long now = jiffies;
	struct sched_domain_shared *sds;
	struct sched_domain *sd;
	int nr_busy, i, cpu = rq->cpu;
	bool kick = false;
	cpumask_t cpumask;

	if (unlikely(rq->idle_balance) && !only_update)
		return false;

       /*
	* We may be recently in ticked or tickless idle mode. At the first
	* busy tick after returning from idle, we will update the busy stats.
	*/
	set_cpu_sd_state_busy();
	nohz_balance_exit_idle(cpu);

	/*
	 * None are in tickless mode and hence no need for NOHZ idle load
	 * balancing.
	 */
	cpumask_andnot(&cpumask, nohz.idle_cpus_mask, cpu_isolated_mask);
	if (cpumask_empty(&cpumask))
		return false;

	if (only_update) {
		if (time_before(now, nohz.next_update))
			return false;
		else
			return true;
	}

	if (time_before(now, nohz.next_balance))
		return false;

	if (rq->nr_running >= 2 &&
	    (!energy_aware() || cpu_overutilized(cpu)))
		return true;

	/* Do idle load balance if there have misfit task */
	if (energy_aware())
		return rq_has_misfit(rq);

	rcu_read_lock();
	sds = rcu_dereference(per_cpu(sd_llc_shared, cpu));
	if (sds && !energy_aware()) {
		/*
		 * XXX: write a coherent comment on why we do this.
		 * See also: http://lkml.kernel.org/r/20111202010832.602203411@sbsiddha-desk.sc.intel.com
		 */
		nr_busy = atomic_read(&sds->nr_busy_cpus);
		if (nr_busy > 1) {
			kick = true;
			goto unlock;
		}

	}

	sd = rcu_dereference(rq->sd);
	if (sd) {
		if ((rq->cfs.h_nr_running >= 1) &&
				check_cpu_capacity(rq, sd)) {
			kick = true;
			goto unlock;
		}
	}

	sd = rcu_dereference(per_cpu(sd_asym, cpu));
	if (sd) {
		for_each_cpu(i, sched_domain_span(sd)) {
			if (i == cpu ||
			    !cpumask_test_cpu(i, &cpumask))
				continue;

			if (sched_asym_prefer(i, cpu)) {
				kick = true;
				goto unlock;
			}
		}
	}
unlock:
	rcu_read_unlock();
	return kick;
}
#else
static void nohz_idle_balance(struct rq *this_rq, enum cpu_idle_type idle) { }
static inline bool nohz_kick_needed(struct rq *rq, bool only_update) { return false; }
#endif

/*
 * run_rebalance_domains is triggered when needed from the scheduler tick.
 * Also triggered for nohz idle balancing (with nohz_balancing_kick set).
 */
static __latent_entropy void run_rebalance_domains(struct softirq_action *h)
{
	struct rq *this_rq = this_rq();
	enum cpu_idle_type idle = this_rq->idle_balance ?
						CPU_IDLE : CPU_NOT_IDLE;

	/*
	 * Since core isolation doesn't update nohz.idle_cpus_mask, there
	 * is a possibility this nohz kicked cpu could be isolated. Hence
	 * return if the cpu is isolated.
	 */
	if (cpu_isolated(this_rq->cpu))
		return;
	/*
	 * If this cpu has a pending nohz_balance_kick, then do the
	 * balancing on behalf of the other idle cpus whose ticks are
	 * stopped. Do nohz_idle_balance *before* rebalance_domains to
	 * give the idle cpus a chance to load balance. Else we may
	 * load balance only within the local sched_domain hierarchy
	 * and abort nohz_idle_balance altogether if we pull some load.
	 */
	nohz_idle_balance(this_rq, idle);
	update_blocked_averages(this_rq->cpu);
#ifdef CONFIG_NO_HZ_COMMON
	if (!test_bit(NOHZ_STATS_KICK, nohz_flags(this_rq->cpu)))
		rebalance_domains(this_rq, idle);
	clear_bit(NOHZ_STATS_KICK, nohz_flags(this_rq->cpu));
#else
	rebalance_domains(this_rq, idle);
#endif
}

/*
 * Trigger the SCHED_SOFTIRQ if it is time to do periodic load balancing.
 */
void trigger_load_balance(struct rq *rq)
{
	/* Don't need to rebalance while attached to NULL domain or
	 * cpu is isolated.
	 */
	if (unlikely(on_null_domain(rq)) || cpu_isolated(cpu_of(rq)))
		return;

	if (time_after_eq(jiffies, rq->next_balance))
		raise_softirq(SCHED_SOFTIRQ);
#ifdef CONFIG_NO_HZ_COMMON
	if (nohz_kick_needed(rq, false))
		nohz_balancer_kick(false);
#endif
}

static void rq_online_fair(struct rq *rq)
{
	update_sysctl();

	update_runtime_enabled(rq);
}

static void rq_offline_fair(struct rq *rq)
{
	update_sysctl();

	/* Ensure any throttled groups are reachable by pick_next_task */
	unthrottle_offline_cfs_rqs(rq);
}

#endif /* CONFIG_SMP */

/*
 * scheduler tick hitting a task of our scheduling class:
 */
static void task_tick_fair(struct rq *rq, struct task_struct *curr, int queued)
{
	struct cfs_rq *cfs_rq;
	struct sched_entity *se = &curr->se;
#ifdef CONFIG_SCHED_WALT
	bool old_misfit = curr->misfit;
	bool misfit;
#endif

	for_each_sched_entity(se) {
		cfs_rq = cfs_rq_of(se);
		entity_tick(cfs_rq, se, queued);
	}

	if (static_branch_unlikely(&sched_numa_balancing))
		task_tick_numa(rq, curr);

	update_misfit_task(rq, curr);

#ifdef CONFIG_SCHED_WALT
	misfit = rq->misfit_task;

	if (old_misfit != misfit) {
		walt_fixup_nr_big_tasks(rq, curr, 1, misfit);
		curr->misfit = misfit;
	}
#endif

	update_overutilized_status(rq);
}

/*
 * called on fork with the child task as argument from the parent's context
 *  - child not yet on the tasklist
 *  - preemption disabled
 */
static void task_fork_fair(struct task_struct *p)
{
	struct cfs_rq *cfs_rq;
	struct sched_entity *se = &p->se, *curr;
	struct rq *rq = this_rq();
	struct rq_flags rf;

	rq_lock(rq, &rf);
	update_rq_clock(rq);

	cfs_rq = task_cfs_rq(current);
	curr = cfs_rq->curr;
	if (curr) {
		update_curr(cfs_rq);
		se->vruntime = curr->vruntime;
	}
	place_entity(cfs_rq, se, 1);

	if (sysctl_sched_child_runs_first && curr && entity_before(curr, se)) {
		/*
		 * Upon rescheduling, sched_class::put_prev_task() will place
		 * 'current' within the tree based on its new key value.
		 */
		swap(curr->vruntime, se->vruntime);
		resched_curr(rq);
	}

	se->vruntime -= cfs_rq->min_vruntime;
	rq_unlock(rq, &rf);
}

/*
 * Priority of the task has changed. Check to see if we preempt
 * the current task.
 */
static void
prio_changed_fair(struct rq *rq, struct task_struct *p, int oldprio)
{
	if (!task_on_rq_queued(p))
		return;

	/*
	 * Reschedule if we are currently running on this runqueue and
	 * our priority decreased, or if we are not currently running on
	 * this runqueue and our priority is higher than the current's
	 */
	if (rq->curr == p) {
		if (p->prio > oldprio)
			resched_curr(rq);
	} else
		check_preempt_curr(rq, p, 0);
}

static inline bool vruntime_normalized(struct task_struct *p)
{
	struct sched_entity *se = &p->se;

	/*
	 * In both the TASK_ON_RQ_QUEUED and TASK_ON_RQ_MIGRATING cases,
	 * the dequeue_entity(.flags=0) will already have normalized the
	 * vruntime.
	 */
	if (p->on_rq)
		return true;

	/*
	 * When !on_rq, vruntime of the task has usually NOT been normalized.
	 * But there are some cases where it has already been normalized:
	 *
	 * - A forked child which is waiting for being woken up by
	 *   wake_up_new_task().
	 * - A task which has been woken up by try_to_wake_up() and
	 *   waiting for actually being woken up by sched_ttwu_pending().
	 */
	if (!se->sum_exec_runtime || p->state == TASK_WAKING)
		return true;

	return false;
}

#ifdef CONFIG_FAIR_GROUP_SCHED
/*
 * Propagate the changes of the sched_entity across the tg tree to make it
 * visible to the root
 */
static void propagate_entity_cfs_rq(struct sched_entity *se)
{
	struct cfs_rq *cfs_rq;

	/* Start to propagate at parent */
	se = se->parent;

	for_each_sched_entity(se) {
		cfs_rq = cfs_rq_of(se);

		if (cfs_rq_throttled(cfs_rq))
			break;

		update_load_avg(se, UPDATE_TG);
	}
}
#else
static void propagate_entity_cfs_rq(struct sched_entity *se) { }
#endif

static void detach_entity_cfs_rq(struct sched_entity *se)
{
	struct cfs_rq *cfs_rq = cfs_rq_of(se);

	/* Catch up with the cfs_rq and remove our load when we leave */
	update_load_avg(se, 0);
	detach_entity_load_avg(cfs_rq, se);
	update_tg_load_avg(cfs_rq, false);
	propagate_entity_cfs_rq(se);
}

static void attach_entity_cfs_rq(struct sched_entity *se)
{
	struct cfs_rq *cfs_rq = cfs_rq_of(se);

#ifdef CONFIG_FAIR_GROUP_SCHED
	/*
	 * Since the real-depth could have been changed (only FAIR
	 * class maintain depth value), reset depth properly.
	 */
	se->depth = se->parent ? se->parent->depth + 1 : 0;
#endif

	/* Synchronize entity with its cfs_rq */
	update_load_avg(se, sched_feat(ATTACH_AGE_LOAD) ? 0 : SKIP_AGE_LOAD);
	attach_entity_load_avg(cfs_rq, se);
	update_tg_load_avg(cfs_rq, false);
	propagate_entity_cfs_rq(se);
}

static void detach_task_cfs_rq(struct task_struct *p)
{
	struct sched_entity *se = &p->se;
	struct cfs_rq *cfs_rq = cfs_rq_of(se);

	if (!vruntime_normalized(p)) {
		/*
		 * Fix up our vruntime so that the current sleep doesn't
		 * cause 'unlimited' sleep bonus.
		 */
		place_entity(cfs_rq, se, 0);
		se->vruntime -= cfs_rq->min_vruntime;
	}

	detach_entity_cfs_rq(se);
}

static void attach_task_cfs_rq(struct task_struct *p)
{
	struct sched_entity *se = &p->se;
	struct cfs_rq *cfs_rq = cfs_rq_of(se);

	attach_entity_cfs_rq(se);

	if (!vruntime_normalized(p))
		se->vruntime += cfs_rq->min_vruntime;
}

static void switched_from_fair(struct rq *rq, struct task_struct *p)
{
	detach_task_cfs_rq(p);
}

static void switched_to_fair(struct rq *rq, struct task_struct *p)
{
	attach_task_cfs_rq(p);

	if (task_on_rq_queued(p)) {
		/*
		 * We were most likely switched from sched_rt, so
		 * kick off the schedule if running, otherwise just see
		 * if we can still preempt the current task.
		 */
		if (rq->curr == p)
			resched_curr(rq);
		else
			check_preempt_curr(rq, p, 0);
	}
}

/* Account for a task changing its policy or group.
 *
 * This routine is mostly called to set cfs_rq->curr field when a task
 * migrates between groups/classes.
 */
static void set_curr_task_fair(struct rq *rq)
{
	struct sched_entity *se = &rq->curr->se;

	for_each_sched_entity(se) {
		struct cfs_rq *cfs_rq = cfs_rq_of(se);

		set_next_entity(cfs_rq, se);
		/* ensure bandwidth has been allocated on our new cfs_rq */
		account_cfs_rq_runtime(cfs_rq, 0);
	}
}

void init_cfs_rq(struct cfs_rq *cfs_rq)
{
	cfs_rq->tasks_timeline = RB_ROOT_CACHED;
	cfs_rq->min_vruntime = (u64)(-(1LL << 20));
#ifndef CONFIG_64BIT
	cfs_rq->min_vruntime_copy = cfs_rq->min_vruntime;
#endif
#ifdef CONFIG_SMP
#ifdef CONFIG_FAIR_GROUP_SCHED
	cfs_rq->propagate_avg = 0;
#endif
	atomic_long_set(&cfs_rq->removed_load_avg, 0);
	atomic_long_set(&cfs_rq->removed_util_avg, 0);
#endif
}

#ifdef CONFIG_FAIR_GROUP_SCHED
static void task_set_group_fair(struct task_struct *p)
{
	struct sched_entity *se = &p->se;

	set_task_rq(p, task_cpu(p));
	se->depth = se->parent ? se->parent->depth + 1 : 0;
}

static void task_move_group_fair(struct task_struct *p)
{
	detach_task_cfs_rq(p);
	set_task_rq(p, task_cpu(p));

#ifdef CONFIG_SMP
	/* Tell se's cfs_rq has been changed -- migrated */
	p->se.avg.last_update_time = 0;
#endif
	attach_task_cfs_rq(p);
}

static void task_change_group_fair(struct task_struct *p, int type)
{
	switch (type) {
	case TASK_SET_GROUP:
		task_set_group_fair(p);
		break;

	case TASK_MOVE_GROUP:
		task_move_group_fair(p);
		break;
	}
}

void free_fair_sched_group(struct task_group *tg)
{
	int i;

	destroy_cfs_bandwidth(tg_cfs_bandwidth(tg));

	for_each_possible_cpu(i) {
		if (tg->cfs_rq)
			kfree(tg->cfs_rq[i]);
		if (tg->se)
			kfree(tg->se[i]);
	}

	kfree(tg->cfs_rq);
	kfree(tg->se);
}

int alloc_fair_sched_group(struct task_group *tg, struct task_group *parent)
{
	struct sched_entity *se;
	struct cfs_rq *cfs_rq;
	int i;

	tg->cfs_rq = kzalloc(sizeof(cfs_rq) * nr_cpu_ids, GFP_KERNEL);
	if (!tg->cfs_rq)
		goto err;
	tg->se = kzalloc(sizeof(se) * nr_cpu_ids, GFP_KERNEL);
	if (!tg->se)
		goto err;

	tg->shares = NICE_0_LOAD;

	init_cfs_bandwidth(tg_cfs_bandwidth(tg));

	for_each_possible_cpu(i) {
		cfs_rq = kzalloc_node(sizeof(struct cfs_rq),
				      GFP_KERNEL, cpu_to_node(i));
		if (!cfs_rq)
			goto err;

		se = kzalloc_node(sizeof(struct sched_entity),
				  GFP_KERNEL, cpu_to_node(i));
		if (!se)
			goto err_free_rq;

		init_cfs_rq(cfs_rq);
		init_tg_cfs_entry(tg, cfs_rq, se, i, parent->se[i]);
		init_entity_runnable_average(se);
	}

	return 1;

err_free_rq:
	kfree(cfs_rq);
err:
	return 0;
}

void online_fair_sched_group(struct task_group *tg)
{
	struct sched_entity *se;
	struct rq *rq;
	int i;

	for_each_possible_cpu(i) {
		rq = cpu_rq(i);
		se = tg->se[i];

		raw_spin_lock_irq(&rq->lock);
		update_rq_clock(rq);
		attach_entity_cfs_rq(se);
		sync_throttle(tg, i);
		raw_spin_unlock_irq(&rq->lock);
	}
}

void unregister_fair_sched_group(struct task_group *tg)
{
	unsigned long flags;
	struct rq *rq;
	int cpu;

	for_each_possible_cpu(cpu) {
		if (tg->se[cpu])
			remove_entity_load_avg(tg->se[cpu]);

		/*
		 * Only empty task groups can be destroyed; so we can speculatively
		 * check on_list without danger of it being re-added.
		 */
		if (!tg->cfs_rq[cpu]->on_list)
			continue;

		rq = cpu_rq(cpu);

		raw_spin_lock_irqsave(&rq->lock, flags);
		list_del_leaf_cfs_rq(tg->cfs_rq[cpu]);
		raw_spin_unlock_irqrestore(&rq->lock, flags);
	}
}

void init_tg_cfs_entry(struct task_group *tg, struct cfs_rq *cfs_rq,
			struct sched_entity *se, int cpu,
			struct sched_entity *parent)
{
	struct rq *rq = cpu_rq(cpu);

	cfs_rq->tg = tg;
	cfs_rq->rq = rq;
	init_cfs_rq_runtime(cfs_rq);

	tg->cfs_rq[cpu] = cfs_rq;
	tg->se[cpu] = se;

	/* se could be NULL for root_task_group */
	if (!se)
		return;

	if (!parent) {
		se->cfs_rq = &rq->cfs;
		se->depth = 0;
	} else {
		se->cfs_rq = parent->my_q;
		se->depth = parent->depth + 1;
	}

	se->my_q = cfs_rq;
	/* guarantee group entities always have weight */
	update_load_set(&se->load, NICE_0_LOAD);
	se->parent = parent;
}

static DEFINE_MUTEX(shares_mutex);

int sched_group_set_shares(struct task_group *tg, unsigned long shares)
{
	int i;

	/*
	 * We can't change the weight of the root cgroup.
	 */
	if (!tg->se[0])
		return -EINVAL;

	shares = clamp(shares, scale_load(MIN_SHARES), scale_load(MAX_SHARES));

	mutex_lock(&shares_mutex);
	if (tg->shares == shares)
		goto done;

	tg->shares = shares;
	for_each_possible_cpu(i) {
		struct rq *rq = cpu_rq(i);
		struct sched_entity *se = tg->se[i];
		struct rq_flags rf;

		/* Propagate contribution to hierarchy */
		rq_lock_irqsave(rq, &rf);
		update_rq_clock(rq);
		for_each_sched_entity(se) {
			update_load_avg(se, UPDATE_TG);
			update_cfs_shares(se);
		}
		rq_unlock_irqrestore(rq, &rf);
	}

done:
	mutex_unlock(&shares_mutex);
	return 0;
}
#else /* CONFIG_FAIR_GROUP_SCHED */

void free_fair_sched_group(struct task_group *tg) { }

int alloc_fair_sched_group(struct task_group *tg, struct task_group *parent)
{
	return 1;
}

void online_fair_sched_group(struct task_group *tg) { }

void unregister_fair_sched_group(struct task_group *tg) { }

#endif /* CONFIG_FAIR_GROUP_SCHED */


static unsigned int get_rr_interval_fair(struct rq *rq, struct task_struct *task)
{
	struct sched_entity *se = &task->se;
	unsigned int rr_interval = 0;

	/*
	 * Time slice is 0 for SCHED_OTHER tasks that are on an otherwise
	 * idle runqueue:
	 */
	if (rq->cfs.load.weight)
		rr_interval = NS_TO_JIFFIES(sched_slice(cfs_rq_of(se), se));

	return rr_interval;
}

/*
 * All the scheduling class methods:
 */
const struct sched_class fair_sched_class = {
	.next			= &idle_sched_class,
	.enqueue_task		= enqueue_task_fair,
	.dequeue_task		= dequeue_task_fair,
	.yield_task		= yield_task_fair,
	.yield_to_task		= yield_to_task_fair,

	.check_preempt_curr	= check_preempt_wakeup,

	.pick_next_task		= pick_next_task_fair,
	.put_prev_task		= put_prev_task_fair,

#ifdef CONFIG_SMP
	.select_task_rq		= select_task_rq_fair,
	.migrate_task_rq	= migrate_task_rq_fair,

	.rq_online		= rq_online_fair,
	.rq_offline		= rq_offline_fair,

	.task_dead		= task_dead_fair,
	.set_cpus_allowed	= set_cpus_allowed_common,
#endif

	.set_curr_task          = set_curr_task_fair,
	.task_tick		= task_tick_fair,
	.task_fork		= task_fork_fair,

	.prio_changed		= prio_changed_fair,
	.switched_from		= switched_from_fair,
	.switched_to		= switched_to_fair,

	.get_rr_interval	= get_rr_interval_fair,

	.update_curr		= update_curr_fair,

#ifdef CONFIG_FAIR_GROUP_SCHED
	.task_change_group	= task_change_group_fair,
#endif

#ifdef CONFIG_SCHED_WALT
	.fixup_walt_sched_stats	= walt_fixup_sched_stats_fair,
#endif
};

#ifdef CONFIG_SCHED_DEBUG
void print_cfs_stats(struct seq_file *m, int cpu)
{
	struct cfs_rq *cfs_rq, *pos;

	rcu_read_lock();
	for_each_leaf_cfs_rq_safe(cpu_rq(cpu), cfs_rq, pos)
		print_cfs_rq(m, cpu, cfs_rq);
	rcu_read_unlock();
}

#ifdef CONFIG_NUMA_BALANCING
void show_numa_stats(struct task_struct *p, struct seq_file *m)
{
	int node;
	unsigned long tsf = 0, tpf = 0, gsf = 0, gpf = 0;

	for_each_online_node(node) {
		if (p->numa_faults) {
			tsf = p->numa_faults[task_faults_idx(NUMA_MEM, node, 0)];
			tpf = p->numa_faults[task_faults_idx(NUMA_MEM, node, 1)];
		}
		if (p->numa_group) {
			gsf = p->numa_group->faults[task_faults_idx(NUMA_MEM, node, 0)],
			gpf = p->numa_group->faults[task_faults_idx(NUMA_MEM, node, 1)];
		}
		print_numa_stats(m, node, tsf, tpf, gsf, gpf);
	}
}
#endif /* CONFIG_NUMA_BALANCING */
#endif /* CONFIG_SCHED_DEBUG */

__init void init_sched_fair_class(void)
{
#ifdef CONFIG_SMP
	open_softirq(SCHED_SOFTIRQ, run_rebalance_domains);

#ifdef CONFIG_NO_HZ_COMMON
	nohz.next_balance = jiffies;
	nohz.next_update = jiffies;
	zalloc_cpumask_var(&nohz.idle_cpus_mask, GFP_NOWAIT);
#endif

	alloc_eenv();
#endif /* SMP */

}

/* WALT sched implementation begins here */
#ifdef CONFIG_SCHED_WALT

#ifdef CONFIG_CFS_BANDWIDTH

static void walt_init_cfs_rq_stats(struct cfs_rq *cfs_rq)
{
	cfs_rq->walt_stats.nr_big_tasks = 0;
	cfs_rq->walt_stats.cumulative_runnable_avg = 0;
	cfs_rq->walt_stats.pred_demands_sum = 0;
}

static void walt_inc_cfs_rq_stats(struct cfs_rq *cfs_rq, struct task_struct *p)
{
	inc_nr_big_task(&cfs_rq->walt_stats, p);
	fixup_cumulative_runnable_avg(&cfs_rq->walt_stats, p->ravg.demand,
				      p->ravg.pred_demand);
}

static void walt_dec_cfs_rq_stats(struct cfs_rq *cfs_rq, struct task_struct *p)
{
	dec_nr_big_task(&cfs_rq->walt_stats, p);
	fixup_cumulative_runnable_avg(&cfs_rq->walt_stats, -(s64)p->ravg.demand,
				      -(s64)p->ravg.pred_demand);
}

static void walt_inc_throttled_cfs_rq_stats(struct walt_sched_stats *stats,
					    struct cfs_rq *tcfs_rq)
{
	struct rq *rq = rq_of(tcfs_rq);

	stats->nr_big_tasks += tcfs_rq->walt_stats.nr_big_tasks;
	fixup_cumulative_runnable_avg(stats,
				tcfs_rq->walt_stats.cumulative_runnable_avg,
				tcfs_rq->walt_stats.pred_demands_sum);

	if (stats == &rq->walt_stats)
		walt_fixup_cum_window_demand(rq,
			tcfs_rq->walt_stats.cumulative_runnable_avg);

}

static void walt_dec_throttled_cfs_rq_stats(struct walt_sched_stats *stats,
					    struct cfs_rq *tcfs_rq)
{
	struct rq *rq = rq_of(tcfs_rq);

	stats->nr_big_tasks -= tcfs_rq->walt_stats.nr_big_tasks;
	fixup_cumulative_runnable_avg(stats,
				-tcfs_rq->walt_stats.cumulative_runnable_avg,
				-tcfs_rq->walt_stats.pred_demands_sum);

	/*
	 * We remove the throttled cfs_rq's tasks's contribution from the
	 * cumulative window demand so that the same can be added
	 * unconditionally when the cfs_rq is unthrottled.
	 */
	if (stats == &rq->walt_stats)
		walt_fixup_cum_window_demand(rq,
			-tcfs_rq->walt_stats.cumulative_runnable_avg);
}

static void walt_fixup_sched_stats_fair(struct rq *rq, struct task_struct *p,
				       u32 new_task_load, u32 new_pred_demand)
{
	struct cfs_rq *cfs_rq;
	struct sched_entity *se = &p->se;
	s64 task_load_delta = (s64)new_task_load - task_load(p);
	s64 pred_demand_delta = PRED_DEMAND_DELTA;

	for_each_sched_entity(se) {
		cfs_rq = cfs_rq_of(se);

		fixup_cumulative_runnable_avg(&cfs_rq->walt_stats,
					      task_load_delta,
					      pred_demand_delta);
		if (cfs_rq_throttled(cfs_rq))
			break;
	}

	/* Fix up rq->walt_stats only if we didn't find any throttled cfs_rq */
	if (!se) {
		fixup_cumulative_runnable_avg(&rq->walt_stats,
					      task_load_delta,
					      pred_demand_delta);
		walt_fixup_cum_window_demand(rq, task_load_delta);
	}
}

static void walt_fixup_nr_big_tasks(struct rq *rq, struct task_struct *p,
							int delta, bool inc)
{
	struct cfs_rq *cfs_rq;
	struct sched_entity *se = &p->se;

	for_each_sched_entity(se) {
		cfs_rq = cfs_rq_of(se);

		cfs_rq->walt_stats.nr_big_tasks += inc ? delta : -delta;
		BUG_ON(cfs_rq->walt_stats.nr_big_tasks < 0);

		if (cfs_rq_throttled(cfs_rq))
			break;
	}

	/* Fix up rq->walt_stats only if we didn't find any throttled cfs_rq */
	if (!se)
		walt_adjust_nr_big_tasks(rq, delta, inc);
}

/*
 * Check if task is part of a hierarchy where some cfs_rq does not have any
 * runtime left.
 *
 * We can't rely on throttled_hierarchy() to do this test, as
 * cfs_rq->throttle_count will not be updated yet when this function is called
 * from scheduler_tick()
 */
static int task_will_be_throttled(struct task_struct *p)
{
	struct sched_entity *se = &p->se;
	struct cfs_rq *cfs_rq;

	if (!cfs_bandwidth_used())
		return 0;

	for_each_sched_entity(se) {
		cfs_rq = cfs_rq_of(se);
		if (!cfs_rq->runtime_enabled)
			continue;
		if (cfs_rq->runtime_remaining <= 0)
			return 1;
	}

	return 0;
}

#else /* CONFIG_CFS_BANDWIDTH */

static void walt_fixup_sched_stats_fair(struct rq *rq, struct task_struct *p,
				       u32 new_task_load, u32 new_pred_demand)
{
	fixup_walt_sched_stats_common(rq, p, new_task_load, new_pred_demand);
}

static void walt_fixup_nr_big_tasks(struct rq *rq, struct task_struct *p,
							int delta, bool inc)
{
	walt_adjust_nr_big_tasks(rq, delta, inc);
}

static int task_will_be_throttled(struct task_struct *p)
{
	return false;
}

#endif /* CONFIG_CFS_BANDWIDTH */

static inline int
kick_active_balance(struct rq *rq, struct task_struct *p, int new_cpu)
{
	unsigned long flags;
	int rc = 0;

	/* Invoke active balance to force migrate currently running task */
	raw_spin_lock_irqsave(&rq->lock, flags);
	if (!rq->active_balance) {
		rq->active_balance = 1;
		rq->push_cpu = new_cpu;
		get_task_struct(p);
		rq->push_task = p;
		rc = 1;
	}
	raw_spin_unlock_irqrestore(&rq->lock, flags);

	return rc;
}

static DEFINE_RAW_SPINLOCK(migration_lock);
void check_for_migration(struct rq *rq, struct task_struct *p)
{
	int active_balance;
	int new_cpu = -1;
	int cpu = smp_processor_id();
	int prev_cpu = task_cpu(p);
	struct sched_domain *tmp, *sd = NULL;

	if (rq->misfit_task) {
		if (rq->curr->state != TASK_RUNNING ||
		    rq->curr->nr_cpus_allowed == 1)
			return;

		if (task_will_be_throttled(p))
			return;

		raw_spin_lock(&migration_lock);
		rcu_read_lock();
		for_each_domain(cpu, tmp) {
			if (!sd_overutilized(tmp) &&
			    cpumask_test_cpu(prev_cpu, sched_domain_span(tmp)))
				sd = tmp;
		}
		if (sd)
			new_cpu = find_energy_efficient_cpu(sd, p, cpu,
								prev_cpu, 0);
		rcu_read_unlock();
		if ((new_cpu != -1) &&
			(capacity_orig_of(new_cpu) > capacity_orig_of(cpu))) {
			active_balance = kick_active_balance(rq, p, new_cpu);
			if (active_balance) {
				mark_reserved(new_cpu);
				raw_spin_unlock(&migration_lock);
				stop_one_cpu_nowait(cpu,
					active_load_balance_cpu_stop, rq,
					&rq->active_balance_work);
				return;
			}
		}
		raw_spin_unlock(&migration_lock);
	}
}

#endif /* CONFIG_SCHED_WALT */<|MERGE_RESOLUTION|>--- conflicted
+++ resolved
@@ -7315,17 +7315,13 @@
 	/* Bring task utilization in sync with prev_cpu */
 	sync_entity_load_avg(&p->se);
 
-<<<<<<< HEAD
-	return task_fits_capacity(p, min_cap, cpu);
+	return !task_fits_capacity(p, min_cap, cpu);
 }
 
 bool __cpu_overutilized(int cpu, unsigned long util)
 {
 	return (capacity_orig_of(cpu) * 1024 <
 		util * capacity_margin);
-=======
-	return !task_fits_capacity(p, min_cap);
->>>>>>> 2c71b7cb
 }
 
 bool cpu_overutilized(int cpu)
