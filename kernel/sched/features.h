/* SPDX-License-Identifier: GPL-2.0 */
/*
 * Only give sleepers 50% of their service deficit. This allows
 * them to run sooner, but does not allow tons of sleepers to
 * rip the spread apart.
 */
SCHED_FEAT(GENTLE_FAIR_SLEEPERS, true)

/*
 * Place new tasks ahead so that they do not starve already running
 * tasks
 */
SCHED_FEAT(START_DEBIT, true)

/*
 * Prefer to schedule the task we woke last (assuming it failed
 * wakeup-preemption), since its likely going to consume data we
 * touched, increases cache locality.
 */
SCHED_FEAT(NEXT_BUDDY, false)

/*
 * Prefer to schedule the task that ran last (when we did
 * wake-preempt) as that likely will touch the same data, increases
 * cache locality.
 */
SCHED_FEAT(LAST_BUDDY, true)

/*
 * Consider buddies to be cache hot, decreases the likelyness of a
 * cache buddy being migrated away, increases cache locality.
 */
SCHED_FEAT(CACHE_HOT_BUDDY, true)

/*
 * Allow wakeup-time preemption of the current task:
 */
SCHED_FEAT(WAKEUP_PREEMPTION, true)

SCHED_FEAT(HRTICK, false)
SCHED_FEAT(DOUBLE_TICK, false)
SCHED_FEAT(LB_BIAS, true)

/*
 * Decrement CPU capacity based on time not spent running tasks
 */
SCHED_FEAT(NONTASK_CAPACITY, true)

/*
 * Queue remote wakeups on the target CPU and process them
 * using the scheduler IPI. Reduces rq->lock contention/bounces.
 */
SCHED_FEAT(TTWU_QUEUE, true)

/*
 * When doing wakeups, attempt to limit superfluous scans of the LLC domain.
 */
SCHED_FEAT(SIS_AVG_CPU, false)
SCHED_FEAT(SIS_PROP, true)

/*
 * Issue a WARN when we do multiple update_rq_clock() calls
 * in a single rq->lock section. Default disabled because the
 * annotations are not complete.
 */
SCHED_FEAT(WARN_DOUBLE_CLOCK, false)

#ifdef HAVE_RT_PUSH_IPI
/*
 * In order to avoid a thundering herd attack of CPUs that are
 * lowering their priorities at the same time, and there being
 * a single CPU that has an RT task that can migrate and is waiting
 * to run, where the other CPUs will try to take that CPUs
 * rq lock and possibly create a large contention, sending an
 * IPI to that CPU and let that CPU push the RT task to where
 * it should go may be a better scenario.
 */
SCHED_FEAT(RT_PUSH_IPI, true)
#endif

SCHED_FEAT(RT_RUNTIME_SHARE, true)
SCHED_FEAT(LB_MIN, false)
SCHED_FEAT(ATTACH_AGE_LOAD, true)

SCHED_FEAT(WA_IDLE, true)
SCHED_FEAT(WA_WEIGHT, true)
SCHED_FEAT(WA_BIAS, true)

/*
 * Energy aware scheduling. Use platform energy model to guide scheduling
 * decisions optimizing for energy efficiency.
 */
<<<<<<< HEAD
SCHED_FEAT(ENERGY_AWARE, false)
=======
#ifdef CONFIG_DEFAULT_USE_ENERGY_AWARE
SCHED_FEAT(ENERGY_AWARE, true)
#else
SCHED_FEAT(ENERGY_AWARE, false)
#endif

/*
 * Energy aware scheduling algorithm choices:
 * EAS_PREFER_IDLE
 *   Direct tasks in a schedtune.prefer_idle=1 group through
 *   the EAS path for wakeup task placement. Otherwise, put
 *   those tasks through the mainline slow path.
 * FIND_BEST_TARGET
 *   Limit the number of placement options for which we calculate
 *   energy by using heuristics to select 'best idle' and
 *   'best active' cpu options.
 * FBT_STRICT_ORDER
 *   ON: If the target CPU saves any energy, use that.
 *   OFF: Use whichever of target or backup saves most.
 */
SCHED_FEAT(EAS_PREFER_IDLE, true)
SCHED_FEAT(FIND_BEST_TARGET, true)
SCHED_FEAT(FBT_STRICT_ORDER, true)
>>>>>>> ad490df6
<|MERGE_RESOLUTION|>--- conflicted
+++ resolved
@@ -90,9 +90,6 @@
  * Energy aware scheduling. Use platform energy model to guide scheduling
  * decisions optimizing for energy efficiency.
  */
-<<<<<<< HEAD
-SCHED_FEAT(ENERGY_AWARE, false)
-=======
 #ifdef CONFIG_DEFAULT_USE_ENERGY_AWARE
 SCHED_FEAT(ENERGY_AWARE, true)
 #else
@@ -115,5 +112,4 @@
  */
 SCHED_FEAT(EAS_PREFER_IDLE, true)
 SCHED_FEAT(FIND_BEST_TARGET, true)
-SCHED_FEAT(FBT_STRICT_ORDER, true)
->>>>>>> ad490df6
+SCHED_FEAT(FBT_STRICT_ORDER, true)