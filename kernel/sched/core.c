--- conflicted
+++ resolved
@@ -1251,22 +1251,8 @@
 		return;
 
 	for_each_clamp_id(clamp_id) {
-<<<<<<< HEAD
-		unsigned int clamp_value = uclamp_none(clamp_id);
-
-		/* By default, RT tasks always get 100% boost */
-		if (sched_feat(SUGOV_RT_MAX_FREQ) &&
-			       unlikely(rt_task(p) &&
-			       clamp_id == UCLAMP_MIN)) {
-
-			clamp_value = uclamp_none(UCLAMP_MAX);
-		}
-
-		uclamp_se_set(&p->uclamp_req[clamp_id], clamp_value, false);
-=======
 		uclamp_se_set(&p->uclamp_req[clamp_id],
 			      uclamp_none(clamp_id), false);
->>>>>>> a9a13eee
 	}
 }
 
