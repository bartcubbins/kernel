--- conflicted
+++ resolved
@@ -2,12 +2,7 @@
 # Makefile for Sphinx documentation
 #
 
-<<<<<<< HEAD
 subdir-y :=
-=======
-# for cleaning
-subdir- := devicetree/bindings
->>>>>>> 86b41f49
 
 # Check for broken documentation file references
 ifeq ($(CONFIG_WARN_MISSING_DOCUMENTS),y)
