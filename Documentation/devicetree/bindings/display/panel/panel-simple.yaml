# SPDX-License-Identifier: (GPL-2.0-only OR BSD-2-Clause)
%YAML 1.2
---
$id: http://devicetree.org/schemas/display/panel/panel-simple.yaml#
$schema: http://devicetree.org/meta-schemas/core.yaml#

title: Simple panels with one power supply

maintainers:
  - Thierry Reding <thierry.reding@gmail.com>
  - Sam Ravnborg <sam@ravnborg.org>

description: |
  This binding file is a collection of the simple (dumb) panels that
  requires only a single power-supply.
  There are optionally a backlight and an enable GPIO.
  The panel may use an OF graph binding for the association to the display,
  or it may be a direct child node of the display.

  If the panel is more advanced a dedicated binding file is required.

allOf:
  - $ref: panel-common.yaml#

properties:

  compatible:
    enum:
    # compatible must be listed in alphabetical order, ordered by compatible.
    # The description in the comment is mandatory for each compatible.

        # Ampire AM-480272H3TMQW-T01H 4.3" WQVGA TFT LCD panel
      - ampire,am-480272h3tmqw-t01h
        # Ampire AM-800480R3TMQW-A1H 7.0" WVGA TFT LCD panel
      - ampire,am800480r3tmqwa1h
        # AU Optronics Corporation 8.0" WUXGA TFT LCD panel
      - auo,b080uan01
        # AU Optronics Corporation 10.1" WSVGA TFT LCD panel
      - auo,b101aw03
        # AU Optronics Corporation 10.1" WSVGA TFT LCD panel
      - auo,b101ean01
        # AU Optronics Corporation 10.1" WXGA TFT LCD panel
      - auo,b101xtn01
        # AUO B116XAK01 eDP TFT LCD panel
      - auo,b116xa01
        # AU Optronics Corporation 11.6" HD (1366x768) color TFT-LCD panel
      - auo,b116xw03
        # AU Optronics Corporation 13.3" FHD (1920x1080) color TFT-LCD panel
      - auo,b133htn01
        # AU Optronics Corporation 13.3" WXGA (1366x768) TFT LCD panel
      - auo,b133xtn01
        # AU Optronics Corporation 7.0" FHD (800 x 480) TFT LCD panel
      - auo,g070vvn01
        # AU Optronics Corporation 10.1" (1280x800) color TFT LCD panel
      - auo,g101evn010
        # AU Optronics Corporation 10.4" (800x600) color TFT LCD panel
      - auo,g104sn02
        # AU Optronics Corporation 13.3" FHD (1920x1080) TFT LCD panel
      - auo,g133han01
        # AU Optronics Corporation 18.5" FHD (1920x1080) TFT LCD panel
      - auo,g185han01
        # AU Optronics Corporation 31.5" FHD (1920x1080) TFT LCD panel
      - auo,p320hvn03
        # AU Optronics Corporation 21.5" FHD (1920x1080) color TFT LCD panel
      - auo,t215hvn01
        # Shanghai AVIC Optoelectronics 7" 1024x600 color TFT-LCD panel
      - avic,tm070ddh03
        # BOE HV070WSA-100 7.01" WSVGA TFT LCD panel
      - boe,hv070wsa-100
        # BOE OPTOELECTRONICS TECHNOLOGY 10.1" WXGA TFT LCD panel
      - boe,nv101wxmn51
        # BOE NV140FHM-N49 14.0" FHD a-Si FT panel
      - boe,nv140fhmn49
        # Boe Corporation 8.0" WUXGA TFT LCD panel
      - boe,tv080wum-nl0
        # CDTech(H.K.) Electronics Limited 4.3" 480x272 color TFT-LCD panel
      - cdtech,s043wq26h-ct7
        # CDTech(H.K.) Electronics Limited 7" 800x480 color TFT-LCD panel
      - cdtech,s070wv95-ct16
        # Chunghwa Picture Tubes Ltd. 7" WXGA TFT LCD panel
      - chunghwa,claa070wp03xg
        # Chunghwa Picture Tubes Ltd. 10.1" WXGA TFT LCD panel
      - chunghwa,claa101wa01a
        # Chunghwa Picture Tubes Ltd. 10.1" WXGA TFT LCD panel
      - chunghwa,claa101wb03
        # DataImage, Inc. 7" WVGA (800x480) TFT LCD panel with 24-bit parallel interface.
      - dataimage,scf0700c48ggu18
        # DLC Display Co. DLC1010GIG 10.1" WXGA TFT LCD Panel
      - dlc,dlc1010gig
        # Emerging Display Technology Corp. 3.5" QVGA TFT LCD panel
      - edt,et035012dm6
        # Emerging Display Technology Corp. 480x272 TFT Display with capacitive touch
      - edt,etm043080dh6gp
        # Emerging Display Technology Corp. 480x272 TFT Display
      - edt,etm0430g0dh6
        # Emerging Display Technology Corp. 5.7" VGA TFT LCD panel
      - edt,et057090dhu
        # Emerging Display Technology Corp. WVGA TFT Display with capacitive touch
      - edt,etm070080dh6
        # Emerging Display Technology Corp. WVGA TFT Display with capacitive touch
      - edt,etm0700g0dh6
        # Emerging Display Technology Corp. WVGA TFT Display with capacitive touch
        # Same as ETM0700G0DH6 but with inverted pixel clock.
      - edt,etm070080bdh6
        # Emerging Display Technology Corp. WVGA TFT Display with capacitive touch
        # Same display as the ETM0700G0BDH6, but with changed hardware for the
        # backlight and the touch interface.
      - edt,etm070080edh6
        # Emerging Display Technology Corp. WVGA TFT Display with capacitive touch
        # Same timings as the ETM0700G0DH6, but with resistive touch.
      - edt,etm070080dh6
        # Evervision Electronics Co. Ltd. VGG804821 5.0" WVGA TFT LCD Panel
      - evervision,vgg804821
        # Foxlink Group 5" WVGA TFT LCD panel
      - foxlink,fl500wvr00-a0t
        # Frida FRD350H54004 3.5" QVGA TFT LCD panel
      - frida,frd350h54004
        # FriendlyELEC HD702E 800x1280 LCD panel
      - friendlyarm,hd702e
        # GiantPlus GPG48273QS5 4.3" (480x272) WQVGA TFT LCD panel
      - giantplus,gpg48273qs5
        # GiantPlus GPM940B0 3.0" QVGA TFT LCD panel
      - giantplus,gpm940b0
        # HannStar Display Corp. HSD070PWW1 7.0" WXGA TFT LCD panel
      - hannstar,hsd070pww1
        # HannStar Display Corp. HSD100PXN1 10.1" XGA LVDS panel
      - hannstar,hsd100pxn1
        # Hitachi Ltd. Corporation 9" WVGA (800x480) TFT LCD panel
      - hit,tx23d38vm0caa
        # Innolux AT043TN24 4.3" WQVGA TFT LCD panel
      - innolux,at043tn24
        # Innolux AT070TN92 7.0" WQVGA TFT LCD panel
      - innolux,at070tn92
        # Innolux G070Y2-L01 7" WVGA (800x480) TFT LCD panel
      - innolux,g070y2-l01
        # Innolux Corporation 10.1" G101ICE-L01 WXGA (1280x800) LVDS panel
      - innolux,g101ice-l01
        # Innolux Corporation 12.1" WXGA (1280x800) TFT LCD panel
      - innolux,g121i1-l01
        # Innolux Corporation 12.1" G121X1-L03 XGA (1024x768) TFT LCD panel
      - innolux,g121x1-l03
        # Innolux Corporation 11.6" WXGA (1366x768) TFT LCD panel
      - innolux,n116bge
        # InnoLux 15.6" WXGA TFT LCD panel
      - innolux,n156bge-l21
        # Innolux Corporation 7.0" WSVGA (1024x600) TFT LCD panel
      - innolux,zj070na-01p
        # Kaohsiung Opto-Electronics Inc. 5.7" QVGA (320 x 240) TFT LCD panel
      - koe,tx14d24vm1bpa
        # Kaohsiung Opto-Electronics. TX31D200VM0BAA 12.3" HSXGA LVDS panel
      - koe,tx31d200vm0baa
        # Kyocera Corporation 12.1" XGA (1024x768) TFT LCD panel
      - kyo,tcg121xglp
        # LeMaker BL035-RGB-002 3.5" QVGA TFT LCD panel
      - lemaker,bl035-rgb-002
        # LG 7" (800x480 pixels) TFT LCD panel
      - lg,lb070wv8
        # LG LP079QX1-SP0V 7.9" (1536x2048 pixels) TFT LCD panel
      - lg,lp079qx1-sp0v
        # LG 9.7" (2048x1536 pixels) TFT LCD panel
      - lg,lp097qx1-spa1
        # LG 12.0" (1920x1280 pixels) TFT LCD panel
      - lg,lp120up1
        # LG 12.9" (2560x1700 pixels) TFT LCD panel
      - lg,lp129qe
        # Logic Technologies LT161010-2NHC 7" WVGA TFT Cap Touch Module
      - logictechno,lt161010-2nhc
        # Logic Technologies LT161010-2NHR 7" WVGA TFT Resistive Touch Module
      - logictechno,lt161010-2nhr
        # Logic Technologies LT170410-2WHC 10.1" 1280x800 IPS TFT Cap Touch Mod.
      - logictechno,lt170410-2whc
        # Mitsubishi "AA070MC01 7.0" WVGA TFT LCD panel
      - mitsubishi,aa070mc01-ca1
        # NEC LCD Technologies, Ltd. 12.1" WXGA (1280x800) LVDS TFT LCD panel
      - nec,nl12880bc20-05
        # NEC LCD Technologies,Ltd. WQVGA TFT LCD panel
      - nec,nl4827hc19-05b
        # Netron-DY E231732 7.0" WSVGA TFT LCD panel
      - netron-dy,e231732
        # Newhaven Display International 480 x 272 TFT LCD panel
      - newhaven,nhd-4.3-480272ef-atxl
        # NLT Technologies, Ltd. 15.6" FHD (1920x1080) LVDS TFT LCD panel
      - nlt,nl192108ac18-02d
        # New Vision Display 7.0" 800 RGB x 480 TFT LCD panel
      - nvd,9128
        # OKAYA Electric America, Inc. RS800480T-7X0GP 7" WVGA LCD panel
      - okaya,rs800480t-7x0gp
        # Olimex 4.3" TFT LCD panel
      - olimex,lcd-olinuxino-43-ts
        # On Tat Industrial Company 7" DPI TFT panel.
      - ontat,yx700wv03
        # OrtusTech COM37H3M05DTC Blanview 3.7" VGA portrait TFT-LCD panel
      - ortustech,com37h3m05dtc
        # OrtusTech COM37H3M99DTC Blanview 3.7" VGA portrait TFT-LCD panel
      - ortustech,com37h3m99dtc
        # OrtusTech COM43H4M85ULC Blanview 3.7" TFT-LCD panel
      - ortustech,com43h4m85ulc
        # OSD Displays OSD070T1718-19TS 7" WVGA TFT LCD panel
      - osddisplays,osd070t1718-19ts
        # One Stop Displays OSD101T2045-53TS 10.1" 1920x1200 panel
      - osddisplays,osd101t2045-53ts
        # QiaoDian XianShi Corporation 4"3 TFT LCD panel
      - qiaodian,qd43003c0-40
<<<<<<< HEAD
=======
        # Rocktech Displays Ltd. RK101II01D-CT 10.1" TFT 1280x800
      - rocktech,rk101ii01d-ct
>>>>>>> d718e53a
        # Rocktech Display Ltd. RK070ER9427 800(RGB)x480 TFT LCD panel
      - rocktech,rk070er9427
        # Samsung 12.2" (2560x1600 pixels) TFT LCD panel
      - samsung,lsn122dl01-c01
        # Samsung Electronics 10.1" WSVGA TFT LCD panel
      - samsung,ltn101nt05
        # Samsung Electronics 14" WXGA (1366x768) TFT LCD panel
      - samsung,ltn140at29-301
        # Satoz SAT050AT40H12R2 5.0" WVGA TFT LCD panel
      - satoz,sat050at40h12r2
        # Sharp LQ035Q7DB03 3.5" QVGA TFT LCD panel
      - sharp,lq035q7db03
        # Sharp LQ070Y3DG3B 7.0" WVGA landscape TFT LCD panel
      - sharp,lq070y3dg3b
        # Sharp Display Corp. LQ101K1LY04 10.07" WXGA TFT LCD panel
      - sharp,lq101k1ly04
        # Sharp 12.3" (2400x1600 pixels) TFT LCD panel
      - sharp,lq123p1jx31
        # Sharp LS020B1DD01D 2.0" HQVGA TFT LCD panel
      - sharp,ls020b1dd01d
        # Shelly SCA07010-BFN-LNN 7.0" WVGA TFT LCD panel
      - shelly,sca07010-bfn-lnn
        # Starry 12.2" (1920x1200 pixels) TFT LCD panel
      - starry,kr122ea0sra
        # Tianma Micro-electronics TM070JDHG30 7.0" WXGA TFT LCD panel
      - tianma,tm070jdhg30
        # Tianma Micro-electronics TM070RVHG71 7.0" WXGA TFT LCD panel
      - tianma,tm070rvhg71
        # Toshiba 8.9" WXGA (1280x768) TFT LCD panel
      - toshiba,lt089ac29000
        # TPK U.S.A. LLC Fusion 7" 800 x 480 (WVGA) LCD panel with capacitive touch
      - tpk,f07a-0102
        # TPK U.S.A. LLC Fusion 10.1" 1024 x 600 (WSVGA) LCD panel with capacitive touch
      - tpk,f10a-0102
        # United Radiant Technology UMSH-8596MD-xT 7.0" WVGA TFT LCD panel
        # Supported are LVDS versions (-11T, -19T) and parallel ones
        # (-T, -1T, -7T, -20T).
      - urt,umsh-8596md-t
      - urt,umsh-8596md-1t
      - urt,umsh-8596md-7t
      - urt,umsh-8596md-11t
      - urt,umsh-8596md-19t
      - urt,umsh-8596md-20t
        # VXT 800x480 color TFT LCD panel
      - vxt,vl050-8048nt-c01
        # Winstar Display Corporation 3.5" QVGA (320x240) TFT LCD panel
      - winstar,wf35ltiacd

  backlight: true
  enable-gpios: true
  port: true
  power-supply: true

additionalProperties: false

required:
  - compatible
  - power-supply

examples:
  - |
    panel_rgb: panel-rgb {
      compatible = "ampire,am-480272h3tmqw-t01h";
      power-supply = <&vcc_lcd_reg>;

      port {
        panel_in_rgb: endpoint {
          remote-endpoint = <&ltdc_out_rgb>;
        };
      };
    };<|MERGE_RESOLUTION|>--- conflicted
+++ resolved
@@ -201,11 +201,8 @@
       - osddisplays,osd101t2045-53ts
         # QiaoDian XianShi Corporation 4"3 TFT LCD panel
       - qiaodian,qd43003c0-40
-<<<<<<< HEAD
-=======
         # Rocktech Displays Ltd. RK101II01D-CT 10.1" TFT 1280x800
       - rocktech,rk101ii01d-ct
->>>>>>> d718e53a
         # Rocktech Display Ltd. RK070ER9427 800(RGB)x480 TFT LCD panel
       - rocktech,rk070er9427
         # Samsung 12.2" (2560x1600 pixels) TFT LCD panel
