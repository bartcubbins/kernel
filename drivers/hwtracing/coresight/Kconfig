# SPDX-License-Identifier: GPL-2.0-only
#
# Coresight configuration
#
menuconfig CORESIGHT
	tristate "CoreSight Tracing Support"
	depends on ARM || ARM64
	depends on OF || ACPI
	select ARM_AMBA
	select PERF_EVENTS
	help
	  This framework provides a kernel interface for the CoreSight debug
	  and trace drivers to register themselves with. It's intended to build
	  a topological view of the CoreSight components based on a DT
	  specification and configure the right series of components when a
	  trace source gets enabled.

	  To compile this driver as a module, choose M here: the
	  module will be called coresight.

if CORESIGHT
config CORESIGHT_LINKS_AND_SINKS
	tristate "CoreSight Link and Sink drivers"
	help
	  This enables support for CoreSight link and sink drivers that are
	  responsible for transporting and collecting the trace data
	  respectively.  Link and sinks are dynamically aggregated with a trace
	  entity at run time to form a complete trace path.

	  To compile these drivers as modules, choose M here: the
	  modules will be called coresight-funnel and coresight-replicator.

config CORESIGHT_LINK_AND_SINK_TMC
	tristate "Coresight generic TMC driver"

	depends on CORESIGHT_LINKS_AND_SINKS
	select CORESIGHT_CSR
	help
	  This enables support for the Trace Memory Controller driver.
	  Depending on its configuration the device can act as a link (embedded
	  trace router - ETR) or sink (embedded trace FIFO).  The driver
	  complies with the generic implementation of the component without
	  special enhancement or added features.

	  To compile this driver as a module, choose M here: the
	  module will be called coresight-tmc.

config CORESIGHT_CATU
	tristate "Coresight Address Translation Unit (CATU) driver"
	depends on CORESIGHT_LINK_AND_SINK_TMC
	help
	   Enable support for the Coresight Address Translation Unit (CATU).
	   CATU supports a scatter gather table of 4K pages, with forward/backward
	   lookup. CATU helps TMC ETR to use a large physically non-contiguous trace
	   buffer by translating the addresses used by ETR to the physical address
	   by looking up the provided table. CATU can also be used in pass-through
	   mode where the address is not translated.

	   To compile this driver as a module, choose M here: the
	   module will be called coresight-catu.

config CORESIGHT_SINK_TPIU
	tristate "Coresight generic TPIU driver"
	depends on CORESIGHT_LINKS_AND_SINKS
	help
	  This enables support for the Trace Port Interface Unit driver,
	  responsible for bridging the gap between the on-chip coresight
	  components and a trace for bridging the gap between the on-chip
	  coresight components and a trace port collection engine, typically
	  connected to an external host for use case capturing more traces than
	  the on-board coresight memory can handle.

	  To compile this driver as a module, choose M here: the
	  module will be called coresight-tpiu.

config CORESIGHT_SINK_ETBV10
	tristate "Coresight ETBv1.0 driver"
	depends on CORESIGHT_LINKS_AND_SINKS
	help
	  This enables support for the Embedded Trace Buffer version 1.0 driver
	  that complies with the generic implementation of the component without
	  special enhancement or added features.

	  To compile this driver as a module, choose M here: the
	  module will be called coresight-etb10.

config CORESIGHT_SOURCE_ETM3X
	tristate "CoreSight Embedded Trace Macrocell 3.x driver"
	depends on !ARM64
	select CORESIGHT_LINKS_AND_SINKS
	help
	  This driver provides support for processor ETM3.x and PTM1.x modules,
	  which allows tracing the instructions that a processor is executing
	  This is primarily useful for instruction level tracing.  Depending
	  the ETM version data tracing may also be available.

	  To compile this driver as a module, choose M here: the
	  module will be called coresight-etm3x.

config CORESIGHT_SOURCE_ETM4X
	tristate "CoreSight ETMv4.x / ETE driver"
	depends on ARM64
	select CORESIGHT_LINKS_AND_SINKS
	select PID_IN_CONTEXTIDR
	help
	  This driver provides support for the CoreSight Embedded Trace Macrocell
	  version 4.x and the Embedded Trace Extensions (ETE). Both are CPU tracer
	  modules, tracing the instructions that a processor is executing. This is
	  primarily useful for instruction level tracing.

	  To compile this driver as a module, choose M here: the
	  module will be called coresight-etm4x.

config ETM4X_IMPDEF_FEATURE
	bool "Control implementation defined overflow support in ETM 4.x driver"
	depends on CORESIGHT_SOURCE_ETM4X
	help
	  This control provides implementation define control for CoreSight
	  ETM 4.x tracer module that can't reduce commit rate automatically.
	  This avoids overflow between the ETM tracer module and the cpu core.

config CORESIGHT_STM
	tristate "CoreSight System Trace Macrocell driver"
	depends on (ARM && !(CPU_32v3 || CPU_32v4 || CPU_32v4T)) || ARM64
	select CORESIGHT_LINKS_AND_SINKS
	select STM
	help
	  This driver provides support for hardware assisted software
	  instrumentation based tracing. This is primarily used for
	  logging useful software events or data coming from various entities
	  in the system, possibly running different OSs

	  To compile this driver as a module, choose M here: the
	  module will be called coresight-stm.

config CORESIGHT_CPU_DEBUG
	tristate "CoreSight CPU Debug driver"
	depends on ARM || ARM64
	depends on DEBUG_FS
	help
	  This driver provides support for coresight debugging module. This
	  is primarily used to dump sample-based profiling registers when
	  system triggers panic, the driver will parse context registers so
	  can quickly get to know program counter (PC), secure state,
	  exception level, etc. Before use debugging functionality, platform
	  needs to ensure the clock domain and power domain are enabled
	  properly, please refer Documentation/trace/coresight/coresight-cpu-debug.rst
	  for detailed description and the example for usage.

	  To compile this driver as a module, choose M here: the
	  module will be called coresight-cpu-debug.

config CORESIGHT_CTI
	tristate "CoreSight Cross Trigger Interface (CTI) driver"
	depends on ARM || ARM64
	help
	  This driver provides support for CoreSight CTI and CTM components.
	  These provide hardware triggering events between CoreSight trace
	  source and sink components. These can be used to halt trace or
	  inject events into the trace stream. CTI also provides a software
	  control to trigger the same halt events. This can provide fast trace
	  halt compared to disabling sources and sinks normally in driver
	  software.

	  To compile this driver as a module, choose M here: the
	  module will be called coresight-cti.

config CORESIGHT_CTI_INTEGRATION_REGS
	bool "Access CTI CoreSight Integration Registers"
	depends on CORESIGHT_CTI
	help
	  This option adds support for the CoreSight integration registers on
	  this device. The integration registers allow the exploration of the
	  CTI trigger connections between this and other devices.These
	  registers are not used in normal operation and can leave devices in
	  an inconsistent state.

<<<<<<< HEAD
config CORESIGHT_TPDA
	tristate "CoreSight Trace, Profiling & Diagnostics Aggregator driver"
	help
	  This driver provides support for configuring aggregator. This is
	  primarily useful for pulling the data sets from one or more
	  attached monitors and pushing the resultant data out. Multiple
	  monitors are connected on different input ports of TPDA.

config CORESIGHT_TPDM
	tristate "CoreSight Trace, Profiling & Diagnostics Monitor driver"
	depends on QCOM_SCM
	help
	  This driver provides support for configuring monitor. Monitors are
	  primarily responsible for data set collection and support the
	  ability to collect any permutation of data set types. Monitors are
	  also responsible for interaction with system cross triggering.

config CORESIGHT_TPDM_DEFAULT_ENABLE
	bool "Turn on TPDM tracing by default"
	depends on CORESIGHT_TPDM
	help
	  Turns on CoreSight TPDM tracing for different data set types by
	  default. Otherwise, tracing is disabled by default but can be
	  enabled via sysfs.

	  If unsure, say 'N' here to avoid potential power and performance
	  penalty.

config CORESIGHT_CSR
	tristate "CoreSight Slave Register driver"
	help
	  This driver provides support for CoreSight Slave Register block
	  that hosts miscellaneous configuration registers.
	  Those configuration registers can be used to control, various
	  coresight configurations.

config CORESIGHT_DUMMY
	tristate "Dummy driver support"
	help
	  Enables support for dummy driver. Dummy driver can be used for
	  CoreSight sources/sinks that are owned and configured by some
	  other subsystem and use Linux drivers to configure rest of trace
	  path.

config CORESIGHT_REMOTE_ETM
	tristate "Remote processor ETM trace support"
	depends on QCOM_QMI_HELPERS
	help
	  Enables support for ETM trace collection on remote processor using
	  CoreSight framework. Enabling this will allow turning on ETM
	  tracing on remote processor via sysfs by configuring the required
	  CoreSight components.

config CORESIGHT_REMOTE_ETM_DEFAULT_ENABLE
	int "default enable ETM for Remote processor based on instance id"
	depends on CORESIGHT_REMOTE_ETM
	default 0
	help
	  Support for enabling separated Remote processor ETM tracing. Depends
	  on if instance id bit is set.

config CORESIGHT_TGU
	tristate "CoreSight Trigger Generation Unit driver"
	help
	  This driver provides support for Trigger Generation Unit that is
	  used to detect patterns or sequences on a given set of signals.
	  TGU is used to monitor a particular bus within a given region to
	  detect illegal transaction sequences or slave responses. It is also
	  used to monitor a data stream to detect protocol violations and to
	  provide a trigger point for centering data around a specific event
	  within the trace data buffer.

config CORESIGHT_HWEVENT
	tristate "CoreSight Hardware Event driver"
	depends on CORESIGHT_STM
	select CORESIGHT_CSR
	help
	  This driver provides support for monitoring and tracing CoreSight
	  Hardware Event across STM interface. It configures Coresight
	  Hardware Event mux control registers to select hardware events
	  based on user input.
=======
config CORESIGHT_TRBE
	tristate "Trace Buffer Extension (TRBE) driver"
	depends on ARM64 && CORESIGHT_SOURCE_ETM4X
	help
	  This driver provides support for percpu Trace Buffer Extension (TRBE).
	  TRBE always needs to be used along with it's corresponding percpu ETE
	  component. ETE generates trace data which is then captured with TRBE.
	  Unlike traditional sink devices, TRBE is a CPU feature accessible via
	  system registers. But it's explicit dependency with trace unit (ETE)
	  requires it to be plugged in as a coresight sink device.

	  To compile this driver as a module, choose M here: the module will be
	  called coresight-trbe.
>>>>>>> d92620d7
endif<|MERGE_RESOLUTION|>--- conflicted
+++ resolved
@@ -175,7 +175,6 @@
 	  registers are not used in normal operation and can leave devices in
 	  an inconsistent state.
 
-<<<<<<< HEAD
 config CORESIGHT_TPDA
 	tristate "CoreSight Trace, Profiling & Diagnostics Aggregator driver"
 	help
@@ -257,7 +256,7 @@
 	  Hardware Event across STM interface. It configures Coresight
 	  Hardware Event mux control registers to select hardware events
 	  based on user input.
-=======
+
 config CORESIGHT_TRBE
 	tristate "Trace Buffer Extension (TRBE) driver"
 	depends on ARM64 && CORESIGHT_SOURCE_ETM4X
@@ -271,5 +270,4 @@
 
 	  To compile this driver as a module, choose M here: the module will be
 	  called coresight-trbe.
->>>>>>> d92620d7
 endif