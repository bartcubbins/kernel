// SPDX-License-Identifier: GPL-2.0-only
/* Copyright (c) 2017-2020, The Linux Foundation. All rights reserved.
 *
 * Description: CoreSight Trace Memory Controller driver
 */
#include <linux/interrupt.h>
#include <linux/dma-mapping.h>
#include <linux/fs.h>
#include <linux/of_irq.h>
#include <linux/moduleparam.h>
#include <linux/delay.h>
#include <linux/uaccess.h>
#include <linux/usb/usb_qdss.h>
#include <linux/time.h>
#include <linux/slab.h>

#include "coresight-byte-cntr.h"
#include "coresight-priv.h"
#include "coresight-tmc.h"

#define USB_BLK_SIZE 65536
#define USB_SG_NUM (USB_BLK_SIZE / PAGE_SIZE)
#define USB_BUF_NUM 255
#define USB_TIME_OUT (5 * HZ)

static struct tmc_drvdata *tmcdrvdata;

static void tmc_etr_read_bytes(struct byte_cntr *byte_cntr_data, loff_t *ppos,
			       size_t bytes, size_t *len, char **bufp)
{
	struct etr_buf *etr_buf = tmcdrvdata->sysfs_buf;
	size_t actual;

	if (*len >= bytes)
		*len = bytes;
	else if (((uint32_t)*ppos % bytes) + *len > bytes)
		*len = bytes - ((uint32_t)*ppos % bytes);

	actual = tmc_etr_buf_get_data(etr_buf, *ppos, *len, bufp);
	*len = actual;
	if (actual == bytes || (actual + (uint32_t)*ppos) % bytes == 0)
		atomic_dec(&byte_cntr_data->irq_cnt);
}


static irqreturn_t etr_handler(int irq, void *data)
{
	struct byte_cntr *byte_cntr_data = data;

	if (tmcdrvdata->out_mode == TMC_ETR_OUT_MODE_USB
	    && byte_cntr_data->sw_usb) {
		atomic_inc(&byte_cntr_data->irq_cnt);
		wake_up(&byte_cntr_data->usb_wait_wq);
	} else if (tmcdrvdata->out_mode == TMC_ETR_OUT_MODE_MEM) {
		atomic_inc(&byte_cntr_data->irq_cnt);
		wake_up(&byte_cntr_data->wq);
	}
	return IRQ_HANDLED;

}

static void tmc_etr_flush_bytes(loff_t *ppos, size_t bytes, size_t *len)
{
	uint32_t rwp = 0;
	dma_addr_t paddr = tmcdrvdata->sysfs_buf->hwaddr;

	rwp = readl_relaxed(tmcdrvdata->base + TMC_RWP);

	if (rwp >= (paddr + *ppos)) {
		if (bytes > (rwp - paddr - *ppos))
			*len = rwp - paddr - *ppos;
	}
}

static ssize_t tmc_etr_byte_cntr_read(struct file *fp, char __user *data,
			       size_t len, loff_t *ppos)
{
	struct byte_cntr *byte_cntr_data = fp->private_data;
	char *bufp;
	int ret = 0;
	if (!data)
		return -EINVAL;

	mutex_lock(&byte_cntr_data->byte_cntr_lock);
	if (!byte_cntr_data->read_active) {
		ret = -EINVAL;
		goto err0;
	}

	if (byte_cntr_data->enable) {
		if (!atomic_read(&byte_cntr_data->irq_cnt)) {
			mutex_unlock(&byte_cntr_data->byte_cntr_lock);
			if (wait_event_interruptible(byte_cntr_data->wq,
				atomic_read(&byte_cntr_data->irq_cnt) > 0
				|| !byte_cntr_data->enable))
				return -ERESTARTSYS;
			mutex_lock(&byte_cntr_data->byte_cntr_lock);
			if (!byte_cntr_data->read_active) {
				ret = -EINVAL;
				goto err0;
			}

		}

		tmc_etr_read_bytes(byte_cntr_data, ppos,
				   byte_cntr_data->block_size, &len, &bufp);

	} else {
		if (!atomic_read(&byte_cntr_data->irq_cnt)) {
			tmc_etr_flush_bytes(ppos, byte_cntr_data->block_size,
						  &len);
			if (!len) {
				ret = -EINVAL;
				goto err0;
			}
		} else {
			tmc_etr_read_bytes(byte_cntr_data, ppos,
						   byte_cntr_data->block_size,
						   &len, &bufp);
		}
	}

	if (copy_to_user(data, bufp, len)) {
		mutex_unlock(&byte_cntr_data->byte_cntr_lock);
		dev_dbg(&tmcdrvdata->csdev->dev,
			"%s: copy_to_user failed\n", __func__);
		return -EFAULT;
	}

	if (*ppos + len >= tmcdrvdata->size)
		*ppos = 0;
	else
		*ppos += len;

	goto out;

err0:
	mutex_unlock(&byte_cntr_data->byte_cntr_lock);
	return ret;
out:
	mutex_unlock(&byte_cntr_data->byte_cntr_lock);
	return len;
}

void tmc_etr_byte_cntr_start(struct byte_cntr *byte_cntr_data)
{
	if (!byte_cntr_data)
		return;

	mutex_lock(&byte_cntr_data->byte_cntr_lock);

	if (byte_cntr_data->block_size == 0
		|| byte_cntr_data->read_active) {
		mutex_unlock(&byte_cntr_data->byte_cntr_lock);
		return;
	}

	atomic_set(&byte_cntr_data->irq_cnt, 0);
	byte_cntr_data->enable = true;
	mutex_unlock(&byte_cntr_data->byte_cntr_lock);
}
EXPORT_SYMBOL(tmc_etr_byte_cntr_start);

void tmc_etr_byte_cntr_stop(struct byte_cntr *byte_cntr_data)
{
	if (!byte_cntr_data)
		return;

	mutex_lock(&byte_cntr_data->byte_cntr_lock);
	byte_cntr_data->enable = false;
	byte_cntr_data->read_active = false;
	wake_up(&byte_cntr_data->wq);
	coresight_csr_set_byte_cntr(byte_cntr_data->csr, 0);
	mutex_unlock(&byte_cntr_data->byte_cntr_lock);

}
EXPORT_SYMBOL(tmc_etr_byte_cntr_stop);


static int tmc_etr_byte_cntr_release(struct inode *in, struct file *fp)
{
	struct byte_cntr *byte_cntr_data = fp->private_data;

	mutex_lock(&byte_cntr_data->byte_cntr_lock);
	byte_cntr_data->read_active = false;

	coresight_csr_set_byte_cntr(byte_cntr_data->csr, 0);
	mutex_unlock(&byte_cntr_data->byte_cntr_lock);

	return 0;
}

static int usb_bypass_start(struct byte_cntr *byte_cntr_data)
{
	long offset;

	if (!byte_cntr_data)
		return -ENOMEM;

	mutex_lock(&byte_cntr_data->usb_bypass_lock);


	dev_info(&tmcdrvdata->csdev->dev,
			"%s: Start usb bypass\n", __func__);
	if (!tmcdrvdata->enable) {
		mutex_unlock(&byte_cntr_data->usb_bypass_lock);
		return -EINVAL;
	}

	atomic_set(&byte_cntr_data->usb_free_buf, USB_BUF_NUM);

	offset = tmc_sg_get_rwp_offset(tmcdrvdata);
	if (offset < 0) {
		dev_err(&tmcdrvdata->csdev->dev,
			"%s: invalid rwp offset value\n", __func__);
		mutex_unlock(&byte_cntr_data->usb_bypass_lock);
		return offset;
	}
	byte_cntr_data->offset = offset;

	byte_cntr_data->read_active = true;
	/*
	 * IRQ is a '8- byte' counter and to observe interrupt at
	 * 'block_size' bytes of data
	 */
	coresight_csr_set_byte_cntr(byte_cntr_data->csr, USB_BLK_SIZE / 8);

	atomic_set(&byte_cntr_data->irq_cnt, 0);
	mutex_unlock(&byte_cntr_data->usb_bypass_lock);

	return 0;
}

void usb_bypass_stop(struct byte_cntr *byte_cntr_data)
{
	if (!byte_cntr_data)
		return;

	mutex_lock(&byte_cntr_data->usb_bypass_lock);
	if (byte_cntr_data->read_active)
		byte_cntr_data->read_active = false;
	else {
		mutex_unlock(&byte_cntr_data->usb_bypass_lock);
		return;
	}
	wake_up(&byte_cntr_data->usb_wait_wq);
	pr_info("coresight: stop usb bypass\n");
	coresight_csr_set_byte_cntr(byte_cntr_data->csr, 0);
	mutex_unlock(&byte_cntr_data->usb_bypass_lock);

}
EXPORT_SYMBOL(usb_bypass_stop);

static int tmc_etr_byte_cntr_open(struct inode *in, struct file *fp)
{
	struct byte_cntr *byte_cntr_data =
			container_of(in->i_cdev, struct byte_cntr, dev);

	mutex_lock(&byte_cntr_data->byte_cntr_lock);

	if (!tmcdrvdata->enable || !byte_cntr_data->block_size) {
		mutex_unlock(&byte_cntr_data->byte_cntr_lock);
		return -EINVAL;
	}

	/* IRQ is a '8- byte' counter and to observe interrupt at
	 * 'block_size' bytes of data
	 */
	coresight_csr_set_byte_cntr(byte_cntr_data->csr,
				(byte_cntr_data->block_size) / 8);

	fp->private_data = byte_cntr_data;
	nonseekable_open(in, fp);
	byte_cntr_data->enable = true;
	byte_cntr_data->read_active = true;
	mutex_unlock(&byte_cntr_data->byte_cntr_lock);
	return 0;
}

static const struct file_operations byte_cntr_fops = {
	.owner		= THIS_MODULE,
	.open		= tmc_etr_byte_cntr_open,
	.read		= tmc_etr_byte_cntr_read,
	.release	= tmc_etr_byte_cntr_release,
	.llseek		= no_llseek,
};

static int byte_cntr_register_chardev(struct byte_cntr *byte_cntr_data)
{
	int ret;
	unsigned int baseminor = 0;
	unsigned int count = 1;
	struct device *device;
	dev_t dev;

	ret = alloc_chrdev_region(&dev, baseminor, count, "byte-cntr");
	if (ret < 0) {
		pr_err("alloc_chrdev_region failed %d\n", ret);
		return ret;
	}
	cdev_init(&byte_cntr_data->dev, &byte_cntr_fops);

	byte_cntr_data->dev.owner = THIS_MODULE;
	byte_cntr_data->dev.ops = &byte_cntr_fops;

	ret = cdev_add(&byte_cntr_data->dev, dev, 1);
	if (ret)
		goto exit_unreg_chrdev_region;

	byte_cntr_data->driver_class = class_create(THIS_MODULE,
						   "coresight-tmc-etr-stream");
	if (IS_ERR(byte_cntr_data->driver_class)) {
		ret = -ENOMEM;
		pr_err("class_create failed %d\n", ret);
		goto exit_unreg_chrdev_region;
	}

	device = device_create(byte_cntr_data->driver_class, NULL,
			       byte_cntr_data->dev.dev, byte_cntr_data,
			       "byte-cntr");

	if (IS_ERR(device)) {
		pr_err("class_device_create failed %d\n", ret);
		ret = -ENOMEM;
		goto exit_destroy_class;
	}

	return 0;

exit_destroy_class:
	class_destroy(byte_cntr_data->driver_class);
exit_unreg_chrdev_region:
	unregister_chrdev_region(byte_cntr_data->dev.dev, 1);
	return ret;
}

static int usb_transfer_small_packet(struct qdss_request *usb_req,
			struct byte_cntr *drvdata, size_t *small_size)
{
	int ret = 0;
	struct etr_buf *etr_buf = tmcdrvdata->sysfs_buf;
	size_t req_size, actual;
	long w_offset;

	w_offset = tmc_sg_get_rwp_offset(tmcdrvdata);
	if (w_offset < 0) {
		ret = w_offset;
		dev_err_ratelimited(&tmcdrvdata->csdev->dev,
			"%s: RWP offset is invalid\n", __func__);
		goto out;
	}

	req_size = ((w_offset < drvdata->offset) ? etr_buf->size : 0) +
				w_offset - drvdata->offset;
	req_size = ((req_size + *small_size) < USB_BLK_SIZE) ? req_size :
		(USB_BLK_SIZE - *small_size);

	while (req_size > 0) {

		usb_req = kzalloc(sizeof(*usb_req), GFP_KERNEL);
		if (!usb_req) {
			ret = -EFAULT;
			goto out;
		}

		actual = tmc_etr_buf_get_data(etr_buf, drvdata->offset,
					req_size, &usb_req->buf);

		if (actual <= 0 || actual > req_size) {
			kfree(usb_req);
			usb_req = NULL;
			dev_err_ratelimited(&tmcdrvdata->csdev->dev,
				"%s: Invalid data in ETR\n", __func__);
			ret = -EINVAL;
			goto out;
		}

		usb_req->length = actual;
		drvdata->usb_req = usb_req;
		req_size -= actual;

		if ((drvdata->offset + actual) >=
				tmcdrvdata->sysfs_buf->size)
			drvdata->offset = 0;
		else
			drvdata->offset += actual;

		*small_size += actual;

		if (atomic_read(&drvdata->usb_free_buf) > 0) {
			ret = usb_qdss_write(tmcdrvdata->usbch, usb_req);

			if (ret) {
				kfree(usb_req);
				usb_req = NULL;
				drvdata->usb_req = NULL;
				dev_err_ratelimited(&tmcdrvdata->csdev->dev,
					"Write data failed:%d\n", ret);
				goto out;
			}

			atomic_dec(&drvdata->usb_free_buf);
		} else {
			dev_dbg(&tmcdrvdata->csdev->dev,
			"Drop data, offset = %d, len = %d\n",
				drvdata->offset, req_size);
			kfree(usb_req);
			drvdata->usb_req = NULL;
		}
	}

out:
	return ret;
}

static void usb_read_work_fn(struct work_struct *work)
{
	int ret, i, seq = 0;
	struct qdss_request *usb_req = NULL;
	struct etr_buf *etr_buf = tmcdrvdata->sysfs_buf;
	size_t actual, req_size, req_sg_num, small_size = 0;
	size_t actual_total = 0;
	char *buf;
	struct byte_cntr *drvdata =
		container_of(work, struct byte_cntr, read_work);


	while (tmcdrvdata->enable
		&& tmcdrvdata->out_mode == TMC_ETR_OUT_MODE_USB) {
		if (!atomic_read(&drvdata->irq_cnt)) {
			ret =  wait_event_interruptible_timeout(
				drvdata->usb_wait_wq,
				atomic_read(&drvdata->irq_cnt) > 0
				|| !tmcdrvdata->enable || tmcdrvdata->out_mode
				!= TMC_ETR_OUT_MODE_USB
				|| !drvdata->read_active, USB_TIME_OUT);
			if (ret == -ERESTARTSYS || !tmcdrvdata->enable
			|| tmcdrvdata->out_mode != TMC_ETR_OUT_MODE_USB
			|| !drvdata->read_active)
				break;

			if (ret == 0) {
				ret = usb_transfer_small_packet(usb_req,
						drvdata, &small_size);
				if (ret && ret != -EAGAIN)
					return;
				continue;
			}
		}

		req_size = USB_BLK_SIZE - small_size;
		small_size = 0;
		actual_total = 0;

		if (req_size > 0) {
			seq++;
			req_sg_num = (req_size - 1) / PAGE_SIZE + 1;
			usb_req = kzalloc(sizeof(*usb_req), GFP_KERNEL);
			if (!usb_req)
				return;
			usb_req->sg = kcalloc(req_sg_num,
				sizeof(*(usb_req->sg)), GFP_KERNEL);
			if (!usb_req->sg) {
				kfree(usb_req);
				usb_req = NULL;
				return;
			}

			for (i = 0; i < req_sg_num; i++) {
				actual = tmc_etr_buf_get_data(etr_buf,
							drvdata->offset,
							PAGE_SIZE, &buf);

				if (actual <= 0 || actual > PAGE_SIZE) {
					kfree(usb_req->sg);
					kfree(usb_req);
					usb_req = NULL;
					dev_err_ratelimited(
						&tmcdrvdata->csdev->dev,
						"Invalid data in ETR\n");
					return;
				}

				sg_set_buf(&usb_req->sg[i], buf, actual);

				if (i == 0)
					usb_req->buf = buf;
				if (i == req_sg_num - 1)
					sg_mark_end(&usb_req->sg[i]);

				if ((drvdata->offset + actual) >=
					tmcdrvdata->sysfs_buf->size)
					drvdata->offset = 0;
				else
					drvdata->offset += actual;
				actual_total += actual;
			}

			usb_req->length = actual_total;
			drvdata->usb_req = usb_req;
			usb_req->num_sgs = i;

			if (atomic_read(&drvdata->usb_free_buf) > 0) {
				ret = usb_qdss_write(tmcdrvdata->usbch,
						drvdata->usb_req);
				if (ret) {
					kfree(usb_req->sg);
					kfree(usb_req);
					usb_req = NULL;
					drvdata->usb_req = NULL;
					dev_err_ratelimited(
						&tmcdrvdata->csdev->dev,
						"Write data failed:%d\n", ret);
					if (ret == -EAGAIN)
						continue;
					return;
				}
				atomic_dec(&drvdata->usb_free_buf);

			} else {
				dev_dbg(&tmcdrvdata->csdev->dev,
				"Drop data, offset = %d, seq = %d, irq = %d\n",
					drvdata->offset, seq,
					atomic_read(&drvdata->irq_cnt));
				kfree(usb_req->sg);
				kfree(usb_req);
				drvdata->usb_req = NULL;
			}
		}

		if (atomic_read(&drvdata->irq_cnt) > 0)
			atomic_dec(&drvdata->irq_cnt);
	}
	dev_err(&tmcdrvdata->csdev->dev, "TMC has been stopped.\n");
}

static void usb_write_done(struct byte_cntr *drvdata,
				   struct qdss_request *d_req)
{
	atomic_inc(&drvdata->usb_free_buf);
	if (d_req->status)
		pr_err_ratelimited("USB write failed err:%d\n", d_req->status);
	kfree(d_req->sg);
	kfree(d_req);
}

void usb_bypass_notifier(void *priv, unsigned int event,
			struct qdss_request *d_req, struct usb_qdss_ch *ch)
{
	struct byte_cntr *drvdata = priv;
	int ret;

	if (!drvdata)
		return;

	if (tmcdrvdata->out_mode != TMC_ETR_OUT_MODE_USB) {
<<<<<<< HEAD
		dev_err(&tmcdrvdata->csdev->dev,
=======
		dev_err_ratelimited(&tmcdrvdata->csdev->dev,
>>>>>>> ce480240
		"%s: ETR is not USB mode\n", __func__);
		return;
	}

	switch (event) {
	case USB_QDSS_CONNECT:
		ret = usb_bypass_start(drvdata);
		if (ret < 0)
			return;

		usb_qdss_alloc_req(ch, USB_BUF_NUM);
		queue_work(drvdata->usb_wq, &(drvdata->read_work));
		break;

	case USB_QDSS_DISCONNECT:
		if (tmcdrvdata->mode == CS_MODE_DISABLED) {
<<<<<<< HEAD
			dev_err(&tmcdrvdata->csdev->dev,
=======
			dev_err_ratelimited(&tmcdrvdata->csdev->dev,
>>>>>>> ce480240
			 "%s: ETR is disabled.\n", __func__);
			return;
		}
		usb_bypass_stop(drvdata);
		flush_work(&(drvdata->read_work));
		usb_qdss_free_req(tmcdrvdata->usbch);
		break;

	case USB_QDSS_DATA_WRITE_DONE:
		usb_write_done(drvdata, d_req);
		break;

	default:
		break;
	}
}
EXPORT_SYMBOL(usb_bypass_notifier);


static int usb_bypass_init(struct byte_cntr *byte_cntr_data)
{
	byte_cntr_data->usb_wq = create_singlethread_workqueue("byte-cntr");
	if (!byte_cntr_data->usb_wq)
		return -ENOMEM;

	byte_cntr_data->offset = 0;
	mutex_init(&byte_cntr_data->usb_bypass_lock);
	init_waitqueue_head(&byte_cntr_data->usb_wait_wq);
	atomic_set(&byte_cntr_data->usb_free_buf, USB_BUF_NUM);
	INIT_WORK(&(byte_cntr_data->read_work), usb_read_work_fn);

	return 0;
}

struct byte_cntr *byte_cntr_init(struct amba_device *adev,
				 struct tmc_drvdata *drvdata)
{
	struct device *dev = &adev->dev;
	struct device_node *np = adev->dev.of_node;
	int byte_cntr_irq;
	int ret;
	struct byte_cntr *byte_cntr_data;

	byte_cntr_irq = of_irq_get_byname(np, "byte-cntr-irq");
	if (byte_cntr_irq < 0)
		return NULL;

	byte_cntr_data = devm_kzalloc(dev, sizeof(*byte_cntr_data), GFP_KERNEL);
	if (!byte_cntr_data)
		return NULL;

	byte_cntr_data->sw_usb = of_property_read_bool(np, "qcom,sw-usb");
	if (byte_cntr_data->sw_usb) {
		ret = usb_bypass_init(byte_cntr_data);
		if (ret)
			return NULL;
	}

	ret = devm_request_irq(dev, byte_cntr_irq, etr_handler,
			       IRQF_TRIGGER_RISING | IRQF_SHARED,
			       "tmc-etr", byte_cntr_data);
	if (ret) {
		devm_kfree(dev, byte_cntr_data);
		dev_err(dev, "Byte_cntr interrupt registration failed\n");
		return NULL;
	}

	ret = byte_cntr_register_chardev(byte_cntr_data);
	if (ret) {
		devm_free_irq(dev, byte_cntr_irq, byte_cntr_data);
		devm_kfree(dev, byte_cntr_data);
		dev_err(dev, "Byte_cntr char dev registration failed\n");
		return NULL;
	}

	tmcdrvdata = drvdata;
	byte_cntr_data->byte_cntr_irq = byte_cntr_irq;
	byte_cntr_data->csr = drvdata->csr;
	atomic_set(&byte_cntr_data->irq_cnt, 0);
	init_waitqueue_head(&byte_cntr_data->wq);
	mutex_init(&byte_cntr_data->byte_cntr_lock);

	return byte_cntr_data;
}
EXPORT_SYMBOL(byte_cntr_init);<|MERGE_RESOLUTION|>--- conflicted
+++ resolved
@@ -554,11 +554,7 @@
 		return;
 
 	if (tmcdrvdata->out_mode != TMC_ETR_OUT_MODE_USB) {
-<<<<<<< HEAD
-		dev_err(&tmcdrvdata->csdev->dev,
-=======
 		dev_err_ratelimited(&tmcdrvdata->csdev->dev,
->>>>>>> ce480240
 		"%s: ETR is not USB mode\n", __func__);
 		return;
 	}
@@ -575,11 +571,7 @@
 
 	case USB_QDSS_DISCONNECT:
 		if (tmcdrvdata->mode == CS_MODE_DISABLED) {
-<<<<<<< HEAD
-			dev_err(&tmcdrvdata->csdev->dev,
-=======
 			dev_err_ratelimited(&tmcdrvdata->csdev->dev,
->>>>>>> ce480240
 			 "%s: ETR is disabled.\n", __func__);
 			return;
 		}
