--- conflicted
+++ resolved
@@ -902,7 +902,6 @@
 	  Qualcomm SPMI PMICs as a module. The module will be named
 	  "qcom_spmi-regulator".
 
-<<<<<<< HEAD
 config REGULATOR_QPNP_AMOLED
         tristate "Qualcomm Technologies, Inc. QPNP AMOLED support"
         depends on SPMI
@@ -920,7 +919,7 @@
           QPNP PMICs. Exposes regulators to control the positive and
           negative voltage bias for the LCD display panel. It also
           allows configurability for the various bias-voltage parameters.
-=======
+
 config REGULATOR_QCOM_USB_VBUS
 	tristate "Qualcomm USB Vbus regulator driver"
 	depends on SPMI || COMPILE_TEST
@@ -930,7 +929,6 @@
 
 	  Say M here if you want to include support for enabling the VBUS output
 	  as a module. The module will be named "qcom_usb_vbus_regulator".
->>>>>>> 9ea491ae
 
 config REGULATOR_RC5T583
 	tristate "RICOH RC5T583 Power regulators"
@@ -1291,7 +1289,6 @@
 	  This driver provides support for the voltage regulators on the
 	  WM8994 CODEC.
 
-<<<<<<< HEAD
 config REGULATOR_REFGEN
 	tristate "Qualcomm Technologies, Inc. REFGEN regulator driver"
 	depends on OF
@@ -1330,7 +1327,7 @@
 	  the real hardware based regulator implementation is not yet available.
 	  Consumers can use stub regulator device with proper constraint
 	  checking while the real regulator driver is being developed.
-=======
+
 config REGULATOR_QCOM_LABIBB
 	tristate "QCOM LAB/IBB regulator support"
 	depends on SPMI || COMPILE_TEST
@@ -1340,6 +1337,5 @@
 	  based PMIC implementations. LAB can be used as positive
 	  boost regulator and IBB can be used as a negative boost regulator
 	  for LCD display panel.
->>>>>>> 9ea491ae
 
 endif
