/*
 * core.c  --  Voltage/Current Regulator framework.
 *
 * Copyright 2007, 2008 Wolfson Microelectronics PLC.
 * Copyright 2008 SlimLogic Ltd.
 *
 * Author: Liam Girdwood <lrg@slimlogic.co.uk>
 *
 *  This program is free software; you can redistribute  it and/or modify it
 *  under  the terms of  the GNU General  Public License as published by the
 *  Free Software Foundation;  either version 2 of the  License, or (at your
 *  option) any later version.
 *
 */

#include <linux/kernel.h>
#include <linux/init.h>
#include <linux/debugfs.h>
#include <linux/device.h>
#include <linux/slab.h>
#include <linux/async.h>
#include <linux/err.h>
#include <linux/mutex.h>
#include <linux/suspend.h>
#include <linux/delay.h>
#include <linux/gpio.h>
#include <linux/gpio/consumer.h>
#include <linux/of.h>
#include <linux/regmap.h>
#include <linux/seq_file.h>
#include <linux/uaccess.h>
#include <linux/regulator/of_regulator.h>
#include <linux/regulator/consumer.h>
#include <linux/regulator/driver.h>
#include <linux/regulator/machine.h>
#include <linux/module.h>

#define CREATE_TRACE_POINTS
#include <trace/events/regulator.h>

#include "dummy.h"
#include "internal.h"

#define rdev_crit(rdev, fmt, ...)					\
	pr_crit("%s: " fmt, rdev_get_name(rdev), ##__VA_ARGS__)
#define rdev_err(rdev, fmt, ...)					\
	pr_err("%s: " fmt, rdev_get_name(rdev), ##__VA_ARGS__)
#define rdev_warn(rdev, fmt, ...)					\
	pr_warn("%s: " fmt, rdev_get_name(rdev), ##__VA_ARGS__)
#define rdev_info(rdev, fmt, ...)					\
	pr_info("%s: " fmt, rdev_get_name(rdev), ##__VA_ARGS__)
#define rdev_dbg(rdev, fmt, ...)					\
	pr_debug("%s: " fmt, rdev_get_name(rdev), ##__VA_ARGS__)

static DEFINE_MUTEX(regulator_list_mutex);
static LIST_HEAD(regulator_map_list);
static LIST_HEAD(regulator_ena_gpio_list);
static LIST_HEAD(regulator_supply_alias_list);
static bool has_full_constraints;

static struct dentry *debugfs_root;

static struct class regulator_class;

/*
 * struct regulator_map
 *
 * Used to provide symbolic supply names to devices.
 */
struct regulator_map {
	struct list_head list;
	const char *dev_name;   /* The dev_name() for the consumer */
	const char *supply;
	struct regulator_dev *regulator;
};

/*
 * struct regulator_enable_gpio
 *
 * Management for shared enable GPIO pin
 */
struct regulator_enable_gpio {
	struct list_head list;
	struct gpio_desc *gpiod;
	u32 enable_count;	/* a number of enabled shared GPIO */
	u32 request_count;	/* a number of requested shared GPIO */
	unsigned int ena_gpio_invert:1;
};

/*
 * struct regulator_supply_alias
 *
 * Used to map lookups for a supply onto an alternative device.
 */
struct regulator_supply_alias {
	struct list_head list;
	struct device *src_dev;
	const char *src_supply;
	struct device *alias_dev;
	const char *alias_supply;
};

static int _regulator_is_enabled(struct regulator_dev *rdev);
static int _regulator_disable(struct regulator_dev *rdev);
static int _regulator_get_voltage(struct regulator_dev *rdev);
static int _regulator_get_current_limit(struct regulator_dev *rdev);
static unsigned int _regulator_get_mode(struct regulator_dev *rdev);
static int _notifier_call_chain(struct regulator_dev *rdev,
				  unsigned long event, void *data);
static int _regulator_do_set_voltage(struct regulator_dev *rdev,
				     int min_uV, int max_uV);
static struct regulator *create_regulator(struct regulator_dev *rdev,
					  struct device *dev,
					  const char *supply_name);
static void _regulator_put(struct regulator *regulator);

static struct regulator_dev *dev_to_rdev(struct device *dev)
{
	return container_of(dev, struct regulator_dev, dev);
}

static const char *rdev_get_name(struct regulator_dev *rdev)
{
	if (rdev->constraints && rdev->constraints->name)
		return rdev->constraints->name;
	else if (rdev->desc->name)
		return rdev->desc->name;
	else
		return "";
}

static bool have_full_constraints(void)
{
	return has_full_constraints || of_have_populated_dt();
}

static bool regulator_ops_is_valid(struct regulator_dev *rdev, int ops)
{
	if (!rdev->constraints) {
		rdev_err(rdev, "no constraints\n");
		return false;
	}

	if (rdev->constraints->valid_ops_mask & ops)
		return true;

	return false;
}

static inline struct regulator_dev *rdev_get_supply(struct regulator_dev *rdev)
{
	if (rdev && rdev->supply)
		return rdev->supply->rdev;

	return NULL;
}

/**
 * regulator_lock_supply - lock a regulator and its supplies
 * @rdev:         regulator source
 */
static void regulator_lock_supply(struct regulator_dev *rdev)
{
	int i;

	for (i = 0; rdev; rdev = rdev_get_supply(rdev), i++)
		mutex_lock_nested(&rdev->mutex, i);
}

/**
 * regulator_unlock_supply - unlock a regulator and its supplies
 * @rdev:         regulator source
 */
static void regulator_unlock_supply(struct regulator_dev *rdev)
{
	struct regulator *supply;

	while (1) {
		mutex_unlock(&rdev->mutex);
		supply = rdev->supply;

		if (!rdev->supply)
			return;

		rdev = supply->rdev;
	}
}

/**
 * of_get_regulator - get a regulator device node based on supply name
 * @dev: Device pointer for the consumer (of regulator) device
 * @supply: regulator supply name
 *
 * Extract the regulator device node corresponding to the supply name.
 * returns the device node corresponding to the regulator if found, else
 * returns NULL.
 */
static struct device_node *of_get_regulator(struct device *dev, const char *supply)
{
	struct device_node *regnode = NULL;
	char prop_name[256];

	dev_dbg(dev, "Looking up %s-supply from device tree\n", supply);

	snprintf(prop_name, sizeof(prop_name), "%s-supply", supply);
	regnode = of_parse_phandle(dev->of_node, prop_name, 0);

	if (!regnode) {
		dev_dbg(dev, "Looking up %s property in node %s failed",
				prop_name, dev->of_node->full_name);
		return NULL;
	}
	return regnode;
}

/* Platform voltage constraint check */
static int regulator_check_voltage(struct regulator_dev *rdev,
				   int *min_uV, int *max_uV)
{
	BUG_ON(*min_uV > *max_uV);

	if (!regulator_ops_is_valid(rdev, REGULATOR_CHANGE_VOLTAGE)) {
		rdev_err(rdev, "voltage operation not allowed\n");
		return -EPERM;
	}

	/* check if requested voltage range actually overlaps the constraints */
	if (*max_uV < rdev->constraints->min_uV ||
	    *min_uV > rdev->constraints->max_uV) {
		rdev_err(rdev, "requested voltage range [%d, %d] does not fit within constraints: [%d, %d]\n",
			*min_uV, *max_uV, rdev->constraints->min_uV,
			rdev->constraints->max_uV);
		return -EINVAL;
	}

	if (*max_uV > rdev->constraints->max_uV)
		*max_uV = rdev->constraints->max_uV;
	if (*min_uV < rdev->constraints->min_uV)
		*min_uV = rdev->constraints->min_uV;

	if (*min_uV > *max_uV) {
		rdev_err(rdev, "unsupportable voltage range: %d-%duV\n",
			 *min_uV, *max_uV);
		return -EINVAL;
	}

	return 0;
}

/* Make sure we select a voltage that suits the needs of all
 * regulator consumers
 */
static int regulator_check_consumers(struct regulator_dev *rdev,
				     int *min_uV, int *max_uV)
{
	struct regulator *regulator;
	int init_min_uV = *min_uV;
	int init_max_uV = *max_uV;

	list_for_each_entry(regulator, &rdev->consumer_list, list) {
		/*
		 * Assume consumers that didn't say anything are OK
		 * with anything in the constraint range.
		 */
		if (!regulator->min_uV && !regulator->max_uV)
			continue;

		if (init_max_uV < regulator->min_uV
		    || init_min_uV > regulator->max_uV)
			rdev_err(rdev, "requested voltage range [%d, %d] does not fit within previously voted range: [%d, %d]\n",
				init_min_uV, init_max_uV, regulator->min_uV,
				regulator->max_uV);

		if (*max_uV > regulator->max_uV)
			*max_uV = regulator->max_uV;
		if (*min_uV < regulator->min_uV)
			*min_uV = regulator->min_uV;
	}

	if (*min_uV > *max_uV) {
		rdev_err(rdev, "Restricting voltage, %u-%uuV\n",
			*min_uV, *max_uV);
		return -EINVAL;
	}

	return 0;
}

/* current constraint check */
static int regulator_check_current_limit(struct regulator_dev *rdev,
					int *min_uA, int *max_uA)
{
	BUG_ON(*min_uA > *max_uA);

	if (!regulator_ops_is_valid(rdev, REGULATOR_CHANGE_CURRENT)) {
		rdev_err(rdev, "current operation not allowed\n");
		return -EPERM;
	}

	if (*max_uA > rdev->constraints->max_uA)
		*max_uA = rdev->constraints->max_uA;
	if (*min_uA < rdev->constraints->min_uA)
		*min_uA = rdev->constraints->min_uA;

	if (*min_uA > *max_uA) {
		rdev_err(rdev, "unsupportable current range: %d-%duA\n",
			 *min_uA, *max_uA);
		return -EINVAL;
	}

	return 0;
}

/* operating mode constraint check */
static int regulator_mode_constrain(struct regulator_dev *rdev, int *mode)
{
	switch (*mode) {
	case REGULATOR_MODE_FAST:
	case REGULATOR_MODE_NORMAL:
	case REGULATOR_MODE_IDLE:
	case REGULATOR_MODE_STANDBY:
		break;
	default:
		rdev_err(rdev, "invalid mode %x specified\n", *mode);
		return -EINVAL;
	}

	if (!regulator_ops_is_valid(rdev, REGULATOR_CHANGE_MODE)) {
		rdev_err(rdev, "mode operation not allowed\n");
		return -EPERM;
	}

	/* The modes are bitmasks, the most power hungry modes having
	 * the lowest values. If the requested mode isn't supported
	 * try higher modes. */
	while (*mode) {
		if (rdev->constraints->valid_modes_mask & *mode)
			return 0;
		*mode /= 2;
	}

	return -EINVAL;
}

static ssize_t regulator_uV_show(struct device *dev,
				struct device_attribute *attr, char *buf)
{
	struct regulator_dev *rdev = dev_get_drvdata(dev);
	ssize_t ret;

	mutex_lock(&rdev->mutex);
	ret = sprintf(buf, "%d\n", _regulator_get_voltage(rdev));
	mutex_unlock(&rdev->mutex);

	return ret;
}
static DEVICE_ATTR(microvolts, 0444, regulator_uV_show, NULL);

static ssize_t regulator_uA_show(struct device *dev,
				struct device_attribute *attr, char *buf)
{
	struct regulator_dev *rdev = dev_get_drvdata(dev);

	return sprintf(buf, "%d\n", _regulator_get_current_limit(rdev));
}
static DEVICE_ATTR(microamps, 0444, regulator_uA_show, NULL);

static ssize_t name_show(struct device *dev, struct device_attribute *attr,
			 char *buf)
{
	struct regulator_dev *rdev = dev_get_drvdata(dev);

	return sprintf(buf, "%s\n", rdev_get_name(rdev));
}
static DEVICE_ATTR_RO(name);

static ssize_t regulator_print_opmode(char *buf, int mode)
{
	switch (mode) {
	case REGULATOR_MODE_FAST:
		return sprintf(buf, "fast\n");
	case REGULATOR_MODE_NORMAL:
		return sprintf(buf, "normal\n");
	case REGULATOR_MODE_IDLE:
		return sprintf(buf, "idle\n");
	case REGULATOR_MODE_STANDBY:
		return sprintf(buf, "standby\n");
	}
	return sprintf(buf, "unknown\n");
}

static ssize_t regulator_opmode_show(struct device *dev,
				    struct device_attribute *attr, char *buf)
{
	struct regulator_dev *rdev = dev_get_drvdata(dev);

	return regulator_print_opmode(buf, _regulator_get_mode(rdev));
}
static DEVICE_ATTR(opmode, 0444, regulator_opmode_show, NULL);

static ssize_t regulator_print_state(char *buf, int state)
{
	if (state > 0)
		return sprintf(buf, "enabled\n");
	else if (state == 0)
		return sprintf(buf, "disabled\n");
	else
		return sprintf(buf, "unknown\n");
}

static ssize_t regulator_state_show(struct device *dev,
				   struct device_attribute *attr, char *buf)
{
	struct regulator_dev *rdev = dev_get_drvdata(dev);
	ssize_t ret;

	mutex_lock(&rdev->mutex);
	ret = regulator_print_state(buf, _regulator_is_enabled(rdev));
	mutex_unlock(&rdev->mutex);

	return ret;
}
static DEVICE_ATTR(state, 0444, regulator_state_show, NULL);

static ssize_t regulator_status_show(struct device *dev,
				   struct device_attribute *attr, char *buf)
{
	struct regulator_dev *rdev = dev_get_drvdata(dev);
	int status;
	char *label;

	status = rdev->desc->ops->get_status(rdev);
	if (status < 0)
		return status;

	switch (status) {
	case REGULATOR_STATUS_OFF:
		label = "off";
		break;
	case REGULATOR_STATUS_ON:
		label = "on";
		break;
	case REGULATOR_STATUS_ERROR:
		label = "error";
		break;
	case REGULATOR_STATUS_FAST:
		label = "fast";
		break;
	case REGULATOR_STATUS_NORMAL:
		label = "normal";
		break;
	case REGULATOR_STATUS_IDLE:
		label = "idle";
		break;
	case REGULATOR_STATUS_STANDBY:
		label = "standby";
		break;
	case REGULATOR_STATUS_BYPASS:
		label = "bypass";
		break;
	case REGULATOR_STATUS_UNDEFINED:
		label = "undefined";
		break;
	default:
		return -ERANGE;
	}

	return sprintf(buf, "%s\n", label);
}
static DEVICE_ATTR(status, 0444, regulator_status_show, NULL);

static ssize_t regulator_min_uA_show(struct device *dev,
				    struct device_attribute *attr, char *buf)
{
	struct regulator_dev *rdev = dev_get_drvdata(dev);

	if (!rdev->constraints)
		return sprintf(buf, "constraint not defined\n");

	return sprintf(buf, "%d\n", rdev->constraints->min_uA);
}
static DEVICE_ATTR(min_microamps, 0444, regulator_min_uA_show, NULL);

static ssize_t regulator_max_uA_show(struct device *dev,
				    struct device_attribute *attr, char *buf)
{
	struct regulator_dev *rdev = dev_get_drvdata(dev);

	if (!rdev->constraints)
		return sprintf(buf, "constraint not defined\n");

	return sprintf(buf, "%d\n", rdev->constraints->max_uA);
}
static DEVICE_ATTR(max_microamps, 0444, regulator_max_uA_show, NULL);

static ssize_t regulator_min_uV_show(struct device *dev,
				    struct device_attribute *attr, char *buf)
{
	struct regulator_dev *rdev = dev_get_drvdata(dev);

	if (!rdev->constraints)
		return sprintf(buf, "constraint not defined\n");

	return sprintf(buf, "%d\n", rdev->constraints->min_uV);
}
static DEVICE_ATTR(min_microvolts, 0444, regulator_min_uV_show, NULL);

static ssize_t regulator_max_uV_show(struct device *dev,
				    struct device_attribute *attr, char *buf)
{
	struct regulator_dev *rdev = dev_get_drvdata(dev);

	if (!rdev->constraints)
		return sprintf(buf, "constraint not defined\n");

	return sprintf(buf, "%d\n", rdev->constraints->max_uV);
}
static DEVICE_ATTR(max_microvolts, 0444, regulator_max_uV_show, NULL);

static ssize_t regulator_total_uA_show(struct device *dev,
				      struct device_attribute *attr, char *buf)
{
	struct regulator_dev *rdev = dev_get_drvdata(dev);
	struct regulator *regulator;
	int uA = 0;

	mutex_lock(&rdev->mutex);
	list_for_each_entry(regulator, &rdev->consumer_list, list)
		uA += regulator->uA_load;
	mutex_unlock(&rdev->mutex);
	return sprintf(buf, "%d\n", uA);
}
static DEVICE_ATTR(requested_microamps, 0444, regulator_total_uA_show, NULL);

static ssize_t num_users_show(struct device *dev, struct device_attribute *attr,
			      char *buf)
{
	struct regulator_dev *rdev = dev_get_drvdata(dev);
	return sprintf(buf, "%d\n", rdev->use_count);
}
static DEVICE_ATTR_RO(num_users);

static ssize_t type_show(struct device *dev, struct device_attribute *attr,
			 char *buf)
{
	struct regulator_dev *rdev = dev_get_drvdata(dev);

	switch (rdev->desc->type) {
	case REGULATOR_VOLTAGE:
		return sprintf(buf, "voltage\n");
	case REGULATOR_CURRENT:
		return sprintf(buf, "current\n");
	}
	return sprintf(buf, "unknown\n");
}
static DEVICE_ATTR_RO(type);

static ssize_t regulator_suspend_mem_uV_show(struct device *dev,
				struct device_attribute *attr, char *buf)
{
	struct regulator_dev *rdev = dev_get_drvdata(dev);

	return sprintf(buf, "%d\n", rdev->constraints->state_mem.uV);
}
static DEVICE_ATTR(suspend_mem_microvolts, 0444,
		regulator_suspend_mem_uV_show, NULL);

static ssize_t regulator_suspend_disk_uV_show(struct device *dev,
				struct device_attribute *attr, char *buf)
{
	struct regulator_dev *rdev = dev_get_drvdata(dev);

	return sprintf(buf, "%d\n", rdev->constraints->state_disk.uV);
}
static DEVICE_ATTR(suspend_disk_microvolts, 0444,
		regulator_suspend_disk_uV_show, NULL);

static ssize_t regulator_suspend_standby_uV_show(struct device *dev,
				struct device_attribute *attr, char *buf)
{
	struct regulator_dev *rdev = dev_get_drvdata(dev);

	return sprintf(buf, "%d\n", rdev->constraints->state_standby.uV);
}
static DEVICE_ATTR(suspend_standby_microvolts, 0444,
		regulator_suspend_standby_uV_show, NULL);

static ssize_t regulator_suspend_mem_mode_show(struct device *dev,
				struct device_attribute *attr, char *buf)
{
	struct regulator_dev *rdev = dev_get_drvdata(dev);

	return regulator_print_opmode(buf,
		rdev->constraints->state_mem.mode);
}
static DEVICE_ATTR(suspend_mem_mode, 0444,
		regulator_suspend_mem_mode_show, NULL);

static ssize_t regulator_suspend_disk_mode_show(struct device *dev,
				struct device_attribute *attr, char *buf)
{
	struct regulator_dev *rdev = dev_get_drvdata(dev);

	return regulator_print_opmode(buf,
		rdev->constraints->state_disk.mode);
}
static DEVICE_ATTR(suspend_disk_mode, 0444,
		regulator_suspend_disk_mode_show, NULL);

static ssize_t regulator_suspend_standby_mode_show(struct device *dev,
				struct device_attribute *attr, char *buf)
{
	struct regulator_dev *rdev = dev_get_drvdata(dev);

	return regulator_print_opmode(buf,
		rdev->constraints->state_standby.mode);
}
static DEVICE_ATTR(suspend_standby_mode, 0444,
		regulator_suspend_standby_mode_show, NULL);

static ssize_t regulator_suspend_mem_state_show(struct device *dev,
				   struct device_attribute *attr, char *buf)
{
	struct regulator_dev *rdev = dev_get_drvdata(dev);

	return regulator_print_state(buf,
			rdev->constraints->state_mem.enabled);
}
static DEVICE_ATTR(suspend_mem_state, 0444,
		regulator_suspend_mem_state_show, NULL);

static ssize_t regulator_suspend_disk_state_show(struct device *dev,
				   struct device_attribute *attr, char *buf)
{
	struct regulator_dev *rdev = dev_get_drvdata(dev);

	return regulator_print_state(buf,
			rdev->constraints->state_disk.enabled);
}
static DEVICE_ATTR(suspend_disk_state, 0444,
		regulator_suspend_disk_state_show, NULL);

static ssize_t regulator_suspend_standby_state_show(struct device *dev,
				   struct device_attribute *attr, char *buf)
{
	struct regulator_dev *rdev = dev_get_drvdata(dev);

	return regulator_print_state(buf,
			rdev->constraints->state_standby.enabled);
}
static DEVICE_ATTR(suspend_standby_state, 0444,
		regulator_suspend_standby_state_show, NULL);

static ssize_t regulator_bypass_show(struct device *dev,
				     struct device_attribute *attr, char *buf)
{
	struct regulator_dev *rdev = dev_get_drvdata(dev);
	const char *report;
	bool bypass;
	int ret;

	ret = rdev->desc->ops->get_bypass(rdev, &bypass);

	if (ret != 0)
		report = "unknown";
	else if (bypass)
		report = "enabled";
	else
		report = "disabled";

	return sprintf(buf, "%s\n", report);
}
static DEVICE_ATTR(bypass, 0444,
		   regulator_bypass_show, NULL);

/* Calculate the new optimum regulator operating mode based on the new total
 * consumer load. All locks held by caller */
static int drms_uA_update(struct regulator_dev *rdev)
{
	struct regulator *sibling;
	int current_uA = 0, output_uV, input_uV, err;
	unsigned int regulator_curr_mode, mode;

	lockdep_assert_held_once(&rdev->mutex);

	/*
	 * first check to see if we can set modes at all, otherwise just
	 * tell the consumer everything is OK.
	 */
	if (!regulator_ops_is_valid(rdev, REGULATOR_CHANGE_DRMS))
		return 0;

	if (!rdev->desc->ops->get_optimum_mode &&
	    !rdev->desc->ops->set_load)
		return 0;

	if (!rdev->desc->ops->set_mode &&
	    !rdev->desc->ops->set_load)
		return -EINVAL;

	/* calc total requested load */
	list_for_each_entry(sibling, &rdev->consumer_list, list)
		current_uA += sibling->uA_load;

	current_uA += rdev->constraints->system_load;

	if (rdev->desc->ops->set_load) {
		/* set the optimum mode for our new total regulator load */
		err = rdev->desc->ops->set_load(rdev, current_uA);
		if (err < 0)
			rdev_err(rdev, "failed to set load %d\n", current_uA);
	} else {
		/* get output voltage */
		output_uV = _regulator_get_voltage(rdev);
		if (output_uV <= 0) {
			rdev_err(rdev, "invalid output voltage found\n");
			return -EINVAL;
		}

		/* get input voltage */
		input_uV = 0;
		if (rdev->supply)
			input_uV = regulator_get_voltage(rdev->supply);
		if (input_uV <= 0)
			input_uV = rdev->constraints->input_uV;
		if (input_uV <= 0) {
			rdev_err(rdev, "invalid input voltage found\n");
			return -EINVAL;
		}

		/* now get the optimum mode for our new total regulator load */
		mode = rdev->desc->ops->get_optimum_mode(rdev, input_uV,
							 output_uV, current_uA);

		/* check the new mode is allowed */
		err = regulator_mode_constrain(rdev, &mode);
		if (err < 0) {
			rdev_err(rdev, "failed to get optimum mode @ %d uA %d -> %d uV\n",
				 current_uA, input_uV, output_uV);
			return err;
		}
		/* return if the same mode is requested */
		if (rdev->desc->ops->get_mode) {
			regulator_curr_mode = rdev->desc->ops->get_mode(rdev);
			if (regulator_curr_mode == mode)
				return 0;
		} else {
			return 0;
		}

		err = rdev->desc->ops->set_mode(rdev, mode);
		if (err < 0)
			rdev_err(rdev, "failed to set optimum mode %x\n", mode);
	}

	return err;
}

static int suspend_set_state(struct regulator_dev *rdev,
	struct regulator_state *rstate)
{
	int ret = 0;

	/* If we have no suspend mode configration don't set anything;
	 * only warn if the driver implements set_suspend_voltage or
	 * set_suspend_mode callback.
	 */
	if (!rstate->enabled && !rstate->disabled) {
		if (rdev->desc->ops->set_suspend_voltage ||
		    rdev->desc->ops->set_suspend_mode)
			rdev_warn(rdev, "No configuration\n");
		return 0;
	}

	if (rstate->enabled && rstate->disabled) {
		rdev_err(rdev, "invalid configuration\n");
		return -EINVAL;
	}

	if (rstate->enabled && rdev->desc->ops->set_suspend_enable)
		ret = rdev->desc->ops->set_suspend_enable(rdev);
	else if (rstate->disabled && rdev->desc->ops->set_suspend_disable)
		ret = rdev->desc->ops->set_suspend_disable(rdev);
	else /* OK if set_suspend_enable or set_suspend_disable is NULL */
		ret = 0;

	if (ret < 0) {
		rdev_err(rdev, "failed to enabled/disable\n");
		return ret;
	}

	if (rdev->desc->ops->set_suspend_voltage && rstate->uV > 0) {
		ret = rdev->desc->ops->set_suspend_voltage(rdev, rstate->uV);
		if (ret < 0) {
			rdev_err(rdev, "failed to set voltage\n");
			return ret;
		}
	}

	if (rdev->desc->ops->set_suspend_mode && rstate->mode > 0) {
		ret = rdev->desc->ops->set_suspend_mode(rdev, rstate->mode);
		if (ret < 0) {
			rdev_err(rdev, "failed to set mode\n");
			return ret;
		}
	}
	return ret;
}

/* locks held by caller */
static int suspend_prepare(struct regulator_dev *rdev, suspend_state_t state)
{
	if (!rdev->constraints)
		return -EINVAL;

	switch (state) {
	case PM_SUSPEND_STANDBY:
		return suspend_set_state(rdev,
			&rdev->constraints->state_standby);
	case PM_SUSPEND_MEM:
		return suspend_set_state(rdev,
			&rdev->constraints->state_mem);
	case PM_SUSPEND_MAX:
		return suspend_set_state(rdev,
			&rdev->constraints->state_disk);
	default:
		return -EINVAL;
	}
}

static void print_constraints(struct regulator_dev *rdev)
{
	struct regulation_constraints *constraints = rdev->constraints;
	char buf[160] = "";
	size_t len = sizeof(buf) - 1;
	int count = 0;
	int ret;

	if (constraints->min_uV && constraints->max_uV) {
		if (constraints->min_uV == constraints->max_uV)
			count += scnprintf(buf + count, len - count, "%d mV ",
					   constraints->min_uV / 1000);
		else
			count += scnprintf(buf + count, len - count,
					   "%d <--> %d mV ",
					   constraints->min_uV / 1000,
					   constraints->max_uV / 1000);
	}

	if (!constraints->min_uV ||
	    constraints->min_uV != constraints->max_uV) {
		ret = _regulator_get_voltage(rdev);
		if (ret > 0)
			count += scnprintf(buf + count, len - count,
					   "at %d mV ", ret / 1000);
	}

	if (constraints->uV_offset)
		count += scnprintf(buf + count, len - count, "%dmV offset ",
				   constraints->uV_offset / 1000);

	if (constraints->min_uA && constraints->max_uA) {
		if (constraints->min_uA == constraints->max_uA)
			count += scnprintf(buf + count, len - count, "%d mA ",
					   constraints->min_uA / 1000);
		else
			count += scnprintf(buf + count, len - count,
					   "%d <--> %d mA ",
					   constraints->min_uA / 1000,
					   constraints->max_uA / 1000);
	}

	if (!constraints->min_uA ||
	    constraints->min_uA != constraints->max_uA) {
		ret = _regulator_get_current_limit(rdev);
		if (ret > 0)
			count += scnprintf(buf + count, len - count,
					   "at %d mA ", ret / 1000);
	}

	if (constraints->valid_modes_mask & REGULATOR_MODE_FAST)
		count += scnprintf(buf + count, len - count, "fast ");
	if (constraints->valid_modes_mask & REGULATOR_MODE_NORMAL)
		count += scnprintf(buf + count, len - count, "normal ");
	if (constraints->valid_modes_mask & REGULATOR_MODE_IDLE)
		count += scnprintf(buf + count, len - count, "idle ");
	if (constraints->valid_modes_mask & REGULATOR_MODE_STANDBY)
		count += scnprintf(buf + count, len - count, "standby");

	if (!count)
		scnprintf(buf, len, "no parameters");

	rdev_dbg(rdev, "%s\n", buf);

	if ((constraints->min_uV != constraints->max_uV) &&
	    !regulator_ops_is_valid(rdev, REGULATOR_CHANGE_VOLTAGE))
		rdev_warn(rdev,
			  "Voltage range but no REGULATOR_CHANGE_VOLTAGE\n");
}

static int machine_constraints_voltage(struct regulator_dev *rdev,
	struct regulation_constraints *constraints)
{
	const struct regulator_ops *ops = rdev->desc->ops;
	int ret;

	/* do we need to apply the constraint voltage */
	if (rdev->constraints->apply_uV &&
	    rdev->constraints->min_uV && rdev->constraints->max_uV) {
		int target_min, target_max;
		int current_uV = _regulator_get_voltage(rdev);
		if (current_uV < 0) {
			rdev_err(rdev,
				 "failed to get the current voltage(%d)\n",
				 current_uV);
			return current_uV;
		}

		/*
		 * If we're below the minimum voltage move up to the
		 * minimum voltage, if we're above the maximum voltage
		 * then move down to the maximum.
		 */
		target_min = current_uV;
		target_max = current_uV;

		if (current_uV < rdev->constraints->min_uV) {
			target_min = rdev->constraints->min_uV;
			target_max = rdev->constraints->min_uV;
		}

		if (current_uV > rdev->constraints->max_uV) {
			target_min = rdev->constraints->max_uV;
			target_max = rdev->constraints->max_uV;
		}

		if (target_min != current_uV || target_max != current_uV) {
			rdev_info(rdev, "Bringing %duV into %d-%duV\n",
				  current_uV, target_min, target_max);
			ret = _regulator_do_set_voltage(
				rdev, target_min, target_max);
			if (ret < 0) {
				rdev_err(rdev,
					"failed to apply %d-%duV constraint(%d)\n",
					target_min, target_max, ret);
				return ret;
			}
		}
	}

	/* constrain machine-level voltage specs to fit
	 * the actual range supported by this regulator.
	 */
	if (ops->list_voltage && rdev->desc->n_voltages) {
		int	count = rdev->desc->n_voltages;
		int	i;
		int	min_uV = INT_MAX;
		int	max_uV = INT_MIN;
		int	cmin = constraints->min_uV;
		int	cmax = constraints->max_uV;

		/* it's safe to autoconfigure fixed-voltage supplies
		   and the constraints are used by list_voltage. */
		if (count == 1 && !cmin) {
			cmin = 1;
			cmax = INT_MAX;
			constraints->min_uV = cmin;
			constraints->max_uV = cmax;
		}

		/* voltage constraints are optional */
		if ((cmin == 0) && (cmax == 0))
			return 0;

		/* else require explicit machine-level constraints */
		if (cmin <= 0 || cmax <= 0 || cmax < cmin) {
			rdev_err(rdev, "invalid voltage constraints\n");
			return -EINVAL;
		}

		/* initial: [cmin..cmax] valid, [min_uV..max_uV] not */
		for (i = 0; i < count; i++) {
			int	value;

			value = ops->list_voltage(rdev, i);
			if (value <= 0)
				continue;

			/* maybe adjust [min_uV..max_uV] */
			if (value >= cmin && value < min_uV)
				min_uV = value;
			if (value <= cmax && value > max_uV)
				max_uV = value;
		}

		/* final: [min_uV..max_uV] valid iff constraints valid */
		if (max_uV < min_uV) {
			rdev_err(rdev,
				 "unsupportable voltage constraints %u-%uuV\n",
				 min_uV, max_uV);
			return -EINVAL;
		}

		/* use regulator's subset of machine constraints */
		if (constraints->min_uV < min_uV) {
			rdev_dbg(rdev, "override min_uV, %d -> %d\n",
				 constraints->min_uV, min_uV);
			constraints->min_uV = min_uV;
		}
		if (constraints->max_uV > max_uV) {
			rdev_dbg(rdev, "override max_uV, %d -> %d\n",
				 constraints->max_uV, max_uV);
			constraints->max_uV = max_uV;
		}
	}

	return 0;
}

static int machine_constraints_current(struct regulator_dev *rdev,
	struct regulation_constraints *constraints)
{
	const struct regulator_ops *ops = rdev->desc->ops;
	int ret;

	if (!constraints->min_uA && !constraints->max_uA)
		return 0;

	if (constraints->min_uA > constraints->max_uA) {
		rdev_err(rdev, "Invalid current constraints\n");
		return -EINVAL;
	}

	if (!ops->set_current_limit || !ops->get_current_limit) {
		rdev_warn(rdev, "Operation of current configuration missing\n");
		return 0;
	}

	/* Set regulator current in constraints range */
	ret = ops->set_current_limit(rdev, constraints->min_uA,
			constraints->max_uA);
	if (ret < 0) {
		rdev_err(rdev, "Failed to set current constraint, %d\n", ret);
		return ret;
	}

	return 0;
}

static int _regulator_do_enable(struct regulator_dev *rdev);

/**
 * set_machine_constraints - sets regulator constraints
 * @rdev: regulator source
 * @constraints: constraints to apply
 *
 * Allows platform initialisation code to define and constrain
 * regulator circuits e.g. valid voltage/current ranges, etc.  NOTE:
 * Constraints *must* be set by platform code in order for some
 * regulator operations to proceed i.e. set_voltage, set_current_limit,
 * set_mode.
 */
static int set_machine_constraints(struct regulator_dev *rdev,
	const struct regulation_constraints *constraints)
{
	int ret = 0;
	const struct regulator_ops *ops = rdev->desc->ops;

	if (constraints)
		rdev->constraints = kmemdup(constraints, sizeof(*constraints),
					    GFP_KERNEL);
	else
		rdev->constraints = kzalloc(sizeof(*constraints),
					    GFP_KERNEL);
	if (!rdev->constraints)
		return -ENOMEM;

	ret = machine_constraints_voltage(rdev, rdev->constraints);
	if (ret != 0)
		return ret;

	ret = machine_constraints_current(rdev, rdev->constraints);
	if (ret != 0)
		return ret;

	if (rdev->constraints->ilim_uA && ops->set_input_current_limit) {
		ret = ops->set_input_current_limit(rdev,
						   rdev->constraints->ilim_uA);
		if (ret < 0) {
			rdev_err(rdev, "failed to set input limit\n");
			return ret;
		}
	}

	/* do we need to setup our suspend state */
	if (rdev->constraints->initial_state) {
		ret = suspend_prepare(rdev, rdev->constraints->initial_state);
		if (ret < 0) {
			rdev_err(rdev, "failed to set suspend state\n");
			return ret;
		}
	}

	if (rdev->constraints->initial_mode) {
		if (!ops->set_mode) {
			rdev_err(rdev, "no set_mode operation\n");
			return -EINVAL;
		}

		ret = ops->set_mode(rdev, rdev->constraints->initial_mode);
		if (ret < 0) {
			rdev_err(rdev, "failed to set initial mode: %d\n", ret);
			return ret;
		}
	}

	/* If the constraints say the regulator should be on at this point
	 * and we have control then make sure it is enabled.
	 */
	if (rdev->constraints->always_on || rdev->constraints->boot_on) {
		ret = _regulator_do_enable(rdev);
		if (ret < 0 && ret != -EINVAL) {
			rdev_err(rdev, "failed to enable\n");
			return ret;
		}
	}

	if ((rdev->constraints->ramp_delay || rdev->constraints->ramp_disable)
		&& ops->set_ramp_delay) {
		ret = ops->set_ramp_delay(rdev, rdev->constraints->ramp_delay);
		if (ret < 0) {
			rdev_err(rdev, "failed to set ramp_delay\n");
			return ret;
		}
	}

	if (rdev->constraints->pull_down && ops->set_pull_down) {
		ret = ops->set_pull_down(rdev);
		if (ret < 0) {
			rdev_err(rdev, "failed to set pull down\n");
			return ret;
		}
	}

	if (rdev->constraints->soft_start && ops->set_soft_start) {
		ret = ops->set_soft_start(rdev);
		if (ret < 0) {
			rdev_err(rdev, "failed to set soft start\n");
			return ret;
		}
	}

	if (rdev->constraints->over_current_protection
		&& ops->set_over_current_protection) {
		ret = ops->set_over_current_protection(rdev);
		if (ret < 0) {
			rdev_err(rdev, "failed to set over current protection\n");
			return ret;
		}
	}

	if (rdev->constraints->active_discharge && ops->set_active_discharge) {
		bool ad_state = (rdev->constraints->active_discharge ==
			      REGULATOR_ACTIVE_DISCHARGE_ENABLE) ? true : false;

		ret = ops->set_active_discharge(rdev, ad_state);
		if (ret < 0) {
			rdev_err(rdev, "failed to set active discharge\n");
			return ret;
		}
	}

	print_constraints(rdev);
	return 0;
}

/**
 * set_supply - set regulator supply regulator
 * @rdev: regulator name
 * @supply_rdev: supply regulator name
 *
 * Called by platform initialisation code to set the supply regulator for this
 * regulator. This ensures that a regulators supply will also be enabled by the
 * core if it's child is enabled.
 */
static int set_supply(struct regulator_dev *rdev,
		      struct regulator_dev *supply_rdev)
{
	int err;

	rdev_info(rdev, "supplied by %s\n", rdev_get_name(supply_rdev));

	if (!try_module_get(supply_rdev->owner))
		return -ENODEV;

	rdev->supply = create_regulator(supply_rdev, &rdev->dev, "SUPPLY");
	if (rdev->supply == NULL) {
		err = -ENOMEM;
		return err;
	}
	supply_rdev->open_count++;

	return 0;
}

/**
 * set_consumer_device_supply - Bind a regulator to a symbolic supply
 * @rdev:         regulator source
 * @consumer_dev_name: dev_name() string for device supply applies to
 * @supply:       symbolic name for supply
 *
 * Allows platform initialisation code to map physical regulator
 * sources to symbolic names for supplies for use by devices.  Devices
 * should use these symbolic names to request regulators, avoiding the
 * need to provide board-specific regulator names as platform data.
 */
static int set_consumer_device_supply(struct regulator_dev *rdev,
				      const char *consumer_dev_name,
				      const char *supply)
{
	struct regulator_map *node;
	int has_dev;

	if (supply == NULL)
		return -EINVAL;

	if (consumer_dev_name != NULL)
		has_dev = 1;
	else
		has_dev = 0;

	list_for_each_entry(node, &regulator_map_list, list) {
		if (node->dev_name && consumer_dev_name) {
			if (strcmp(node->dev_name, consumer_dev_name) != 0)
				continue;
		} else if (node->dev_name || consumer_dev_name) {
			continue;
		}

		if (strcmp(node->supply, supply) != 0)
			continue;

		pr_debug("%s: %s/%s is '%s' supply; fail %s/%s\n",
			 consumer_dev_name,
			 dev_name(&node->regulator->dev),
			 node->regulator->desc->name,
			 supply,
			 dev_name(&rdev->dev), rdev_get_name(rdev));
		return -EBUSY;
	}

	node = kzalloc(sizeof(struct regulator_map), GFP_KERNEL);
	if (node == NULL)
		return -ENOMEM;

	node->regulator = rdev;
	node->supply = supply;

	if (has_dev) {
		node->dev_name = kstrdup(consumer_dev_name, GFP_KERNEL);
		if (node->dev_name == NULL) {
			kfree(node);
			return -ENOMEM;
		}
	}

	list_add(&node->list, &regulator_map_list);
	return 0;
}

static void unset_regulator_supplies(struct regulator_dev *rdev)
{
	struct regulator_map *node, *n;

	list_for_each_entry_safe(node, n, &regulator_map_list, list) {
		if (rdev == node->regulator) {
			list_del(&node->list);
			kfree(node->dev_name);
			kfree(node);
		}
	}
}

#ifdef CONFIG_DEBUG_FS
static ssize_t constraint_flags_read_file(struct file *file,
					  char __user *user_buf,
					  size_t count, loff_t *ppos)
{
	const struct regulator *regulator = file->private_data;
	const struct regulation_constraints *c = regulator->rdev->constraints;
	char *buf;
	ssize_t ret;

	if (!c)
		return 0;

	buf = kmalloc(PAGE_SIZE, GFP_KERNEL);
	if (!buf)
		return -ENOMEM;

	ret = snprintf(buf, PAGE_SIZE,
			"always_on: %u\n"
			"boot_on: %u\n"
			"apply_uV: %u\n"
			"ramp_disable: %u\n"
			"soft_start: %u\n"
			"pull_down: %u\n"
			"over_current_protection: %u\n",
			c->always_on,
			c->boot_on,
			c->apply_uV,
			c->ramp_disable,
			c->soft_start,
			c->pull_down,
			c->over_current_protection);

	ret = simple_read_from_buffer(user_buf, count, ppos, buf, ret);
	kfree(buf);

	return ret;
}

#endif

static const struct file_operations constraint_flags_fops = {
#ifdef CONFIG_DEBUG_FS
	.open = simple_open,
	.read = constraint_flags_read_file,
	.llseek = default_llseek,
#endif
};

#define REG_STR_SIZE	64

static struct regulator *create_regulator(struct regulator_dev *rdev,
					  struct device *dev,
					  const char *supply_name)
{
	struct regulator *regulator;
	char buf[REG_STR_SIZE];
	int err, size;

	regulator = kzalloc(sizeof(*regulator), GFP_KERNEL);
	if (regulator == NULL)
		return NULL;

	mutex_lock(&rdev->mutex);
	regulator->rdev = rdev;
	list_add(&regulator->list, &rdev->consumer_list);

	if (dev) {
		regulator->dev = dev;

		/* Add a link to the device sysfs entry */
		size = scnprintf(buf, REG_STR_SIZE, "%s-%s",
				 dev->kobj.name, supply_name);
		if (size >= REG_STR_SIZE)
			goto overflow_err;

		regulator->supply_name = kstrdup(buf, GFP_KERNEL);
		if (regulator->supply_name == NULL)
			goto overflow_err;

		err = sysfs_create_link_nowarn(&rdev->dev.kobj, &dev->kobj,
					buf);
		if (err) {
			rdev_dbg(rdev, "could not add device link %s err %d\n",
				  dev->kobj.name, err);
			/* non-fatal */
		}
	} else {
		regulator->supply_name = kstrdup(supply_name, GFP_KERNEL);
		if (regulator->supply_name == NULL)
			goto overflow_err;
	}

	regulator->debugfs = debugfs_create_dir(regulator->supply_name,
						rdev->debugfs);
	if (!regulator->debugfs) {
		rdev_dbg(rdev, "Failed to create debugfs directory\n");
	} else {
		debugfs_create_u32("uA_load", 0444, regulator->debugfs,
				   &regulator->uA_load);
		debugfs_create_u32("min_uV", 0444, regulator->debugfs,
				   &regulator->min_uV);
		debugfs_create_u32("max_uV", 0444, regulator->debugfs,
				   &regulator->max_uV);
		debugfs_create_file("constraint_flags", 0444,
				    regulator->debugfs, regulator,
				    &constraint_flags_fops);
	}

	/*
	 * Check now if the regulator is an always on regulator - if
	 * it is then we don't need to do nearly so much work for
	 * enable/disable calls.
	 */
	if (!regulator_ops_is_valid(rdev, REGULATOR_CHANGE_STATUS) &&
	    _regulator_is_enabled(rdev))
		regulator->always_on = true;

	mutex_unlock(&rdev->mutex);
	return regulator;
overflow_err:
	list_del(&regulator->list);
	kfree(regulator);
	mutex_unlock(&rdev->mutex);
	return NULL;
}

static int _regulator_get_enable_time(struct regulator_dev *rdev)
{
	if (rdev->constraints && rdev->constraints->enable_time)
		return rdev->constraints->enable_time;
	if (!rdev->desc->ops->enable_time)
		return rdev->desc->enable_time;
	return rdev->desc->ops->enable_time(rdev);
}

static struct regulator_supply_alias *regulator_find_supply_alias(
		struct device *dev, const char *supply)
{
	struct regulator_supply_alias *map;

	list_for_each_entry(map, &regulator_supply_alias_list, list)
		if (map->src_dev == dev && strcmp(map->src_supply, supply) == 0)
			return map;

	return NULL;
}

static void regulator_supply_alias(struct device **dev, const char **supply)
{
	struct regulator_supply_alias *map;

	map = regulator_find_supply_alias(*dev, *supply);
	if (map) {
		dev_dbg(*dev, "Mapping supply %s to %s,%s\n",
				*supply, map->alias_supply,
				dev_name(map->alias_dev));
		*dev = map->alias_dev;
		*supply = map->alias_supply;
	}
}

static int of_node_match(struct device *dev, const void *data)
{
	return dev->of_node == data;
}

static struct regulator_dev *of_find_regulator_by_node(struct device_node *np)
{
	struct device *dev;

	dev = class_find_device(&regulator_class, NULL, np, of_node_match);

	return dev ? dev_to_rdev(dev) : NULL;
}

static int regulator_match(struct device *dev, const void *data)
{
	struct regulator_dev *r = dev_to_rdev(dev);

	return strcmp(rdev_get_name(r), data) == 0;
}

static struct regulator_dev *regulator_lookup_by_name(const char *name)
{
	struct device *dev;

	dev = class_find_device(&regulator_class, NULL, name, regulator_match);

	return dev ? dev_to_rdev(dev) : NULL;
}

/**
 * regulator_dev_lookup - lookup a regulator device.
 * @dev: device for regulator "consumer".
 * @supply: Supply name or regulator ID.
 * @ret: 0 on success, -ENODEV if lookup fails permanently, -EPROBE_DEFER if
 * lookup could succeed in the future.
 *
 * If successful, returns a struct regulator_dev that corresponds to the name
 * @supply and with the embedded struct device refcount incremented by one,
 * or NULL on failure. The refcount must be dropped by calling put_device().
 */
static struct regulator_dev *regulator_dev_lookup(struct device *dev,
						  const char *supply,
						  int *ret)
{
	struct regulator_dev *r;
	struct device_node *node;
	struct regulator_map *map;
	const char *devname = NULL;

	regulator_supply_alias(&dev, &supply);

	/* first do a dt based lookup */
	if (dev && dev->of_node) {
		node = of_get_regulator(dev, supply);
		if (node) {
			r = of_find_regulator_by_node(node);
			if (r)
				return r;
			*ret = -EPROBE_DEFER;
			return NULL;
		} else {
			/*
			 * If we couldn't even get the node then it's
			 * not just that the device didn't register
			 * yet, there's no node and we'll never
			 * succeed.
			 */
			*ret = -ENODEV;
		}
	}

	/* if not found, try doing it non-dt way */
	if (dev)
		devname = dev_name(dev);

	r = regulator_lookup_by_name(supply);
	if (r)
		return r;

	mutex_lock(&regulator_list_mutex);
	list_for_each_entry(map, &regulator_map_list, list) {
		/* If the mapping has a device set up it must match */
		if (map->dev_name &&
		    (!devname || strcmp(map->dev_name, devname)))
			continue;

		if (strcmp(map->supply, supply) == 0 &&
		    get_device(&map->regulator->dev)) {
			mutex_unlock(&regulator_list_mutex);
			return map->regulator;
		}
	}
	mutex_unlock(&regulator_list_mutex);

	return NULL;
}

static int regulator_resolve_supply(struct regulator_dev *rdev)
{
	struct regulator_dev *r;
	struct device *dev = rdev->dev.parent;
	int ret;

	/* No supply to resovle? */
	if (!rdev->supply_name)
		return 0;

	/* Supply already resolved? */
	if (rdev->supply)
		return 0;

	r = regulator_dev_lookup(dev, rdev->supply_name, &ret);
	if (!r) {
		if (ret == -ENODEV) {
			/*
			 * No supply was specified for this regulator and
			 * there will never be one.
			 */
			return 0;
		}

		/* Did the lookup explicitly defer for us? */
		if (ret == -EPROBE_DEFER)
			return ret;

		if (have_full_constraints()) {
			r = dummy_regulator_rdev;
			get_device(&r->dev);
		} else {
			dev_err(dev, "Failed to resolve %s-supply for %s\n",
				rdev->supply_name, rdev->desc->name);
			return -EPROBE_DEFER;
		}
	}

	/* Recursively resolve the supply of the supply */
	ret = regulator_resolve_supply(r);
	if (ret < 0) {
		put_device(&r->dev);
		return ret;
	}

	ret = set_supply(rdev, r);
	if (ret < 0) {
		put_device(&r->dev);
		return ret;
	}

	return 0;
}

/* Internal regulator request function */
static struct regulator *_regulator_get(struct device *dev, const char *id,
					bool exclusive, bool allow_dummy)
{
	struct regulator_dev *rdev;
	struct regulator *regulator = ERR_PTR(-EPROBE_DEFER);
	const char *devname = NULL;
	int ret;

	if (id == NULL) {
		pr_err("get() with no identifier\n");
		return ERR_PTR(-EINVAL);
	}

	if (dev)
		devname = dev_name(dev);

	if (have_full_constraints())
		ret = -ENODEV;
	else
		ret = -EPROBE_DEFER;

	rdev = regulator_dev_lookup(dev, id, &ret);
	if (rdev)
		goto found;

	regulator = ERR_PTR(ret);

	/*
	 * If we have return value from dev_lookup fail, we do not expect to
	 * succeed, so, quit with appropriate error value
	 */
	if (ret && ret != -ENODEV)
		return regulator;

	if (!devname)
		devname = "deviceless";

	/*
	 * Assume that a regulator is physically present and enabled
	 * even if it isn't hooked up and just provide a dummy.
	 */
	if (have_full_constraints() && allow_dummy) {
		pr_warn("%s supply %s not found, using dummy regulator\n",
			devname, id);

		rdev = dummy_regulator_rdev;
		get_device(&rdev->dev);
		goto found;
	/* Don't log an error when called from regulator_get_optional() */
	} else if (!have_full_constraints() || exclusive) {
		dev_warn(dev, "dummy supplies not allowed\n");
	}

	return regulator;

found:
	if (rdev->exclusive) {
		regulator = ERR_PTR(-EPERM);
		put_device(&rdev->dev);
		return regulator;
	}

	if (exclusive && rdev->open_count) {
		regulator = ERR_PTR(-EBUSY);
		put_device(&rdev->dev);
		return regulator;
	}

	ret = regulator_resolve_supply(rdev);
	if (ret < 0) {
		regulator = ERR_PTR(ret);
		put_device(&rdev->dev);
		return regulator;
	}

	if (!try_module_get(rdev->owner)) {
		put_device(&rdev->dev);
		return regulator;
	}

	regulator = create_regulator(rdev, dev, id);
	if (regulator == NULL) {
		regulator = ERR_PTR(-ENOMEM);
		put_device(&rdev->dev);
		module_put(rdev->owner);
		return regulator;
	}

	rdev->open_count++;
	if (exclusive) {
		rdev->exclusive = 1;

		ret = _regulator_is_enabled(rdev);
		if (ret > 0)
			rdev->use_count = 1;
		else
			rdev->use_count = 0;
	}

	return regulator;
}

/**
 * regulator_get - lookup and obtain a reference to a regulator.
 * @dev: device for regulator "consumer"
 * @id: Supply name or regulator ID.
 *
 * Returns a struct regulator corresponding to the regulator producer,
 * or IS_ERR() condition containing errno.
 *
 * Use of supply names configured via regulator_set_device_supply() is
 * strongly encouraged.  It is recommended that the supply name used
 * should match the name used for the supply and/or the relevant
 * device pins in the datasheet.
 */
struct regulator *regulator_get(struct device *dev, const char *id)
{
	return _regulator_get(dev, id, false, true);
}
EXPORT_SYMBOL_GPL(regulator_get);

/**
 * regulator_get_exclusive - obtain exclusive access to a regulator.
 * @dev: device for regulator "consumer"
 * @id: Supply name or regulator ID.
 *
 * Returns a struct regulator corresponding to the regulator producer,
 * or IS_ERR() condition containing errno.  Other consumers will be
 * unable to obtain this regulator while this reference is held and the
 * use count for the regulator will be initialised to reflect the current
 * state of the regulator.
 *
 * This is intended for use by consumers which cannot tolerate shared
 * use of the regulator such as those which need to force the
 * regulator off for correct operation of the hardware they are
 * controlling.
 *
 * Use of supply names configured via regulator_set_device_supply() is
 * strongly encouraged.  It is recommended that the supply name used
 * should match the name used for the supply and/or the relevant
 * device pins in the datasheet.
 */
struct regulator *regulator_get_exclusive(struct device *dev, const char *id)
{
	return _regulator_get(dev, id, true, false);
}
EXPORT_SYMBOL_GPL(regulator_get_exclusive);

/**
 * regulator_get_optional - obtain optional access to a regulator.
 * @dev: device for regulator "consumer"
 * @id: Supply name or regulator ID.
 *
 * Returns a struct regulator corresponding to the regulator producer,
 * or IS_ERR() condition containing errno.
 *
 * This is intended for use by consumers for devices which can have
 * some supplies unconnected in normal use, such as some MMC devices.
 * It can allow the regulator core to provide stub supplies for other
 * supplies requested using normal regulator_get() calls without
 * disrupting the operation of drivers that can handle absent
 * supplies.
 *
 * Use of supply names configured via regulator_set_device_supply() is
 * strongly encouraged.  It is recommended that the supply name used
 * should match the name used for the supply and/or the relevant
 * device pins in the datasheet.
 */
struct regulator *regulator_get_optional(struct device *dev, const char *id)
{
	return _regulator_get(dev, id, false, false);
}
EXPORT_SYMBOL_GPL(regulator_get_optional);

/* regulator_list_mutex lock held by regulator_put() */
static void _regulator_put(struct regulator *regulator)
{
	struct regulator_dev *rdev;

	if (IS_ERR_OR_NULL(regulator))
		return;

	lockdep_assert_held_once(&regulator_list_mutex);

	rdev = regulator->rdev;

	debugfs_remove_recursive(regulator->debugfs);

	/* remove any sysfs entries */
	if (regulator->dev)
		sysfs_remove_link(&rdev->dev.kobj, regulator->supply_name);
	mutex_lock(&rdev->mutex);
	list_del(&regulator->list);

	rdev->open_count--;
	rdev->exclusive = 0;
	put_device(&rdev->dev);
	mutex_unlock(&rdev->mutex);

	kfree(regulator->supply_name);
	kfree(regulator);

	module_put(rdev->owner);
}

/**
 * regulator_put - "free" the regulator source
 * @regulator: regulator source
 *
 * Note: drivers must ensure that all regulator_enable calls made on this
 * regulator source are balanced by regulator_disable calls prior to calling
 * this function.
 */
void regulator_put(struct regulator *regulator)
{
	mutex_lock(&regulator_list_mutex);
	_regulator_put(regulator);
	mutex_unlock(&regulator_list_mutex);
}
EXPORT_SYMBOL_GPL(regulator_put);

/**
 * regulator_register_supply_alias - Provide device alias for supply lookup
 *
 * @dev: device that will be given as the regulator "consumer"
 * @id: Supply name or regulator ID
 * @alias_dev: device that should be used to lookup the supply
 * @alias_id: Supply name or regulator ID that should be used to lookup the
 * supply
 *
 * All lookups for id on dev will instead be conducted for alias_id on
 * alias_dev.
 */
int regulator_register_supply_alias(struct device *dev, const char *id,
				    struct device *alias_dev,
				    const char *alias_id)
{
	struct regulator_supply_alias *map;

	map = regulator_find_supply_alias(dev, id);
	if (map)
		return -EEXIST;

	map = kzalloc(sizeof(struct regulator_supply_alias), GFP_KERNEL);
	if (!map)
		return -ENOMEM;

	map->src_dev = dev;
	map->src_supply = id;
	map->alias_dev = alias_dev;
	map->alias_supply = alias_id;

	list_add(&map->list, &regulator_supply_alias_list);

	pr_info("Adding alias for supply %s,%s -> %s,%s\n",
		id, dev_name(dev), alias_id, dev_name(alias_dev));

	return 0;
}
EXPORT_SYMBOL_GPL(regulator_register_supply_alias);

/**
 * regulator_unregister_supply_alias - Remove device alias
 *
 * @dev: device that will be given as the regulator "consumer"
 * @id: Supply name or regulator ID
 *
 * Remove a lookup alias if one exists for id on dev.
 */
void regulator_unregister_supply_alias(struct device *dev, const char *id)
{
	struct regulator_supply_alias *map;

	map = regulator_find_supply_alias(dev, id);
	if (map) {
		list_del(&map->list);
		kfree(map);
	}
}
EXPORT_SYMBOL_GPL(regulator_unregister_supply_alias);

/**
 * regulator_bulk_register_supply_alias - register multiple aliases
 *
 * @dev: device that will be given as the regulator "consumer"
 * @id: List of supply names or regulator IDs
 * @alias_dev: device that should be used to lookup the supply
 * @alias_id: List of supply names or regulator IDs that should be used to
 * lookup the supply
 * @num_id: Number of aliases to register
 *
 * @return 0 on success, an errno on failure.
 *
 * This helper function allows drivers to register several supply
 * aliases in one operation.  If any of the aliases cannot be
 * registered any aliases that were registered will be removed
 * before returning to the caller.
 */
int regulator_bulk_register_supply_alias(struct device *dev,
					 const char *const *id,
					 struct device *alias_dev,
					 const char *const *alias_id,
					 int num_id)
{
	int i;
	int ret;

	for (i = 0; i < num_id; ++i) {
		ret = regulator_register_supply_alias(dev, id[i], alias_dev,
						      alias_id[i]);
		if (ret < 0)
			goto err;
	}

	return 0;

err:
	dev_err(dev,
		"Failed to create supply alias %s,%s -> %s,%s\n",
		id[i], dev_name(dev), alias_id[i], dev_name(alias_dev));

	while (--i >= 0)
		regulator_unregister_supply_alias(dev, id[i]);

	return ret;
}
EXPORT_SYMBOL_GPL(regulator_bulk_register_supply_alias);

/**
 * regulator_bulk_unregister_supply_alias - unregister multiple aliases
 *
 * @dev: device that will be given as the regulator "consumer"
 * @id: List of supply names or regulator IDs
 * @num_id: Number of aliases to unregister
 *
 * This helper function allows drivers to unregister several supply
 * aliases in one operation.
 */
void regulator_bulk_unregister_supply_alias(struct device *dev,
					    const char *const *id,
					    int num_id)
{
	int i;

	for (i = 0; i < num_id; ++i)
		regulator_unregister_supply_alias(dev, id[i]);
}
EXPORT_SYMBOL_GPL(regulator_bulk_unregister_supply_alias);


/* Manage enable GPIO list. Same GPIO pin can be shared among regulators */
static int regulator_ena_gpio_request(struct regulator_dev *rdev,
				const struct regulator_config *config)
{
	struct regulator_enable_gpio *pin;
	struct gpio_desc *gpiod;
	int ret;

	gpiod = gpio_to_desc(config->ena_gpio);

	list_for_each_entry(pin, &regulator_ena_gpio_list, list) {
		if (pin->gpiod == gpiod) {
			rdev_dbg(rdev, "GPIO %d is already used\n",
				config->ena_gpio);
			goto update_ena_gpio_to_rdev;
		}
	}

	ret = gpio_request_one(config->ena_gpio,
				GPIOF_DIR_OUT | config->ena_gpio_flags,
				rdev_get_name(rdev));
	if (ret)
		return ret;

	pin = kzalloc(sizeof(struct regulator_enable_gpio), GFP_KERNEL);
	if (pin == NULL) {
		gpio_free(config->ena_gpio);
		return -ENOMEM;
	}

	pin->gpiod = gpiod;
	pin->ena_gpio_invert = config->ena_gpio_invert;
	list_add(&pin->list, &regulator_ena_gpio_list);

update_ena_gpio_to_rdev:
	pin->request_count++;
	rdev->ena_pin = pin;
	return 0;
}

static void regulator_ena_gpio_free(struct regulator_dev *rdev)
{
	struct regulator_enable_gpio *pin, *n;

	if (!rdev->ena_pin)
		return;

	/* Free the GPIO only in case of no use */
	list_for_each_entry_safe(pin, n, &regulator_ena_gpio_list, list) {
		if (pin->gpiod == rdev->ena_pin->gpiod) {
			if (pin->request_count <= 1) {
				pin->request_count = 0;
				gpiod_put(pin->gpiod);
				list_del(&pin->list);
				kfree(pin);
				rdev->ena_pin = NULL;
				return;
			} else {
				pin->request_count--;
			}
		}
	}
}

/**
 * regulator_ena_gpio_ctrl - balance enable_count of each GPIO and actual GPIO pin control
 * @rdev: regulator_dev structure
 * @enable: enable GPIO at initial use?
 *
 * GPIO is enabled in case of initial use. (enable_count is 0)
 * GPIO is disabled when it is not shared any more. (enable_count <= 1)
 */
static int regulator_ena_gpio_ctrl(struct regulator_dev *rdev, bool enable)
{
	struct regulator_enable_gpio *pin = rdev->ena_pin;

	if (!pin)
		return -EINVAL;

	if (enable) {
		/* Enable GPIO at initial use */
		if (pin->enable_count == 0)
			gpiod_set_value_cansleep(pin->gpiod,
						 !pin->ena_gpio_invert);

		pin->enable_count++;
	} else {
		if (pin->enable_count > 1) {
			pin->enable_count--;
			return 0;
		}

		/* Disable GPIO if not used */
		if (pin->enable_count <= 1) {
			gpiod_set_value_cansleep(pin->gpiod,
						 pin->ena_gpio_invert);
			pin->enable_count = 0;
		}
	}

	return 0;
}

/**
 * _regulator_enable_delay - a delay helper function
 * @delay: time to delay in microseconds
 *
 * Delay for the requested amount of time as per the guidelines in:
 *
 *     Documentation/timers/timers-howto.txt
 *
 * The assumption here is that regulators will never be enabled in
 * atomic context and therefore sleeping functions can be used.
 */
static void _regulator_enable_delay(unsigned int delay)
{
	unsigned int ms = delay / 1000;
	unsigned int us = delay % 1000;

	if (ms > 0) {
		/*
		 * For small enough values, handle super-millisecond
		 * delays in the usleep_range() call below.
		 */
		if (ms < 20)
			us += ms * 1000;
		else
			msleep(ms);
	}

	/*
	 * Give the scheduler some room to coalesce with any other
	 * wakeup sources. For delays shorter than 10 us, don't even
	 * bother setting up high-resolution timers and just busy-
	 * loop.
	 */
	if (us >= 10)
		usleep_range(us, us + 100);
	else
		udelay(us);
}

static int _regulator_do_enable(struct regulator_dev *rdev)
{
	int ret, delay;

	/* Query before enabling in case configuration dependent.  */
	ret = _regulator_get_enable_time(rdev);
	if (ret >= 0) {
		delay = ret;
	} else {
		rdev_warn(rdev, "enable_time() failed: %d\n", ret);
		delay = 0;
	}

	trace_regulator_enable(rdev_get_name(rdev));

	if (rdev->desc->off_on_delay) {
		/* if needed, keep a distance of off_on_delay from last time
		 * this regulator was disabled.
		 */
		unsigned long start_jiffy = jiffies;
		unsigned long intended, max_delay, remaining;

		max_delay = usecs_to_jiffies(rdev->desc->off_on_delay);
		intended = rdev->last_off_jiffy + max_delay;

		if (time_before(start_jiffy, intended)) {
			/* calc remaining jiffies to deal with one-time
			 * timer wrapping.
			 * in case of multiple timer wrapping, either it can be
			 * detected by out-of-range remaining, or it cannot be
			 * detected and we gets a panelty of
			 * _regulator_enable_delay().
			 */
			remaining = intended - start_jiffy;
			if (remaining <= max_delay)
				_regulator_enable_delay(
						jiffies_to_usecs(remaining));
		}
	}

	if (rdev->ena_pin) {
		if (!rdev->ena_gpio_state) {
			ret = regulator_ena_gpio_ctrl(rdev, true);
			if (ret < 0)
				return ret;
			rdev->ena_gpio_state = 1;
		}
	} else if (rdev->desc->ops->enable) {
		ret = rdev->desc->ops->enable(rdev);
		if (ret < 0)
			return ret;
	} else {
		return -EINVAL;
	}

	/* Allow the regulator to ramp; it would be useful to extend
	 * this for bulk operations so that the regulators can ramp
	 * together.  */
	trace_regulator_enable_delay(rdev_get_name(rdev));

	_regulator_enable_delay(delay);

	trace_regulator_enable_complete(rdev_get_name(rdev));

	return 0;
}

/* locks held by regulator_enable() */
static int _regulator_enable(struct regulator_dev *rdev)
{
	int ret;

	lockdep_assert_held_once(&rdev->mutex);

	/* check voltage and requested load before enabling */
	if (regulator_ops_is_valid(rdev, REGULATOR_CHANGE_DRMS))
		drms_uA_update(rdev);

	if (rdev->use_count == 0) {
		/* The regulator may on if it's not switchable or left on */
		ret = _regulator_is_enabled(rdev);
		if (ret == -EINVAL || ret == 0) {
			if (!regulator_ops_is_valid(rdev,
					REGULATOR_CHANGE_STATUS))
				return -EPERM;

			ret = _regulator_do_enable(rdev);
			if (ret < 0)
				return ret;

			_notifier_call_chain(rdev, REGULATOR_EVENT_ENABLE,
						NULL);
		} else if (ret < 0) {
			rdev_err(rdev, "is_enabled() failed: %d\n", ret);
			return ret;
		}
		/* Fallthrough on positive return values - already enabled */
	}

	rdev->use_count++;

	return 0;
}

/**
 * regulator_enable - enable regulator output
 * @regulator: regulator source
 *
 * Request that the regulator be enabled with the regulator output at
 * the predefined voltage or current value.  Calls to regulator_enable()
 * must be balanced with calls to regulator_disable().
 *
 * NOTE: the output value can be set by other drivers, boot loader or may be
 * hardwired in the regulator.
 */
int regulator_enable(struct regulator *regulator)
{
	struct regulator_dev *rdev = regulator->rdev;
	int ret = 0;

	if (regulator->always_on)
		return 0;

	if (rdev->supply) {
		ret = regulator_enable(rdev->supply);
		if (ret != 0)
			return ret;
	}

	mutex_lock(&rdev->mutex);

	ret = _regulator_enable(rdev);
	if (ret == 0)
		regulator->enabled++;

	mutex_unlock(&rdev->mutex);

	if (ret != 0 && rdev->supply)
		regulator_disable(rdev->supply);

	return ret;
}
EXPORT_SYMBOL_GPL(regulator_enable);

static int _regulator_do_disable(struct regulator_dev *rdev)
{
	int ret;

	trace_regulator_disable(rdev_get_name(rdev));

	if (rdev->ena_pin) {
		if (rdev->ena_gpio_state) {
			ret = regulator_ena_gpio_ctrl(rdev, false);
			if (ret < 0)
				return ret;
			rdev->ena_gpio_state = 0;
		}

	} else if (rdev->desc->ops->disable) {
		ret = rdev->desc->ops->disable(rdev);
		if (ret != 0)
			return ret;
	}

	/* cares about last_off_jiffy only if off_on_delay is required by
	 * device.
	 */
	if (rdev->desc->off_on_delay)
		rdev->last_off_jiffy = jiffies;

	trace_regulator_disable_complete(rdev_get_name(rdev));

	return 0;
}

/* locks held by regulator_disable() */
static int _regulator_disable(struct regulator_dev *rdev)
{
	int ret = 0;

	lockdep_assert_held_once(&rdev->mutex);

	if (WARN(rdev->use_count <= 0,
		 "unbalanced disables for %s\n", rdev_get_name(rdev)))
		return -EIO;

	/* are we the last user and permitted to disable ? */
	if (rdev->use_count == 1 &&
	    (rdev->constraints && !rdev->constraints->always_on)) {

		/* we are last user */
		if (regulator_ops_is_valid(rdev, REGULATOR_CHANGE_STATUS)) {
			ret = _notifier_call_chain(rdev,
						   REGULATOR_EVENT_PRE_DISABLE,
						   NULL);
			if (ret & NOTIFY_STOP_MASK)
				return -EINVAL;

			ret = _regulator_do_disable(rdev);
			if (ret < 0) {
				rdev_err(rdev, "failed to disable\n");
				_notifier_call_chain(rdev,
						REGULATOR_EVENT_ABORT_DISABLE,
						NULL);
				return ret;
			}
			_notifier_call_chain(rdev, REGULATOR_EVENT_DISABLE,
					NULL);
		}

		rdev->use_count = 0;
	} else if (rdev->use_count > 1) {
		if (regulator_ops_is_valid(rdev, REGULATOR_CHANGE_DRMS))
			drms_uA_update(rdev);

		rdev->use_count--;
	}

	return ret;
}

/**
 * regulator_disable - disable regulator output
 * @regulator: regulator source
 *
 * Disable the regulator output voltage or current.  Calls to
 * regulator_enable() must be balanced with calls to
 * regulator_disable().
 *
 * NOTE: this will only disable the regulator output if no other consumer
 * devices have it enabled, the regulator device supports disabling and
 * machine constraints permit this operation.
 */
int regulator_disable(struct regulator *regulator)
{
	struct regulator_dev *rdev = regulator->rdev;
	int ret = 0;

	if (regulator->always_on)
		return 0;

	mutex_lock(&rdev->mutex);
	ret = _regulator_disable(rdev);
	if (ret == 0)
		regulator->enabled--;
	mutex_unlock(&rdev->mutex);

	if (ret == 0 && rdev->supply)
		regulator_disable(rdev->supply);

	return ret;
}
EXPORT_SYMBOL_GPL(regulator_disable);

/* locks held by regulator_force_disable() */
static int _regulator_force_disable(struct regulator_dev *rdev)
{
	int ret = 0;

	lockdep_assert_held_once(&rdev->mutex);

	ret = _notifier_call_chain(rdev, REGULATOR_EVENT_FORCE_DISABLE |
			REGULATOR_EVENT_PRE_DISABLE, NULL);
	if (ret & NOTIFY_STOP_MASK)
		return -EINVAL;

	ret = _regulator_do_disable(rdev);
	if (ret < 0) {
		rdev_err(rdev, "failed to force disable\n");
		_notifier_call_chain(rdev, REGULATOR_EVENT_FORCE_DISABLE |
				REGULATOR_EVENT_ABORT_DISABLE, NULL);
		return ret;
	}

	_notifier_call_chain(rdev, REGULATOR_EVENT_FORCE_DISABLE |
			REGULATOR_EVENT_DISABLE, NULL);

	return 0;
}

/**
 * regulator_force_disable - force disable regulator output
 * @regulator: regulator source
 *
 * Forcibly disable the regulator output voltage or current.
 * NOTE: this *will* disable the regulator output even if other consumer
 * devices have it enabled. This should be used for situations when device
 * damage will likely occur if the regulator is not disabled (e.g. over temp).
 */
int regulator_force_disable(struct regulator *regulator)
{
	struct regulator_dev *rdev = regulator->rdev;
	int ret;

	mutex_lock(&rdev->mutex);
	regulator->uA_load = 0;
	ret = _regulator_force_disable(regulator->rdev);
	mutex_unlock(&rdev->mutex);

	if (rdev->supply)
		while (rdev->open_count--)
			regulator_disable(rdev->supply);

	return ret;
}
EXPORT_SYMBOL_GPL(regulator_force_disable);

static void regulator_disable_work(struct work_struct *work)
{
	struct regulator_dev *rdev = container_of(work, struct regulator_dev,
						  disable_work.work);
	int count, i, ret;

	mutex_lock(&rdev->mutex);

	BUG_ON(!rdev->deferred_disables);

	count = rdev->deferred_disables;
	rdev->deferred_disables = 0;

	/*
	 * Workqueue functions queue the new work instance while the previous
	 * work instance is being processed. Cancel the queued work instance
	 * as the work instance under processing does the job of the queued
	 * work instance.
	 */
	cancel_delayed_work(&rdev->disable_work);

	for (i = 0; i < count; i++) {
		ret = _regulator_disable(rdev);
		if (ret != 0)
			rdev_err(rdev, "Deferred disable failed: %d\n", ret);
	}

	mutex_unlock(&rdev->mutex);

	if (rdev->supply) {
		for (i = 0; i < count; i++) {
			ret = regulator_disable(rdev->supply);
			if (ret != 0) {
				rdev_err(rdev,
					 "Supply disable failed: %d\n", ret);
			}
		}
	}
}

/**
 * regulator_disable_deferred - disable regulator output with delay
 * @regulator: regulator source
 * @ms: miliseconds until the regulator is disabled
 *
 * Execute regulator_disable() on the regulator after a delay.  This
 * is intended for use with devices that require some time to quiesce.
 *
 * NOTE: this will only disable the regulator output if no other consumer
 * devices have it enabled, the regulator device supports disabling and
 * machine constraints permit this operation.
 */
int regulator_disable_deferred(struct regulator *regulator, int ms)
{
	struct regulator_dev *rdev = regulator->rdev;

	if (regulator->always_on)
		return 0;

	if (!ms)
		return regulator_disable(regulator);

	mutex_lock(&rdev->mutex);
	rdev->deferred_disables++;
	mod_delayed_work(system_power_efficient_wq, &rdev->disable_work,
			 msecs_to_jiffies(ms));
	mutex_unlock(&rdev->mutex);

	return 0;
}
EXPORT_SYMBOL_GPL(regulator_disable_deferred);

static int _regulator_is_enabled(struct regulator_dev *rdev)
{
	/* A GPIO control always takes precedence */
	if (rdev->ena_pin)
		return rdev->ena_gpio_state;

	/* If we don't know then assume that the regulator is always on */
	if (!rdev->desc->ops->is_enabled)
		return 1;

	return rdev->desc->ops->is_enabled(rdev);
}

static int _regulator_list_voltage(struct regulator *regulator,
				    unsigned selector, int lock)
{
	struct regulator_dev *rdev = regulator->rdev;
	const struct regulator_ops *ops = rdev->desc->ops;
	int ret;

	if (rdev->desc->fixed_uV && rdev->desc->n_voltages == 1 && !selector)
		return rdev->desc->fixed_uV;

	if (ops->list_voltage) {
		if (selector >= rdev->desc->n_voltages)
			return -EINVAL;
		if (lock)
			mutex_lock(&rdev->mutex);
		ret = ops->list_voltage(rdev, selector);
		if (lock)
			mutex_unlock(&rdev->mutex);
	} else if (rdev->supply) {
		ret = _regulator_list_voltage(rdev->supply, selector, lock);
	} else {
		return -EINVAL;
	}

	if (ret > 0) {
		if (ret < rdev->constraints->min_uV)
			ret = 0;
		else if (ret > rdev->constraints->max_uV)
			ret = 0;
	}

	return ret;
}

/**
 * regulator_is_enabled - is the regulator output enabled
 * @regulator: regulator source
 *
 * Returns positive if the regulator driver backing the source/client
 * has requested that the device be enabled, zero if it hasn't, else a
 * negative errno code.
 *
 * Note that the device backing this regulator handle can have multiple
 * users, so it might be enabled even if regulator_enable() was never
 * called for this particular source.
 */
int regulator_is_enabled(struct regulator *regulator)
{
	int ret;

	if (regulator->always_on)
		return 1;

	mutex_lock(&regulator->rdev->mutex);
	ret = _regulator_is_enabled(regulator->rdev);
	mutex_unlock(&regulator->rdev->mutex);

	return ret;
}
EXPORT_SYMBOL_GPL(regulator_is_enabled);

/**
 * regulator_count_voltages - count regulator_list_voltage() selectors
 * @regulator: regulator source
 *
 * Returns number of selectors, or negative errno.  Selectors are
 * numbered starting at zero, and typically correspond to bitfields
 * in hardware registers.
 */
int regulator_count_voltages(struct regulator *regulator)
{
	struct regulator_dev	*rdev = regulator->rdev;

	if (rdev->desc->n_voltages)
		return rdev->desc->n_voltages;

	if (!rdev->supply)
		return -EINVAL;

	return regulator_count_voltages(rdev->supply);
}
EXPORT_SYMBOL_GPL(regulator_count_voltages);

/**
 * regulator_list_voltage - enumerate supported voltages
 * @regulator: regulator source
 * @selector: identify voltage to list
 * Context: can sleep
 *
 * Returns a voltage that can be passed to @regulator_set_voltage(),
 * zero if this selector code can't be used on this system, or a
 * negative errno.
 */
int regulator_list_voltage(struct regulator *regulator, unsigned selector)
{
	return _regulator_list_voltage(regulator, selector, 1);
}
EXPORT_SYMBOL_GPL(regulator_list_voltage);

/**
 * regulator_get_regmap - get the regulator's register map
 * @regulator: regulator source
 *
 * Returns the register map for the given regulator, or an ERR_PTR value
 * if the regulator doesn't use regmap.
 */
struct regmap *regulator_get_regmap(struct regulator *regulator)
{
	struct regmap *map = regulator->rdev->regmap;

	return map ? map : ERR_PTR(-EOPNOTSUPP);
}

/**
 * regulator_get_hardware_vsel_register - get the HW voltage selector register
 * @regulator: regulator source
 * @vsel_reg: voltage selector register, output parameter
 * @vsel_mask: mask for voltage selector bitfield, output parameter
 *
 * Returns the hardware register offset and bitmask used for setting the
 * regulator voltage. This might be useful when configuring voltage-scaling
 * hardware or firmware that can make I2C requests behind the kernel's back,
 * for example.
 *
 * On success, the output parameters @vsel_reg and @vsel_mask are filled in
 * and 0 is returned, otherwise a negative errno is returned.
 */
int regulator_get_hardware_vsel_register(struct regulator *regulator,
					 unsigned *vsel_reg,
					 unsigned *vsel_mask)
{
	struct regulator_dev *rdev = regulator->rdev;
	const struct regulator_ops *ops = rdev->desc->ops;

	if (ops->set_voltage_sel != regulator_set_voltage_sel_regmap)
		return -EOPNOTSUPP;

	 *vsel_reg = rdev->desc->vsel_reg;
	 *vsel_mask = rdev->desc->vsel_mask;

	 return 0;
}
EXPORT_SYMBOL_GPL(regulator_get_hardware_vsel_register);

/**
 * regulator_list_hardware_vsel - get the HW-specific register value for a selector
 * @regulator: regulator source
 * @selector: identify voltage to list
 *
 * Converts the selector to a hardware-specific voltage selector that can be
 * directly written to the regulator registers. The address of the voltage
 * register can be determined by calling @regulator_get_hardware_vsel_register.
 *
 * On error a negative errno is returned.
 */
int regulator_list_hardware_vsel(struct regulator *regulator,
				 unsigned selector)
{
	struct regulator_dev *rdev = regulator->rdev;
	const struct regulator_ops *ops = rdev->desc->ops;

	if (selector >= rdev->desc->n_voltages)
		return -EINVAL;
	if (ops->set_voltage_sel != regulator_set_voltage_sel_regmap)
		return -EOPNOTSUPP;

	return selector;
}
EXPORT_SYMBOL_GPL(regulator_list_hardware_vsel);

/**
 * regulator_list_corner_voltage - return the maximum voltage in microvolts that
 *	can be physically configured for the regulator when operating at the
 *	specified voltage corner
 * @regulator: regulator source
 * @corner: voltage corner value
 * Context: can sleep
 *
 * This function can be used for regulators which allow scaling between
 * different voltage corners as opposed to be different absolute voltages.  The
 * absolute voltage for a given corner may vary part-to-part or for a given part
 * at runtime based upon various factors.
 *
 * Returns a voltage corresponding to the specified voltage corner or a negative
 * errno if the corner value can't be used on this system.
 */
int regulator_list_corner_voltage(struct regulator *regulator, int corner)
{
	struct regulator_dev *rdev = regulator->rdev;
	int ret;

	if (corner < rdev->constraints->min_uV ||
	    corner > rdev->constraints->max_uV ||
	    !rdev->desc->ops->list_corner_voltage)
		return -EINVAL;

	mutex_lock(&rdev->mutex);
	ret = rdev->desc->ops->list_corner_voltage(rdev, corner);
	mutex_unlock(&rdev->mutex);

	return ret;
}
EXPORT_SYMBOL(regulator_list_corner_voltage);

/**
 * regulator_get_linear_step - return the voltage step size between VSEL values
 * @regulator: regulator source
 *
 * Returns the voltage step size between VSEL values for linear
 * regulators, or return 0 if the regulator isn't a linear regulator.
 */
unsigned int regulator_get_linear_step(struct regulator *regulator)
{
	struct regulator_dev *rdev = regulator->rdev;

	return rdev->desc->uV_step;
}
EXPORT_SYMBOL_GPL(regulator_get_linear_step);

/**
 * regulator_is_supported_voltage - check if a voltage range can be supported
 *
 * @regulator: Regulator to check.
 * @min_uV: Minimum required voltage in uV.
 * @max_uV: Maximum required voltage in uV.
 *
 * Returns a boolean or a negative error code.
 */
int regulator_is_supported_voltage(struct regulator *regulator,
				   int min_uV, int max_uV)
{
	struct regulator_dev *rdev = regulator->rdev;
	int i, voltages, ret;

	/* If we can't change voltage check the current voltage */
	if (!regulator_ops_is_valid(rdev, REGULATOR_CHANGE_VOLTAGE)) {
		ret = regulator_get_voltage(regulator);
		if (ret >= 0)
			return min_uV <= ret && ret <= max_uV;
		else
			return ret;
	}

	/* Any voltage within constrains range is fine? */
	if (rdev->desc->continuous_voltage_range)
		return min_uV >= rdev->constraints->min_uV &&
				max_uV <= rdev->constraints->max_uV;

	ret = regulator_count_voltages(regulator);
	if (ret < 0)
		return ret;
	voltages = ret;

	for (i = 0; i < voltages; i++) {
		ret = regulator_list_voltage(regulator, i);

		if (ret >= min_uV && ret <= max_uV)
			return 1;
	}

	return 0;
}
EXPORT_SYMBOL_GPL(regulator_is_supported_voltage);

static int regulator_map_voltage(struct regulator_dev *rdev, int min_uV,
				 int max_uV)
{
	const struct regulator_desc *desc = rdev->desc;

	if (desc->ops->map_voltage)
		return desc->ops->map_voltage(rdev, min_uV, max_uV);

	if (desc->ops->list_voltage == regulator_list_voltage_linear)
		return regulator_map_voltage_linear(rdev, min_uV, max_uV);

	if (desc->ops->list_voltage == regulator_list_voltage_linear_range)
		return regulator_map_voltage_linear_range(rdev, min_uV, max_uV);

	return regulator_map_voltage_iterate(rdev, min_uV, max_uV);
}

static int _regulator_call_set_voltage(struct regulator_dev *rdev,
				       int min_uV, int max_uV,
				       unsigned *selector)
{
	struct pre_voltage_change_data data;
	int ret;

	data.old_uV = _regulator_get_voltage(rdev);
	data.min_uV = min_uV;
	data.max_uV = max_uV;
	ret = _notifier_call_chain(rdev, REGULATOR_EVENT_PRE_VOLTAGE_CHANGE,
				   &data);
	if (ret & NOTIFY_STOP_MASK)
		return -EINVAL;

	ret = rdev->desc->ops->set_voltage(rdev, min_uV, max_uV, selector);
	if (ret >= 0)
		return ret;

	_notifier_call_chain(rdev, REGULATOR_EVENT_ABORT_VOLTAGE_CHANGE,
			     (void *)data.old_uV);

	return ret;
}

static int _regulator_call_set_voltage_sel(struct regulator_dev *rdev,
					   int uV, unsigned selector)
{
	struct pre_voltage_change_data data;
	int ret;

	data.old_uV = _regulator_get_voltage(rdev);
	data.min_uV = uV;
	data.max_uV = uV;
	ret = _notifier_call_chain(rdev, REGULATOR_EVENT_PRE_VOLTAGE_CHANGE,
				   &data);
	if (ret & NOTIFY_STOP_MASK)
		return -EINVAL;

	ret = rdev->desc->ops->set_voltage_sel(rdev, selector);
	if (ret >= 0)
		return ret;

	_notifier_call_chain(rdev, REGULATOR_EVENT_ABORT_VOLTAGE_CHANGE,
			     (void *)data.old_uV);

	return ret;
}

static int _regulator_set_voltage_time(struct regulator_dev *rdev,
				       int old_uV, int new_uV)
{
	unsigned int ramp_delay = 0;

	if (rdev->constraints->ramp_delay)
		ramp_delay = rdev->constraints->ramp_delay;
	else if (rdev->desc->ramp_delay)
		ramp_delay = rdev->desc->ramp_delay;

	if (ramp_delay == 0) {
		rdev_dbg(rdev, "ramp_delay not set\n");
		return 0;
	}

	return DIV_ROUND_UP(abs(new_uV - old_uV), ramp_delay);
}

static int _regulator_do_set_voltage(struct regulator_dev *rdev,
				     int min_uV, int max_uV)
{
	int ret;
	int delay = 0;
	int best_val = 0;
	unsigned int selector;
	int old_selector = -1;
	const struct regulator_ops *ops = rdev->desc->ops;
	int old_uV = _regulator_get_voltage(rdev);

	trace_regulator_set_voltage(rdev_get_name(rdev), min_uV, max_uV);

	min_uV += rdev->constraints->uV_offset;
	max_uV += rdev->constraints->uV_offset;

	/*
	 * If we can't obtain the old selector there is not enough
	 * info to call set_voltage_time_sel().
	 */
	if (_regulator_is_enabled(rdev) &&
	    ops->set_voltage_time_sel && ops->get_voltage_sel) {
		old_selector = ops->get_voltage_sel(rdev);
		if (old_selector < 0)
			return old_selector;
	}

	if (ops->set_voltage) {
		ret = _regulator_call_set_voltage(rdev, min_uV, max_uV,
						  &selector);

		if (ret >= 0) {
			if (ops->list_voltage)
				best_val = ops->list_voltage(rdev,
							     selector);
			else
				best_val = _regulator_get_voltage(rdev);
		}

	} else if (ops->set_voltage_sel) {
		ret = regulator_map_voltage(rdev, min_uV, max_uV);
		if (ret >= 0) {
			best_val = ops->list_voltage(rdev, ret);
			if (min_uV <= best_val && max_uV >= best_val) {
				selector = ret;
				if (old_selector == selector)
					ret = 0;
				else
					ret = _regulator_call_set_voltage_sel(
						rdev, best_val, selector);
			} else {
				ret = -EINVAL;
			}
		}
	} else {
		ret = -EINVAL;
	}

	if (ret)
		goto out;

	if (ops->set_voltage_time_sel) {
		/*
		 * Call set_voltage_time_sel if successfully obtained
		 * old_selector
		 */
		if (old_selector >= 0 && old_selector != selector)
			delay = ops->set_voltage_time_sel(rdev, old_selector,
							  selector);
	} else {
		if (old_uV != best_val) {
			if (ops->set_voltage_time)
				delay = ops->set_voltage_time(rdev, old_uV,
							      best_val);
			else
				delay = _regulator_set_voltage_time(rdev,
								    old_uV,
								    best_val);
		}
	}

	if (delay < 0) {
		rdev_warn(rdev, "failed to get delay: %d\n", delay);
		delay = 0;
	}

	/* Insert any necessary delays */
	if (delay >= 1000) {
		mdelay(delay / 1000);
		udelay(delay % 1000);
	} else if (delay) {
		udelay(delay);
	}

	if (best_val >= 0) {
		unsigned long data = best_val;

		_notifier_call_chain(rdev, REGULATOR_EVENT_VOLTAGE_CHANGE,
				     (void *)data);
	}

out:
	trace_regulator_set_voltage_complete(rdev_get_name(rdev), best_val);

	return ret;
}

static int regulator_set_voltage_unlocked(struct regulator *regulator,
					  int min_uV, int max_uV)
{
	struct regulator_dev *rdev = regulator->rdev;
	int ret = 0;
	int old_min_uV, old_max_uV;
	int current_uV;
	int best_supply_uV = 0;
	int supply_change_uV = 0;

	/* If we're setting the same range as last time the change
	 * should be a noop (some cpufreq implementations use the same
	 * voltage for multiple frequencies, for example).
	 */
	if (regulator->min_uV == min_uV && regulator->max_uV == max_uV)
		goto out;

	/* If we're trying to set a range that overlaps the current voltage,
	 * return successfully even though the regulator does not support
	 * changing the voltage.
	 */
	if (!regulator_ops_is_valid(rdev, REGULATOR_CHANGE_VOLTAGE)) {
		current_uV = _regulator_get_voltage(rdev);
		if (min_uV <= current_uV && current_uV <= max_uV) {
			regulator->min_uV = min_uV;
			regulator->max_uV = max_uV;
			goto out;
		}
	}

	/* sanity check */
	if (!rdev->desc->ops->set_voltage &&
	    !rdev->desc->ops->set_voltage_sel) {
		ret = -EINVAL;
		goto out;
	}

	/* constraints check */
	ret = regulator_check_voltage(rdev, &min_uV, &max_uV);
	if (ret < 0)
		goto out;

	/* restore original values in case of error */
	old_min_uV = regulator->min_uV;
	old_max_uV = regulator->max_uV;
	regulator->min_uV = min_uV;
	regulator->max_uV = max_uV;

	ret = regulator_check_consumers(rdev, &min_uV, &max_uV);
	if (ret < 0)
		goto out2;

	if (rdev->supply && (rdev->desc->min_dropout_uV ||
				!(rdev->desc->ops->get_voltage ||
					rdev->desc->ops->get_voltage_sel))) {
		int current_supply_uV;
		int selector;

		selector = regulator_map_voltage(rdev, min_uV, max_uV);
		if (selector < 0) {
			ret = selector;
			goto out2;
		}

		best_supply_uV = _regulator_list_voltage(regulator, selector, 0);
		if (best_supply_uV < 0) {
			ret = best_supply_uV;
			goto out2;
		}

		best_supply_uV += rdev->desc->min_dropout_uV;

		current_supply_uV = _regulator_get_voltage(rdev->supply->rdev);
		if (current_supply_uV < 0) {
			ret = current_supply_uV;
			goto out2;
		}

		supply_change_uV = best_supply_uV - current_supply_uV;
	}

	if (supply_change_uV > 0) {
		ret = regulator_set_voltage_unlocked(rdev->supply,
				best_supply_uV, INT_MAX);
		if (ret) {
			dev_err(&rdev->dev, "Failed to increase supply voltage: %d\n",
					ret);
			goto out2;
		}
	}

	ret = _regulator_do_set_voltage(rdev, min_uV, max_uV);
	if (ret < 0)
		goto out2;

	if (supply_change_uV < 0) {
		ret = regulator_set_voltage_unlocked(rdev->supply,
				best_supply_uV, INT_MAX);
		if (ret)
			dev_warn(&rdev->dev, "Failed to decrease supply voltage: %d\n",
					ret);
		/* No need to fail here */
		ret = 0;
	}

out:
	return ret;
out2:
	regulator->min_uV = old_min_uV;
	regulator->max_uV = old_max_uV;

	return ret;
}

/**
 * regulator_set_voltage - set regulator output voltage
 * @regulator: regulator source
 * @min_uV: Minimum required voltage in uV
 * @max_uV: Maximum acceptable voltage in uV
 *
 * Sets a voltage regulator to the desired output voltage. This can be set
 * during any regulator state. IOW, regulator can be disabled or enabled.
 *
 * If the regulator is enabled then the voltage will change to the new value
 * immediately otherwise if the regulator is disabled the regulator will
 * output at the new voltage when enabled.
 *
 * NOTE: If the regulator is shared between several devices then the lowest
 * request voltage that meets the system constraints will be used.
 * Regulator system constraints must be set for this regulator before
 * calling this function otherwise this call will fail.
 */
int regulator_set_voltage(struct regulator *regulator, int min_uV, int max_uV)
{
	int ret = 0;

	regulator_lock_supply(regulator->rdev);

	ret = regulator_set_voltage_unlocked(regulator, min_uV, max_uV);

	regulator_unlock_supply(regulator->rdev);

	return ret;
}
EXPORT_SYMBOL_GPL(regulator_set_voltage);

/**
 * regulator_set_voltage_time - get raise/fall time
 * @regulator: regulator source
 * @old_uV: starting voltage in microvolts
 * @new_uV: target voltage in microvolts
 *
 * Provided with the starting and ending voltage, this function attempts to
 * calculate the time in microseconds required to rise or fall to this new
 * voltage.
 */
int regulator_set_voltage_time(struct regulator *regulator,
			       int old_uV, int new_uV)
{
	struct regulator_dev *rdev = regulator->rdev;
	const struct regulator_ops *ops = rdev->desc->ops;
	int old_sel = -1;
	int new_sel = -1;
	int voltage;
	int i;

	if (ops->set_voltage_time)
		return ops->set_voltage_time(rdev, old_uV, new_uV);
	else if (!ops->set_voltage_time_sel)
		return _regulator_set_voltage_time(rdev, old_uV, new_uV);

	/* Currently requires operations to do this */
	if (!ops->list_voltage || !rdev->desc->n_voltages)
		return -EINVAL;

	for (i = 0; i < rdev->desc->n_voltages; i++) {
		/* We only look for exact voltage matches here */
		voltage = regulator_list_voltage(regulator, i);
		if (voltage < 0)
			return -EINVAL;
		if (voltage == 0)
			continue;
		if (voltage == old_uV)
			old_sel = i;
		if (voltage == new_uV)
			new_sel = i;
	}

	if (old_sel < 0 || new_sel < 0)
		return -EINVAL;

	return ops->set_voltage_time_sel(rdev, old_sel, new_sel);
}
EXPORT_SYMBOL_GPL(regulator_set_voltage_time);

/**
 * regulator_set_voltage_time_sel - get raise/fall time
 * @rdev: regulator source device
 * @old_selector: selector for starting voltage
 * @new_selector: selector for target voltage
 *
 * Provided with the starting and target voltage selectors, this function
 * returns time in microseconds required to rise or fall to this new voltage
 *
 * Drivers providing ramp_delay in regulation_constraints can use this as their
 * set_voltage_time_sel() operation.
 */
int regulator_set_voltage_time_sel(struct regulator_dev *rdev,
				   unsigned int old_selector,
				   unsigned int new_selector)
{
	int old_volt, new_volt;

	/* sanity check */
	if (!rdev->desc->ops->list_voltage)
		return -EINVAL;

	old_volt = rdev->desc->ops->list_voltage(rdev, old_selector);
	new_volt = rdev->desc->ops->list_voltage(rdev, new_selector);

	if (rdev->desc->ops->set_voltage_time)
		return rdev->desc->ops->set_voltage_time(rdev, old_volt,
							 new_volt);
	else
		return _regulator_set_voltage_time(rdev, old_volt, new_volt);
}
EXPORT_SYMBOL_GPL(regulator_set_voltage_time_sel);

/**
 * regulator_sync_voltage - re-apply last regulator output voltage
 * @regulator: regulator source
 *
 * Re-apply the last configured voltage.  This is intended to be used
 * where some external control source the consumer is cooperating with
 * has caused the configured voltage to change.
 */
int regulator_sync_voltage(struct regulator *regulator)
{
	struct regulator_dev *rdev = regulator->rdev;
	int ret, min_uV, max_uV;

	mutex_lock(&rdev->mutex);

	if (!rdev->desc->ops->set_voltage &&
	    !rdev->desc->ops->set_voltage_sel) {
		ret = -EINVAL;
		goto out;
	}

	/* This is only going to work if we've had a voltage configured. */
	if (!regulator->min_uV && !regulator->max_uV) {
		ret = -EINVAL;
		goto out;
	}

	min_uV = regulator->min_uV;
	max_uV = regulator->max_uV;

	/* This should be a paranoia check... */
	ret = regulator_check_voltage(rdev, &min_uV, &max_uV);
	if (ret < 0)
		goto out;

	ret = regulator_check_consumers(rdev, &min_uV, &max_uV);
	if (ret < 0)
		goto out;

	ret = _regulator_do_set_voltage(rdev, min_uV, max_uV);

out:
	mutex_unlock(&rdev->mutex);
	return ret;
}
EXPORT_SYMBOL_GPL(regulator_sync_voltage);

static int _regulator_get_voltage(struct regulator_dev *rdev)
{
	int sel, ret;
	bool bypassed;

	if (rdev->desc->ops->get_bypass) {
		ret = rdev->desc->ops->get_bypass(rdev, &bypassed);
		if (ret < 0)
			return ret;
		if (bypassed) {
			/* if bypassed the regulator must have a supply */
			if (!rdev->supply) {
				rdev_err(rdev,
					 "bypassed regulator has no supply!\n");
				return -EPROBE_DEFER;
			}

			return _regulator_get_voltage(rdev->supply->rdev);
		}
	}

	if (rdev->desc->ops->get_voltage_sel) {
		sel = rdev->desc->ops->get_voltage_sel(rdev);
		if (sel < 0)
			return sel;
		ret = rdev->desc->ops->list_voltage(rdev, sel);
	} else if (rdev->desc->ops->get_voltage) {
		ret = rdev->desc->ops->get_voltage(rdev);
	} else if (rdev->desc->ops->list_voltage) {
		ret = rdev->desc->ops->list_voltage(rdev, 0);
	} else if (rdev->desc->fixed_uV && (rdev->desc->n_voltages == 1)) {
		ret = rdev->desc->fixed_uV;
	} else if (rdev->supply) {
		ret = _regulator_get_voltage(rdev->supply->rdev);
	} else {
		return -EINVAL;
	}

	if (ret < 0)
		return ret;
	return ret - rdev->constraints->uV_offset;
}

/**
 * regulator_get_voltage - get regulator output voltage
 * @regulator: regulator source
 *
 * This returns the current regulator voltage in uV.
 *
 * NOTE: If the regulator is disabled it will return the voltage value. This
 * function should not be used to determine regulator state.
 */
int regulator_get_voltage(struct regulator *regulator)
{
	int ret;

	regulator_lock_supply(regulator->rdev);

	ret = _regulator_get_voltage(regulator->rdev);

	regulator_unlock_supply(regulator->rdev);

	return ret;
}
EXPORT_SYMBOL_GPL(regulator_get_voltage);

/**
 * regulator_set_current_limit - set regulator output current limit
 * @regulator: regulator source
 * @min_uA: Minimum supported current in uA
 * @max_uA: Maximum supported current in uA
 *
 * Sets current sink to the desired output current. This can be set during
 * any regulator state. IOW, regulator can be disabled or enabled.
 *
 * If the regulator is enabled then the current will change to the new value
 * immediately otherwise if the regulator is disabled the regulator will
 * output at the new current when enabled.
 *
 * NOTE: Regulator system constraints must be set for this regulator before
 * calling this function otherwise this call will fail.
 */
int regulator_set_current_limit(struct regulator *regulator,
			       int min_uA, int max_uA)
{
	struct regulator_dev *rdev = regulator->rdev;
	int ret;

	mutex_lock(&rdev->mutex);

	/* sanity check */
	if (!rdev->desc->ops->set_current_limit) {
		ret = -EINVAL;
		goto out;
	}

	/* constraints check */
	ret = regulator_check_current_limit(rdev, &min_uA, &max_uA);
	if (ret < 0)
		goto out;

	ret = rdev->desc->ops->set_current_limit(rdev, min_uA, max_uA);
out:
	mutex_unlock(&rdev->mutex);
	return ret;
}
EXPORT_SYMBOL_GPL(regulator_set_current_limit);

static int _regulator_get_current_limit(struct regulator_dev *rdev)
{
	int ret;

	mutex_lock(&rdev->mutex);

	/* sanity check */
	if (!rdev->desc->ops->get_current_limit) {
		ret = -EINVAL;
		goto out;
	}

	ret = rdev->desc->ops->get_current_limit(rdev);
out:
	mutex_unlock(&rdev->mutex);
	return ret;
}

/**
 * regulator_get_current_limit - get regulator output current
 * @regulator: regulator source
 *
 * This returns the current supplied by the specified current sink in uA.
 *
 * NOTE: If the regulator is disabled it will return the current value. This
 * function should not be used to determine regulator state.
 */
int regulator_get_current_limit(struct regulator *regulator)
{
	return _regulator_get_current_limit(regulator->rdev);
}
EXPORT_SYMBOL_GPL(regulator_get_current_limit);

/**
 * regulator_set_mode - set regulator operating mode
 * @regulator: regulator source
 * @mode: operating mode - one of the REGULATOR_MODE constants
 *
 * Set regulator operating mode to increase regulator efficiency or improve
 * regulation performance.
 *
 * NOTE: Regulator system constraints must be set for this regulator before
 * calling this function otherwise this call will fail.
 */
int regulator_set_mode(struct regulator *regulator, unsigned int mode)
{
	struct regulator_dev *rdev = regulator->rdev;
	int ret;
	int regulator_curr_mode;

	mutex_lock(&rdev->mutex);

	/* sanity check */
	if (!rdev->desc->ops->set_mode) {
		ret = -EINVAL;
		goto out;
	}

	/* return if the same mode is requested */
	if (rdev->desc->ops->get_mode) {
		regulator_curr_mode = rdev->desc->ops->get_mode(rdev);
		if (regulator_curr_mode == mode) {
			ret = 0;
			goto out;
		}
	}

	/* constraints check */
	ret = regulator_mode_constrain(rdev, &mode);
	if (ret < 0)
		goto out;

	ret = rdev->desc->ops->set_mode(rdev, mode);
out:
	mutex_unlock(&rdev->mutex);
	return ret;
}
EXPORT_SYMBOL_GPL(regulator_set_mode);

static unsigned int _regulator_get_mode(struct regulator_dev *rdev)
{
	int ret;

	mutex_lock(&rdev->mutex);

	/* sanity check */
	if (!rdev->desc->ops->get_mode) {
		ret = -EINVAL;
		goto out;
	}

	ret = rdev->desc->ops->get_mode(rdev);
out:
	mutex_unlock(&rdev->mutex);
	return ret;
}

/**
 * regulator_get_mode - get regulator operating mode
 * @regulator: regulator source
 *
 * Get the current regulator operating mode.
 */
unsigned int regulator_get_mode(struct regulator *regulator)
{
	return _regulator_get_mode(regulator->rdev);
}
EXPORT_SYMBOL_GPL(regulator_get_mode);

/**
 * regulator_set_load - set regulator load
 * @regulator: regulator source
 * @uA_load: load current
 *
 * Notifies the regulator core of a new device load. This is then used by
 * DRMS (if enabled by constraints) to set the most efficient regulator
 * operating mode for the new regulator loading.
 *
 * Consumer devices notify their supply regulator of the maximum power
 * they will require (can be taken from device datasheet in the power
 * consumption tables) when they change operational status and hence power
 * state. Examples of operational state changes that can affect power
 * consumption are :-
 *
 *    o Device is opened / closed.
 *    o Device I/O is about to begin or has just finished.
 *    o Device is idling in between work.
 *
 * This information is also exported via sysfs to userspace.
 *
 * DRMS will sum the total requested load on the regulator and change
 * to the most efficient operating mode if platform constraints allow.
 *
 * On error a negative errno is returned.
 */
int regulator_set_load(struct regulator *regulator, int uA_load)
{
	struct regulator_dev *rdev = regulator->rdev;
	int ret;

	mutex_lock(&rdev->mutex);
	regulator->uA_load = uA_load;
	ret = drms_uA_update(rdev);
	mutex_unlock(&rdev->mutex);

	return ret;
}
EXPORT_SYMBOL_GPL(regulator_set_load);

/**
 * regulator_allow_bypass - allow the regulator to go into bypass mode
 *
 * @regulator: Regulator to configure
 * @enable: enable or disable bypass mode
 *
 * Allow the regulator to go into bypass mode if all other consumers
 * for the regulator also enable bypass mode and the machine
 * constraints allow this.  Bypass mode means that the regulator is
 * simply passing the input directly to the output with no regulation.
 */
int regulator_allow_bypass(struct regulator *regulator, bool enable)
{
	struct regulator_dev *rdev = regulator->rdev;
	int ret = 0;

	if (!rdev->desc->ops->set_bypass)
		return 0;

	if (!regulator_ops_is_valid(rdev, REGULATOR_CHANGE_BYPASS))
		return 0;

	mutex_lock(&rdev->mutex);

	if (enable && !regulator->bypass) {
		rdev->bypass_count++;

		if (rdev->bypass_count == rdev->open_count -
		    rdev->open_offset) {
			ret = rdev->desc->ops->set_bypass(rdev, enable);
			if (ret != 0)
				rdev->bypass_count--;
		}

	} else if (!enable && regulator->bypass) {
		rdev->bypass_count--;

		if (rdev->bypass_count != rdev->open_count -
		    rdev->open_offset) {
			ret = rdev->desc->ops->set_bypass(rdev, enable);
			if (ret != 0)
				rdev->bypass_count++;
		}
	}

	if (ret == 0)
		regulator->bypass = enable;

	mutex_unlock(&rdev->mutex);

	return ret;
}
EXPORT_SYMBOL_GPL(regulator_allow_bypass);

/**
 * regulator_register_notifier - register regulator event notifier
 * @regulator: regulator source
 * @nb: notifier block
 *
 * Register notifier block to receive regulator events.
 */
int regulator_register_notifier(struct regulator *regulator,
			      struct notifier_block *nb)
{
	return blocking_notifier_chain_register(&regulator->rdev->notifier,
						nb);
}
EXPORT_SYMBOL_GPL(regulator_register_notifier);

/**
 * regulator_unregister_notifier - unregister regulator event notifier
 * @regulator: regulator source
 * @nb: notifier block
 *
 * Unregister regulator event notifier block.
 */
int regulator_unregister_notifier(struct regulator *regulator,
				struct notifier_block *nb)
{
	return blocking_notifier_chain_unregister(&regulator->rdev->notifier,
						  nb);
}
EXPORT_SYMBOL_GPL(regulator_unregister_notifier);

/* notify regulator consumers and downstream regulator consumers.
 * Note mutex must be held by caller.
 */
static int _notifier_call_chain(struct regulator_dev *rdev,
				  unsigned long event, void *data)
{
	/* call rdev chain first */
	return blocking_notifier_call_chain(&rdev->notifier, event, data);
}

/**
 * regulator_bulk_get - get multiple regulator consumers
 *
 * @dev:           Device to supply
 * @num_consumers: Number of consumers to register
 * @consumers:     Configuration of consumers; clients are stored here.
 *
 * @return 0 on success, an errno on failure.
 *
 * This helper function allows drivers to get several regulator
 * consumers in one operation.  If any of the regulators cannot be
 * acquired then any regulators that were allocated will be freed
 * before returning to the caller.
 */
int regulator_bulk_get(struct device *dev, int num_consumers,
		       struct regulator_bulk_data *consumers)
{
	int i;
	int ret;

	for (i = 0; i < num_consumers; i++)
		consumers[i].consumer = NULL;

	for (i = 0; i < num_consumers; i++) {
		consumers[i].consumer = regulator_get(dev,
						      consumers[i].supply);
		if (IS_ERR(consumers[i].consumer)) {
			ret = PTR_ERR(consumers[i].consumer);
			dev_err(dev, "Failed to get supply '%s': %d\n",
				consumers[i].supply, ret);
			consumers[i].consumer = NULL;
			goto err;
		}
	}

	return 0;

err:
	while (--i >= 0)
		regulator_put(consumers[i].consumer);

	return ret;
}
EXPORT_SYMBOL_GPL(regulator_bulk_get);

static void regulator_bulk_enable_async(void *data, async_cookie_t cookie)
{
	struct regulator_bulk_data *bulk = data;

	bulk->ret = regulator_enable(bulk->consumer);
}

/**
 * regulator_bulk_enable - enable multiple regulator consumers
 *
 * @num_consumers: Number of consumers
 * @consumers:     Consumer data; clients are stored here.
 * @return         0 on success, an errno on failure
 *
 * This convenience API allows consumers to enable multiple regulator
 * clients in a single API call.  If any consumers cannot be enabled
 * then any others that were enabled will be disabled again prior to
 * return.
 */
int regulator_bulk_enable(int num_consumers,
			  struct regulator_bulk_data *consumers)
{
	ASYNC_DOMAIN_EXCLUSIVE(async_domain);
	int i;
	int ret = 0;

	for (i = 0; i < num_consumers; i++) {
		if (consumers[i].consumer->always_on)
			consumers[i].ret = 0;
		else
			async_schedule_domain(regulator_bulk_enable_async,
					      &consumers[i], &async_domain);
	}

	async_synchronize_full_domain(&async_domain);

	/* If any consumer failed we need to unwind any that succeeded */
	for (i = 0; i < num_consumers; i++) {
		if (consumers[i].ret != 0) {
			ret = consumers[i].ret;
			goto err;
		}
	}

	return 0;

err:
	for (i = 0; i < num_consumers; i++) {
		if (consumers[i].ret < 0)
			pr_err("Failed to enable %s: %d\n", consumers[i].supply,
			       consumers[i].ret);
		else
			regulator_disable(consumers[i].consumer);
	}

	return ret;
}
EXPORT_SYMBOL_GPL(regulator_bulk_enable);

/**
 * regulator_bulk_disable - disable multiple regulator consumers
 *
 * @num_consumers: Number of consumers
 * @consumers:     Consumer data; clients are stored here.
 * @return         0 on success, an errno on failure
 *
 * This convenience API allows consumers to disable multiple regulator
 * clients in a single API call.  If any consumers cannot be disabled
 * then any others that were disabled will be enabled again prior to
 * return.
 */
int regulator_bulk_disable(int num_consumers,
			   struct regulator_bulk_data *consumers)
{
	int i;
	int ret, r;

	for (i = num_consumers - 1; i >= 0; --i) {
		ret = regulator_disable(consumers[i].consumer);
		if (ret != 0)
			goto err;
	}

	return 0;

err:
	pr_err("Failed to disable %s: %d\n", consumers[i].supply, ret);
	for (++i; i < num_consumers; ++i) {
		r = regulator_enable(consumers[i].consumer);
		if (r != 0)
			pr_err("Failed to reename %s: %d\n",
			       consumers[i].supply, r);
	}

	return ret;
}
EXPORT_SYMBOL_GPL(regulator_bulk_disable);

/**
 * regulator_bulk_force_disable - force disable multiple regulator consumers
 *
 * @num_consumers: Number of consumers
 * @consumers:     Consumer data; clients are stored here.
 * @return         0 on success, an errno on failure
 *
 * This convenience API allows consumers to forcibly disable multiple regulator
 * clients in a single API call.
 * NOTE: This should be used for situations when device damage will
 * likely occur if the regulators are not disabled (e.g. over temp).
 * Although regulator_force_disable function call for some consumers can
 * return error numbers, the function is called for all consumers.
 */
int regulator_bulk_force_disable(int num_consumers,
			   struct regulator_bulk_data *consumers)
{
	int i;
	int ret;

	for (i = 0; i < num_consumers; i++)
		consumers[i].ret =
			    regulator_force_disable(consumers[i].consumer);

	for (i = 0; i < num_consumers; i++) {
		if (consumers[i].ret != 0) {
			ret = consumers[i].ret;
			goto out;
		}
	}

	return 0;
out:
	return ret;
}
EXPORT_SYMBOL_GPL(regulator_bulk_force_disable);

/**
 * regulator_bulk_free - free multiple regulator consumers
 *
 * @num_consumers: Number of consumers
 * @consumers:     Consumer data; clients are stored here.
 *
 * This convenience API allows consumers to free multiple regulator
 * clients in a single API call.
 */
void regulator_bulk_free(int num_consumers,
			 struct regulator_bulk_data *consumers)
{
	int i;

	for (i = 0; i < num_consumers; i++) {
		regulator_put(consumers[i].consumer);
		consumers[i].consumer = NULL;
	}
}
EXPORT_SYMBOL_GPL(regulator_bulk_free);

/**
 * regulator_notifier_call_chain - call regulator event notifier
 * @rdev: regulator source
 * @event: notifier block
 * @data: callback-specific data.
 *
 * Called by regulator drivers to notify clients a regulator event has
 * occurred. We also notify regulator clients downstream.
 * Note lock must be held by caller.
 */
int regulator_notifier_call_chain(struct regulator_dev *rdev,
				  unsigned long event, void *data)
{
	lockdep_assert_held_once(&rdev->mutex);

	_notifier_call_chain(rdev, event, data);
	return NOTIFY_DONE;

}
EXPORT_SYMBOL_GPL(regulator_notifier_call_chain);

/**
 * regulator_mode_to_status - convert a regulator mode into a status
 *
 * @mode: Mode to convert
 *
 * Convert a regulator mode into a status.
 */
int regulator_mode_to_status(unsigned int mode)
{
	switch (mode) {
	case REGULATOR_MODE_FAST:
		return REGULATOR_STATUS_FAST;
	case REGULATOR_MODE_NORMAL:
		return REGULATOR_STATUS_NORMAL;
	case REGULATOR_MODE_IDLE:
		return REGULATOR_STATUS_IDLE;
	case REGULATOR_MODE_STANDBY:
		return REGULATOR_STATUS_STANDBY;
	default:
		return REGULATOR_STATUS_UNDEFINED;
	}
}
EXPORT_SYMBOL_GPL(regulator_mode_to_status);

static struct attribute *regulator_dev_attrs[] = {
	&dev_attr_name.attr,
	&dev_attr_num_users.attr,
	&dev_attr_type.attr,
	&dev_attr_microvolts.attr,
	&dev_attr_microamps.attr,
	&dev_attr_opmode.attr,
	&dev_attr_state.attr,
	&dev_attr_status.attr,
	&dev_attr_bypass.attr,
	&dev_attr_requested_microamps.attr,
	&dev_attr_min_microvolts.attr,
	&dev_attr_max_microvolts.attr,
	&dev_attr_min_microamps.attr,
	&dev_attr_max_microamps.attr,
	&dev_attr_suspend_standby_state.attr,
	&dev_attr_suspend_mem_state.attr,
	&dev_attr_suspend_disk_state.attr,
	&dev_attr_suspend_standby_microvolts.attr,
	&dev_attr_suspend_mem_microvolts.attr,
	&dev_attr_suspend_disk_microvolts.attr,
	&dev_attr_suspend_standby_mode.attr,
	&dev_attr_suspend_mem_mode.attr,
	&dev_attr_suspend_disk_mode.attr,
	NULL
};

/*
 * To avoid cluttering sysfs (and memory) with useless state, only
 * create attributes that can be meaningfully displayed.
 */
static umode_t regulator_attr_is_visible(struct kobject *kobj,
					 struct attribute *attr, int idx)
{
	struct device *dev = kobj_to_dev(kobj);
	struct regulator_dev *rdev = dev_to_rdev(dev);
	const struct regulator_ops *ops = rdev->desc->ops;
	umode_t mode = attr->mode;

	/* these three are always present */
	if (attr == &dev_attr_name.attr ||
	    attr == &dev_attr_num_users.attr ||
	    attr == &dev_attr_type.attr)
		return mode;

	/* some attributes need specific methods to be displayed */
	if (attr == &dev_attr_microvolts.attr) {
		if ((ops->get_voltage && ops->get_voltage(rdev) >= 0) ||
		    (ops->get_voltage_sel && ops->get_voltage_sel(rdev) >= 0) ||
		    (ops->list_voltage && ops->list_voltage(rdev, 0) >= 0) ||
		    (rdev->desc->fixed_uV && rdev->desc->n_voltages == 1))
			return mode;
		return 0;
	}

	if (attr == &dev_attr_microamps.attr)
		return ops->get_current_limit ? mode : 0;

	if (attr == &dev_attr_opmode.attr)
		return ops->get_mode ? mode : 0;

	if (attr == &dev_attr_state.attr)
		return (rdev->ena_pin || ops->is_enabled) ? mode : 0;

	if (attr == &dev_attr_status.attr)
		return ops->get_status ? mode : 0;

	if (attr == &dev_attr_bypass.attr)
		return ops->get_bypass ? mode : 0;

	/* some attributes are type-specific */
	if (attr == &dev_attr_requested_microamps.attr)
		return rdev->desc->type == REGULATOR_CURRENT ? mode : 0;

	/* constraints need specific supporting methods */
	if (attr == &dev_attr_min_microvolts.attr ||
	    attr == &dev_attr_max_microvolts.attr)
		return (ops->set_voltage || ops->set_voltage_sel) ? mode : 0;

	if (attr == &dev_attr_min_microamps.attr ||
	    attr == &dev_attr_max_microamps.attr)
		return ops->set_current_limit ? mode : 0;

	if (attr == &dev_attr_suspend_standby_state.attr ||
	    attr == &dev_attr_suspend_mem_state.attr ||
	    attr == &dev_attr_suspend_disk_state.attr)
		return mode;

	if (attr == &dev_attr_suspend_standby_microvolts.attr ||
	    attr == &dev_attr_suspend_mem_microvolts.attr ||
	    attr == &dev_attr_suspend_disk_microvolts.attr)
		return ops->set_suspend_voltage ? mode : 0;

	if (attr == &dev_attr_suspend_standby_mode.attr ||
	    attr == &dev_attr_suspend_mem_mode.attr ||
	    attr == &dev_attr_suspend_disk_mode.attr)
		return ops->set_suspend_mode ? mode : 0;

	return mode;
}

static const struct attribute_group regulator_dev_group = {
	.attrs = regulator_dev_attrs,
	.is_visible = regulator_attr_is_visible,
};

static const struct attribute_group *regulator_dev_groups[] = {
	&regulator_dev_group,
	NULL
};

static void regulator_dev_release(struct device *dev)
{
	struct regulator_dev *rdev = dev_get_drvdata(dev);

	kfree(rdev->constraints);
	of_node_put(rdev->dev.of_node);
	kfree(rdev);
}

static struct class regulator_class = {
	.name = "regulator",
	.dev_release = regulator_dev_release,
	.dev_groups = regulator_dev_groups,
};

#ifdef CONFIG_DEBUG_FS

static int reg_debug_enable_set(void *data, u64 val)
{
	struct regulator *regulator = data;
	int ret;

	if (val) {
		ret = regulator_enable(regulator);
		if (ret)
			rdev_err(regulator->rdev, "enable failed, ret=%d\n",
				ret);
	} else {
		ret = regulator_disable(regulator);
		if (ret)
			rdev_err(regulator->rdev, "disable failed, ret=%d\n",
				ret);
	}

	return ret;
}

static int reg_debug_enable_get(void *data, u64 *val)
{
	struct regulator *regulator = data;

	*val = regulator_is_enabled(regulator);

	return 0;
}
DEFINE_SIMPLE_ATTRIBUTE(reg_enable_fops, reg_debug_enable_get,
			reg_debug_enable_set, "%llu\n");

static int reg_debug_bypass_enable_get(void *data, u64 *val)
{
	struct regulator *regulator = data;
	struct regulator_dev *rdev = regulator->rdev;
	bool enable = false;
	int ret = 0;

	mutex_lock(&rdev->mutex);
	if (rdev->desc->ops->get_bypass) {
		ret = rdev->desc->ops->get_bypass(rdev, &enable);
		if (ret)
			rdev_err(rdev, "get_bypass() failed, ret=%d\n", ret);
	} else {
		enable = (rdev->bypass_count == rdev->open_count
			  - rdev->open_offset);
	}
	mutex_unlock(&rdev->mutex);

	*val = enable;

	return ret;
}

static int reg_debug_bypass_enable_set(void *data, u64 val)
{
	struct regulator *regulator = data;
	struct regulator_dev *rdev = regulator->rdev;
	int ret = 0;

	mutex_lock(&rdev->mutex);
	rdev->open_offset = 0;
	mutex_unlock(&rdev->mutex);

	ret = regulator_allow_bypass(data, val);

	return ret;
}
DEFINE_SIMPLE_ATTRIBUTE(reg_bypass_enable_fops, reg_debug_bypass_enable_get,
			reg_debug_bypass_enable_set, "%llu\n");

static int reg_debug_force_disable_set(void *data, u64 val)
{
	struct regulator *regulator = data;
	int ret = 0;

	if (val > 0) {
		ret = regulator_force_disable(regulator);
		if (ret)
			rdev_err(regulator->rdev, "force_disable failed, ret=%d\n",
				ret);
	}

	return ret;
}
DEFINE_SIMPLE_ATTRIBUTE(reg_force_disable_fops, reg_debug_enable_get,
			reg_debug_force_disable_set, "%llu\n");

#define MAX_DEBUG_BUF_LEN 50

static ssize_t reg_debug_voltage_write(struct file *file,
			const char __user *ubuf, size_t count, loff_t *ppos)
{
	struct regulator *regulator = file->private_data;
	char buf[MAX_DEBUG_BUF_LEN];
	int ret, filled;
	int min_uV, max_uV = -1;

	if (count < MAX_DEBUG_BUF_LEN) {
		if (copy_from_user(buf, ubuf, count))
			return -EFAULT;

		buf[count] = '\0';
		filled = sscanf(buf, "%d %d", &min_uV, &max_uV);

		/* Check that both min and max voltage were specified. */
		if (filled < 2 || min_uV < 0 || max_uV < min_uV) {
			rdev_err(regulator->rdev, "incorrect values specified: \"%s\"; should be: \"min_uV max_uV\"\n",
				buf);
			return -EINVAL;
		}

		ret = regulator_set_voltage(regulator, min_uV, max_uV);
		if (ret) {
			rdev_err(regulator->rdev, "set voltage(%d, %d) failed, ret=%d\n",
				min_uV, max_uV, ret);
			return ret;
		}
	} else {
		rdev_err(regulator->rdev, "voltage request string exceeds maximum buffer size\n");
		return -EINVAL;
	}

	return count;
}

static ssize_t reg_debug_voltage_read(struct file *file, char __user *ubuf,
					size_t count, loff_t *ppos)
{
	struct regulator *regulator = file->private_data;
	char buf[MAX_DEBUG_BUF_LEN];
	int voltage, ret;

	voltage = regulator_get_voltage(regulator);

	ret = snprintf(buf, MAX_DEBUG_BUF_LEN - 1, "%d\n", voltage);

	return simple_read_from_buffer(ubuf, count, ppos, buf, ret);
}

static int reg_debug_voltage_open(struct inode *inode, struct file *file)
{
	file->private_data = inode->i_private;

	return 0;
}

static const struct file_operations reg_voltage_fops = {
	.write	= reg_debug_voltage_write,
	.open   = reg_debug_voltage_open,
	.read	= reg_debug_voltage_read,
};

static int reg_debug_mode_set(void *data, u64 val)
{
	struct regulator *regulator = data;
	unsigned int mode = val;
	int ret;

	ret = regulator_set_mode(regulator, mode);
	if (ret)
		rdev_err(regulator->rdev, "set mode=%u failed, ret=%d\n",
			mode, ret);

	return ret;
}

static int reg_debug_mode_get(void *data, u64 *val)
{
	struct regulator *regulator = data;
	int mode;

	mode = regulator_get_mode(regulator);
	if (mode < 0) {
		rdev_err(regulator->rdev, "get mode failed, ret=%d\n", mode);
		return mode;
	}

	*val = mode;

	return 0;
}
DEFINE_SIMPLE_ATTRIBUTE(reg_mode_fops, reg_debug_mode_get, reg_debug_mode_set,
			"%llu\n");

static int reg_debug_set_load(void *data, u64 val)
{
	struct regulator *regulator = data;
	int load = val;
	int ret;

	ret = regulator_set_load(regulator, load);
	if (ret)
		rdev_err(regulator->rdev, "set load=%d failed, ret=%d\n",
			load, ret);

	return ret;
}
DEFINE_SIMPLE_ATTRIBUTE(reg_set_load_fops, reg_debug_mode_get,
			reg_debug_set_load, "%llu\n");

static int reg_debug_consumers_show(struct seq_file *m, void *v)
{
	struct regulator_dev *rdev = m->private;
	struct regulator *reg;
	char *supply_name;

	mutex_lock(&rdev->mutex);

	/* Print a header if there are consumers. */
	if (rdev->open_count)
		seq_printf(m, "%-32s EN    Min_uV   Max_uV  load_uA\n",
			"Device-Supply");

	list_for_each_entry(reg, &rdev->consumer_list, list) {
		if (reg->supply_name)
			supply_name = reg->supply_name;
		else
			supply_name = "(null)-(null)";

		seq_printf(m, "%-32s %c   %8d %8d %8d\n", supply_name,
			(reg->enabled ? 'Y' : 'N'), reg->min_uV, reg->max_uV,
			reg->uA_load);
	}

	mutex_unlock(&rdev->mutex);

	return 0;
}

static int reg_debug_consumers_open(struct inode *inode, struct file *file)
{
	return single_open(file, reg_debug_consumers_show, inode->i_private);
}

static const struct file_operations reg_consumers_fops = {
	.owner		= THIS_MODULE,
	.open		= reg_debug_consumers_open,
	.read		= seq_read,
	.llseek		= seq_lseek,
	.release	= single_release,
};

static void rdev_deinit_debugfs(struct regulator_dev *rdev)
{
	if (!IS_ERR_OR_NULL(rdev)) {
		debugfs_remove_recursive(rdev->debugfs);
		if (rdev->debug_consumer)
			rdev->debug_consumer->debugfs = NULL;
		rdev->debugfs = NULL;
		regulator_put(rdev->debug_consumer);
	}
}

static void rdev_init_debugfs(struct regulator_dev *rdev)
{
	struct device *parent = rdev->dev.parent;
	const char *rname = rdev_get_name(rdev);
	char name[NAME_MAX];
	struct regulator *regulator;
	const struct regulator_ops *ops;
	mode_t mode;

	/* Check if debugfs directory already exists */
	if (rdev->debugfs)
		return;

	/* Avoid duplicate debugfs directory names */
	if (parent && rname == rdev->desc->name) {
		snprintf(name, sizeof(name), "%s-%s", dev_name(parent),
			 rname);
		rname = name;
	}

	rdev->debugfs = debugfs_create_dir(rname, debugfs_root);
	if (!rdev->debugfs) {
		rdev_warn(rdev, "Failed to create debugfs directory\n");
		return;
	}

	debugfs_create_u32("use_count", 0444, rdev->debugfs,
			   &rdev->use_count);
	debugfs_create_u32("open_count", 0444, rdev->debugfs,
			   &rdev->open_count);
	debugfs_create_u32("bypass_count", 0444, rdev->debugfs,
			   &rdev->bypass_count);
	debugfs_create_file("consumers", 0444, rdev->debugfs, rdev,
			    &reg_consumers_fops);

	regulator = regulator_get(NULL, rdev_get_name(rdev));
	if (IS_ERR(regulator)) {
<<<<<<< HEAD
		debugfs_remove_recursive(rdev->debugfs);
		rdev_err(rdev, "regulator get failed, ret=%ld\n",
			PTR_ERR(regulator));
=======
		rdev_deinit_debugfs(rdev);
		if (PTR_ERR(regulator) != -EPROBE_DEFER)
			rdev_err(rdev, "regulator get failed, ret=%ld\n",
				 PTR_ERR(regulator));
>>>>>>> 38ef2dbc
		return;
	}
	rdev->debug_consumer = regulator;

	rdev->open_offset = 1;
	ops = rdev->desc->ops;

	debugfs_create_file("enable", 0644, rdev->debugfs, regulator,
				&reg_enable_fops);
	if (ops->set_bypass)
		debugfs_create_file("bypass", 0644, rdev->debugfs, regulator,
					&reg_bypass_enable_fops);

	mode = 0;
	if (ops->is_enabled)
		mode |= 0444;
	if (ops->disable)
		mode |= 0200;
	if (mode)
		debugfs_create_file("force_disable", mode, rdev->debugfs,
					regulator, &reg_force_disable_fops);

	mode = 0;
	if (ops->get_voltage || ops->get_voltage_sel)
		mode |= 0444;
	if (ops->set_voltage || ops->set_voltage_sel)
		mode |= 0200;
	if (mode)
		debugfs_create_file("voltage", mode, rdev->debugfs, regulator,
					&reg_voltage_fops);

	mode = 0;
	if (ops->get_mode)
		mode |= 0444;
	if (ops->set_mode)
		mode |= 0200;
	if (mode)
		debugfs_create_file("mode", mode, rdev->debugfs, regulator,
					&reg_mode_fops);

	mode = 0;
	if (ops->get_mode)
		mode |= 0444;
	if (ops->set_load || (ops->get_optimum_mode && ops->set_mode))
		mode |= 0200;
	if (mode)
		debugfs_create_file("load", mode, rdev->debugfs, regulator,
					&reg_set_load_fops);
}

#else

static inline void rdev_deinit_debugfs(struct regulator_dev *rdev)
{
}

static inline void rdev_init_debugfs(struct regulator_dev *rdev)
{
}

#endif

static int regulator_register_resolve_supply(struct device *dev, void *data)
{
	struct regulator_dev *rdev = dev_to_rdev(dev);

	if (regulator_resolve_supply(rdev))
		rdev_dbg(rdev, "unable to resolve supply\n");
	else
		rdev_init_debugfs(rdev);

	return 0;
}

/**
 * regulator_register - register regulator
 * @regulator_desc: regulator to register
 * @cfg: runtime configuration for regulator
 *
 * Called by regulator drivers to register a regulator.
 * Returns a valid pointer to struct regulator_dev on success
 * or an ERR_PTR() on error.
 */
struct regulator_dev *
regulator_register(const struct regulator_desc *regulator_desc,
		   const struct regulator_config *cfg)
{
	const struct regulation_constraints *constraints = NULL;
	const struct regulator_init_data *init_data;
	struct regulator_config *config = NULL;
	static atomic_t regulator_no = ATOMIC_INIT(-1);
	struct regulator_dev *rdev;
	struct device *dev;
	int ret, i;

	if (regulator_desc == NULL || cfg == NULL)
		return ERR_PTR(-EINVAL);

	dev = cfg->dev;
	WARN_ON(!dev);

	if (regulator_desc->name == NULL || regulator_desc->ops == NULL)
		return ERR_PTR(-EINVAL);

	if (regulator_desc->type != REGULATOR_VOLTAGE &&
	    regulator_desc->type != REGULATOR_CURRENT)
		return ERR_PTR(-EINVAL);

	/* Only one of each should be implemented */
	WARN_ON(regulator_desc->ops->get_voltage &&
		regulator_desc->ops->get_voltage_sel);
	WARN_ON(regulator_desc->ops->set_voltage &&
		regulator_desc->ops->set_voltage_sel);

	/* If we're using selectors we must implement list_voltage. */
	if (regulator_desc->ops->get_voltage_sel &&
	    !regulator_desc->ops->list_voltage) {
		return ERR_PTR(-EINVAL);
	}
	if (regulator_desc->ops->set_voltage_sel &&
	    !regulator_desc->ops->list_voltage) {
		return ERR_PTR(-EINVAL);
	}

	rdev = kzalloc(sizeof(struct regulator_dev), GFP_KERNEL);
	if (rdev == NULL)
		return ERR_PTR(-ENOMEM);

	/*
	 * Duplicate the config so the driver could override it after
	 * parsing init data.
	 */
	config = kmemdup(cfg, sizeof(*cfg), GFP_KERNEL);
	if (config == NULL) {
		kfree(rdev);
		return ERR_PTR(-ENOMEM);
	}

	init_data = regulator_of_get_init_data(dev, regulator_desc, config,
					       &rdev->dev.of_node);
	if (!init_data) {
		init_data = config->init_data;
		rdev->dev.of_node = of_node_get(config->of_node);
	}

	mutex_init(&rdev->mutex);
	rdev->reg_data = config->driver_data;
	rdev->owner = regulator_desc->owner;
	rdev->desc = regulator_desc;
	if (config->regmap)
		rdev->regmap = config->regmap;
	else if (dev_get_regmap(dev, NULL))
		rdev->regmap = dev_get_regmap(dev, NULL);
	else if (dev->parent)
		rdev->regmap = dev_get_regmap(dev->parent, NULL);
	INIT_LIST_HEAD(&rdev->consumer_list);
	INIT_LIST_HEAD(&rdev->list);
	BLOCKING_INIT_NOTIFIER_HEAD(&rdev->notifier);
	INIT_DELAYED_WORK(&rdev->disable_work, regulator_disable_work);

	/* preform any regulator specific init */
	if (init_data && init_data->regulator_init) {
		ret = init_data->regulator_init(rdev->reg_data);
		if (ret < 0)
			goto clean;
	}

	if ((config->ena_gpio || config->ena_gpio_initialized) &&
	    gpio_is_valid(config->ena_gpio)) {
		mutex_lock(&regulator_list_mutex);
		ret = regulator_ena_gpio_request(rdev, config);
		mutex_unlock(&regulator_list_mutex);
		if (ret != 0) {
			rdev_err(rdev, "Failed to request enable GPIO%d: %d\n",
				 config->ena_gpio, ret);
			goto clean;
		}
	}

	/* register with sysfs */
	rdev->dev.class = &regulator_class;
	rdev->dev.parent = dev;
	dev_set_name(&rdev->dev, "regulator.%lu",
		    (unsigned long) atomic_inc_return(&regulator_no));

	/* set regulator constraints */
	if (init_data)
		constraints = &init_data->constraints;

	if (init_data && init_data->supply_regulator)
		rdev->supply_name = init_data->supply_regulator;
	else if (regulator_desc->supply_name)
		rdev->supply_name = regulator_desc->supply_name;

	/*
	 * Attempt to resolve the regulator supply, if specified,
	 * but don't return an error if we fail because we will try
	 * to resolve it again later as more regulators are added.
	 */
	if (regulator_resolve_supply(rdev))
		rdev_dbg(rdev, "unable to resolve supply\n");

	ret = set_machine_constraints(rdev, constraints);
	if (ret < 0)
		goto wash;

	/* add consumers devices */
	if (init_data) {
		mutex_lock(&regulator_list_mutex);
		for (i = 0; i < init_data->num_consumer_supplies; i++) {
			ret = set_consumer_device_supply(rdev,
				init_data->consumer_supplies[i].dev_name,
				init_data->consumer_supplies[i].supply);
			if (ret < 0) {
				mutex_unlock(&regulator_list_mutex);
				dev_err(dev, "Failed to set supply %s\n",
					init_data->consumer_supplies[i].supply);
				goto unset_supplies;
			}
		}
		mutex_unlock(&regulator_list_mutex);
	}

	ret = device_register(&rdev->dev);
	if (ret != 0) {
		put_device(&rdev->dev);
		goto unset_supplies;
	}

	dev_set_drvdata(&rdev->dev, rdev);
	rdev_init_debugfs(rdev);
	rdev->proxy_consumer = regulator_proxy_consumer_register(dev,
							config->of_node);

	/* try to resolve regulators supply since a new one was registered */
	class_for_each_device(&regulator_class, NULL, NULL,
			      regulator_register_resolve_supply);
	kfree(config);
	return rdev;

unset_supplies:
	mutex_lock(&regulator_list_mutex);
	unset_regulator_supplies(rdev);
	mutex_unlock(&regulator_list_mutex);
wash:
	kfree(rdev->constraints);
	mutex_lock(&regulator_list_mutex);
	regulator_ena_gpio_free(rdev);
	mutex_unlock(&regulator_list_mutex);
clean:
	kfree(rdev);
	kfree(config);
	return ERR_PTR(ret);
}
EXPORT_SYMBOL_GPL(regulator_register);

/**
 * regulator_unregister - unregister regulator
 * @rdev: regulator to unregister
 *
 * Called by regulator drivers to unregister a regulator.
 */
void regulator_unregister(struct regulator_dev *rdev)
{
	if (rdev == NULL)
		return;

	if (rdev->supply) {
		while (rdev->use_count--)
			regulator_disable(rdev->supply);
		regulator_put(rdev->supply);
	}
	regulator_proxy_consumer_unregister(rdev->proxy_consumer);
	rdev_deinit_debugfs(rdev);
	mutex_lock(&regulator_list_mutex);
	flush_work(&rdev->disable_work.work);
	WARN_ON(rdev->open_count);
	unset_regulator_supplies(rdev);
	list_del(&rdev->list);
	regulator_ena_gpio_free(rdev);
	mutex_unlock(&regulator_list_mutex);
	device_unregister(&rdev->dev);
}
EXPORT_SYMBOL_GPL(regulator_unregister);

static int _regulator_suspend_prepare(struct device *dev, void *data)
{
	struct regulator_dev *rdev = dev_to_rdev(dev);
	const suspend_state_t *state = data;
	int ret;

	mutex_lock(&rdev->mutex);
	ret = suspend_prepare(rdev, *state);
	mutex_unlock(&rdev->mutex);

	return ret;
}

/**
 * regulator_suspend_prepare - prepare regulators for system wide suspend
 * @state: system suspend state
 *
 * Configure each regulator with it's suspend operating parameters for state.
 * This will usually be called by machine suspend code prior to supending.
 */
int regulator_suspend_prepare(suspend_state_t state)
{
	/* ON is handled by regulator active state */
	if (state == PM_SUSPEND_ON)
		return -EINVAL;

	return class_for_each_device(&regulator_class, NULL, &state,
				     _regulator_suspend_prepare);
}
EXPORT_SYMBOL_GPL(regulator_suspend_prepare);

static int _regulator_suspend_finish(struct device *dev, void *data)
{
	struct regulator_dev *rdev = dev_to_rdev(dev);
	int ret;

	mutex_lock(&rdev->mutex);
	if (rdev->use_count > 0  || rdev->constraints->always_on) {
		if (!_regulator_is_enabled(rdev)) {
			ret = _regulator_do_enable(rdev);
			if (ret)
				dev_err(dev,
					"Failed to resume regulator %d\n",
					ret);
		}
	} else {
		if (!have_full_constraints())
			goto unlock;
		if (!_regulator_is_enabled(rdev))
			goto unlock;

		ret = _regulator_do_disable(rdev);
		if (ret)
			dev_err(dev, "Failed to suspend regulator %d\n", ret);
	}
unlock:
	mutex_unlock(&rdev->mutex);

	/* Keep processing regulators in spite of any errors */
	return 0;
}

/**
 * regulator_suspend_finish - resume regulators from system wide suspend
 *
 * Turn on regulators that might be turned off by regulator_suspend_prepare
 * and that should be turned on according to the regulators properties.
 */
int regulator_suspend_finish(void)
{
	return class_for_each_device(&regulator_class, NULL, NULL,
				     _regulator_suspend_finish);
}
EXPORT_SYMBOL_GPL(regulator_suspend_finish);

/**
 * regulator_has_full_constraints - the system has fully specified constraints
 *
 * Calling this function will cause the regulator API to disable all
 * regulators which have a zero use count and don't have an always_on
 * constraint in a late_initcall.
 *
 * The intention is that this will become the default behaviour in a
 * future kernel release so users are encouraged to use this facility
 * now.
 */
void regulator_has_full_constraints(void)
{
	has_full_constraints = 1;
}
EXPORT_SYMBOL_GPL(regulator_has_full_constraints);

/**
 * rdev_get_drvdata - get rdev regulator driver data
 * @rdev: regulator
 *
 * Get rdev regulator driver private data. This call can be used in the
 * regulator driver context.
 */
void *rdev_get_drvdata(struct regulator_dev *rdev)
{
	return rdev->reg_data;
}
EXPORT_SYMBOL_GPL(rdev_get_drvdata);

/**
 * regulator_get_drvdata - get regulator driver data
 * @regulator: regulator
 *
 * Get regulator driver private data. This call can be used in the consumer
 * driver context when non API regulator specific functions need to be called.
 */
void *regulator_get_drvdata(struct regulator *regulator)
{
	return regulator->rdev->reg_data;
}
EXPORT_SYMBOL_GPL(regulator_get_drvdata);

/**
 * regulator_set_drvdata - set regulator driver data
 * @regulator: regulator
 * @data: data
 */
void regulator_set_drvdata(struct regulator *regulator, void *data)
{
	regulator->rdev->reg_data = data;
}
EXPORT_SYMBOL_GPL(regulator_set_drvdata);

/**
 * regulator_get_id - get regulator ID
 * @rdev: regulator
 */
int rdev_get_id(struct regulator_dev *rdev)
{
	return rdev->desc->id;
}
EXPORT_SYMBOL_GPL(rdev_get_id);

struct device *rdev_get_dev(struct regulator_dev *rdev)
{
	return &rdev->dev;
}
EXPORT_SYMBOL_GPL(rdev_get_dev);

void *regulator_get_init_drvdata(struct regulator_init_data *reg_init_data)
{
	return reg_init_data->driver_data;
}
EXPORT_SYMBOL_GPL(regulator_get_init_drvdata);

#ifdef CONFIG_DEBUG_FS
static ssize_t supply_map_read_file(struct file *file, char __user *user_buf,
				    size_t count, loff_t *ppos)
{
	char *buf = kmalloc(PAGE_SIZE, GFP_KERNEL);
	ssize_t len, ret = 0;
	struct regulator_map *map;

	if (!buf)
		return -ENOMEM;

	list_for_each_entry(map, &regulator_map_list, list) {
		len = snprintf(buf + ret, PAGE_SIZE - ret,
			       "%s -> %s.%s\n",
			       rdev_get_name(map->regulator), map->dev_name,
			       map->supply);
		if (len >= 0)
			ret += len;
		if (ret > PAGE_SIZE) {
			ret = PAGE_SIZE;
			break;
		}
	}

	ret = simple_read_from_buffer(user_buf, count, ppos, buf, ret);

	kfree(buf);

	return ret;
}
#endif

static const struct file_operations supply_map_fops = {
#ifdef CONFIG_DEBUG_FS
	.read = supply_map_read_file,
	.llseek = default_llseek,
#endif
};

#ifdef CONFIG_DEBUG_FS
struct summary_data {
	struct seq_file *s;
	struct regulator_dev *parent;
	int level;
};

static void regulator_summary_show_subtree(struct seq_file *s,
					   struct regulator_dev *rdev,
					   int level);

static int regulator_summary_show_children(struct device *dev, void *data)
{
	struct regulator_dev *rdev = dev_to_rdev(dev);
	struct summary_data *summary_data = data;

	if (rdev->supply && rdev->supply->rdev == summary_data->parent)
		regulator_summary_show_subtree(summary_data->s, rdev,
					       summary_data->level + 1);

	return 0;
}

static void regulator_summary_show_subtree(struct seq_file *s,
					   struct regulator_dev *rdev,
					   int level)
{
	struct regulation_constraints *c;
	struct regulator *consumer;
	struct summary_data summary_data;

	if (!rdev)
		return;

	seq_printf(s, "%*s%-*s %3d %4d %6d ",
		   level * 3 + 1, "",
		   30 - level * 3, rdev_get_name(rdev),
		   rdev->use_count, rdev->open_count, rdev->bypass_count);

	seq_printf(s, "%5dmV ", _regulator_get_voltage(rdev) / 1000);
	seq_printf(s, "%5dmA ", _regulator_get_current_limit(rdev) / 1000);

	c = rdev->constraints;
	if (c) {
		switch (rdev->desc->type) {
		case REGULATOR_VOLTAGE:
			seq_printf(s, "%5dmV %5dmV ",
				   c->min_uV / 1000, c->max_uV / 1000);
			break;
		case REGULATOR_CURRENT:
			seq_printf(s, "%5dmA %5dmA ",
				   c->min_uA / 1000, c->max_uA / 1000);
			break;
		}
	}

	seq_puts(s, "\n");

	list_for_each_entry(consumer, &rdev->consumer_list, list) {
		if (consumer->dev && consumer->dev->class == &regulator_class)
			continue;

		seq_printf(s, "%*s%-*s ",
			   (level + 1) * 3 + 1, "",
			   30 - (level + 1) * 3,
			   consumer->dev ? dev_name(consumer->dev) : "deviceless");

		switch (rdev->desc->type) {
		case REGULATOR_VOLTAGE:
			seq_printf(s, "%37dmV %5dmV",
				   consumer->min_uV / 1000,
				   consumer->max_uV / 1000);
			break;
		case REGULATOR_CURRENT:
			break;
		}

		seq_puts(s, "\n");
	}

	summary_data.s = s;
	summary_data.level = level;
	summary_data.parent = rdev;

	class_for_each_device(&regulator_class, NULL, &summary_data,
			      regulator_summary_show_children);
}

static int regulator_summary_show_roots(struct device *dev, void *data)
{
	struct regulator_dev *rdev = dev_to_rdev(dev);
	struct seq_file *s = data;

	if (!rdev->supply)
		regulator_summary_show_subtree(s, rdev, 0);

	return 0;
}

static int regulator_summary_show(struct seq_file *s, void *data)
{
	seq_puts(s, " regulator                      use open bypass voltage current     min     max\n");
	seq_puts(s, "-------------------------------------------------------------------------------\n");

	class_for_each_device(&regulator_class, NULL, s,
			      regulator_summary_show_roots);

	return 0;
}

static int regulator_summary_open(struct inode *inode, struct file *file)
{
	return single_open(file, regulator_summary_show, inode->i_private);
}
#endif

static const struct file_operations regulator_summary_fops = {
#ifdef CONFIG_DEBUG_FS
	.open		= regulator_summary_open,
	.read		= seq_read,
	.llseek		= seq_lseek,
	.release	= single_release,
#endif
};

static int __init regulator_init(void)
{
	int ret;

	ret = class_register(&regulator_class);

	debugfs_root = debugfs_create_dir("regulator", NULL);
	if (!debugfs_root)
		pr_warn("regulator: Failed to create debugfs directory\n");

	debugfs_create_file("supply_map", 0444, debugfs_root, NULL,
			    &supply_map_fops);

	debugfs_create_file("regulator_summary", 0444, debugfs_root,
			    NULL, &regulator_summary_fops);

	regulator_dummy_init();

	return ret;
}

/* init early to allow our consumers to complete system booting */
core_initcall(regulator_init);

static int __init regulator_late_cleanup(struct device *dev, void *data)
{
	struct regulator_dev *rdev = dev_to_rdev(dev);
	const struct regulator_ops *ops = rdev->desc->ops;
	struct regulation_constraints *c = rdev->constraints;
	int enabled, ret;

	if (c && c->always_on)
		return 0;

	if (!regulator_ops_is_valid(rdev, REGULATOR_CHANGE_STATUS))
		return 0;

	mutex_lock(&rdev->mutex);

	if (rdev->use_count)
		goto unlock;

	/* If we can't read the status assume it's on. */
	if (ops->is_enabled)
		enabled = ops->is_enabled(rdev);
	else
		enabled = 1;

	if (!enabled)
		goto unlock;

	if (have_full_constraints()) {
		/* We log since this may kill the system if it goes
		 * wrong. */
		rdev_info(rdev, "disabling\n");
		ret = _regulator_do_disable(rdev);
		if (ret != 0)
			rdev_err(rdev, "couldn't disable: %d\n", ret);
	} else {
		/* The intention is that in future we will
		 * assume that full constraints are provided
		 * so warn even if we aren't going to do
		 * anything here.
		 */
		rdev_warn(rdev, "incomplete constraints, leaving on\n");
	}

unlock:
	mutex_unlock(&rdev->mutex);

	return 0;
}

static int __init regulator_init_complete(void)
{
	/*
	 * Since DT doesn't provide an idiomatic mechanism for
	 * enabling full constraints and since it's much more natural
	 * with DT to provide them just assume that a DT enabled
	 * system has full constraints.
	 */
	if (of_have_populated_dt())
		has_full_constraints = true;

	/*
	 * Regulators may had failed to resolve their input supplies
	 * when were registered, either because the input supply was
	 * not registered yet or because its parent device was not
	 * bound yet. So attempt to resolve the input supplies for
	 * pending regulators before trying to disable unused ones.
	 */
	class_for_each_device(&regulator_class, NULL, NULL,
			      regulator_register_resolve_supply);

	/* If we have a full configuration then disable any regulators
	 * we have permission to change the status for and which are
	 * not in use or always_on.  This is effectively the default
	 * for DT and ACPI as they have full constraints.
	 */
	class_for_each_device(&regulator_class, NULL, NULL,
			      regulator_late_cleanup);

	return 0;
}
late_initcall_sync(regulator_init_complete);<|MERGE_RESOLUTION|>--- conflicted
+++ resolved
@@ -4226,16 +4226,10 @@
 
 	regulator = regulator_get(NULL, rdev_get_name(rdev));
 	if (IS_ERR(regulator)) {
-<<<<<<< HEAD
-		debugfs_remove_recursive(rdev->debugfs);
-		rdev_err(rdev, "regulator get failed, ret=%ld\n",
-			PTR_ERR(regulator));
-=======
 		rdev_deinit_debugfs(rdev);
 		if (PTR_ERR(regulator) != -EPROBE_DEFER)
 			rdev_err(rdev, "regulator get failed, ret=%ld\n",
 				 PTR_ERR(regulator));
->>>>>>> 38ef2dbc
 		return;
 	}
 	rdev->debug_consumer = regulator;
