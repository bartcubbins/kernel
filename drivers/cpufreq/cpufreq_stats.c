/*
 *  drivers/cpufreq/cpufreq_stats.c
 *
 *  Copyright (C) 2003-2004 Venkatesh Pallipadi <venkatesh.pallipadi@intel.com>.
 *  (C) 2004 Zou Nan hai <nanhai.zou@intel.com>.
 *
 * This program is free software; you can redistribute it and/or modify
 * it under the terms of the GNU General Public License version 2 as
 * published by the Free Software Foundation.
 */

#include <linux/cpu.h>
#include <linux/cpufreq.h>
#include <linux/err.h>
#include <linux/module.h>
#include <linux/of.h>
#include <linux/slab.h>
#include <linux/sort.h>
<<<<<<< HEAD
#include <linux/err.h>
#include <linux/of.h>
=======
>>>>>>> 48977d81
#include <linux/sched.h>
#include <asm/cputime.h>

static spinlock_t cpufreq_stats_lock;

struct cpufreq_stats {
	unsigned int cpu;
	unsigned int total_trans;
	unsigned long long last_time;
	unsigned int max_state;
	unsigned int state_num;
	unsigned int last_index;
	u64 *time_in_state;
	unsigned int *freq_table;
#ifdef CONFIG_CPU_FREQ_STAT_DETAILS
	unsigned int *trans_table;
#endif
};

struct all_cpufreq_stats {
	unsigned int state_num;
	cputime64_t *time_in_state;
	unsigned int *freq_table;
};

struct cpufreq_power_stats {
	unsigned int state_num;
	unsigned int *curr;
	unsigned int *freq_table;
};

struct all_freq_table {
	unsigned int *freq_table;
	unsigned int table_size;
};

static struct all_freq_table *all_freq_table;

static DEFINE_PER_CPU(struct all_cpufreq_stats *, all_cpufreq_stats);
static DEFINE_PER_CPU(struct cpufreq_stats *, cpufreq_stats_table);
static DEFINE_PER_CPU(struct cpufreq_power_stats *, cpufreq_power_stats);

struct cpufreq_stats_attribute {
	struct attribute attr;
	ssize_t(*show) (struct cpufreq_stats *, char *);
};

static int cpufreq_stats_update(unsigned int cpu)
{
	struct cpufreq_stats *stat;
	struct all_cpufreq_stats *all_stat;
	unsigned long long cur_time;

	cur_time = get_jiffies_64();
	spin_lock(&cpufreq_stats_lock);
	stat = per_cpu(cpufreq_stats_table, cpu);
	all_stat = per_cpu(all_cpufreq_stats, cpu);
	if (!stat) {
		spin_unlock(&cpufreq_stats_lock);
		return 0;
	}
	if (stat->time_in_state) {
		stat->time_in_state[stat->last_index] +=
			cur_time - stat->last_time;
		if (all_stat)
			all_stat->time_in_state[stat->last_index] +=
					cur_time - stat->last_time;
	}
	stat->last_time = cur_time;
	spin_unlock(&cpufreq_stats_lock);
	return 0;
}

static ssize_t show_total_trans(struct cpufreq_policy *policy, char *buf)
{
	struct cpufreq_stats *stat = per_cpu(cpufreq_stats_table, policy->cpu);
	if (!stat)
		return 0;
	return sprintf(buf, "%d\n",
			per_cpu(cpufreq_stats_table, stat->cpu)->total_trans);
}

static ssize_t show_time_in_state(struct cpufreq_policy *policy, char *buf)
{
	ssize_t len = 0;
	int i;
	struct cpufreq_stats *stat = per_cpu(cpufreq_stats_table, policy->cpu);
	if (!stat)
		return 0;
	cpufreq_stats_update(stat->cpu);
	for (i = 0; i < stat->state_num; i++) {
		len += sprintf(buf + len, "%u %llu\n", stat->freq_table[i],
			(unsigned long long)
			jiffies_64_to_clock_t(stat->time_in_state[i]));
	}
	return len;
}

static int get_index_all_cpufreq_stat(struct all_cpufreq_stats *all_stat,
		unsigned int freq)
{
	int i;
	if (!all_stat)
		return -1;
	for (i = 0; i < all_stat->state_num; i++) {
		if (all_stat->freq_table[i] == freq)
			return i;
	}
	return -1;
}

void acct_update_power(struct task_struct *task, cputime_t cputime) {
	struct cpufreq_power_stats *powerstats;
	struct cpufreq_stats *stats;
	unsigned int cpu_num, curr;

	if (!task)
		return;
	cpu_num = task_cpu(task);
	powerstats = per_cpu(cpufreq_power_stats, cpu_num);
	stats = per_cpu(cpufreq_stats_table, cpu_num);
	if (!powerstats || !stats)
		return;

	curr = powerstats->curr[stats->last_index];
	if (task->cpu_power != ULLONG_MAX)
		task->cpu_power += curr * cputime_to_usecs(cputime);
}
EXPORT_SYMBOL_GPL(acct_update_power);

static ssize_t show_current_in_state(struct kobject *kobj,
		struct kobj_attribute *attr, char *buf)
{
	ssize_t len = 0;
	unsigned int i, cpu;
	struct cpufreq_power_stats *powerstats;

	spin_lock(&cpufreq_stats_lock);
	for_each_possible_cpu(cpu) {
		powerstats = per_cpu(cpufreq_power_stats, cpu);
		if (!powerstats)
			continue;
		len += scnprintf(buf + len, PAGE_SIZE - len, "CPU%d:", cpu);
		for (i = 0; i < powerstats->state_num; i++)
			len += scnprintf(buf + len, PAGE_SIZE - len,
					"%d=%d ", powerstats->freq_table[i],
					powerstats->curr[i]);
		len += scnprintf(buf + len, PAGE_SIZE - len, "\n");
	}
	spin_unlock(&cpufreq_stats_lock);
	return len;
}

static ssize_t show_all_time_in_state(struct kobject *kobj,
		struct kobj_attribute *attr, char *buf)
{
	ssize_t len = 0;
	unsigned int i, cpu, freq, index;
	struct all_cpufreq_stats *all_stat;

	len += scnprintf(buf + len, PAGE_SIZE - len, "freq\t\t");
	for_each_possible_cpu(cpu) {
		len += scnprintf(buf + len, PAGE_SIZE - len, "cpu%d\t\t", cpu);
		if (cpu_online(cpu))
			cpufreq_stats_update(cpu);
	}

	if (!all_freq_table)
		goto out;
	for (i = 0; i < all_freq_table->table_size; i++) {
		freq = all_freq_table->freq_table[i];
		len += scnprintf(buf + len, PAGE_SIZE - len, "\n%u\t\t", freq);
		for_each_possible_cpu(cpu) {
			all_stat = per_cpu(all_cpufreq_stats, cpu);
			index = get_index_all_cpufreq_stat(all_stat, freq);
			if (index != -1) {
				len += scnprintf(buf + len, PAGE_SIZE - len,
					"%llu\t\t", (unsigned long long)
					cputime64_to_clock_t(all_stat->time_in_state[index]));
			} else {
				len += scnprintf(buf + len, PAGE_SIZE - len,
						"N/A\t\t");
			}
		}
	}

out:
	len += scnprintf(buf + len, PAGE_SIZE - len, "\n");
	return len;
}

#ifdef CONFIG_CPU_FREQ_STAT_DETAILS
static ssize_t show_trans_table(struct cpufreq_policy *policy, char *buf)
{
	ssize_t len = 0;
	int i, j;

	struct cpufreq_stats *stat = per_cpu(cpufreq_stats_table, policy->cpu);
	if (!stat)
		return 0;
	cpufreq_stats_update(stat->cpu);
	len += snprintf(buf + len, PAGE_SIZE - len, "   From  :    To\n");
	len += snprintf(buf + len, PAGE_SIZE - len, "         : ");
	for (i = 0; i < stat->state_num; i++) {
		if (len >= PAGE_SIZE)
			break;
		len += snprintf(buf + len, PAGE_SIZE - len, "%9u ",
				stat->freq_table[i]);
	}
	if (len >= PAGE_SIZE)
		return PAGE_SIZE;

	len += snprintf(buf + len, PAGE_SIZE - len, "\n");

	for (i = 0; i < stat->state_num; i++) {
		if (len >= PAGE_SIZE)
			break;

		len += snprintf(buf + len, PAGE_SIZE - len, "%9u: ",
				stat->freq_table[i]);

		for (j = 0; j < stat->state_num; j++) {
			if (len >= PAGE_SIZE)
				break;
			len += snprintf(buf + len, PAGE_SIZE - len, "%9u ",
					stat->trans_table[i*stat->max_state+j]);
		}
		if (len >= PAGE_SIZE)
			break;
		len += snprintf(buf + len, PAGE_SIZE - len, "\n");
	}
	if (len >= PAGE_SIZE)
		return PAGE_SIZE;
	return len;
}
cpufreq_freq_attr_ro(trans_table);
#endif

cpufreq_freq_attr_ro(total_trans);
cpufreq_freq_attr_ro(time_in_state);

static struct attribute *default_attrs[] = {
	&total_trans.attr,
	&time_in_state.attr,
#ifdef CONFIG_CPU_FREQ_STAT_DETAILS
	&trans_table.attr,
#endif
	NULL
};
static struct attribute_group stats_attr_group = {
	.attrs = default_attrs,
	.name = "stats"
};

static struct kobj_attribute _attr_all_time_in_state = __ATTR(all_time_in_state,
		0444, show_all_time_in_state, NULL);

static struct kobj_attribute _attr_current_in_state = __ATTR(current_in_state,
		0444, show_current_in_state, NULL);

static int freq_table_get_index(struct cpufreq_stats *stat, unsigned int freq)
{
	int index;
	for (index = 0; index < stat->max_state; index++)
		if (stat->freq_table[index] == freq)
			return index;
	return -1;
}

static void __cpufreq_stats_free_table(struct cpufreq_policy *policy)
{
	struct cpufreq_stats *stat = per_cpu(cpufreq_stats_table, policy->cpu);

	if (!stat)
		return;

	pr_debug("%s: Free stat table\n", __func__);

	sysfs_remove_group(&policy->kobj, &stats_attr_group);
	kfree(stat->time_in_state);
	kfree(stat);
	per_cpu(cpufreq_stats_table, policy->cpu) = NULL;
}

static void cpufreq_stats_free_table(unsigned int cpu)
{
	struct cpufreq_policy *policy;

	policy = cpufreq_cpu_get(cpu);
	if (!policy)
		return;

	if (cpufreq_frequency_get_table(policy->cpu))
		__cpufreq_stats_free_table(policy);

	cpufreq_cpu_put(policy);
}

static void cpufreq_allstats_free(void)
{
	int cpu;
	struct all_cpufreq_stats *all_stat;

	sysfs_remove_file(cpufreq_global_kobject,
						&_attr_all_time_in_state.attr);

	for_each_possible_cpu(cpu) {
		all_stat = per_cpu(all_cpufreq_stats, cpu);
		if (!all_stat)
			continue;
		kfree(all_stat->time_in_state);
		kfree(all_stat);
		per_cpu(all_cpufreq_stats, cpu) = NULL;
	}
	if (all_freq_table) {
		kfree(all_freq_table->freq_table);
		kfree(all_freq_table);
		all_freq_table = NULL;
	}
}

static void cpufreq_powerstats_free(void)
{
	int cpu;
	struct cpufreq_power_stats *powerstats;

	sysfs_remove_file(cpufreq_global_kobject, &_attr_current_in_state.attr);

	for_each_possible_cpu(cpu) {
		powerstats = per_cpu(cpufreq_power_stats, cpu);
		if (!powerstats)
			continue;
		kfree(powerstats->curr);
		kfree(powerstats);
		per_cpu(cpufreq_power_stats, cpu) = NULL;
	}
}

static int __cpufreq_stats_create_table(struct cpufreq_policy *policy,
		struct cpufreq_frequency_table *table, int count)
{
	unsigned int i, j, ret = 0;
	struct cpufreq_stats *stat;
	unsigned int alloc_size;
	unsigned int cpu = policy->cpu;
	if (per_cpu(cpufreq_stats_table, cpu))
		return -EBUSY;
	stat = kzalloc(sizeof(*stat), GFP_KERNEL);
	if ((stat) == NULL) {
		pr_err("Failed to alloc cpufreq_stats table\n");
		return -ENOMEM;
	}

	ret = sysfs_create_group(&policy->kobj, &stats_attr_group);
	if (ret) {
		pr_err("Failed to create cpufreq_stats sysfs\n");
		goto error_out;
	}

	stat->cpu = cpu;
	per_cpu(cpufreq_stats_table, cpu) = stat;


	alloc_size = count * sizeof(int) + count * sizeof(u64);

#ifdef CONFIG_CPU_FREQ_STAT_DETAILS
	alloc_size += count * count * sizeof(int);
#endif
	stat->max_state = count;
	stat->time_in_state = kzalloc(alloc_size, GFP_KERNEL);
	if (!stat->time_in_state) {
		ret = -ENOMEM;
		pr_err("Failed to alloc cpufreq_stats table\n");
		goto error_alloc;
	}
	stat->freq_table = (unsigned int *)(stat->time_in_state + count);

#ifdef CONFIG_CPU_FREQ_STAT_DETAILS
	stat->trans_table = stat->freq_table + count;
#endif
	j = 0;
	for (i = 0; table[i].frequency != CPUFREQ_TABLE_END; i++) {
		unsigned int freq = table[i].frequency;
		if (freq == CPUFREQ_ENTRY_INVALID)
			continue;
		if (freq_table_get_index(stat, freq) == -1)
			stat->freq_table[j++] = freq;
	}
	stat->state_num = j;
	spin_lock(&cpufreq_stats_lock);
	stat->last_time = get_jiffies_64();
	stat->last_index = freq_table_get_index(stat, policy->cur);
	spin_unlock(&cpufreq_stats_lock);
	return 0;
error_alloc:
	sysfs_remove_group(&policy->kobj, &stats_attr_group);
error_out:
	kfree(stat);
	per_cpu(cpufreq_stats_table, cpu) = NULL;
	return ret;
}

static void cpufreq_stats_update_policy_cpu(struct cpufreq_policy *policy)
{
	struct cpufreq_stats *stat = per_cpu(cpufreq_stats_table,
			policy->last_cpu);

	if (!stat)
		return;
	pr_debug("Updating stats_table for new_cpu %u from last_cpu %u\n",
			policy->cpu, policy->last_cpu);
	per_cpu(cpufreq_stats_table, policy->cpu) = per_cpu(cpufreq_stats_table,
			policy->last_cpu);
	per_cpu(cpufreq_stats_table, policy->last_cpu) = NULL;
	stat->cpu = policy->cpu;
}

static void cpufreq_powerstats_create(unsigned int cpu,
		struct cpufreq_frequency_table *table, int count) {
	unsigned int alloc_size, i = 0, j = 0, ret = 0;
	struct cpufreq_power_stats *powerstats;
	struct device_node *cpu_node;
	char device_path[16];

	powerstats = kzalloc(sizeof(struct cpufreq_power_stats),
			GFP_KERNEL);
	if (!powerstats)
		return;

	/* Allocate memory for freq table per cpu as well as clockticks per
	 * freq*/
	alloc_size = count * sizeof(unsigned int) +
		count * sizeof(unsigned int);
	powerstats->curr = kzalloc(alloc_size, GFP_KERNEL);
	if (!powerstats->curr) {
		kfree(powerstats);
		return;
	}
	powerstats->freq_table = powerstats->curr + count;

	spin_lock(&cpufreq_stats_lock);
	for (i = 0; table[i].frequency != CPUFREQ_TABLE_END && j < count; i++) {
		unsigned int freq = table[i].frequency;

		if (freq == CPUFREQ_ENTRY_INVALID)
			continue;
		powerstats->freq_table[j++] = freq;
	}
	powerstats->state_num = j;

	snprintf(device_path, sizeof(device_path), "/cpus/cpu@%d", cpu);
	cpu_node = of_find_node_by_path(device_path);
	if (cpu_node) {
		ret = of_property_read_u32_array(cpu_node, "current",
				powerstats->curr, count);
		if (ret) {
			kfree(powerstats->curr);
			kfree(powerstats);
			powerstats = NULL;
		}
	}
	per_cpu(cpufreq_power_stats, cpu) = powerstats;
	spin_unlock(&cpufreq_stats_lock);
}

static int compare_for_sort(const void *lhs_ptr, const void *rhs_ptr)
{
	unsigned int lhs = *(const unsigned int *)(lhs_ptr);
	unsigned int rhs = *(const unsigned int *)(rhs_ptr);
	if (lhs < rhs)
		return -1;
	if (lhs > rhs)
		return 1;
	return 0;
}

static bool check_all_freq_table(unsigned int freq)
{
	int i;
	for (i = 0; i < all_freq_table->table_size; i++) {
		if (freq == all_freq_table->freq_table[i])
			return true;
	}
	return false;
}

static void create_all_freq_table(void)
{
	all_freq_table = kzalloc(sizeof(struct all_freq_table),
			GFP_KERNEL);
	if (!all_freq_table)
		pr_warn("could not allocate memory for all_freq_table\n");
	return;
}

<<<<<<< HEAD
=======
static void free_all_freq_table(void)
{
	if (all_freq_table) {
		kfree(all_freq_table->freq_table);
		all_freq_table->freq_table = NULL;
		kfree(all_freq_table);
		all_freq_table = NULL;
	}
}

>>>>>>> 48977d81
static void add_all_freq_table(unsigned int freq)
{
	unsigned int size;
	size = sizeof(unsigned int) * (all_freq_table->table_size + 1);
	all_freq_table->freq_table = krealloc(all_freq_table->freq_table,
			size, GFP_ATOMIC);
	if (IS_ERR(all_freq_table->freq_table)) {
		pr_warn("Could not reallocate memory for freq_table\n");
		all_freq_table->freq_table = NULL;
		return;
	}
	all_freq_table->freq_table[all_freq_table->table_size++] = freq;
}

static void cpufreq_allstats_create(unsigned int cpu,
		struct cpufreq_frequency_table *table, int count)
{
	int i , j = 0;
	unsigned int alloc_size;
	struct all_cpufreq_stats *all_stat;
	bool sort_needed = false;

	all_stat = kzalloc(sizeof(struct all_cpufreq_stats),
			GFP_KERNEL);
	if (!all_stat) {
		pr_warn("Cannot allocate memory for cpufreq stats\n");
		return;
	}

	/*Allocate memory for freq table per cpu as well as clockticks per freq*/
	alloc_size = count * sizeof(int) + count * sizeof(cputime64_t);
	all_stat->time_in_state = kzalloc(alloc_size, GFP_KERNEL);
	if (!all_stat->time_in_state) {
		pr_warn("Cannot allocate memory for cpufreq time_in_state\n");
		kfree(all_stat);
		all_stat = NULL;
		return;
	}
	all_stat->freq_table = (unsigned int *)
		(all_stat->time_in_state + count);

	spin_lock(&cpufreq_stats_lock);
	for (i = 0; table[i].frequency != CPUFREQ_TABLE_END; i++) {
		unsigned int freq = table[i].frequency;
		if (freq == CPUFREQ_ENTRY_INVALID)
			continue;
		all_stat->freq_table[j++] = freq;
		if (all_freq_table && !check_all_freq_table(freq)) {
			add_all_freq_table(freq);
			sort_needed = true;
		}
	}
	if (sort_needed)
		sort(all_freq_table->freq_table, all_freq_table->table_size,
				sizeof(unsigned int), &compare_for_sort, NULL);
	all_stat->state_num = j;
	per_cpu(all_cpufreq_stats, cpu) = all_stat;
	spin_unlock(&cpufreq_stats_lock);
}

static int cpufreq_stat_notifier_policy(struct notifier_block *nb,
		unsigned long val, void *data)
{
<<<<<<< HEAD
	int ret, count = 0, i;
=======
	int ret = 0, count = 0, i;
>>>>>>> 48977d81
	struct cpufreq_policy *policy = data;
	struct cpufreq_frequency_table *table;
	unsigned int cpu_num, cpu = policy->cpu;

	if (val == CPUFREQ_UPDATE_POLICY_CPU) {
		cpufreq_stats_update_policy_cpu(policy);
		return 0;
	}

	table = cpufreq_frequency_get_table(cpu);
	if (!table)
		return 0;

	for (i = 0; table[i].frequency != CPUFREQ_TABLE_END; i++) {
		unsigned int freq = table[i].frequency;

		if (freq == CPUFREQ_ENTRY_INVALID)
			continue;
		count++;
	}

	if (!per_cpu(all_cpufreq_stats, cpu))
		cpufreq_allstats_create(cpu, table, count);

<<<<<<< HEAD
	for_each_possible_cpu(cpu_num) {
		if (!per_cpu(cpufreq_power_stats, cpu_num))
			cpufreq_powerstats_create(cpu_num, table, count);
	}
=======
	if (!per_cpu(cpufreq_power_stats, cpu))
		cpufreq_powerstats_create(cpu, table, count);
>>>>>>> 48977d81

	if (val == CPUFREQ_CREATE_POLICY)
		ret = __cpufreq_stats_create_table(policy, table, count);
	else if (val == CPUFREQ_REMOVE_POLICY)
		__cpufreq_stats_free_table(policy);

	return ret;
}

static void cpufreq_stats_create_table(unsigned int cpu)
{
	struct cpufreq_policy *policy;
	struct cpufreq_frequency_table *table;
	int i, count = 0;
	/*
	 * "likely(!policy)" because normally cpufreq_stats will be registered
	 * before cpufreq driver
	*/
	policy = cpufreq_cpu_get(cpu);
	if (likely(!policy))
		return;

	table = cpufreq_frequency_get_table(policy->cpu);
	if (likely(table)) {
		for (i = 0; table[i].frequency != CPUFREQ_TABLE_END; i++) {
			unsigned int freq = table[i].frequency;

			if (freq == CPUFREQ_ENTRY_INVALID)
				continue;
			count++;
		}

		if (!per_cpu(all_cpufreq_stats, cpu))
			cpufreq_allstats_create(cpu, table, count);

		if (!per_cpu(cpufreq_power_stats, cpu))
			cpufreq_powerstats_create(cpu, table, count);

		__cpufreq_stats_create_table(policy, table, count);
	}
	cpufreq_cpu_put(policy);
}

static int cpufreq_stat_notifier_trans(struct notifier_block *nb,
		unsigned long val, void *data)
{
	struct cpufreq_freqs *freq = data;
	struct cpufreq_stats *stat;
	int old_index, new_index;

	if (val != CPUFREQ_POSTCHANGE)
		return 0;

	stat = per_cpu(cpufreq_stats_table, freq->cpu);
	if (!stat)
		return 0;

	old_index = stat->last_index;
	new_index = freq_table_get_index(stat, freq->new);

	/* We can't do stat->time_in_state[-1]= .. */
	if (old_index == -1 || new_index == -1)
		return 0;

	cpufreq_stats_update(freq->cpu);

	if (old_index == new_index)
		return 0;

	spin_lock(&cpufreq_stats_lock);
	stat->last_index = new_index;
#ifdef CONFIG_CPU_FREQ_STAT_DETAILS
	stat->trans_table[old_index * stat->max_state + new_index]++;
#endif
	stat->total_trans++;
	spin_unlock(&cpufreq_stats_lock);
	return 0;
}

static struct notifier_block notifier_policy_block = {
	.notifier_call = cpufreq_stat_notifier_policy
};

static struct notifier_block notifier_trans_block = {
	.notifier_call = cpufreq_stat_notifier_trans
};

static int __init cpufreq_stats_init(void)
{
	int ret;
	unsigned int cpu;

	spin_lock_init(&cpufreq_stats_lock);
	ret = cpufreq_register_notifier(&notifier_policy_block,
				CPUFREQ_POLICY_NOTIFIER);
	if (ret)
		return ret;

	create_all_freq_table();

	for_each_online_cpu(cpu)
		cpufreq_stats_create_table(cpu);

	ret = cpufreq_register_notifier(&notifier_trans_block,
				CPUFREQ_TRANSITION_NOTIFIER);
	if (ret) {
		cpufreq_unregister_notifier(&notifier_policy_block,
				CPUFREQ_POLICY_NOTIFIER);
		for_each_online_cpu(cpu)
			cpufreq_stats_free_table(cpu);
		free_all_freq_table();
		return ret;
	}

<<<<<<< HEAD
	create_all_freq_table();
=======
>>>>>>> 48977d81
	ret = cpufreq_sysfs_create_file(&_attr_all_time_in_state.attr);
	if (ret)
		pr_warn("Cannot create sysfs file for cpufreq stats\n");

	ret = cpufreq_sysfs_create_file(&_attr_current_in_state.attr);
	if (ret)
		pr_warn("Cannot create sysfs file for cpufreq current stats\n");

	return 0;
}
static void __exit cpufreq_stats_exit(void)
{
	unsigned int cpu;

	cpufreq_unregister_notifier(&notifier_policy_block,
			CPUFREQ_POLICY_NOTIFIER);
	cpufreq_unregister_notifier(&notifier_trans_block,
			CPUFREQ_TRANSITION_NOTIFIER);
	for_each_online_cpu(cpu)
		cpufreq_stats_free_table(cpu);
	cpufreq_allstats_free();
	cpufreq_powerstats_free();
}
MODULE_AUTHOR("Zou Nan hai <nanhai.zou@intel.com>");
MODULE_DESCRIPTION("'cpufreq_stats' - A driver to export cpufreq stats "
				"through sysfs filesystem");
MODULE_LICENSE("GPL");

module_init(cpufreq_stats_init);
module_exit(cpufreq_stats_exit);<|MERGE_RESOLUTION|>--- conflicted
+++ resolved
@@ -11,16 +11,11 @@
 
 #include <linux/cpu.h>
 #include <linux/cpufreq.h>
-#include <linux/err.h>
 #include <linux/module.h>
-#include <linux/of.h>
 #include <linux/slab.h>
 #include <linux/sort.h>
-<<<<<<< HEAD
 #include <linux/err.h>
 #include <linux/of.h>
-=======
->>>>>>> 48977d81
 #include <linux/sched.h>
 #include <asm/cputime.h>
 
@@ -516,8 +511,6 @@
 	return;
 }
 
-<<<<<<< HEAD
-=======
 static void free_all_freq_table(void)
 {
 	if (all_freq_table) {
@@ -528,7 +521,6 @@
 	}
 }
 
->>>>>>> 48977d81
 static void add_all_freq_table(unsigned int freq)
 {
 	unsigned int size;
@@ -592,11 +584,7 @@
 static int cpufreq_stat_notifier_policy(struct notifier_block *nb,
 		unsigned long val, void *data)
 {
-<<<<<<< HEAD
-	int ret, count = 0, i;
-=======
 	int ret = 0, count = 0, i;
->>>>>>> 48977d81
 	struct cpufreq_policy *policy = data;
 	struct cpufreq_frequency_table *table;
 	unsigned int cpu_num, cpu = policy->cpu;
@@ -621,15 +609,10 @@
 	if (!per_cpu(all_cpufreq_stats, cpu))
 		cpufreq_allstats_create(cpu, table, count);
 
-<<<<<<< HEAD
 	for_each_possible_cpu(cpu_num) {
 		if (!per_cpu(cpufreq_power_stats, cpu_num))
 			cpufreq_powerstats_create(cpu_num, table, count);
 	}
-=======
-	if (!per_cpu(cpufreq_power_stats, cpu))
-		cpufreq_powerstats_create(cpu, table, count);
->>>>>>> 48977d81
 
 	if (val == CPUFREQ_CREATE_POLICY)
 		ret = __cpufreq_stats_create_table(policy, table, count);
@@ -744,10 +727,7 @@
 		return ret;
 	}
 
-<<<<<<< HEAD
 	create_all_freq_table();
-=======
->>>>>>> 48977d81
 	ret = cpufreq_sysfs_create_file(&_attr_all_time_in_state.attr);
 	if (ret)
 		pr_warn("Cannot create sysfs file for cpufreq stats\n");
