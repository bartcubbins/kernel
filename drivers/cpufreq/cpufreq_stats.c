--- conflicted
+++ resolved
@@ -55,11 +55,13 @@
 	struct cpufreq_stats *stats = policy->stats;
 	ssize_t len = 0;
 	int i;
-	unsigned long flags;
-
-	spin_lock_irqsave(&stats->lock, flags);
+
+	if (policy->fast_switch_enabled)
+		return 0;
+
+	spin_lock(&stats->lock);
 	cpufreq_stats_update(stats);
-	spin_unlock_irqrestore(&stats->lock, flags);
+	spin_unlock(&stats->lock);
 
 	for (i = 0; i < stats->state_num; i++) {
 		len += sprintf(buf + len, "%u %llu\n", stats->freq_table[i],
@@ -85,16 +87,11 @@
 	ssize_t len = 0;
 	int i, j;
 
-<<<<<<< HEAD
-	len += snprintf(buf + len, PAGE_SIZE - len, "   From  :    To\n");
-	len += snprintf(buf + len, PAGE_SIZE - len, "         : ");
-=======
 	if (policy->fast_switch_enabled)
 		return 0;
 
 	len += scnprintf(buf + len, PAGE_SIZE - len, "   From  :    To\n");
 	len += scnprintf(buf + len, PAGE_SIZE - len, "         : ");
->>>>>>> 86b41f49
 	for (i = 0; i < stats->state_num; i++) {
 		if (len >= PAGE_SIZE)
 			break;
@@ -230,7 +227,9 @@
 {
 	struct cpufreq_stats *stats = policy->stats;
 	int old_index, new_index;
+#ifdef CONFIG_SCHED_WALT
 	unsigned long flags;
+#endif
 
 	if (!stats) {
 		pr_debug("%s: No stats found\n", __func__);
@@ -244,11 +243,19 @@
 	if (old_index == -1 || new_index == -1 || old_index == new_index)
 		return;
 
+#ifdef CONFIG_SCHED_WALT
 	spin_lock_irqsave(&stats->lock, flags);
+#else
+	spin_lock(&stats->lock);
+#endif
 	cpufreq_stats_update(stats);
 
 	stats->last_index = new_index;
 	stats->trans_table[old_index * stats->max_state + new_index]++;
 	stats->total_trans++;
+#ifdef CONFIG_SCHED_WALT
 	spin_unlock_irqrestore(&stats->lock, flags);
+#else
+	spin_unlock(&stats->lock);
+#endif
 }