--- conflicted
+++ resolved
@@ -15,13 +15,7 @@
 #define UFS_VENDOR_TOSHIBA     0x198
 #define UFS_VENDOR_SAMSUNG     0x1CE
 #define UFS_VENDOR_SKHYNIX     0x1AD
-<<<<<<< HEAD
-#ifdef CONFIG_SCSI_UFSHCD_QTI
 #define UFS_VENDOR_WDC         0x145
-#endif
-=======
-#define UFS_VENDOR_WDC         0x145
->>>>>>> a5f1397e
 
 /**
  * ufs_dev_fix - ufs device quirk info
