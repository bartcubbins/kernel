/* SPDX-License-Identifier: GPL-2.0-or-later */
/*
 * Universal Flash Storage Host controller driver
 * Copyright (C) 2011-2013 Samsung India Software Operations
 * Copyright (c) 2013-2020, The Linux Foundation. All rights reserved.
 *
 * Authors:
 *	Santosh Yaraganavi <santosh.sy@samsung.com>
 *	Vinayak Holikatti <h.vinayak@samsung.com>
 */

#ifndef _UFSHCD_H
#define _UFSHCD_H

#include <linux/module.h>
#include <linux/kernel.h>
#include <linux/init.h>
#include <linux/interrupt.h>
#include <linux/io.h>
#include <linux/delay.h>
#include <linux/slab.h>
#include <linux/spinlock.h>
#include <linux/rwsem.h>
#include <linux/workqueue.h>
#include <linux/errno.h>
#include <linux/types.h>
#include <linux/wait.h>
#include <linux/bitops.h>
#include <linux/pm_runtime.h>
#include <linux/clk.h>
#include <linux/completion.h>
#include <linux/regulator/consumer.h>
#include <linux/bitfield.h>
#include <linux/devfreq.h>
#include <linux/keyslot-manager.h>
#include "unipro.h"

#include <asm/irq.h>
#include <asm/byteorder.h>
#include <scsi/scsi.h>
#include <scsi/scsi_cmnd.h>
#include <scsi/scsi_host.h>
#include <scsi/scsi_tcq.h>
#include <scsi/scsi_dbg.h>
#include <scsi/scsi_eh.h>

#include "ufs.h"
#include "ufs_quirks.h"
#include "ufshci.h"

#define UFSHCD "ufshcd"
#define UFSHCD_DRIVER_VERSION "0.2"

#define UFSHCD_QUIRK_BROKEN_AUTO_HIBERN8                0x40000

struct ufs_hba;

enum dev_cmd_type {
	DEV_CMD_TYPE_NOP		= 0x0,
	DEV_CMD_TYPE_QUERY		= 0x1,
};

/**
 * struct uic_command - UIC command structure
 * @command: UIC command
 * @argument1: UIC command argument 1
 * @argument2: UIC command argument 2
 * @argument3: UIC command argument 3
 * @done: UIC command completion
 */
struct uic_command {
	u32 command;
	u32 argument1;
	u32 argument2;
	u32 argument3;
	struct completion done;
};

/* Used to differentiate the power management options */
enum ufs_pm_op {
	UFS_RUNTIME_PM,
	UFS_SYSTEM_PM,
	UFS_SHUTDOWN_PM,
};

#define ufshcd_is_runtime_pm(op) ((op) == UFS_RUNTIME_PM)
#define ufshcd_is_system_pm(op) ((op) == UFS_SYSTEM_PM)
#define ufshcd_is_shutdown_pm(op) ((op) == UFS_SHUTDOWN_PM)

/* Host <-> Device UniPro Link state */
enum uic_link_state {
	UIC_LINK_OFF_STATE	= 0, /* Link powered down or disabled */
	UIC_LINK_ACTIVE_STATE	= 1, /* Link is in Fast/Slow/Sleep state */
	UIC_LINK_HIBERN8_STATE	= 2, /* Link is in Hibernate state */
};

#define ufshcd_is_link_off(hba) ((hba)->uic_link_state == UIC_LINK_OFF_STATE)
#define ufshcd_is_link_active(hba) ((hba)->uic_link_state == \
				    UIC_LINK_ACTIVE_STATE)
#define ufshcd_is_link_hibern8(hba) ((hba)->uic_link_state == \
				    UIC_LINK_HIBERN8_STATE)
#define ufshcd_set_link_off(hba) ((hba)->uic_link_state = UIC_LINK_OFF_STATE)
#define ufshcd_set_link_active(hba) ((hba)->uic_link_state = \
				    UIC_LINK_ACTIVE_STATE)
#define ufshcd_set_link_hibern8(hba) ((hba)->uic_link_state = \
				    UIC_LINK_HIBERN8_STATE)
enum {
	/* errors which require the host controller reset for recovery */
	UFS_ERR_HIBERN8_EXIT,
	UFS_ERR_VOPS_SUSPEND,
	UFS_ERR_EH,
	UFS_ERR_CLEAR_PEND_XFER_TM,
	UFS_ERR_INT_FATAL_ERRORS,
	UFS_ERR_INT_UIC_ERROR,

	/* other errors */
	UFS_ERR_HIBERN8_ENTER,
	UFS_ERR_RESUME,
	UFS_ERR_SUSPEND,
	UFS_ERR_LINKSTARTUP,
	UFS_ERR_POWER_MODE_CHANGE,
	UFS_ERR_TASK_ABORT,
	UFS_ERR_MAX,
};

#define ufshcd_set_ufs_dev_active(h) \
	((h)->curr_dev_pwr_mode = UFS_ACTIVE_PWR_MODE)
#define ufshcd_set_ufs_dev_sleep(h) \
	((h)->curr_dev_pwr_mode = UFS_SLEEP_PWR_MODE)
#define ufshcd_set_ufs_dev_poweroff(h) \
	((h)->curr_dev_pwr_mode = UFS_POWERDOWN_PWR_MODE)
#define ufshcd_is_ufs_dev_active(h) \
	((h)->curr_dev_pwr_mode == UFS_ACTIVE_PWR_MODE)
#define ufshcd_is_ufs_dev_sleep(h) \
	((h)->curr_dev_pwr_mode == UFS_SLEEP_PWR_MODE)
#define ufshcd_is_ufs_dev_poweroff(h) \
	((h)->curr_dev_pwr_mode == UFS_POWERDOWN_PWR_MODE)

/*
 * UFS Power management levels.
 * Each level is in increasing order of power savings.
 */
enum ufs_pm_level {
	UFS_PM_LVL_0, /* UFS_ACTIVE_PWR_MODE, UIC_LINK_ACTIVE_STATE */
	UFS_PM_LVL_1, /* UFS_ACTIVE_PWR_MODE, UIC_LINK_HIBERN8_STATE */
	UFS_PM_LVL_2, /* UFS_SLEEP_PWR_MODE, UIC_LINK_ACTIVE_STATE */
	UFS_PM_LVL_3, /* UFS_SLEEP_PWR_MODE, UIC_LINK_HIBERN8_STATE */
	UFS_PM_LVL_4, /* UFS_POWERDOWN_PWR_MODE, UIC_LINK_HIBERN8_STATE */
	UFS_PM_LVL_5, /* UFS_POWERDOWN_PWR_MODE, UIC_LINK_OFF_STATE */
	UFS_PM_LVL_MAX
};

struct ufs_pm_lvl_states {
	enum ufs_dev_pwr_mode dev_state;
	enum uic_link_state link_state;
};

/**
 * struct ufshcd_lrb - local reference block
 * @utr_descriptor_ptr: UTRD address of the command
 * @ucd_req_ptr: UCD address of the command
 * @ucd_rsp_ptr: Response UPIU address for this command
 * @ucd_prdt_ptr: PRDT address of the command
 * @utrd_dma_addr: UTRD dma address for debug
 * @ucd_prdt_dma_addr: PRDT dma address for debug
 * @ucd_rsp_dma_addr: UPIU response dma address for debug
 * @ucd_req_dma_addr: UPIU request dma address for debug
 * @cmd: pointer to SCSI command
 * @sense_buffer: pointer to sense buffer address of the SCSI command
 * @sense_bufflen: Length of the sense buffer
 * @scsi_status: SCSI status of the command
 * @command_type: SCSI, UFS, Query.
 * @task_tag: Task tag of the command
 * @lun: LUN of the command
 * @intr_cmd: Interrupt command (doesn't participate in interrupt aggregation)
 * @issue_time_stamp: time stamp for debug purposes
 * @compl_time_stamp: time stamp for statistics
 * @crypto_key_slot: the key slot to use for inline crypto (-1 if none)
 * @data_unit_num: the data unit number for the first block for inline crypto
 * @req_abort_skip: skip request abort task flag
 */
struct ufshcd_lrb {
	struct utp_transfer_req_desc *utr_descriptor_ptr;
	struct utp_upiu_req *ucd_req_ptr;
	struct utp_upiu_rsp *ucd_rsp_ptr;
	struct ufshcd_sg_entry *ucd_prdt_ptr;

	dma_addr_t utrd_dma_addr;
	dma_addr_t ucd_req_dma_addr;
	dma_addr_t ucd_rsp_dma_addr;
	dma_addr_t ucd_prdt_dma_addr;

	struct scsi_cmnd *cmd;
	u8 *sense_buffer;
	unsigned int sense_bufflen;
	int scsi_status;

	int command_type;
	int task_tag;
	u8 lun; /* UPIU LUN id field is only 8-bit wide */
	bool intr_cmd;
	ktime_t issue_time_stamp;
	ktime_t compl_time_stamp;
#ifdef CONFIG_SCSI_UFS_CRYPTO
	int crypto_key_slot;
	u64 data_unit_num;
#endif

	bool req_abort_skip;
};

/**
 * struct ufs_query - holds relevant data structures for query request
 * @request: request upiu and function
 * @descriptor: buffer for sending/receiving descriptor
 * @response: response upiu and response
 */
struct ufs_query {
	struct ufs_query_req request;
	u8 *descriptor;
	struct ufs_query_res response;
};

/**
 * struct ufs_dev_cmd - all assosiated fields with device management commands
 * @type: device management command type - Query, NOP OUT
 * @lock: lock to allow one command at a time
 * @complete: internal commands completion
 */
struct ufs_dev_cmd {
	enum dev_cmd_type type;
	struct mutex lock;
	struct completion *complete;
	struct ufs_query query;
};

/**
 * struct ufs_clk_info - UFS clock related info
 * @list: list headed by hba->clk_list_head
 * @clk: clock node
 * @name: clock name
 * @max_freq: maximum frequency supported by the clock
 * @min_freq: min frequency that can be used for clock scaling
 * @curr_freq: indicates the current frequency that it is set to
 * @enabled: variable to check against multiple enable/disable
 */
struct ufs_clk_info {
	struct list_head list;
	struct clk *clk;
	const char *name;
	u32 max_freq;
	u32 min_freq;
	u32 curr_freq;
	bool enabled;
};

enum ufs_notify_change_status {
	PRE_CHANGE,
	POST_CHANGE,
};

struct ufs_pa_layer_attr {
	u32 gear_rx;
	u32 gear_tx;
	u32 lane_rx;
	u32 lane_tx;
	u32 pwr_rx;
	u32 pwr_tx;
	u32 hs_rate;
};

struct ufs_pwr_mode_info {
	bool is_valid;
	struct ufs_pa_layer_attr info;
};

/**
 * struct ufs_hba_variant_ops - variant specific callbacks
 * @name: variant name
 * @init: called when the driver is initialized
 * @exit: called to cleanup everything done in init
 * @get_ufs_hci_version: called to get UFS HCI version
 * @clk_scale_notify: notifies that clks are scaled up/down
 * @setup_clocks: called before touching any of the controller registers
 * @setup_regulators: called before accessing the host controller
 * @hce_enable_notify: called before and after HCE enable bit is set to allow
 *                     variant specific Uni-Pro initialization.
 * @link_startup_notify: called before and after Link startup is carried out
 *                       to allow variant specific Uni-Pro initialization.
 * @pwr_change_notify: called before and after a power mode change
 *			is carried out to allow vendor spesific capabilities
 *			to be set.
 * @setup_xfer_req: called before any transfer request is issued
 *                  to set some things
 * @setup_task_mgmt: called before any task management request is issued
 *                  to set some things
 * @hibern8_notify: called around hibern8 enter/exit
 * @apply_dev_quirks: called to apply device specific quirks
 * @suspend: called during host controller PM callback
 * @resume: called during host controller PM callback
 * @dbg_register_dump: used to dump controller debug information
 * @phy_initialization: used to initialize phys
 * @device_reset: called to issue a reset pulse on the UFS device
 * @program_key: program or evict an inline encryption key
 */
struct ufs_hba_variant_ops {
	const char *name;
	int	(*init)(struct ufs_hba *);
	void    (*exit)(struct ufs_hba *);
	u32	(*get_ufs_hci_version)(struct ufs_hba *);
	int	(*clk_scale_notify)(struct ufs_hba *, bool,
				    enum ufs_notify_change_status);
	int	(*setup_clocks)(struct ufs_hba *, bool,
				enum ufs_notify_change_status);
	int     (*setup_regulators)(struct ufs_hba *, bool);
	int	(*hce_enable_notify)(struct ufs_hba *,
				     enum ufs_notify_change_status);
	int	(*link_startup_notify)(struct ufs_hba *,
				       enum ufs_notify_change_status);
	int	(*pwr_change_notify)(struct ufs_hba *,
					enum ufs_notify_change_status status,
					struct ufs_pa_layer_attr *,
					struct ufs_pa_layer_attr *);
	void	(*setup_xfer_req)(struct ufs_hba *, int, bool);
	void	(*setup_task_mgmt)(struct ufs_hba *, int, u8);
	void    (*hibern8_notify)(struct ufs_hba *, enum uic_cmd_dme,
					enum ufs_notify_change_status);
	int	(*apply_dev_quirks)(struct ufs_hba *hba);
	void	(*fixup_dev_quirks)(struct ufs_hba *hba);
	int     (*suspend)(struct ufs_hba *, enum ufs_pm_op);
	int     (*resume)(struct ufs_hba *, enum ufs_pm_op);
	void	(*dbg_register_dump)(struct ufs_hba *hba);
	int	(*phy_initialization)(struct ufs_hba *);
	void	(*device_reset)(struct ufs_hba *hba);
	void	(*config_scaling_param)(struct ufs_hba *hba,
					struct devfreq_dev_profile *profile,
					void *data);
	int	(*program_key)(struct ufs_hba *hba,
			       const union ufs_crypto_cfg_entry *cfg, int slot);
};

/* clock gating state  */
enum clk_gating_state {
	CLKS_OFF,
	CLKS_ON,
	REQ_CLKS_OFF,
	REQ_CLKS_ON,
};

/**
 * struct ufs_clk_gating - UFS clock gating related info
 * @gate_work: worker to turn off clocks after some delay as specified in
 * delay_ms
 * @ungate_work: worker to turn on clocks that will be used in case of
 * interrupt context
 * @state: the current clocks state
 * @delay_ms: gating delay in ms
 * @is_suspended: clk gating is suspended when set to 1 which can be used
 * during suspend/resume
 * @delay_attr: sysfs attribute to control delay_attr
 * @enable_attr: sysfs attribute to enable/disable clock gating
 * @is_enabled: Indicates the current status of clock gating
 * @active_reqs: number of requests that are pending and should be waited for
 * completion before gating clocks.
 */
struct ufs_clk_gating {
#ifdef CONFIG_SCSI_UFSHCD_QTI
	struct hrtimer gate_hrtimer;
	struct work_struct gate_work;
	unsigned long delay_ms_pwr_save;
	unsigned long delay_ms_perf;
	struct device_attribute delay_pwr_save_attr;
	struct device_attribute delay_perf_attr;
#else
	struct delayed_work gate_work;
#endif
	struct work_struct ungate_work;
	enum clk_gating_state state;
	unsigned long delay_ms;
	bool is_suspended;
	struct device_attribute delay_attr;
	struct device_attribute enable_attr;
	bool is_enabled;
	int active_reqs;
	struct workqueue_struct *clk_gating_workq;
};

struct ufs_saved_pwr_info {
	struct ufs_pa_layer_attr info;
	bool is_valid;
};

/**
 * struct ufs_clk_scaling - UFS clock scaling related data
 * @active_reqs: number of requests that are pending. If this is zero when
 * devfreq ->target() function is called then schedule "suspend_work" to
 * suspend devfreq.
 * @tot_busy_t: Total busy time in current polling window
 * @window_start_t: Start time (in jiffies) of the current polling window
 * @busy_start_t: Start time of current busy period
 * @enable_attr: sysfs attribute to enable/disable clock scaling
 * @saved_pwr_info: UFS power mode may also be changed during scaling and this
 * one keeps track of previous power mode.
 * @workq: workqueue to schedule devfreq suspend/resume work
 * @suspend_work: worker to suspend devfreq
 * @resume_work: worker to resume devfreq
 * @is_allowed: tracks if scaling is currently allowed or not
 * @is_busy_started: tracks if busy period has started or not
 * @is_suspended: tracks if devfreq is suspended or not
 */
struct ufs_clk_scaling {
	int active_reqs;
	unsigned long tot_busy_t;
	ktime_t window_start_t;
	ktime_t busy_start_t;
	struct device_attribute enable_attr;
	struct ufs_saved_pwr_info saved_pwr_info;
	struct workqueue_struct *workq;
	struct work_struct suspend_work;
	struct work_struct resume_work;
	bool is_allowed;
	bool is_busy_started;
	bool is_suspended;
};

#ifdef CONFIG_SCSI_UFSHCD_QTI
#define UFS_BIT(x)	BIT(x)

struct ufshcd_cmd_log_entry {
	char *str;/* context like "send", "complete" */
	char *cmd_type;/* "scsi", "query", "nop", "dme" */
	u8 lun;
	u8 cmd_id;
	sector_t lba;
	int transfer_len;
	u8 idn;/* used only for query idn */
	u32 doorbell;
	u32 outstanding_reqs;
	u32 seq_num;
	unsigned int tag;
	ktime_t tstamp;
};

struct ufshcd_cmd_log {
	struct ufshcd_cmd_log_entry *entries;
	int pos;
	u32 seq_num;
};

#define UIC_ERR_REG_HIST_LENGTH 20
/**
 * struct ufs_uic_err_reg_hist - keeps history of uic errors
 * @pos: index to indicate cyclic buffer position
 * @reg: cyclic buffer for registers value
 * @tstamp: cyclic buffer for time stamp
 */
struct ufs_uic_err_reg_hist {
	int pos;
	u32 reg[UIC_ERR_REG_HIST_LENGTH];
	ktime_t tstamp[UIC_ERR_REG_HIST_LENGTH];
};

/* UFS Host Controller debug print bitmask */
#define UFSHCD_DBG_PRINT_CLK_FREQ_EN		UFS_BIT(0)
#define UFSHCD_DBG_PRINT_UIC_ERR_HIST_EN	UFS_BIT(1)
#define UFSHCD_DBG_PRINT_HOST_REGS_EN		UFS_BIT(2)
#define UFSHCD_DBG_PRINT_TRS_EN			UFS_BIT(3)
#define UFSHCD_DBG_PRINT_TMRS_EN		UFS_BIT(4)
#define UFSHCD_DBG_PRINT_PWR_EN			UFS_BIT(5)
#define UFSHCD_DBG_PRINT_HOST_STATE_EN		UFS_BIT(6)

#define UFSHCD_DBG_PRINT_ALL   \
	(UFSHCD_DBG_PRINT_CLK_FREQ_EN|   \
	 UFSHCD_DBG_PRINT_UIC_ERR_HIST_EN|   \
	  UFSHCD_DBG_PRINT_HOST_REGS_EN | UFSHCD_DBG_PRINT_TRS_EN | \
	 UFSHCD_DBG_PRINT_TMRS_EN | UFSHCD_DBG_PRINT_PWR_EN |   \
	 UFSHCD_DBG_PRINT_HOST_STATE_EN)

#endif

#if defined(CONFIG_SCSI_UFSHCD_QTI) && defined(CONFIG_DEBUG_FS)
/**
 * struct ufshcd_req_stat - statistics for request handling times (in usec)
 * @min: shortest time measured
 * @max: longest time measured
 * @sum: sum of all the handling times measured (used for average calculation)
 * @count: number of measurements taken
 */
struct ufshcd_req_stat {
	u64 min;
	u64 max;
	u64 sum;
	u64 count;
};

/* tag stats statistics types */
enum ts_types {
	TS_NOT_SUPPORTED = -1,
	TS_TAG = 0,
	TS_READ = 1,
	TS_WRITE = 2,
	TS_URGENT_READ = 3,
	TS_URGENT_WRITE = 4,
	TS_FLUSH = 5,
	TS_NUM_STATS = 6,
};

enum ufshcd_ctx {
	QUEUE_CMD,
	ERR_HNDLR_WORK,
	H8_EXIT_WORK,
	UIC_CMD_SEND,
	PWRCTL_CMD_SEND,
	PWR_CHG_NOTIFY,
	TM_CMD_SEND,
	XFR_REQ_COMPL,
	CLK_SCALE_WORK,
	DBGFS_CFG_PWR_MODE,
};

struct ufshcd_clk_ctx {
	ktime_t ts;
	enum ufshcd_ctx ctx;
};

#endif

#define UFS_ERR_REG_HIST_LENGTH 8
/**
 * struct ufs_err_reg_hist - keeps history of errors
 * @pos: index to indicate cyclic buffer position
 * @reg: cyclic buffer for registers value
 * @tstamp: cyclic buffer for time stamp
 */
struct ufs_err_reg_hist {
	int pos;
	u32 reg[UFS_ERR_REG_HIST_LENGTH];
	ktime_t tstamp[UFS_ERR_REG_HIST_LENGTH];
};

/**
 * struct ufs_stats - keeps usage/err statistics
 * @hibern8_exit_cnt: Counter to keep track of number of exits,
 *		reset this after link-startup.
 * @last_hibern8_exit_tstamp: Set time after the hibern8 exit.
 *		Clear after the first successful command completion.
 * @pa_err: tracks pa-uic errors
 * @dl_err: tracks dl-uic errors
 * @nl_err: tracks nl-uic errors
 * @tl_err: tracks tl-uic errors
 * @dme_err: tracks dme errors
 * @auto_hibern8_err: tracks auto-hibernate errors
 * @fatal_err: tracks fatal errors
 * @linkup_err: tracks link-startup errors
 * @resume_err: tracks resume errors
 * @suspend_err: tracks suspend errors
 * @dev_reset: tracks device reset events
 * @host_reset: tracks host reset events
 * @tsk_abort: tracks task abort events
 */
struct ufs_stats {
	u32 hibern8_exit_cnt;
	ktime_t last_hibern8_exit_tstamp;

#if defined(CONFIG_SCSI_UFSHCD_QTI) && defined(CONFIG_DEBUG_FS)
	bool enabled;
	u64 **tag_stats;
	int q_depth;
	int err_stats[UFS_ERR_MAX];
	struct ufshcd_req_stat req_stats[TS_NUM_STATS];
	int query_stats_arr[UPIU_QUERY_OPCODE_MAX][MAX_QUERY_IDN];
	u32 pa_err_cnt_total;
	u32 pa_err_cnt[UFS_EC_PA_MAX];
	u32 dl_err_cnt_total;
	u32 dl_err_cnt[UFS_EC_DL_MAX];
	u32 dme_err_cnt;
	u32 power_mode_change_cnt;
	struct ufshcd_clk_ctx clk_hold;
	struct ufshcd_clk_ctx clk_rel;
	struct ufs_uic_err_reg_hist pa_err;
	struct ufs_uic_err_reg_hist dl_err;
	struct ufs_uic_err_reg_hist nl_err;
	struct ufs_uic_err_reg_hist tl_err;
	struct ufs_uic_err_reg_hist dme_err;
	u32 last_intr_status;
	ktime_t last_intr_ts;
#else
	/* uic specific errors */
	struct ufs_err_reg_hist pa_err;
	struct ufs_err_reg_hist dl_err;
	struct ufs_err_reg_hist nl_err;
	struct ufs_err_reg_hist tl_err;
	struct ufs_err_reg_hist dme_err;
#endif

	/* fatal errors */
	struct ufs_err_reg_hist auto_hibern8_err;
	struct ufs_err_reg_hist fatal_err;
	struct ufs_err_reg_hist link_startup_err;
	struct ufs_err_reg_hist resume_err;
	struct ufs_err_reg_hist suspend_err;

	/* abnormal events */
	struct ufs_err_reg_hist dev_reset;
	struct ufs_err_reg_hist host_reset;
	struct ufs_err_reg_hist task_abort;
};

enum ufshcd_quirks {
	/* Interrupt aggregation support is broken */
	UFSHCD_QUIRK_BROKEN_INTR_AGGR			= 1 << 0,

	/*
	 * delay before each dme command is required as the unipro
	 * layer has shown instabilities
	 */
	UFSHCD_QUIRK_DELAY_BEFORE_DME_CMDS		= 1 << 1,

	/*
	 * If UFS host controller is having issue in processing LCC (Line
	 * Control Command) coming from device then enable this quirk.
	 * When this quirk is enabled, host controller driver should disable
	 * the LCC transmission on UFS device (by clearing TX_LCC_ENABLE
	 * attribute of device to 0).
	 */
	UFSHCD_QUIRK_BROKEN_LCC				= 1 << 2,

	/*
	 * The attribute PA_RXHSUNTERMCAP specifies whether or not the
	 * inbound Link supports unterminated line in HS mode. Setting this
	 * attribute to 1 fixes moving to HS gear.
	 */
	UFSHCD_QUIRK_BROKEN_PA_RXHSUNTERMCAP		= 1 << 3,

	/*
	 * This quirk needs to be enabled if the host controller only allows
	 * accessing the peer dme attributes in AUTO mode (FAST AUTO or
	 * SLOW AUTO).
	 */
	UFSHCD_QUIRK_DME_PEER_ACCESS_AUTO_MODE		= 1 << 4,

	/*
	 * This quirk needs to be enabled if the host controller doesn't
	 * advertise the correct version in UFS_VER register. If this quirk
	 * is enabled, standard UFS host driver will call the vendor specific
	 * ops (get_ufs_hci_version) to get the correct version.
	 */
	UFSHCD_QUIRK_BROKEN_UFS_HCI_VERSION		= 1 << 5,

	/*
	 * Clear handling for transfer/task request list is just opposite.
	 */
	UFSHCI_QUIRK_BROKEN_REQ_LIST_CLR		= 1 << 6,

	/*
	 * This quirk needs to be enabled if host controller doesn't allow
	 * that the interrupt aggregation timer and counter are reset by s/w.
	 */
	UFSHCI_QUIRK_SKIP_RESET_INTR_AGGR		= 1 << 7,

	/*
	 * This quirks needs to be enabled if host controller cannot be
	 * enabled via HCE register.
	 */
	UFSHCI_QUIRK_BROKEN_HCE				= 1 << 8,

	/*
	 * This quirk needs to be enabled if the host controller regards
	 * resolution of the values of PRDTO and PRDTL in UTRD as byte.
	 */
	UFSHCD_QUIRK_PRDT_BYTE_GRAN			= 1 << 9,

	/*
	 * This quirk needs to be enabled if the host controller reports
	 * OCS FATAL ERROR with device error through sense data
	 */
	UFSHCD_QUIRK_BROKEN_OCS_FATAL_ERROR		= 1 << 10,
};

enum ufshcd_caps {
	/* Allow dynamic clk gating */
	UFSHCD_CAP_CLK_GATING				= 1 << 0,

	/* Allow hiberb8 with clk gating */
	UFSHCD_CAP_HIBERN8_WITH_CLK_GATING		= 1 << 1,

	/* Allow dynamic clk scaling */
	UFSHCD_CAP_CLK_SCALING				= 1 << 2,

	/* Allow auto bkops to enabled during runtime suspend */
	UFSHCD_CAP_AUTO_BKOPS_SUSPEND			= 1 << 3,

	/*
	 * This capability allows host controller driver to use the UFS HCI's
	 * interrupt aggregation capability.
	 * CAUTION: Enabling this might reduce overall UFS throughput.
	 */
	UFSHCD_CAP_INTR_AGGR				= 1 << 4,

	/*
	 * This capability allows the device auto-bkops to be always enabled
	 * except during suspend (both runtime and suspend).
	 * Enabling this capability means that device will always be allowed
	 * to do background operation when it's active but it might degrade
	 * the performance of ongoing read/write operations.
	 */
	UFSHCD_CAP_KEEP_AUTO_BKOPS_ENABLED_EXCEPT_SUSPEND = 1 << 5,

	/*
	 * This capability allows host controller driver to automatically
	 * enable runtime power management by itself instead of waiting
	 * for userspace to control the power management.
	 */
	UFSHCD_CAP_RPM_AUTOSUSPEND			= 1 << 6,

	/*
	 * This capability allows the host controller driver to turn-on
	 * WriteBooster, if the underlying device supports it and is
	 * provisioned to be used. This would increase the write performance.
	 */
	UFSHCD_CAP_WB_EN				= 1 << 7,

	/*
	 * This capability allows the host controller driver to use the
	 * inline crypto engine, if it is present
	 */
	UFSHCD_CAP_CRYPTO				= 1 << 8,
};

struct ufs_hba_variant_params {
	struct devfreq_dev_profile devfreq_profile;
	struct devfreq_simple_ondemand_data ondemand_data;
	u16 hba_enable_delay_us;
	u32 wb_flush_threshold;
};

/**
 * struct ufs_hba - per adapter private structure
 * @mmio_base: UFSHCI base register address
 * @ucdl_base_addr: UFS Command Descriptor base address
 * @utrdl_base_addr: UTP Transfer Request Descriptor base address
 * @utmrdl_base_addr: UTP Task Management Descriptor base address
 * @ucdl_dma_addr: UFS Command Descriptor DMA address
 * @utrdl_dma_addr: UTRDL DMA address
 * @utmrdl_dma_addr: UTMRDL DMA address
 * @host: Scsi_Host instance of the driver
 * @dev: device handle
 * @lrb: local reference block
 * @cmd_queue: Used to allocate command tags from hba->host->tag_set.
 * @outstanding_tasks: Bits representing outstanding task requests
 * @outstanding_reqs: Bits representing outstanding transfer requests
 * @capabilities: UFS Controller Capabilities
 * @nutrs: Transfer Request Queue depth supported by controller
 * @nutmrs: Task Management Queue depth supported by controller
 * @ufs_version: UFS Version to which controller complies
 * @vops: pointer to variant specific operations
 * @priv: pointer to variant specific private data
 * @sg_entry_size: size of struct ufshcd_sg_entry (may include variant fields)
 * @irq: Irq number of the controller
 * @active_uic_cmd: handle of active UIC command
 * @uic_cmd_mutex: mutex for uic command
 * @tmf_tag_set: TMF tag set.
 * @tmf_queue: Used to allocate TMF tags.
 * @pwr_done: completion for power mode change
 * @ufshcd_state: UFSHCD states
 * @eh_flags: Error handling flags
 * @intr_mask: Interrupt Mask Bits
 * @ee_ctrl_mask: Exception event control mask
 * @is_powered: flag to check if HBA is powered
 * @eh_work: Worker to handle UFS errors that require s/w attention
 * @eeh_work: Worker to handle exception events
 * @errors: HBA errors
 * @uic_error: UFS interconnect layer error status
 * @saved_err: sticky error mask
 * @saved_uic_err: sticky UIC error mask
 * @silence_err_logs: flag to silence error logs
 * @dev_cmd: ufs device management command information
 * @last_dme_cmd_tstamp: time stamp of the last completed DME command
 * @auto_bkops_enabled: to track whether bkops is enabled in device
 * @vreg_info: UFS device voltage regulator information
 * @clk_list_head: UFS host controller clocks list node head
 * @pwr_info: holds current power mode
 * @max_pwr_info: keeps the device max valid pwm
 * @desc_size: descriptor sizes reported by device
 * @urgent_bkops_lvl: keeps track of urgent bkops level for device
 * @is_urgent_bkops_lvl_checked: keeps track if the urgent bkops level for
 *  device is known or not.
 * @scsi_block_reqs_cnt: reference counting for scsi block requests
 * @crypto_capabilities: Content of crypto capabilities register (0x100)
 * @crypto_cap_array: Array of crypto capabilities
 * @crypto_cfg_register: Start of the crypto cfg array
 * @ksm: the keyslot manager tied to this hba
 */
struct ufs_hba {
	void __iomem *mmio_base;

	/* Virtual memory reference */
	struct utp_transfer_cmd_desc *ucdl_base_addr;
	struct utp_transfer_req_desc *utrdl_base_addr;
	struct utp_task_req_desc *utmrdl_base_addr;

	/* DMA memory reference */
	dma_addr_t ucdl_dma_addr;
	dma_addr_t utrdl_dma_addr;
	dma_addr_t utmrdl_dma_addr;

	struct Scsi_Host *host;
	struct device *dev;
	struct request_queue *cmd_queue;
	/*
	 * This field is to keep a reference to "scsi_device" corresponding to
	 * "UFS device" W-LU.
	 */
	struct scsi_device *sdev_ufs_device;

	enum ufs_dev_pwr_mode curr_dev_pwr_mode;
	enum uic_link_state uic_link_state;
	/* Desired UFS power management level during runtime PM */
	enum ufs_pm_level rpm_lvl;
	/* Desired UFS power management level during system PM */
	enum ufs_pm_level spm_lvl;
	struct device_attribute rpm_lvl_attr;
	struct device_attribute spm_lvl_attr;
	int pm_op_in_progress;

	/* Auto-Hibernate Idle Timer register value */
	u32 ahit;

	struct ufshcd_lrb *lrb;

	unsigned long outstanding_tasks;
	unsigned long outstanding_reqs;

	u32 capabilities;
	int nutrs;
	int nutmrs;
	u32 ufs_version;

	const struct ufs_hba_variant_ops *vops;
	struct ufs_hba_variant_params *vps;
	void *priv;
	size_t sg_entry_size;
	unsigned int irq;
	bool is_irq_enabled;
	enum ufs_ref_clk_freq dev_ref_clk_freq;

	unsigned int quirks;	/* Deviations from standard UFSHCI spec. */

	/* Device deviations from standard UFS device spec. */
	unsigned int dev_quirks;

	struct blk_mq_tag_set tmf_tag_set;
	struct request_queue *tmf_queue;

	struct uic_command *active_uic_cmd;
	struct mutex uic_cmd_mutex;
	struct completion *uic_async_done;

	u32 ufshcd_state;
	u32 eh_flags;
	u32 intr_mask;
	u16 ee_ctrl_mask;
	bool is_powered;

	/* Work Queues */
	struct work_struct eh_work;
	struct work_struct eeh_work;

	/* HBA Errors */
	u32 errors;
	u32 uic_error;
	u32 saved_err;
	u32 saved_uic_err;
	struct ufs_stats ufs_stats;
	bool silence_err_logs;

	/* Device management request data */
	struct ufs_dev_cmd dev_cmd;
	ktime_t last_dme_cmd_tstamp;

	/* Keeps information of the UFS device connected to this host */
	struct ufs_dev_info dev_info;
	bool auto_bkops_enabled;
	struct ufs_vreg_info vreg_info;
	struct list_head clk_list_head;

	bool wlun_dev_clr_ua;

	/* Number of requests aborts */
	int req_abort_count;

	/* Number of lanes available (1 or 2) for Rx/Tx */
	u32 lanes_per_direction;
	struct ufs_pa_layer_attr pwr_info;
	struct ufs_pwr_mode_info max_pwr_info;

	struct ufs_clk_gating clk_gating;
	/* Control to enable/disable host capabilities */
	u32 caps;

#ifdef CONFIG_SCSI_UFSHCD_QTI
#define UFSHCD_CAP_POWER_COLLAPSE_DURING_HIBERN8 (1 << 7)
	/* Allow standalone Hibern8 enter on idle */
#define UFSHCD_CAP_HIBERN8_ENTER_ON_IDLE (1 << 5)
	struct rw_semaphore lock;
	/* Bitmask for enabling debug prints */
	u32 ufshcd_dbg_print;
	/* If set, don't gate device ref_clk during clock gating */
	bool no_ref_clk_gating;
	unsigned long shutdown_in_prog;
	bool crash_on_err;
	bool force_host_reset;
	bool full_init_linereset;
	/* Gear limits */
	u32 limit_tx_hs_gear;
	u32 limit_rx_hs_gear;
	u32 limit_tx_pwm_gear;
	u32 limit_rx_pwm_gear;
	bool restore_needed;
	u32 scsi_cmd_timeout;
	bool auto_h8_err;
	struct work_struct rls_work;
	u32 dev_ref_clk_gating_wait;
#endif
	struct devfreq *devfreq;
	struct ufs_clk_scaling clk_scaling;
	bool is_sys_suspended;

	enum bkops_status urgent_bkops_lvl;
	bool is_urgent_bkops_lvl_checked;

	struct rw_semaphore clk_scaling_lock;
	unsigned char desc_size[QUERY_DESC_IDN_MAX];
	atomic_t scsi_block_reqs_cnt;

	struct device		bsg_dev;
	struct request_queue	*bsg_queue;
	bool wb_buf_flush_enabled;
	bool wb_enabled;
	struct delayed_work rpm_dev_flush_recheck_work;

#ifdef CONFIG_SCSI_UFS_CRYPTO
	union ufs_crypto_capabilities crypto_capabilities;
	union ufs_crypto_cap_entry *crypto_cap_array;
	u32 crypto_cfg_register;
	struct blk_keyslot_manager ksm;
#endif
};

/* Returns true if clocks can be gated. Otherwise false */
static inline bool ufshcd_is_clkgating_allowed(struct ufs_hba *hba)
{
	return hba->caps & UFSHCD_CAP_CLK_GATING;
}
static inline bool ufshcd_can_hibern8_during_gating(struct ufs_hba *hba)
{
	return hba->caps & UFSHCD_CAP_HIBERN8_WITH_CLK_GATING;
}
static inline int ufshcd_is_clkscaling_supported(struct ufs_hba *hba)
{
	return hba->caps & UFSHCD_CAP_CLK_SCALING;
}
static inline bool ufshcd_can_autobkops_during_suspend(struct ufs_hba *hba)
{
	return hba->caps & UFSHCD_CAP_AUTO_BKOPS_SUSPEND;
}
static inline bool ufshcd_is_rpm_autosuspend_allowed(struct ufs_hba *hba)
{
	return hba->caps & UFSHCD_CAP_RPM_AUTOSUSPEND;
}

static inline bool ufshcd_is_intr_aggr_allowed(struct ufs_hba *hba)
{
/* DWC UFS Core has the Interrupt aggregation feature but is not detectable*/
#ifndef CONFIG_SCSI_UFS_DWC
	if ((hba->caps & UFSHCD_CAP_INTR_AGGR) &&
	    !(hba->quirks & UFSHCD_QUIRK_BROKEN_INTR_AGGR))
		return true;
	else
		return false;
#else
return true;
#endif
}

static inline bool ufshcd_is_auto_hibern8_supported(struct ufs_hba *hba)
{
	return (hba->capabilities & MASK_AUTO_HIBERN8_SUPPORT);
}

static inline bool ufshcd_is_auto_hibern8_enabled(struct ufs_hba *hba)
{
	return FIELD_GET(UFSHCI_AHIBERN8_TIMER_MASK, hba->ahit) ? true : false;
}

static inline bool ufshcd_is_wb_allowed(struct ufs_hba *hba)
{
	return hba->caps & UFSHCD_CAP_WB_EN;
}

#define ufshcd_writel(hba, val, reg)	\
	writel((val), (hba)->mmio_base + (reg))
#define ufshcd_readl(hba, reg)	\
	readl((hba)->mmio_base + (reg))

/**
 * ufshcd_rmwl - read modify write into a register
 * @hba - per adapter instance
 * @mask - mask to apply on read value
 * @val - actual value to write
 * @reg - register address
 */
static inline void ufshcd_rmwl(struct ufs_hba *hba, u32 mask, u32 val, u32 reg)
{
	u32 tmp;

	tmp = ufshcd_readl(hba, reg);
	tmp &= ~mask;
	tmp |= (val & mask);
	ufshcd_writel(hba, tmp, reg);
}

int ufshcd_alloc_host(struct device *, struct ufs_hba **);
void ufshcd_dealloc_host(struct ufs_hba *);
int ufshcd_hba_enable(struct ufs_hba *hba);
int ufshcd_init(struct ufs_hba * , void __iomem * , unsigned int);
int ufshcd_link_recovery(struct ufs_hba *hba);
int ufshcd_make_hba_operational(struct ufs_hba *hba);
void ufshcd_remove(struct ufs_hba *);
int ufshcd_uic_hibern8_exit(struct ufs_hba *hba);
void ufshcd_delay_us(unsigned long us, unsigned long tolerance);
int ufshcd_wait_for_register(struct ufs_hba *hba, u32 reg, u32 mask,
				u32 val, unsigned long interval_us,
				unsigned long timeout_ms);
void ufshcd_parse_dev_ref_clk_freq(struct ufs_hba *hba, struct clk *refclk);
void ufshcd_update_reg_hist(struct ufs_err_reg_hist *reg_hist,
			    u32 reg);

static inline void check_upiu_size(void)
{
	BUILD_BUG_ON(ALIGNED_UPIU_SIZE <
		GENERAL_UPIU_REQUEST_SIZE + QUERY_DESC_MAX_SIZE);
}

/**
 * ufshcd_set_variant - set variant specific data to the hba
 * @hba - per adapter instance
 * @variant - pointer to variant specific data
 */
static inline void ufshcd_set_variant(struct ufs_hba *hba, void *variant)
{
	BUG_ON(!hba);
	hba->priv = variant;
}

/**
 * ufshcd_get_variant - get variant specific data from the hba
 * @hba - per adapter instance
 */
static inline void *ufshcd_get_variant(struct ufs_hba *hba)
{
	BUG_ON(!hba);
	return hba->priv;
}
static inline bool ufshcd_keep_autobkops_enabled_except_suspend(
							struct ufs_hba *hba)
{
	return hba->caps & UFSHCD_CAP_KEEP_AUTO_BKOPS_ENABLED_EXCEPT_SUSPEND;
}

static inline u8 ufshcd_wb_get_query_index(struct ufs_hba *hba)
{
	if (hba->dev_info.b_wb_buffer_type == WB_BUF_MODE_LU_DEDICATED)
		return hba->dev_info.wb_dedicated_lu;
	return 0;
}

extern int ufshcd_runtime_suspend(struct ufs_hba *hba);
extern int ufshcd_runtime_resume(struct ufs_hba *hba);
extern int ufshcd_runtime_idle(struct ufs_hba *hba);
extern int ufshcd_system_suspend(struct ufs_hba *hba);
extern int ufshcd_system_resume(struct ufs_hba *hba);
extern int ufshcd_shutdown(struct ufs_hba *hba);
extern int ufshcd_dme_set_attr(struct ufs_hba *hba, u32 attr_sel,
			       u8 attr_set, u32 mib_val, u8 peer);
extern int ufshcd_dme_get_attr(struct ufs_hba *hba, u32 attr_sel,
			       u32 *mib_val, u8 peer);
extern int ufshcd_config_pwr_mode(struct ufs_hba *hba,
			struct ufs_pa_layer_attr *desired_pwr_mode);
/* UIC command interfaces for DME primitives */
#define DME_LOCAL	0
#define DME_PEER	1
#define ATTR_SET_NOR	0	/* NORMAL */
#define ATTR_SET_ST	1	/* STATIC */

static inline int ufshcd_dme_set(struct ufs_hba *hba, u32 attr_sel,
				 u32 mib_val)
{
	return ufshcd_dme_set_attr(hba, attr_sel, ATTR_SET_NOR,
				   mib_val, DME_LOCAL);
}

static inline int ufshcd_dme_st_set(struct ufs_hba *hba, u32 attr_sel,
				    u32 mib_val)
{
	return ufshcd_dme_set_attr(hba, attr_sel, ATTR_SET_ST,
				   mib_val, DME_LOCAL);
}

static inline int ufshcd_dme_peer_set(struct ufs_hba *hba, u32 attr_sel,
				      u32 mib_val)
{
	return ufshcd_dme_set_attr(hba, attr_sel, ATTR_SET_NOR,
				   mib_val, DME_PEER);
}

static inline int ufshcd_dme_peer_st_set(struct ufs_hba *hba, u32 attr_sel,
					 u32 mib_val)
{
	return ufshcd_dme_set_attr(hba, attr_sel, ATTR_SET_ST,
				   mib_val, DME_PEER);
}

static inline int ufshcd_dme_get(struct ufs_hba *hba,
				 u32 attr_sel, u32 *mib_val)
{
	return ufshcd_dme_get_attr(hba, attr_sel, mib_val, DME_LOCAL);
}

static inline int ufshcd_dme_peer_get(struct ufs_hba *hba,
				      u32 attr_sel, u32 *mib_val)
{
	return ufshcd_dme_get_attr(hba, attr_sel, mib_val, DME_PEER);
}

static inline bool ufshcd_is_hs_mode(struct ufs_pa_layer_attr *pwr_info)
{
	return (pwr_info->pwr_rx == FAST_MODE ||
		pwr_info->pwr_rx == FASTAUTO_MODE) &&
		(pwr_info->pwr_tx == FAST_MODE ||
		pwr_info->pwr_tx == FASTAUTO_MODE);
}

static inline int ufshcd_disable_host_tx_lcc(struct ufs_hba *hba)
{
	return ufshcd_dme_set(hba, UIC_ARG_MIB(PA_LOCAL_TX_LCC_ENABLE), 0);
}

/* Expose Query-Request API */
int ufshcd_query_descriptor_retry(struct ufs_hba *hba,
				  enum query_opcode opcode,
				  enum desc_idn idn, u8 index,
				  u8 selector,
				  u8 *desc_buf, int *buf_len);
int ufshcd_read_desc_param(struct ufs_hba *hba,
			   enum desc_idn desc_id,
			   int desc_index,
			   u8 param_offset,
			   u8 *param_read_buf,
			   u8 param_size);
int ufshcd_query_attr(struct ufs_hba *hba, enum query_opcode opcode,
		      enum attr_idn idn, u8 index, u8 selector, u32 *attr_val);
int ufshcd_query_flag(struct ufs_hba *hba, enum query_opcode opcode,
	enum flag_idn idn, u8 index, bool *flag_res);

void ufshcd_auto_hibern8_enable(struct ufs_hba *hba);
void ufshcd_auto_hibern8_update(struct ufs_hba *hba, u32 ahit);
void ufshcd_fixup_dev_quirks(struct ufs_hba *hba, struct ufs_dev_fix *fixups);
#define SD_ASCII_STD true
#define SD_RAW false

int ufshcd_hold(struct ufs_hba *hba, bool async);
void ufshcd_release(struct ufs_hba *hba);

<<<<<<< HEAD
#ifdef CONFIG_SCSI_UFSHCD_QTI
void ufshcd_scsi_block_requests(struct ufs_hba *hba);
void ufshcd_scsi_unblock_requests(struct ufs_hba *hba);
int ufshcd_wait_for_doorbell_clr(struct ufs_hba *hba, u64 wait_timeout_us);
int ufshcd_change_power_mode(struct ufs_hba *hba,
			     struct ufs_pa_layer_attr *pwr_mode);

extern void ufshcd_apply_pm_quirks(struct ufs_hba *hba);
extern int ufshcd_scale_clks(struct ufs_hba *hba, bool scale_up);
extern int ufshcd_read_device_desc(struct ufs_hba *hba, u8 *buf, u32 size);
#endif

int ufshcd_map_desc_id_to_length(struct ufs_hba *hba, enum desc_idn desc_id,
	int *desc_length);
=======
void ufshcd_map_desc_id_to_length(struct ufs_hba *hba, enum desc_idn desc_id,
				  int *desc_length);
>>>>>>> 9ea491ae

u32 ufshcd_get_local_unipro_ver(struct ufs_hba *hba);

int ufshcd_send_uic_cmd(struct ufs_hba *hba, struct uic_command *uic_cmd);

int ufshcd_exec_raw_upiu_cmd(struct ufs_hba *hba,
			     struct utp_upiu_req *req_upiu,
			     struct utp_upiu_req *rsp_upiu,
			     int msgcode,
			     u8 *desc_buff, int *buff_len,
			     enum query_opcode desc_op);

/* Wrapper functions for safely calling variant operations */
static inline const char *ufshcd_get_var_name(struct ufs_hba *hba)
{
	if (hba->vops)
		return hba->vops->name;
	return "";
}

static inline int ufshcd_vops_init(struct ufs_hba *hba)
{
	if (hba->vops && hba->vops->init)
		return hba->vops->init(hba);

	return 0;
}

static inline void ufshcd_vops_exit(struct ufs_hba *hba)
{
	if (hba->vops && hba->vops->exit)
		return hba->vops->exit(hba);
}

static inline u32 ufshcd_vops_get_ufs_hci_version(struct ufs_hba *hba)
{
	if (hba->vops && hba->vops->get_ufs_hci_version)
		return hba->vops->get_ufs_hci_version(hba);

	return ufshcd_readl(hba, REG_UFS_VERSION);
}

static inline int ufshcd_vops_clk_scale_notify(struct ufs_hba *hba,
			bool up, enum ufs_notify_change_status status)
{
	if (hba->vops && hba->vops->clk_scale_notify)
		return hba->vops->clk_scale_notify(hba, up, status);
	return 0;
}

static inline int ufshcd_vops_setup_clocks(struct ufs_hba *hba, bool on,
					enum ufs_notify_change_status status)
{
	if (hba->vops && hba->vops->setup_clocks)
		return hba->vops->setup_clocks(hba, on, status);
	return 0;
}

static inline int ufshcd_vops_setup_regulators(struct ufs_hba *hba, bool status)
{
	if (hba->vops && hba->vops->setup_regulators)
		return hba->vops->setup_regulators(hba, status);

	return 0;
}

static inline int ufshcd_vops_hce_enable_notify(struct ufs_hba *hba,
						bool status)
{
	if (hba->vops && hba->vops->hce_enable_notify)
		return hba->vops->hce_enable_notify(hba, status);

	return 0;
}
static inline int ufshcd_vops_link_startup_notify(struct ufs_hba *hba,
						bool status)
{
	if (hba->vops && hba->vops->link_startup_notify)
		return hba->vops->link_startup_notify(hba, status);

	return 0;
}

static inline int ufshcd_vops_pwr_change_notify(struct ufs_hba *hba,
				  bool status,
				  struct ufs_pa_layer_attr *dev_max_params,
				  struct ufs_pa_layer_attr *dev_req_params)
{
	if (hba->vops && hba->vops->pwr_change_notify)
		return hba->vops->pwr_change_notify(hba, status,
					dev_max_params, dev_req_params);

	return -ENOTSUPP;
}

static inline void ufshcd_vops_setup_xfer_req(struct ufs_hba *hba, int tag,
					bool is_scsi_cmd)
{
	if (hba->vops && hba->vops->setup_xfer_req)
		return hba->vops->setup_xfer_req(hba, tag, is_scsi_cmd);
}

static inline void ufshcd_vops_setup_task_mgmt(struct ufs_hba *hba,
					int tag, u8 tm_function)
{
	if (hba->vops && hba->vops->setup_task_mgmt)
		return hba->vops->setup_task_mgmt(hba, tag, tm_function);
}

static inline void ufshcd_vops_hibern8_notify(struct ufs_hba *hba,
					enum uic_cmd_dme cmd,
					enum ufs_notify_change_status status)
{
	if (hba->vops && hba->vops->hibern8_notify)
		return hba->vops->hibern8_notify(hba, cmd, status);
}

static inline int ufshcd_vops_apply_dev_quirks(struct ufs_hba *hba)
{
	if (hba->vops && hba->vops->apply_dev_quirks)
		return hba->vops->apply_dev_quirks(hba);
	return 0;
}

static inline void ufshcd_vops_fixup_dev_quirks(struct ufs_hba *hba)
{
	if (hba->vops && hba->vops->fixup_dev_quirks)
		hba->vops->fixup_dev_quirks(hba);
}

static inline int ufshcd_vops_suspend(struct ufs_hba *hba, enum ufs_pm_op op)
{
	if (hba->vops && hba->vops->suspend)
		return hba->vops->suspend(hba, op);

	return 0;
}

static inline int ufshcd_vops_resume(struct ufs_hba *hba, enum ufs_pm_op op)
{
	if (hba->vops && hba->vops->resume)
		return hba->vops->resume(hba, op);

	return 0;
}

static inline void ufshcd_vops_dbg_register_dump(struct ufs_hba *hba)
{
	if (hba->vops && hba->vops->dbg_register_dump)
		hba->vops->dbg_register_dump(hba);
}

static inline void ufshcd_vops_device_reset(struct ufs_hba *hba)
{
	if (hba->vops && hba->vops->device_reset) {
		hba->vops->device_reset(hba);
		ufshcd_set_ufs_dev_active(hba);
		ufshcd_update_reg_hist(&hba->ufs_stats.dev_reset, 0);
	}
}

static inline void ufshcd_vops_config_scaling_param(struct ufs_hba *hba,
						    struct devfreq_dev_profile
						    *profile, void *data)
{
	if (hba->vops && hba->vops->config_scaling_param)
		hba->vops->config_scaling_param(hba, profile, data);
}

extern struct ufs_pm_lvl_states ufs_pm_lvl_states[];

/*
 * ufshcd_scsi_to_upiu_lun - maps scsi LUN to UPIU LUN
 * @scsi_lun: scsi LUN id
 *
 * Returns UPIU LUN id
 */
static inline u8 ufshcd_scsi_to_upiu_lun(unsigned int scsi_lun)
{
	if (scsi_is_wlun(scsi_lun))
		return (scsi_lun & UFS_UPIU_MAX_UNIT_NUM_ID)
			| UFS_UPIU_WLUN_ID;
	else
		return scsi_lun & UFS_UPIU_MAX_UNIT_NUM_ID;
}


int ufshcd_dump_regs(struct ufs_hba *hba, size_t offset, size_t len,
		     const char *prefix);
int ufshcd_uic_hibern8_enter(struct ufs_hba *hba);
int ufshcd_uic_hibern8_exit(struct ufs_hba *hba);
int ufshcd_read_string_desc(struct ufs_hba *hba, u8 desc_index,
			    u8 **buf, bool ascii);
#endif /* End of Header */<|MERGE_RESOLUTION|>--- conflicted
+++ resolved
@@ -1172,7 +1172,6 @@
 int ufshcd_hold(struct ufs_hba *hba, bool async);
 void ufshcd_release(struct ufs_hba *hba);
 
-<<<<<<< HEAD
 #ifdef CONFIG_SCSI_UFSHCD_QTI
 void ufshcd_scsi_block_requests(struct ufs_hba *hba);
 void ufshcd_scsi_unblock_requests(struct ufs_hba *hba);
@@ -1185,12 +1184,8 @@
 extern int ufshcd_read_device_desc(struct ufs_hba *hba, u8 *buf, u32 size);
 #endif
 
-int ufshcd_map_desc_id_to_length(struct ufs_hba *hba, enum desc_idn desc_id,
-	int *desc_length);
-=======
 void ufshcd_map_desc_id_to_length(struct ufs_hba *hba, enum desc_idn desc_id,
 				  int *desc_length);
->>>>>>> 9ea491ae
 
 u32 ufshcd_get_local_unipro_ver(struct ufs_hba *hba);
 
