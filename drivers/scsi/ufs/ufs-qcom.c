/*
 * Copyright (c) 2013-2019, Linux Foundation. All rights reserved.
 *
 * This program is free software; you can redistribute it and/or modify
 * it under the terms of the GNU General Public License version 2 and
 * only version 2 as published by the Free Software Foundation.
 *
 * This program is distributed in the hope that it will be useful,
 * but WITHOUT ANY WARRANTY; without even the implied warranty of
 * MERCHANTABILITY or FITNESS FOR A PARTICULAR PURPOSE.  See the
 * GNU General Public License for more details.
 *
 */

#include <linux/time.h>
#include <linux/of.h>
#include <linux/platform_device.h>
#include <linux/phy/phy.h>
#include <linux/phy/phy-qcom-ufs.h>
#include <linux/clk/qcom.h>

#ifdef CONFIG_QCOM_BUS_SCALING
#include <linux/msm-bus.h>
#endif

#include "ufshcd.h"
#include "ufshcd-pltfrm.h"
#include "unipro.h"
#include "ufs-qcom.h"
#include "ufshci.h"
#include "ufs-qcom-debugfs.h"
#include "ufs_quirks.h"
#include "ufshcd-crypto-qti.h"

#define MAX_PROP_SIZE		   32
#define VDDP_REF_CLK_MIN_UV        1200000
#define VDDP_REF_CLK_MAX_UV        1200000
/* TODO: further tuning for this parameter may be required */
#define UFS_QCOM_PM_QOS_UNVOTE_TIMEOUT_US	(10000) /* microseconds */

#define UFS_QCOM_DEFAULT_DBG_PRINT_EN	\
	(UFS_QCOM_DBG_PRINT_REGS_EN | UFS_QCOM_DBG_PRINT_TEST_BUS_EN)

enum {
	TSTBUS_UAWM,
	TSTBUS_UARM,
	TSTBUS_TXUC,
	TSTBUS_RXUC,
	TSTBUS_DFC,
	TSTBUS_TRLUT,
	TSTBUS_TMRLUT,
	TSTBUS_OCSC,
	TSTBUS_UTP_HCI,
	TSTBUS_COMBINED,
	TSTBUS_WRAPPER,
	TSTBUS_UNIPRO,
	TSTBUS_MAX,
};

static struct ufs_qcom_host *ufs_qcom_hosts[MAX_UFS_QCOM_HOSTS];

static int ufs_qcom_update_sec_cfg(struct ufs_hba *hba, bool restore_sec_cfg);
static void ufs_qcom_get_default_testbus_cfg(struct ufs_qcom_host *host);
static int ufs_qcom_set_dme_vs_core_clk_ctrl_clear_div(struct ufs_hba *hba,
						       u32 clk_1us_cycles,
						       u32 clk_40ns_cycles);
static void ufs_qcom_pm_qos_suspend(struct ufs_qcom_host *host);

static void ufs_qcom_dump_regs(struct ufs_hba *hba, int offset, int len,
		char *prefix)
{
	print_hex_dump(KERN_ERR, prefix,
			len > 4 ? DUMP_PREFIX_OFFSET : DUMP_PREFIX_NONE,
			16, 4, (void *)hba->mmio_base + offset, len * 4, false);
}

static void ufs_qcom_dump_regs_wrapper(struct ufs_hba *hba, int offset, int len,
				       char *prefix, void *priv)
{
	ufs_qcom_dump_regs(hba, offset, len, prefix);
}

static int ufs_qcom_get_connected_tx_lanes(struct ufs_hba *hba, u32 *tx_lanes)
{
	int err = 0;

	err = ufshcd_dme_get(hba,
			UIC_ARG_MIB(PA_CONNECTEDTXDATALANES), tx_lanes);
	if (err)
		dev_err(hba->dev, "%s: couldn't read PA_CONNECTEDTXDATALANES %d\n",
				__func__, err);

	return err;
}

static int ufs_qcom_host_clk_get(struct device *dev,
		const char *name, struct clk **clk_out)
{
	struct clk *clk;
	int err = 0;

	clk = devm_clk_get(dev, name);
	if (IS_ERR(clk))
		err = PTR_ERR(clk);
	else
		*clk_out = clk;

	return err;
}

static int ufs_qcom_host_clk_enable(struct device *dev,
		const char *name, struct clk *clk)
{
	int err = 0;

	err = clk_prepare_enable(clk);
	if (err)
		dev_err(dev, "%s: %s enable failed %d\n", __func__, name, err);

	return err;
}

static void ufs_qcom_disable_lane_clks(struct ufs_qcom_host *host)
{
	if (!host->is_lane_clks_enabled)
		return;

	if (host->tx_l1_sync_clk)
		clk_disable_unprepare(host->tx_l1_sync_clk);
	clk_disable_unprepare(host->tx_l0_sync_clk);
	if (host->rx_l1_sync_clk)
		clk_disable_unprepare(host->rx_l1_sync_clk);
	clk_disable_unprepare(host->rx_l0_sync_clk);

	host->is_lane_clks_enabled = false;
}

static int ufs_qcom_enable_lane_clks(struct ufs_qcom_host *host)
{
	int err = 0;
	struct device *dev = host->hba->dev;

	if (host->is_lane_clks_enabled)
		return 0;

	err = ufs_qcom_host_clk_enable(dev, "rx_lane0_sync_clk",
		host->rx_l0_sync_clk);
	if (err)
		goto out;

	err = ufs_qcom_host_clk_enable(dev, "tx_lane0_sync_clk",
		host->tx_l0_sync_clk);
	if (err)
		goto disable_rx_l0;

	if (host->hba->lanes_per_direction > 1) {
		err = ufs_qcom_host_clk_enable(dev, "rx_lane1_sync_clk",
			host->rx_l1_sync_clk);
		if (err)
			goto disable_tx_l0;

		/* The tx lane1 clk could be muxed, hence keep this optional */
		if (host->tx_l1_sync_clk)
			ufs_qcom_host_clk_enable(dev, "tx_lane1_sync_clk",
						 host->tx_l1_sync_clk);
	}

	host->is_lane_clks_enabled = true;
	goto out;

disable_tx_l0:
	clk_disable_unprepare(host->tx_l0_sync_clk);
disable_rx_l0:
	clk_disable_unprepare(host->rx_l0_sync_clk);
out:
	return err;
}

static int ufs_qcom_init_lane_clks(struct ufs_qcom_host *host)
{
	int err = 0;
	struct device *dev = host->hba->dev;

	err = ufs_qcom_host_clk_get(dev,
			"rx_lane0_sync_clk", &host->rx_l0_sync_clk);
	if (err) {
		dev_err(dev, "%s: failed to get rx_lane0_sync_clk, err %d\n",
				__func__, err);
		goto out;
	}

	err = ufs_qcom_host_clk_get(dev,
			"tx_lane0_sync_clk", &host->tx_l0_sync_clk);
	if (err) {
		dev_err(dev, "%s: failed to get tx_lane0_sync_clk, err %d\n",
				__func__, err);
		goto out;
	}

	/* In case of single lane per direction, don't read lane1 clocks */
	if (host->hba->lanes_per_direction > 1) {
		err = ufs_qcom_host_clk_get(dev, "rx_lane1_sync_clk",
			&host->rx_l1_sync_clk);
		if (err) {
			dev_err(dev, "%s: failed to get rx_lane1_sync_clk, err %d\n",
					__func__, err);
			goto out;
		}

		/* The tx lane1 clk could be muxed, hence keep this optional */
		ufs_qcom_host_clk_get(dev, "tx_lane1_sync_clk",
					&host->tx_l1_sync_clk);
	}
out:
	return err;
}

static int ufs_qcom_check_hibern8(struct ufs_hba *hba)
{
	int err;
	u32 tx_fsm_val = 0;
	unsigned long timeout = jiffies + msecs_to_jiffies(HBRN8_POLL_TOUT_MS);

	do {
		err = ufshcd_dme_get(hba,
				UIC_ARG_MIB_SEL(MPHY_TX_FSM_STATE,
					UIC_ARG_MPHY_TX_GEN_SEL_INDEX(0)),
				&tx_fsm_val);
		if (err || tx_fsm_val == TX_FSM_HIBERN8)
			break;

		/* sleep for max. 200us */
		usleep_range(100, 200);
	} while (time_before(jiffies, timeout));

	/*
	 * we might have scheduled out for long during polling so
	 * check the state again.
	 */
	if (time_after(jiffies, timeout))
		err = ufshcd_dme_get(hba,
				UIC_ARG_MIB_SEL(MPHY_TX_FSM_STATE,
					UIC_ARG_MPHY_TX_GEN_SEL_INDEX(0)),
				&tx_fsm_val);

	if (err) {
		dev_err(hba->dev, "%s: unable to get TX_FSM_STATE, err %d\n",
				__func__, err);
	} else if (tx_fsm_val != TX_FSM_HIBERN8) {
		err = tx_fsm_val;
		dev_err(hba->dev, "%s: invalid TX_FSM_STATE = %d\n",
				__func__, err);
	}

	return err;
}

static void ufs_qcom_select_unipro_mode(struct ufs_qcom_host *host)
{
	ufshcd_rmwl(host->hba, QUNIPRO_SEL,
		   ufs_qcom_cap_qunipro(host) ? QUNIPRO_SEL : 0,
		   REG_UFS_CFG1);
	/* make sure above configuration is applied before we return */
	mb();
}

static int ufs_qcom_power_up_sequence(struct ufs_hba *hba)
{
	struct ufs_qcom_host *host = ufshcd_get_variant(hba);
	struct phy *phy = host->generic_phy;
	int ret = 0;
	bool is_rate_B = (UFS_QCOM_LIMIT_HS_RATE == PA_HS_MODE_B)
							? true : false;

	/* Use Rate-A for Gear4 */
	if (hba->phy_init_g4)
		is_rate_B = false;

	/* Assert PHY reset and apply PHY calibration values */
	ufs_qcom_assert_reset(hba);
	/* provide 1ms delay to let the reset pulse propagate */
	usleep_range(1000, 1100);

	ret = ufs_qcom_phy_calibrate_phy(phy, is_rate_B, hba->phy_init_g4);

	if (ret) {
		dev_err(hba->dev, "%s: ufs_qcom_phy_calibrate_phy() failed, ret = %d\n",
			__func__, ret);
		goto out;
	}

	/* De-assert PHY reset and start serdes */
	ufs_qcom_deassert_reset(hba);

	/*
	 * after reset deassertion, phy will need all ref clocks,
	 * voltage, current to settle down before starting serdes.
	 */
	usleep_range(1000, 1100);
	ret = ufs_qcom_phy_start_serdes(phy);
	if (ret) {
		dev_err(hba->dev, "%s: ufs_qcom_phy_start_serdes() failed, ret = %d\n",
			__func__, ret);
		goto out;
	}

	ret = ufs_qcom_phy_is_pcs_ready(phy);
	if (ret)
		dev_err(hba->dev,
			"%s: is_physical_coding_sublayer_ready() failed, ret = %d\n",
			__func__, ret);

	ufs_qcom_select_unipro_mode(host);

out:
	return ret;

}

/*
 * The UTP controller has a number of internal clock gating cells (CGCs).
 * Internal hardware sub-modules within the UTP controller control the CGCs.
 * Hardware CGCs disable the clock to inactivate UTP sub-modules not involved
 * in a specific operation, UTP controller CGCs are by default disabled and
 * this function enables them (after every UFS link startup) to save some power
 * leakage.
 *
 * UFS host controller v3.0.0 onwards has internal clock gating mechanism
 * in Qunipro, enable them to save additional power.
 */
static int ufs_qcom_enable_hw_clk_gating(struct ufs_hba *hba)
{
	struct ufs_qcom_host *host = ufshcd_get_variant(hba);
	int err = 0;

	/* Enable UTP internal clock gating */
	ufshcd_writel(hba,
		ufshcd_readl(hba, REG_UFS_CFG2) | REG_UFS_CFG2_CGC_EN_ALL,
		REG_UFS_CFG2);

	/* Ensure that HW clock gating is enabled before next operations */
	mb();

	/* Enable Qunipro internal clock gating if supported */
	if (!ufs_qcom_cap_qunipro_clk_gating(host))
		goto out;

	/* Enable all the mask bits */
	err = ufshcd_dme_rmw(hba, DL_VS_CLK_CFG_MASK,
				DL_VS_CLK_CFG_MASK, DL_VS_CLK_CFG);
	if (err)
		goto out;

	err = ufshcd_dme_rmw(hba, PA_VS_CLK_CFG_REG_MASK,
				PA_VS_CLK_CFG_REG_MASK, PA_VS_CLK_CFG_REG);
	if (err)
		goto out;

	if (!((host->hw_ver.major == 4) && (host->hw_ver.minor == 0) &&
	     (host->hw_ver.step == 0))) {
		err = ufshcd_dme_rmw(hba, DME_VS_CORE_CLK_CTRL_DME_HW_CGC_EN,
					DME_VS_CORE_CLK_CTRL_DME_HW_CGC_EN,
					DME_VS_CORE_CLK_CTRL);
	} else {
		dev_err(hba->dev, "%s: skipping DME_HW_CGC_EN set\n",
			__func__);
	}
out:
	return err;
}

static void ufs_qcom_force_mem_config(struct ufs_hba *hba)
{
	struct ufs_clk_info *clki;

	/*
	 * Configure the behavior of ufs clocks core and peripheral
	 * memory state when they are turned off.
	 * This configuration is required to allow retaining
	 * ICE crypto configuration (including keys) when
	 * core_clk_ice is turned off, and powering down
	 * non-ICE RAMs of host controller.
	 */
	list_for_each_entry(clki, &hba->clk_list_head, list) {
		if (!strcmp(clki->name, "core_clk_ice") ||
			!strcmp(clki->name, "core_clk_ice_hw_ctl"))
			clk_set_flags(clki->clk, CLKFLAG_RETAIN_MEM);
		else
			clk_set_flags(clki->clk, CLKFLAG_NORETAIN_MEM);
		clk_set_flags(clki->clk, CLKFLAG_NORETAIN_PERIPH);
		clk_set_flags(clki->clk, CLKFLAG_PERIPH_OFF_CLEAR);
	}
}

static int ufs_qcom_hce_enable_notify(struct ufs_hba *hba,
				      enum ufs_notify_change_status status)
{
	struct ufs_qcom_host *host = ufshcd_get_variant(hba);
	int err = 0;

	switch (status) {
	case PRE_CHANGE:
		ufs_qcom_force_mem_config(hba);
		ufs_qcom_power_up_sequence(hba);
		/*
		 * The PHY PLL output is the source of tx/rx lane symbol
		 * clocks, hence, enable the lane clocks only after PHY
		 * is initialized.
		 */
		err = ufs_qcom_enable_lane_clks(host);
		break;
	case POST_CHANGE:
		/* check if UFS PHY moved from DISABLED to HIBERN8 */
		err = ufs_qcom_check_hibern8(hba);
		break;
	default:
		dev_err(hba->dev, "%s: invalid status %d\n", __func__, status);
		err = -EINVAL;
		break;
	}
	return err;
}

/**
 * Returns zero for success and non-zero in case of a failure
 */
static int __ufs_qcom_cfg_timers(struct ufs_hba *hba, u32 gear,
			       u32 hs, u32 rate, bool update_link_startup_timer,
			       bool is_pre_scale_up)
{
	int ret = 0;
	struct ufs_qcom_host *host = ufshcd_get_variant(hba);
	struct ufs_clk_info *clki;
	u32 core_clk_period_in_ns;
	u32 tx_clk_cycles_per_us = 0;
	unsigned long core_clk_rate = 0;
	u32 core_clk_cycles_per_us = 0;

	static u32 pwm_fr_table[][2] = {
		{UFS_PWM_G1, 0x1},
		{UFS_PWM_G2, 0x1},
		{UFS_PWM_G3, 0x1},
		{UFS_PWM_G4, 0x1},
	};

	static u32 hs_fr_table_rA[][2] = {
		{UFS_HS_G1, 0x1F},
		{UFS_HS_G2, 0x3e},
		{UFS_HS_G3, 0x7D},
	};

	static u32 hs_fr_table_rB[][2] = {
		{UFS_HS_G1, 0x24},
		{UFS_HS_G2, 0x49},
		{UFS_HS_G3, 0x92},
	};

	/*
	 * The Qunipro controller does not use following registers:
	 * SYS1CLK_1US_REG, TX_SYMBOL_CLK_1US_REG, CLK_NS_REG &
	 * UFS_REG_PA_LINK_STARTUP_TIMER
	 * But UTP controller uses SYS1CLK_1US_REG register for Interrupt
	 * Aggregation / Auto hibern8 logic.
	 * It is mandatory to write SYS1CLK_1US_REG register on UFS host
	 * controller V4.0.0 onwards.
	*/
	if (ufs_qcom_cap_qunipro(host) &&
	    (!(ufshcd_is_intr_aggr_allowed(hba) ||
	       ufshcd_is_auto_hibern8_supported(hba) ||
	       host->hw_ver.major >= 4)))
		goto out;

	if (gear == 0) {
		dev_err(hba->dev, "%s: invalid gear = %d\n", __func__, gear);
		goto out_error;
	}

	list_for_each_entry(clki, &hba->clk_list_head, list) {
		if (!strcmp(clki->name, "core_clk")) {
			if (is_pre_scale_up)
				core_clk_rate = clki->max_freq;
			else
				core_clk_rate = clk_get_rate(clki->clk);
		}
	}

	/* If frequency is smaller than 1MHz, set to 1MHz */
	if (core_clk_rate < DEFAULT_CLK_RATE_HZ)
		core_clk_rate = DEFAULT_CLK_RATE_HZ;

	core_clk_cycles_per_us = core_clk_rate / USEC_PER_SEC;
	if (ufshcd_readl(hba, REG_UFS_SYS1CLK_1US) != core_clk_cycles_per_us) {
		ufshcd_writel(hba, core_clk_cycles_per_us, REG_UFS_SYS1CLK_1US);
		/*
		 * make sure above write gets applied before we return from
		 * this function.
		 */
		mb();
	}

	if (ufs_qcom_cap_qunipro(host))
		goto out;

	core_clk_period_in_ns = NSEC_PER_SEC / core_clk_rate;
	core_clk_period_in_ns <<= OFFSET_CLK_NS_REG;
	core_clk_period_in_ns &= MASK_CLK_NS_REG;

	switch (hs) {
	case FASTAUTO_MODE:
	case FAST_MODE:
		if (rate == PA_HS_MODE_A) {
			if (gear > ARRAY_SIZE(hs_fr_table_rA)) {
				dev_err(hba->dev,
					"%s: index %d exceeds table size %zu\n",
					__func__, gear,
					ARRAY_SIZE(hs_fr_table_rA));
				goto out_error;
			}
			tx_clk_cycles_per_us = hs_fr_table_rA[gear-1][1];
		} else if (rate == PA_HS_MODE_B) {
			if (gear > ARRAY_SIZE(hs_fr_table_rB)) {
				dev_err(hba->dev,
					"%s: index %d exceeds table size %zu\n",
					__func__, gear,
					ARRAY_SIZE(hs_fr_table_rB));
				goto out_error;
			}
			tx_clk_cycles_per_us = hs_fr_table_rB[gear-1][1];
		} else {
			dev_err(hba->dev, "%s: invalid rate = %d\n",
				__func__, rate);
			goto out_error;
		}
		break;
	case SLOWAUTO_MODE:
	case SLOW_MODE:
		if (gear > ARRAY_SIZE(pwm_fr_table)) {
			dev_err(hba->dev,
					"%s: index %d exceeds table size %zu\n",
					__func__, gear,
					ARRAY_SIZE(pwm_fr_table));
			goto out_error;
		}
		tx_clk_cycles_per_us = pwm_fr_table[gear-1][1];
		break;
	case UNCHANGED:
	default:
		dev_err(hba->dev, "%s: invalid mode = %d\n", __func__, hs);
		goto out_error;
	}

	if (ufshcd_readl(hba, REG_UFS_TX_SYMBOL_CLK_NS_US) !=
	    (core_clk_period_in_ns | tx_clk_cycles_per_us)) {
		/* this register 2 fields shall be written at once */
		ufshcd_writel(hba, core_clk_period_in_ns | tx_clk_cycles_per_us,
			      REG_UFS_TX_SYMBOL_CLK_NS_US);
		/*
		 * make sure above write gets applied before we return from
		 * this function.
		 */
		mb();
	}

	if (update_link_startup_timer) {
		ufshcd_writel(hba, ((core_clk_rate / MSEC_PER_SEC) * 100),
			      REG_UFS_PA_LINK_STARTUP_TIMER);
		/*
		 * make sure that this configuration is applied before
		 * we return
		 */
		mb();
	}
	goto out;

out_error:
	ret = -EINVAL;
out:
	return ret;
}

static int ufs_qcom_cfg_timers(struct ufs_hba *hba, u32 gear,
			       u32 hs, u32 rate, bool update_link_startup_timer)
{
	return  __ufs_qcom_cfg_timers(hba, gear, hs, rate,
				      update_link_startup_timer, false);
}

static int ufs_qcom_set_dme_vs_core_clk_ctrl_max_freq_mode(struct ufs_hba *hba)
{
	struct ufs_clk_info *clki;
	struct list_head *head = &hba->clk_list_head;
	u32 max_freq = 0;
	int err = 0;

	list_for_each_entry(clki, head, list) {
		if (!IS_ERR_OR_NULL(clki->clk) &&
			(!strcmp(clki->name, "core_clk_unipro"))) {
			max_freq = clki->max_freq;
			break;
		}
	}

	switch (max_freq) {
	case 300000000:
		err = ufs_qcom_set_dme_vs_core_clk_ctrl_clear_div(hba, 300, 12);
		break;
	case 150000000:
		err = ufs_qcom_set_dme_vs_core_clk_ctrl_clear_div(hba, 150, 6);
		break;
	default:
		err = -EINVAL;
		break;
	}

	return err;
}

static int ufs_qcom_link_startup_pre_change(struct ufs_hba *hba)
{
	struct ufs_qcom_host *host = ufshcd_get_variant(hba);
	struct phy *phy = host->generic_phy;
	u32 unipro_ver;
	int err = 0;

	if (ufs_qcom_cfg_timers(hba, UFS_PWM_G1, SLOWAUTO_MODE, 0, true)) {
		dev_err(hba->dev, "%s: ufs_qcom_cfg_timers() failed\n",
			__func__);
		err = -EINVAL;
		goto out;
	}

	/* make sure RX LineCfg is enabled before link startup */
	err = ufs_qcom_phy_ctrl_rx_linecfg(phy, true);
	if (err)
		goto out;

	if (ufs_qcom_cap_qunipro(host)) {
		err = ufs_qcom_set_dme_vs_core_clk_ctrl_max_freq_mode(hba);
		if (err)
			goto out;
	}

	err = ufs_qcom_enable_hw_clk_gating(hba);
	if (err)
		goto out;

	/*
	 * Some UFS devices (and may be host) have issues if LCC is
	 * enabled. So we are setting PA_Local_TX_LCC_Enable to 0
	 * before link startup which will make sure that both host
	 * and device TX LCC are disabled once link startup is
	 * completed.
	 */
	unipro_ver = ufshcd_get_local_unipro_ver(hba);
	if (unipro_ver != UFS_UNIPRO_VER_1_41)
		err = ufshcd_dme_set(hba,
				     UIC_ARG_MIB(PA_LOCAL_TX_LCC_ENABLE),
				     0);
	if (err)
		goto out;

	if (!ufs_qcom_cap_qunipro_clk_gating(host))
		goto out;

	/* Enable all the mask bits */
	err = ufshcd_dme_rmw(hba, SAVECONFIGTIME_MODE_MASK,
				SAVECONFIGTIME_MODE_MASK,
				PA_VS_CONFIG_REG1);
out:
	return err;
}

static int ufs_qcom_link_startup_post_change(struct ufs_hba *hba)
{
	struct ufs_qcom_host *host = ufshcd_get_variant(hba);
	struct phy *phy = host->generic_phy;
	u32 tx_lanes;
	int err = 0;

	err = ufs_qcom_get_connected_tx_lanes(hba, &tx_lanes);
	if (err)
		goto out;

	err = ufs_qcom_phy_set_tx_lane_enable(phy, tx_lanes);
	if (err) {
		dev_err(hba->dev, "%s: ufs_qcom_phy_set_tx_lane_enable failed\n",
			__func__);
		goto out;
	}

	/*
	 * Some UFS devices send incorrect LineCfg data as part of power mode
	 * change sequence which may cause host PHY to go into bad state.
	 * Disabling Rx LineCfg of host PHY should help avoid this.
	 */
	if (ufshcd_get_local_unipro_ver(hba) == UFS_UNIPRO_VER_1_41)
		err = ufs_qcom_phy_ctrl_rx_linecfg(phy, false);
	if (err) {
		dev_err(hba->dev, "%s: ufs_qcom_phy_ctrl_rx_linecfg failed\n",
			__func__);
		goto out;
	}

	/*
	 * UFS controller has *clk_req output to GCC, for each one if the clocks
	 * entering it. When *clk_req for a specific clock is de-asserted,
	 * a corresponding clock from GCC is stopped. UFS controller de-asserts
	 * *clk_req outputs when it is in Auto Hibernate state only if the
	 * Clock request feature is enabled.
	 * Enable the Clock request feature:
	 * - Enable HW clock control for UFS clocks in GCC (handled by the
	 *   clock driver as part of clk_prepare_enable).
	 * - Set the AH8_CFG.*CLK_REQ register bits to 1.
	 */
	if (ufshcd_is_auto_hibern8_supported(hba))
		ufshcd_writel(hba, ufshcd_readl(hba, UFS_AH8_CFG) |
				   UFS_HW_CLK_CTRL_EN,
				   UFS_AH8_CFG);
	/*
	 * Make sure clock request feature gets enabled for HW clk gating
	 * before further operations.
	 */
	mb();

out:
	return err;
}

static int ufs_qcom_link_startup_notify(struct ufs_hba *hba,
					enum ufs_notify_change_status status)
{
	int err = 0;

	switch (status) {
	case PRE_CHANGE:
		err = ufs_qcom_link_startup_pre_change(hba);
		break;
	case POST_CHANGE:
		err = ufs_qcom_link_startup_post_change(hba);
		break;
	default:
		break;
	}

	return err;
}

static int ufs_qcom_config_vreg(struct device *dev,
		struct ufs_vreg *vreg, bool on)
{
	int ret = 0;
	struct regulator *reg;
	int min_uV, uA_load;

	if (!vreg) {
		WARN_ON(1);
		ret = -EINVAL;
		goto out;
	}

	reg = vreg->reg;
	if (regulator_count_voltages(reg) > 0) {
		uA_load = on ? vreg->max_uA : 0;
		ret = regulator_set_load(vreg->reg, uA_load);
		if (ret)
			goto out;
		if (vreg->min_uV && vreg->max_uV) {
			min_uV = on ? vreg->min_uV : 0;
			ret = regulator_set_voltage(reg, min_uV, vreg->max_uV);
			if (ret) {
				dev_err(dev, "%s: %s failed, err=%d\n",
					__func__, vreg->name, ret);
				goto out;
			}
		}
	}
out:
	return ret;
}

static int ufs_qcom_enable_vreg(struct device *dev, struct ufs_vreg *vreg)
{
	int ret = 0;

	if (vreg->enabled)
		return ret;

	ret = ufs_qcom_config_vreg(dev, vreg, true);
	if (ret)
		goto out;

	ret = regulator_enable(vreg->reg);
	if (ret)
		goto out;

	vreg->enabled = true;
out:
	return ret;
}

static int ufs_qcom_disable_vreg(struct device *dev, struct ufs_vreg *vreg)
{
	int ret = 0;

	if (!vreg->enabled)
		return ret;

	ret = regulator_disable(vreg->reg);
	if (ret)
		goto out;

	ret = ufs_qcom_config_vreg(dev, vreg, false);
	if (ret)
		goto out;

	vreg->enabled = false;
out:
	return ret;
}

static int ufs_qcom_suspend(struct ufs_hba *hba, enum ufs_pm_op pm_op)
{
	struct ufs_qcom_host *host = ufshcd_get_variant(hba);
	struct phy *phy = host->generic_phy;
	int ret = 0;

	/*
	 * If UniPro link is not active or OFF, PHY ref_clk, main PHY analog
	 * power rail and low noise analog power rail for PLL can be
	 * switched off.
	 */
	if (!ufs_qcom_is_link_active(hba)) {
		ufs_qcom_disable_lane_clks(host);
		if (host->is_phy_pwr_on) {
			phy_power_off(phy);
			host->is_phy_pwr_on = false;
		}
		if (host->vddp_ref_clk && ufs_qcom_is_link_off(hba))
			ret = ufs_qcom_disable_vreg(hba->dev,
					host->vddp_ref_clk);

		if (host->vccq_parent && !hba->auto_bkops_enabled)
			ufs_qcom_config_vreg(hba->dev,
					host->vccq_parent, false);

		if (ufs_qcom_is_link_off(hba)) {
			/* Assert PHY soft reset */
			ufs_qcom_assert_reset(hba);
			goto out;
		}
	}
	/* Unvote PM QoS */
	ufs_qcom_pm_qos_suspend(host);

out:
	return ret;
}

static int ufs_qcom_resume(struct ufs_hba *hba, enum ufs_pm_op pm_op)
{
	struct ufs_qcom_host *host = ufshcd_get_variant(hba);
	struct phy *phy = host->generic_phy;
	int err;

	if (!host->is_phy_pwr_on) {
		err = phy_power_on(phy);
		if (err) {
			dev_err(hba->dev, "%s: failed enabling regs, err = %d\n",
				__func__, err);
			goto out;
		}
		host->is_phy_pwr_on = true;
	}
	if (host->vddp_ref_clk && (hba->rpm_lvl > UFS_PM_LVL_3 ||
				   hba->spm_lvl > UFS_PM_LVL_3))
		ufs_qcom_enable_vreg(hba->dev,
				      host->vddp_ref_clk);
	if (host->vccq_parent)
		ufs_qcom_config_vreg(hba->dev, host->vccq_parent, true);

	err = ufs_qcom_enable_lane_clks(host);
	if (err)
		goto out;

	hba->is_sys_suspended = false;

out:
	return err;
}

static int ufs_qcom_full_reset(struct ufs_hba *hba)
{
	int ret = -ENOTSUPP;

	if (!hba->core_reset) {
		dev_err(hba->dev, "%s: failed, err = %d\n", __func__,
				ret);
		goto out;
	}

	ret = reset_control_assert(hba->core_reset);
	if (ret) {
		dev_err(hba->dev, "%s: core_reset assert failed, err = %d\n",
				__func__, ret);
		goto out;
	}

	/*
	 * The hardware requirement for delay between assert/deassert
	 * is at least 3-4 sleep clock (32.7KHz) cycles, which comes to
	 * ~125us (4/32768). To be on the safe side add 200us delay.
	 */
	usleep_range(200, 210);

	ret = reset_control_deassert(hba->core_reset);
	if (ret)
		dev_err(hba->dev, "%s: core_reset deassert failed, err = %d\n",
				__func__, ret);

out:
	return ret;
}

struct ufs_qcom_dev_params {
	u32 pwm_rx_gear;	/* pwm rx gear to work in */
	u32 pwm_tx_gear;	/* pwm tx gear to work in */
	u32 hs_rx_gear;		/* hs rx gear to work in */
	u32 hs_tx_gear;		/* hs tx gear to work in */
	u32 rx_lanes;		/* number of rx lanes */
	u32 tx_lanes;		/* number of tx lanes */
	u32 rx_pwr_pwm;		/* rx pwm working pwr */
	u32 tx_pwr_pwm;		/* tx pwm working pwr */
	u32 rx_pwr_hs;		/* rx hs working pwr */
	u32 tx_pwr_hs;		/* tx hs working pwr */
	u32 hs_rate;		/* rate A/B to work in HS */
	u32 desired_working_mode;
};

static int ufs_qcom_get_pwr_dev_param(struct ufs_qcom_dev_params *qcom_param,
				      struct ufs_pa_layer_attr *dev_max,
				      struct ufs_pa_layer_attr *agreed_pwr)
{
	int min_qcom_gear;
	int min_dev_gear;
	bool is_dev_sup_hs = false;
	bool is_qcom_max_hs = false;

	if (dev_max->pwr_rx == FAST_MODE)
		is_dev_sup_hs = true;

	if (qcom_param->desired_working_mode == FAST) {
		is_qcom_max_hs = true;
		min_qcom_gear = min_t(u32, qcom_param->hs_rx_gear,
				      qcom_param->hs_tx_gear);
	} else {
		min_qcom_gear = min_t(u32, qcom_param->pwm_rx_gear,
				      qcom_param->pwm_tx_gear);
	}

	/*
	 * device doesn't support HS but qcom_param->desired_working_mode is
	 * HS, thus device and qcom_param don't agree
	 */
	if (!is_dev_sup_hs && is_qcom_max_hs) {
		pr_err("%s: failed to agree on power mode (device doesn't support HS but requested power is HS)\n",
			__func__);
		return -ENOTSUPP;
	} else if (is_dev_sup_hs && is_qcom_max_hs) {
		/*
		 * since device supports HS, it supports FAST_MODE.
		 * since qcom_param->desired_working_mode is also HS
		 * then final decision (FAST/FASTAUTO) is done according
		 * to qcom_params as it is the restricting factor
		 */
		agreed_pwr->pwr_rx = agreed_pwr->pwr_tx =
						qcom_param->rx_pwr_hs;
	} else {
		/*
		 * here qcom_param->desired_working_mode is PWM.
		 * it doesn't matter whether device supports HS or PWM,
		 * in both cases qcom_param->desired_working_mode will
		 * determine the mode
		 */
		 agreed_pwr->pwr_rx = agreed_pwr->pwr_tx =
						qcom_param->rx_pwr_pwm;
	}

	/*
	 * we would like tx to work in the minimum number of lanes
	 * between device capability and vendor preferences.
	 * the same decision will be made for rx
	 */
	agreed_pwr->lane_tx = min_t(u32, dev_max->lane_tx,
						qcom_param->tx_lanes);
	agreed_pwr->lane_rx = min_t(u32, dev_max->lane_rx,
						qcom_param->rx_lanes);

	/* device maximum gear is the minimum between device rx and tx gears */
	min_dev_gear = min_t(u32, dev_max->gear_rx, dev_max->gear_tx);

	/*
	 * if both device capabilities and vendor pre-defined preferences are
	 * both HS or both PWM then set the minimum gear to be the chosen
	 * working gear.
	 * if one is PWM and one is HS then the one that is PWM get to decide
	 * what is the gear, as it is the one that also decided previously what
	 * pwr the device will be configured to.
	 */
	if ((is_dev_sup_hs && is_qcom_max_hs) ||
	    (!is_dev_sup_hs && !is_qcom_max_hs))
		agreed_pwr->gear_rx = agreed_pwr->gear_tx =
			min_t(u32, min_dev_gear, min_qcom_gear);
	else if (!is_dev_sup_hs)
		agreed_pwr->gear_rx = agreed_pwr->gear_tx = min_dev_gear;
	else
		agreed_pwr->gear_rx = agreed_pwr->gear_tx = min_qcom_gear;

	agreed_pwr->hs_rate = qcom_param->hs_rate;
	return 0;
}

#ifdef CONFIG_QCOM_BUS_SCALING
static int ufs_qcom_get_bus_vote(struct ufs_qcom_host *host,
		const char *speed_mode)
{
	struct device *dev = host->hba->dev;
	struct device_node *np = dev->of_node;
	int err;
	const char *key = "qcom,bus-vector-names";

	if (!speed_mode) {
		err = -EINVAL;
		goto out;
	}

	if (host->bus_vote.is_max_bw_needed && !!strcmp(speed_mode, "MIN"))
		err = of_property_match_string(np, key, "MAX");
	else
		err = of_property_match_string(np, key, speed_mode);

out:
	if (err < 0)
		dev_err(dev, "%s: Invalid %s mode %d\n",
				__func__, speed_mode, err);
	return err;
}

static void ufs_qcom_get_speed_mode(struct ufs_pa_layer_attr *p, char *result)
{
	int gear = max_t(u32, p->gear_rx, p->gear_tx);
	int lanes = max_t(u32, p->lane_rx, p->lane_tx);
	int pwr;

	/* default to PWM Gear 1, Lane 1 if power mode is not initialized */
	if (!gear)
		gear = 1;

	if (!lanes)
		lanes = 1;

	if (!p->pwr_rx && !p->pwr_tx) {
		pwr = SLOWAUTO_MODE;
		snprintf(result, BUS_VECTOR_NAME_LEN, "MIN");
	} else if (p->pwr_rx == FAST_MODE || p->pwr_rx == FASTAUTO_MODE ||
		 p->pwr_tx == FAST_MODE || p->pwr_tx == FASTAUTO_MODE) {
		pwr = FAST_MODE;
		snprintf(result, BUS_VECTOR_NAME_LEN, "%s_R%s_G%d_L%d", "HS",
			 p->hs_rate == PA_HS_MODE_B ? "B" : "A", gear, lanes);
	} else {
		pwr = SLOW_MODE;
		snprintf(result, BUS_VECTOR_NAME_LEN, "%s_G%d_L%d",
			 "PWM", gear, lanes);
	}
}

static int __ufs_qcom_set_bus_vote(struct ufs_qcom_host *host, int vote)
{
	int err = 0;

	if (vote != host->bus_vote.curr_vote) {
		err = msm_bus_scale_client_update_request(
				host->bus_vote.client_handle, vote);
		if (err) {
			dev_err(host->hba->dev,
				"%s: msm_bus_scale_client_update_request() failed: bus_client_handle=0x%x, vote=%d, err=%d\n",
				__func__, host->bus_vote.client_handle,
				vote, err);
			goto out;
		}

		host->bus_vote.curr_vote = vote;
	}
out:
	return err;
}

static int ufs_qcom_update_bus_bw_vote(struct ufs_qcom_host *host)
{
	int vote;
	int err = 0;
	char mode[BUS_VECTOR_NAME_LEN];

	ufs_qcom_get_speed_mode(&host->dev_req_params, mode);

	vote = ufs_qcom_get_bus_vote(host, mode);
	if (vote >= 0)
		err = __ufs_qcom_set_bus_vote(host, vote);
	else
		err = vote;

	if (err)
		dev_err(host->hba->dev, "%s: failed %d\n", __func__, err);
	else
		host->bus_vote.saved_vote = vote;
	return err;
}

static int ufs_qcom_set_bus_vote(struct ufs_hba *hba, bool on)
{
	struct ufs_qcom_host *host = ufshcd_get_variant(hba);
	int vote, err;

	/*
	 * In case ufs_qcom_init() is not yet done, simply ignore.
	 * This ufs_qcom_set_bus_vote() shall be called from
	 * ufs_qcom_init() after init is done.
	 */
	if (!host)
		return 0;

	if (on) {
		vote = host->bus_vote.saved_vote;
		if (vote == host->bus_vote.min_bw_vote)
			ufs_qcom_update_bus_bw_vote(host);
	} else {
		vote = host->bus_vote.min_bw_vote;
	}

	err = __ufs_qcom_set_bus_vote(host, vote);
	if (err)
		dev_err(hba->dev, "%s: set bus vote failed %d\n",
				__func__, err);

	return err;
}

static ssize_t
show_ufs_to_mem_max_bus_bw(struct device *dev, struct device_attribute *attr,
			char *buf)
{
	struct ufs_hba *hba = dev_get_drvdata(dev);
	struct ufs_qcom_host *host = ufshcd_get_variant(hba);

	return snprintf(buf, PAGE_SIZE, "%u\n",
			host->bus_vote.is_max_bw_needed);
}

static ssize_t
store_ufs_to_mem_max_bus_bw(struct device *dev, struct device_attribute *attr,
		const char *buf, size_t count)
{
	struct ufs_hba *hba = dev_get_drvdata(dev);
	struct ufs_qcom_host *host = ufshcd_get_variant(hba);
	uint32_t value;

	if (!kstrtou32(buf, 0, &value)) {
		host->bus_vote.is_max_bw_needed = !!value;
		ufs_qcom_update_bus_bw_vote(host);
	}

	return count;
}

static int ufs_qcom_bus_register(struct ufs_qcom_host *host)
{
	int err;
	struct msm_bus_scale_pdata *bus_pdata;
	struct device *dev = host->hba->dev;
	struct platform_device *pdev = to_platform_device(dev);
	struct device_node *np = dev->of_node;

	bus_pdata = msm_bus_cl_get_pdata(pdev);
	if (!bus_pdata) {
		dev_err(dev, "%s: failed to get bus vectors\n", __func__);
		err = -ENODATA;
		goto out;
	}

	err = of_property_count_strings(np, "qcom,bus-vector-names");
	if (err < 0 || err != bus_pdata->num_usecases) {
		dev_err(dev, "%s: qcom,bus-vector-names not specified correctly %d\n",
				__func__, err);
		goto out;
	}

	host->bus_vote.client_handle = msm_bus_scale_register_client(bus_pdata);
	if (!host->bus_vote.client_handle) {
		dev_err(dev, "%s: msm_bus_scale_register_client failed\n",
				__func__);
		err = -EFAULT;
		goto out;
	}

	/* cache the vote index for minimum and maximum bandwidth */
	host->bus_vote.min_bw_vote = ufs_qcom_get_bus_vote(host, "MIN");
	host->bus_vote.max_bw_vote = ufs_qcom_get_bus_vote(host, "MAX");

	host->bus_vote.max_bus_bw.show = show_ufs_to_mem_max_bus_bw;
	host->bus_vote.max_bus_bw.store = store_ufs_to_mem_max_bus_bw;
	sysfs_attr_init(&host->bus_vote.max_bus_bw.attr);
	host->bus_vote.max_bus_bw.attr.name = "max_bus_bw";
	host->bus_vote.max_bus_bw.attr.mode = 0644;
	err = device_create_file(dev, &host->bus_vote.max_bus_bw);
out:
	return err;
}
#else /* CONFIG_QCOM_BUS_SCALING */
static int ufs_qcom_update_bus_bw_vote(struct ufs_qcom_host *host)
{
	return 0;
}

static int ufs_qcom_set_bus_vote(struct ufs_hba *hba, bool on)
{
	return 0;
}

static int ufs_qcom_bus_register(struct ufs_qcom_host *host)
{
	return 0;
}
static inline void msm_bus_scale_unregister_client(uint32_t cl)
{
}
#endif /* CONFIG_QCOM_BUS_SCALING */

static void ufs_qcom_dev_ref_clk_ctrl(struct ufs_qcom_host *host, bool enable)
{
	if (host->dev_ref_clk_ctrl_mmio &&
	    (enable ^ host->is_dev_ref_clk_enabled)) {
		u32 temp = readl_relaxed(host->dev_ref_clk_ctrl_mmio);

		if (enable)
			temp |= host->dev_ref_clk_en_mask;
		else
			temp &= ~host->dev_ref_clk_en_mask;

		/*
		 * If we are here to disable this clock it might be immediately
		 * after entering into hibern8 in which case we need to make
		 * sure that device ref_clk is active for a given time after
		 * enter hibern8
		 */
		if (!enable)
			udelay(host->hba->dev_ref_clk_gating_wait);

		writel_relaxed(temp, host->dev_ref_clk_ctrl_mmio);

		/* ensure that ref_clk is enabled/disabled before we return */
		wmb();

		/*
		 * If we call hibern8 exit after this, we need to make sure that
		 * device ref_clk is stable for a given time before the hibern8
		 * exit command.
		 */
		if (enable) {
			if (host->hba->dev_info.quirks &
			    UFS_DEVICE_QUIRK_WAIT_AFTER_REF_CLK_UNGATE)
				usleep_range(50, 60);
			else
				udelay(1);
		}

		host->is_dev_ref_clk_enabled = enable;
	}
}

static int ufs_qcom_pwr_change_notify(struct ufs_hba *hba,
				enum ufs_notify_change_status status,
				struct ufs_pa_layer_attr *dev_max_params,
				struct ufs_pa_layer_attr *dev_req_params)
{
	u32 val;
	struct ufs_qcom_host *host = ufshcd_get_variant(hba);
	struct phy *phy = host->generic_phy;
	struct ufs_qcom_dev_params ufs_qcom_cap;
	int ret = 0;
	int res = 0;

	hba->ufs_stats.clk_hold.ctx = PWR_CHG_NOTIFY;
	ufshcd_hold(hba, false);

	if (!dev_req_params) {
		pr_err("%s: incoming dev_req_params is NULL\n", __func__);
		ret = -EINVAL;
		goto out;
	}

	switch (status) {
	case PRE_CHANGE:
		ufs_qcom_cap.tx_lanes = UFS_QCOM_LIMIT_NUM_LANES_TX;
		ufs_qcom_cap.rx_lanes = UFS_QCOM_LIMIT_NUM_LANES_RX;
		ufs_qcom_cap.hs_rx_gear = UFS_QCOM_LIMIT_HSGEAR_RX;
		ufs_qcom_cap.hs_tx_gear = UFS_QCOM_LIMIT_HSGEAR_TX;
		ufs_qcom_cap.pwm_rx_gear = UFS_QCOM_LIMIT_PWMGEAR_RX;
		ufs_qcom_cap.pwm_tx_gear = UFS_QCOM_LIMIT_PWMGEAR_TX;
		ufs_qcom_cap.rx_pwr_pwm = UFS_QCOM_LIMIT_RX_PWR_PWM;
		ufs_qcom_cap.tx_pwr_pwm = UFS_QCOM_LIMIT_TX_PWR_PWM;
		ufs_qcom_cap.rx_pwr_hs = UFS_QCOM_LIMIT_RX_PWR_HS;
		ufs_qcom_cap.tx_pwr_hs = UFS_QCOM_LIMIT_TX_PWR_HS;
		if (hba->phy_init_g4)
			ufs_qcom_cap.hs_rate = PA_HS_MODE_A;
		else
			ufs_qcom_cap.hs_rate = UFS_QCOM_LIMIT_HS_RATE;
		ufs_qcom_cap.desired_working_mode =
					UFS_QCOM_LIMIT_DESIRED_MODE;

		if (host->hw_ver.major == 0x1) {
			/*
			 * HS-G3 operations may not reliably work on legacy QCOM
			 * UFS host controller hardware even though capability
			 * exchange during link startup phase may end up
			 * negotiating maximum supported gear as G3.
			 * Hence downgrade the maximum supported gear to HS-G2.
			 */
			if (ufs_qcom_cap.hs_tx_gear > UFS_HS_G2)
				ufs_qcom_cap.hs_tx_gear = UFS_HS_G2;
			if (ufs_qcom_cap.hs_rx_gear > UFS_HS_G2)
				ufs_qcom_cap.hs_rx_gear = UFS_HS_G2;
		}

		ret = ufs_qcom_get_pwr_dev_param(&ufs_qcom_cap,
						 dev_max_params,
						 dev_req_params);
		if (ret) {
			pr_err("%s: failed to determine capabilities\n",
					__func__);
			goto out;
		}

		/* enable the device ref clock before changing to HS mode */
		if (!ufshcd_is_hs_mode(&hba->pwr_info) &&
			ufshcd_is_hs_mode(dev_req_params))
			ufs_qcom_dev_ref_clk_ctrl(host, true);
		break;
	case POST_CHANGE:
		if (ufs_qcom_cfg_timers(hba, dev_req_params->gear_rx,
					dev_req_params->pwr_rx,
					dev_req_params->hs_rate, false)) {
			dev_err(hba->dev, "%s: ufs_qcom_cfg_timers() failed\n",
				__func__);
			/*
			 * we return error code at the end of the routine,
			 * but continue to configure UFS_PHY_TX_LANE_ENABLE
			 * and bus voting as usual
			 */
			ret = -EINVAL;
		}

		val = ~(MAX_U32 << dev_req_params->lane_tx);
		res = ufs_qcom_phy_set_tx_lane_enable(phy, val);
		if (res) {
			dev_err(hba->dev, "%s: ufs_qcom_phy_set_tx_lane_enable() failed res = %d\n",
				__func__, res);
			ret = res;
		}

		/* cache the power mode parameters to use internally */
		memcpy(&host->dev_req_params,
				dev_req_params, sizeof(*dev_req_params));
		ufs_qcom_update_bus_bw_vote(host);

		/* disable the device ref clock if entered PWM mode */
		if (ufshcd_is_hs_mode(&hba->pwr_info) &&
			!ufshcd_is_hs_mode(dev_req_params))
			ufs_qcom_dev_ref_clk_ctrl(host, false);
		break;
	default:
		ret = -EINVAL;
		break;
	}
out:
	hba->ufs_stats.clk_rel.ctx = PWR_CHG_NOTIFY;
	ufshcd_release(hba, false);
	return ret;
}

static int ufs_qcom_quirk_host_pa_saveconfigtime(struct ufs_hba *hba)
{
	int err;
	u32 pa_vs_config_reg1;

	err = ufshcd_dme_get(hba, UIC_ARG_MIB(PA_VS_CONFIG_REG1),
			     &pa_vs_config_reg1);
	if (err)
		goto out;

	/* Allow extension of MSB bits of PA_SaveConfigTime attribute */
	err = ufshcd_dme_set(hba, UIC_ARG_MIB(PA_VS_CONFIG_REG1),
			    (pa_vs_config_reg1 | (1 << 12)));

out:
	return err;
}

static int ufs_qcom_apply_dev_quirks(struct ufs_hba *hba)
{
	int err = 0;

	if (hba->dev_info.quirks & UFS_DEVICE_QUIRK_HOST_PA_SAVECONFIGTIME)
		err = ufs_qcom_quirk_host_pa_saveconfigtime(hba);

	return err;
}

static u32 ufs_qcom_get_ufs_hci_version(struct ufs_hba *hba)
{
	struct ufs_qcom_host *host = ufshcd_get_variant(hba);

	if (host->hw_ver.major == 0x1)
		return UFSHCI_VERSION_11;
	else
		return UFSHCI_VERSION_20;
}

/**
 * ufs_qcom_advertise_quirks - advertise the known QCOM UFS controller quirks
 * @hba: host controller instance
 *
 * QCOM UFS host controller might have some non standard behaviours (quirks)
 * than what is specified by UFSHCI specification. Advertise all such
 * quirks to standard UFS host controller driver so standard takes them into
 * account.
 */
static void ufs_qcom_advertise_quirks(struct ufs_hba *hba)
{
	struct ufs_qcom_host *host = ufshcd_get_variant(hba);

	if (host->hw_ver.major == 0x1) {
		hba->quirks |= UFSHCD_QUIRK_DELAY_BEFORE_DME_CMDS
			    | UFSHCD_QUIRK_BROKEN_PA_RXHSUNTERMCAP
			    | UFSHCD_QUIRK_DME_PEER_ACCESS_AUTO_MODE;

		if (host->hw_ver.minor == 0x001 && host->hw_ver.step == 0x0001)
			hba->quirks |= UFSHCD_QUIRK_BROKEN_INTR_AGGR;

		hba->quirks |= UFSHCD_QUIRK_BROKEN_LCC;
	}

	if (host->hw_ver.major == 0x2) {
		hba->quirks |= UFSHCD_QUIRK_BROKEN_UFS_HCI_VERSION;

		if (!ufs_qcom_cap_qunipro(host))
			/* Legacy UniPro mode still need following quirks */
			hba->quirks |= (UFSHCD_QUIRK_DELAY_BEFORE_DME_CMDS
				| UFSHCD_QUIRK_DME_PEER_ACCESS_AUTO_MODE
				| UFSHCD_QUIRK_BROKEN_PA_RXHSUNTERMCAP);
	}

	if (host->disable_lpm)
		hba->quirks |= UFSHCD_QUIRK_BROKEN_AUTO_HIBERN8;
	/*
	 * Inline crypto is currently broken with ufs-qcom at least because the
	 * device tree doesn't include the crypto registers.  There are likely
	 * to be other issues that will need to be addressed too.
	 */
	//hba->quirks |= UFSHCD_QUIRK_BROKEN_CRYPTO;
}

static void ufs_qcom_set_caps(struct ufs_hba *hba)
{
	struct ufs_qcom_host *host = ufshcd_get_variant(hba);

	if (!host->disable_lpm) {
		hba->caps |= UFSHCD_CAP_CLK_GATING;
		hba->caps |= UFSHCD_CAP_HIBERN8_WITH_CLK_GATING;
		hba->caps |= UFSHCD_CAP_CLK_SCALING;
	}
	hba->caps |= UFSHCD_CAP_AUTO_BKOPS_SUSPEND;

	if (host->hw_ver.major >= 0x2) {
		if (!host->disable_lpm)
			hba->caps |= UFSHCD_CAP_POWER_COLLAPSE_DURING_HIBERN8;
		host->caps = UFS_QCOM_CAP_QUNIPRO |
			     UFS_QCOM_CAP_RETAIN_SEC_CFG_AFTER_PWR_COLLAPSE;
	}
	if (host->hw_ver.major >= 0x3) {
		host->caps |= UFS_QCOM_CAP_QUNIPRO_CLK_GATING;
		/*
		 * The UFS PHY attached to v3.0.0 controller supports entering
		 * deeper low power state of SVS2. This lets the controller
		 * run at much lower clock frequencies for saving power.
		 * Assuming this and any future revisions of the controller
		 * support this capability. Need to revist this assumption if
		 * any future platform with this core doesn't support the
		 * capability, as there will be no benefit running at lower
		 * frequencies then.
		 */
		host->caps |= UFS_QCOM_CAP_SVS2;
	}
}

/**
 * ufs_qcom_setup_clocks - enables/disable clocks
 * @hba: host controller instance
 * @on: If true, enable clocks else disable them.
 * @status: PRE_CHANGE or POST_CHANGE notify
 *
 * Returns 0 on success, non-zero on failure.
 */
static int ufs_qcom_setup_clocks(struct ufs_hba *hba, bool on,
				 enum ufs_notify_change_status status)
{
	struct ufs_qcom_host *host = ufshcd_get_variant(hba);
	int err = 0;
	struct list_head *head = &hba->clk_list_head;
	struct ufs_clk_info *clki;

	/*
	 * In case ufs_qcom_init() is not yet done, simply ignore.
	 * This ufs_qcom_setup_clocks() shall be called from
	 * ufs_qcom_init() after init is done.
	 */
	if (!host)
		return 0;

	if (on && (status == POST_CHANGE)) {
		if (!host->is_phy_pwr_on) {
			phy_power_on(host->generic_phy);
			host->is_phy_pwr_on = true;
		}
		/* enable the device ref clock for HS mode*/
		if (ufshcd_is_hs_mode(&hba->pwr_info))
			ufs_qcom_dev_ref_clk_ctrl(host, true);

	} else if (!on && (status == PRE_CHANGE)) {
		/*
		 * If auto hibern8 is enabled then the link will already
		 * be in hibern8 state and the ref clock can be gated.
		 */
		if ((ufshcd_is_auto_hibern8_enabled(hba) ||
		    !ufs_qcom_is_link_active(hba))) {
			/* disable device ref_clk */
			ufs_qcom_dev_ref_clk_ctrl(host, false);

			/* powering off PHY during aggressive clk gating */
			if (host->is_phy_pwr_on) {
				phy_power_off(host->generic_phy);
				host->is_phy_pwr_on = false;
			}
		}

		if (list_empty(head))
			goto out;
		/*
		 * As per the latest hardware programming guide,
		 * during Hibern8 enter with power collapse :
		 * SW should disable HW clock control for UFS ICE
		 * clock (GCC_UFS_ICE_CORE_CBCR.HW_CTL=0)
		 * before ufs_ice_core_clk is turned off.
		 * In device tree, we need to add UFS ICE clocks
		 * in below fixed order:
		 * clock-names =
		 * "core_clk_ice";
		 * "core_clk_ice_hw_ctl";
		 * This way no extra check is required in UFS
		 * clock enable path as clk enable order will be
		 * already taken care in ufshcd_setup_clocks().
		 */
		list_for_each_entry(clki, head, list) {
			if (!IS_ERR_OR_NULL(clki->clk) &&
				!strcmp(clki->name, "core_clk_ice_hw_ctl")) {
				clk_disable_unprepare(clki->clk);
				clki->enabled = on;
			}
		}
	}

out:
	return err;
}

#ifdef CONFIG_SMP /* CONFIG_SMP */
static int ufs_qcom_cpu_to_group(struct ufs_qcom_host *host, int cpu)
{
	int i;

	if (cpu >= 0 && cpu < num_possible_cpus())
		for (i = 0; i < host->pm_qos.num_groups; i++)
			if (cpumask_test_cpu(cpu, &host->pm_qos.groups[i].mask))
				return i;

	return host->pm_qos.default_cpu;
}

static void ufs_qcom_pm_qos_req_start(struct ufs_hba *hba, struct request *req)
{
	unsigned long flags;
	struct ufs_qcom_host *host;
	struct ufs_qcom_pm_qos_cpu_group *group;

	if (!hba || !req)
		return;

	host = ufshcd_get_variant(hba);
	if (!host->pm_qos.groups)
		return;

	group = &host->pm_qos.groups[ufs_qcom_cpu_to_group(host, req->cpu)];

	spin_lock_irqsave(hba->host->host_lock, flags);
	if (!host->pm_qos.is_enabled)
		goto out;

	group->active_reqs++;
	if (group->state != PM_QOS_REQ_VOTE &&
			group->state != PM_QOS_VOTED) {
		group->state = PM_QOS_REQ_VOTE;
		queue_work(host->pm_qos.workq, &group->vote_work);
	}
out:
	spin_unlock_irqrestore(hba->host->host_lock, flags);
}

/* hba->host->host_lock is assumed to be held by caller */
static void __ufs_qcom_pm_qos_req_end(struct ufs_qcom_host *host, int req_cpu)
{
	struct ufs_qcom_pm_qos_cpu_group *group;

	if (!host->pm_qos.groups || !host->pm_qos.is_enabled)
		return;

	group = &host->pm_qos.groups[ufs_qcom_cpu_to_group(host, req_cpu)];

	if (group->active_reqs <= 0)
		pr_err_ratelimited("ufshcd-qcom: active req coount is negative: %d\n",
					group->active_reqs);
	if (--group->active_reqs)
		return;
	group->state = PM_QOS_REQ_UNVOTE;
	queue_work(host->pm_qos.workq, &group->unvote_work);
}

static void ufs_qcom_pm_qos_req_end(struct ufs_hba *hba, struct request *req,
	bool should_lock)
{
	unsigned long flags = 0;

	if (!hba || !req)
		return;

	if (should_lock)
		spin_lock_irqsave(hba->host->host_lock, flags);
	__ufs_qcom_pm_qos_req_end(ufshcd_get_variant(hba), req->cpu);
	if (should_lock)
		spin_unlock_irqrestore(hba->host->host_lock, flags);
}

static void ufs_qcom_pm_qos_vote_work(struct work_struct *work)
{
	struct ufs_qcom_pm_qos_cpu_group *group =
		container_of(work, struct ufs_qcom_pm_qos_cpu_group, vote_work);
	struct ufs_qcom_host *host = group->host;
	unsigned long flags;

	spin_lock_irqsave(host->hba->host->host_lock, flags);

	if (!host->pm_qos.is_enabled || !group->active_reqs) {
		spin_unlock_irqrestore(host->hba->host->host_lock, flags);
		return;
	}

	group->state = PM_QOS_VOTED;
	spin_unlock_irqrestore(host->hba->host->host_lock, flags);

	pm_qos_update_request(&group->req, group->latency_us);
}

static void ufs_qcom_pm_qos_unvote_work(struct work_struct *work)
{
	struct ufs_qcom_pm_qos_cpu_group *group = container_of(work,
		struct ufs_qcom_pm_qos_cpu_group, unvote_work);
	struct ufs_qcom_host *host = group->host;
	unsigned long flags;

	/*
	 * Check if new requests were submitted in the meantime and do not
	 * unvote if so.
	 */
	spin_lock_irqsave(host->hba->host->host_lock, flags);

	if (!host->pm_qos.is_enabled || group->active_reqs) {
		spin_unlock_irqrestore(host->hba->host->host_lock, flags);
		return;
	}

	group->state = PM_QOS_UNVOTED;
	spin_unlock_irqrestore(host->hba->host->host_lock, flags);

	pm_qos_update_request_timeout(&group->req,
		group->latency_us, UFS_QCOM_PM_QOS_UNVOTE_TIMEOUT_US);
}

static ssize_t ufs_qcom_pm_qos_enable_show(struct device *dev,
		struct device_attribute *attr, char *buf)
{
	struct ufs_hba *hba = dev_get_drvdata(dev->parent);
	struct ufs_qcom_host *host = ufshcd_get_variant(hba);

	return snprintf(buf, PAGE_SIZE, "%d\n", host->pm_qos.is_enabled);
}

static ssize_t ufs_qcom_pm_qos_enable_store(struct device *dev,
		struct device_attribute *attr, const char *buf, size_t count)
{
	struct ufs_hba *hba = dev_get_drvdata(dev->parent);
	struct ufs_qcom_host *host = ufshcd_get_variant(hba);
	unsigned long value;
	unsigned long flags;
	bool enable;
	int i;

	if (kstrtoul(buf, 0, &value))
		return -EINVAL;

	enable = !!value;

	/*
	 * Must take the spinlock and save irqs before changing the enabled
	 * flag in order to keep correctness of PM QoS release.
	 */
	spin_lock_irqsave(hba->host->host_lock, flags);
	if (enable == host->pm_qos.is_enabled) {
		spin_unlock_irqrestore(hba->host->host_lock, flags);
		return count;
	}
	host->pm_qos.is_enabled = enable;
	spin_unlock_irqrestore(hba->host->host_lock, flags);

	if (!enable)
		for (i = 0; i < host->pm_qos.num_groups; i++) {
			cancel_work_sync(&host->pm_qos.groups[i].vote_work);
			cancel_work_sync(&host->pm_qos.groups[i].unvote_work);
			spin_lock_irqsave(hba->host->host_lock, flags);
			host->pm_qos.groups[i].state = PM_QOS_UNVOTED;
			host->pm_qos.groups[i].active_reqs = 0;
			spin_unlock_irqrestore(hba->host->host_lock, flags);
			pm_qos_update_request(&host->pm_qos.groups[i].req,
				PM_QOS_DEFAULT_VALUE);
		}

	return count;
}

static ssize_t ufs_qcom_pm_qos_latency_show(struct device *dev,
		struct device_attribute *attr, char *buf)
{
	struct ufs_hba *hba = dev_get_drvdata(dev->parent);
	struct ufs_qcom_host *host = ufshcd_get_variant(hba);
	int ret;
	int i;
	int offset = 0;

	for (i = 0; i < host->pm_qos.num_groups; i++) {
		ret = snprintf(&buf[offset], PAGE_SIZE,
			"cpu group #%d(mask=0x%lx): %d\n", i,
			host->pm_qos.groups[i].mask.bits[0],
			host->pm_qos.groups[i].latency_us);
		if (ret > 0)
			offset += ret;
		else
			break;
	}

	return offset;
}

static ssize_t ufs_qcom_pm_qos_latency_store(struct device *dev,
		struct device_attribute *attr, const char *buf, size_t count)
{
	struct ufs_hba *hba = dev_get_drvdata(dev->parent);
	struct ufs_qcom_host *host = ufshcd_get_variant(hba);
	unsigned long value;
	unsigned long flags;
	char *strbuf;
	char *strbuf_copy;
	char *token;
	int i;
	int ret;

	/* reserve one byte for null termination */
	strbuf = kmalloc(count + 1, GFP_KERNEL);
	if (!strbuf)
		return -ENOMEM;
	strbuf_copy = strbuf;
	strlcpy(strbuf, buf, count + 1);

	for (i = 0; i < host->pm_qos.num_groups; i++) {
		token = strsep(&strbuf, ",");
		if (!token)
			break;

		ret = kstrtoul(token, 0, &value);
		if (ret)
			break;

		spin_lock_irqsave(hba->host->host_lock, flags);
		host->pm_qos.groups[i].latency_us = value;
		spin_unlock_irqrestore(hba->host->host_lock, flags);
	}

	kfree(strbuf_copy);
	return count;
}

static int ufs_qcom_pm_qos_init(struct ufs_qcom_host *host)
{
	struct device_node *node = host->hba->dev->of_node;
	struct device_attribute *attr;
	int ret = 0;
	int num_groups;
	int num_values;
	char wq_name[sizeof("ufs_pm_qos_00")];
	int i;

	num_groups = of_property_count_u32_elems(node,
		"qcom,pm-qos-cpu-groups");
	if (num_groups <= 0)
		goto no_pm_qos;

	num_values = of_property_count_u32_elems(node,
		"qcom,pm-qos-cpu-group-latency-us");
	if (num_values <= 0)
		goto no_pm_qos;

	if (num_values != num_groups || num_groups > num_possible_cpus()) {
		dev_err(host->hba->dev, "%s: invalid count: num_groups=%d, num_values=%d, num_possible_cpus=%d\n",
			__func__, num_groups, num_values, num_possible_cpus());
		goto no_pm_qos;
	}

	host->pm_qos.num_groups = num_groups;
	host->pm_qos.groups = kcalloc(host->pm_qos.num_groups,
			sizeof(struct ufs_qcom_pm_qos_cpu_group), GFP_KERNEL);
	if (!host->pm_qos.groups)
		return -ENOMEM;

	for (i = 0; i < host->pm_qos.num_groups; i++) {
		u32 mask;

		ret = of_property_read_u32_index(node, "qcom,pm-qos-cpu-groups",
			i, &mask);
		if (ret)
			goto free_groups;
		host->pm_qos.groups[i].mask.bits[0] = mask;
		if (!cpumask_subset(&host->pm_qos.groups[i].mask,
			cpu_possible_mask)) {
			dev_err(host->hba->dev, "%s: invalid mask 0x%x for cpu group\n",
				__func__, mask);
			goto free_groups;
		}

		ret = of_property_read_u32_index(node,
			"qcom,pm-qos-cpu-group-latency-us", i,
			&host->pm_qos.groups[i].latency_us);
		if (ret)
			goto free_groups;

		host->pm_qos.groups[i].req.type = PM_QOS_REQ_AFFINE_CORES;
		host->pm_qos.groups[i].req.cpus_affine =
			host->pm_qos.groups[i].mask;
		host->pm_qos.groups[i].state = PM_QOS_UNVOTED;
		host->pm_qos.groups[i].active_reqs = 0;
		host->pm_qos.groups[i].host = host;

		INIT_WORK(&host->pm_qos.groups[i].vote_work,
			ufs_qcom_pm_qos_vote_work);
		INIT_WORK(&host->pm_qos.groups[i].unvote_work,
			ufs_qcom_pm_qos_unvote_work);
	}

	ret = of_property_read_u32(node, "qcom,pm-qos-default-cpu",
		&host->pm_qos.default_cpu);
	if (ret || host->pm_qos.default_cpu > num_possible_cpus())
		host->pm_qos.default_cpu = 0;

	/*
	 * Use a single-threaded workqueue to assure work submitted to the queue
	 * is performed in order. Consider the following 2 possible cases:
	 *
	 * 1. A new request arrives and voting work is scheduled for it. Before
	 *    the voting work is performed the request is finished and unvote
	 *    work is also scheduled.
	 * 2. A request is finished and unvote work is scheduled. Before the
	 *    work is performed a new request arrives and voting work is also
	 *    scheduled.
	 *
	 * In both cases a vote work and unvote work wait to be performed.
	 * If ordering is not guaranteed, then the end state might be the
	 * opposite of the desired state.
	 */
	snprintf(wq_name, ARRAY_SIZE(wq_name), "%s_%d", "ufs_pm_qos",
		host->hba->host->host_no);
	host->pm_qos.workq = create_singlethread_workqueue(wq_name);
	if (!host->pm_qos.workq) {
		dev_err(host->hba->dev, "%s: failed to create the workqueue\n",
				__func__);
		ret = -ENOMEM;
		goto free_groups;
	}

	/* Initialization was ok, add all PM QoS requests */
	for (i = 0; i < host->pm_qos.num_groups; i++)
		pm_qos_add_request(&host->pm_qos.groups[i].req,
			PM_QOS_CPU_DMA_LATENCY, PM_QOS_DEFAULT_VALUE);

	/* PM QoS latency sys-fs attribute */
	attr = &host->pm_qos.latency_attr;
	attr->show = ufs_qcom_pm_qos_latency_show;
	attr->store = ufs_qcom_pm_qos_latency_store;
	sysfs_attr_init(&attr->attr);
	attr->attr.name = "pm_qos_latency_us";
	attr->attr.mode = 0644;
	if (device_create_file(host->hba->var->dev, attr))
		dev_dbg(host->hba->dev, "Failed to create sysfs for pm_qos_latency_us\n");

	/* PM QoS enable sys-fs attribute */
	attr = &host->pm_qos.enable_attr;
	attr->show = ufs_qcom_pm_qos_enable_show;
	attr->store = ufs_qcom_pm_qos_enable_store;
	sysfs_attr_init(&attr->attr);
	attr->attr.name = "pm_qos_enable";
	attr->attr.mode = 0644;
	if (device_create_file(host->hba->var->dev, attr))
		dev_dbg(host->hba->dev, "Failed to create sysfs for pm_qos enable\n");

	host->pm_qos.is_enabled = true;

	return 0;

free_groups:
	kfree(host->pm_qos.groups);
no_pm_qos:
	host->pm_qos.groups = NULL;
	return ret ? ret : -ENOTSUPP;
}

static void ufs_qcom_pm_qos_suspend(struct ufs_qcom_host *host)
{
	int i;

	if (!host->pm_qos.groups)
		return;

	for (i = 0; i < host->pm_qos.num_groups; i++)
		flush_work(&host->pm_qos.groups[i].unvote_work);
}

static void ufs_qcom_pm_qos_remove(struct ufs_qcom_host *host)
{
	int i;

	if (!host->pm_qos.groups)
		return;

	for (i = 0; i < host->pm_qos.num_groups; i++)
		pm_qos_remove_request(&host->pm_qos.groups[i].req);
	destroy_workqueue(host->pm_qos.workq);

	kfree(host->pm_qos.groups);
	host->pm_qos.groups = NULL;
}
#endif /* CONFIG_SMP */

#define	ANDROID_BOOT_DEV_MAX	30
static char android_boot_dev[ANDROID_BOOT_DEV_MAX];

#ifndef MODULE
static int __init get_android_boot_dev(char *str)
{
	strlcpy(android_boot_dev, str, ANDROID_BOOT_DEV_MAX);
	return 1;
}
__setup("androidboot.bootdevice=", get_android_boot_dev);
#endif

/*
 * ufs_qcom_parse_lpm - read from DTS whether LPM modes should be disabled.
 */
static void ufs_qcom_parse_lpm(struct ufs_qcom_host *host)
{
	struct device_node *node = host->hba->dev->of_node;

	host->disable_lpm = of_property_read_bool(node, "qcom,disable-lpm");
	if (host->disable_lpm)
		pr_info("%s: will disable all LPM modes\n", __func__);
}

static int ufs_qcom_parse_reg_info(struct ufs_qcom_host *host, char *name,
				   struct ufs_vreg **out_vreg)
{
	int ret = 0;
	char prop_name[MAX_PROP_SIZE];
	struct ufs_vreg *vreg = NULL;
	struct device *dev = host->hba->dev;
	struct device_node *np = dev->of_node;

	if (!np) {
		dev_err(dev, "%s: non DT initialization\n", __func__);
		goto out;
	}

	snprintf(prop_name, MAX_PROP_SIZE, "%s-supply", name);
	if (!of_parse_phandle(np, prop_name, 0)) {
		dev_info(dev, "%s: Unable to find %s regulator, assuming enabled\n",
			 __func__, prop_name);
		ret = -ENODEV;
		goto out;
	}

	vreg = devm_kzalloc(dev, sizeof(*vreg), GFP_KERNEL);
	if (!vreg)
		return -ENOMEM;

	vreg->name = name;

	snprintf(prop_name, MAX_PROP_SIZE, "%s-max-microamp", name);
	ret = of_property_read_u32(np, prop_name, &vreg->max_uA);
	if (ret) {
		dev_err(dev, "%s: unable to find %s err %d\n",
			__func__, prop_name, ret);
		goto out;
	}

	vreg->reg = devm_regulator_get(dev, vreg->name);
	if (IS_ERR(vreg->reg)) {
		ret = PTR_ERR(vreg->reg);
		dev_err(dev, "%s: %s get failed, err=%d\n",
			__func__, vreg->name, ret);
	}

	snprintf(prop_name, MAX_PROP_SIZE, "%s-min-uV", name);
	ret = of_property_read_u32(np, prop_name, &vreg->min_uV);
	if (ret) {
		dev_dbg(dev, "%s: unable to find %s err %d, using default\n",
			__func__, prop_name, ret);
		if (!strcmp(name, "qcom,vddp-ref-clk"))
			vreg->min_uV = VDDP_REF_CLK_MIN_UV;
		else if (!strcmp(name, "qcom,vccq-parent"))
			vreg->min_uV = 0;
		ret = 0;
	}

	snprintf(prop_name, MAX_PROP_SIZE, "%s-max-uV", name);
	ret = of_property_read_u32(np, prop_name, &vreg->max_uV);
	if (ret) {
		dev_dbg(dev, "%s: unable to find %s err %d, using default\n",
			__func__, prop_name, ret);
		if (!strcmp(name, "qcom,vddp-ref-clk"))
			vreg->max_uV = VDDP_REF_CLK_MAX_UV;
		else if (!strcmp(name, "qcom,vccq-parent"))
			vreg->max_uV = 0;
		ret = 0;
	}

out:
	if (!ret)
		*out_vreg = vreg;
	return ret;
}

static void ufs_qcom_save_host_ptr(struct ufs_hba *hba)
{
	struct ufs_qcom_host *host = ufshcd_get_variant(hba);
	int id;

	if (!hba->dev->of_node)
		return;

	/* Extract platform data */
	id = of_alias_get_id(hba->dev->of_node, "ufshc");
	if (id <= 0)
		dev_err(hba->dev, "Failed to get host index %d\n", id);
	else if (id <= MAX_UFS_QCOM_HOSTS)
		ufs_qcom_hosts[id - 1] = host;
	else
		dev_err(hba->dev, "invalid host index %d\n", id);
}

/**
 * ufs_qcom_init - bind phy with controller
 * @hba: host controller instance
 *
 * Binds PHY with controller and powers up PHY enabling clocks
 * and regulators.
 *
 * Returns -EPROBE_DEFER if binding fails, returns negative error
 * on phy power up failure and returns zero on success.
 */
static int ufs_qcom_init(struct ufs_hba *hba)
{
	int err;
	struct device *dev = hba->dev;
	struct platform_device *pdev = to_platform_device(dev);
	struct ufs_qcom_host *host;
	struct resource *res;

	host = devm_kzalloc(dev, sizeof(*host), GFP_KERNEL);
	if (!host) {
		err = -ENOMEM;
		dev_err(dev, "%s: no memory for qcom ufs host\n", __func__);
		goto out;
	}

	/* Make a two way bind between the qcom host and the hba */
	host->hba = hba;

	ufshcd_set_variant(hba, host);

	host->generic_phy = devm_phy_get(dev, "ufsphy");

	if (host->generic_phy == ERR_PTR(-EPROBE_DEFER)) {
		/*
		 * UFS driver might be probed before the phy driver does.
		 * In that case we would like to return EPROBE_DEFER code.
		 */
		err = -EPROBE_DEFER;
		dev_warn(dev, "%s: required phy device. hasn't probed yet. err = %d\n",
			__func__, err);
		goto out_variant_clear;
	} else if (IS_ERR(host->generic_phy)) {
		err = PTR_ERR(host->generic_phy);
		dev_err(dev, "%s: PHY get failed %d\n", __func__, err);
		goto out_variant_clear;
	}

	err = ufs_qcom_pm_qos_init(host);
	if (err)
		dev_info(dev, "%s: PM QoS will be disabled\n", __func__);

	/* restore the secure configuration */
	ufs_qcom_update_sec_cfg(hba, true);

	/*
	 * Set the vendor specific ops needed for ICE.
	 * Default implementation if the ops are not set.
	 */
	ufshcd_crypto_qti_set_vops(hba);

	err = ufs_qcom_bus_register(host);
	if (err)
		goto out_variant_clear;

	ufs_qcom_get_controller_revision(hba, &host->hw_ver.major,
		&host->hw_ver.minor, &host->hw_ver.step);

	/*
	 * for newer controllers, device reference clock control bit has
	 * moved inside UFS controller register address space itself.
	 */
	if (host->hw_ver.major >= 0x02) {
		host->dev_ref_clk_ctrl_mmio = hba->mmio_base + REG_UFS_CFG1;
		host->dev_ref_clk_en_mask = BIT(26);
	} else {
		/* "dev_ref_clk_ctrl_mem" is optional resource */
		res = platform_get_resource(pdev, IORESOURCE_MEM, 1);
		if (res) {
			host->dev_ref_clk_ctrl_mmio =
					devm_ioremap_resource(dev, res);
			if (IS_ERR(host->dev_ref_clk_ctrl_mmio)) {
				dev_warn(dev,
					"%s: could not map dev_ref_clk_ctrl_mmio, err %ld\n",
					__func__,
					PTR_ERR(host->dev_ref_clk_ctrl_mmio));
				host->dev_ref_clk_ctrl_mmio = NULL;
			}
			host->dev_ref_clk_en_mask = BIT(5);
		}
	}

	/* update phy revision information before calling phy_init() */
	ufs_qcom_phy_save_controller_version(host->generic_phy,
		host->hw_ver.major, host->hw_ver.minor, host->hw_ver.step);

	err = ufs_qcom_parse_reg_info(host, "qcom,vddp-ref-clk",
				      &host->vddp_ref_clk);

	phy_init(host->generic_phy);

	if (host->vddp_ref_clk) {
		err = ufs_qcom_enable_vreg(dev, host->vddp_ref_clk);
		if (err) {
			dev_err(dev, "%s: failed enabling ref clk supply: %d\n",
				__func__, err);
			goto out_unregister_bus;
		}
	}

	err = ufs_qcom_parse_reg_info(host, "qcom,vccq-parent",
				      &host->vccq_parent);
	if (host->vccq_parent) {
		err = ufs_qcom_config_vreg(hba->dev, host->vccq_parent, true);
		if (err) {
			dev_err(dev, "%s: failed vccq-parent set load: %d\n",
				__func__, err);
			goto out_disable_vddp;
		}
	}

	err = ufs_qcom_init_lane_clks(host);
	if (err)
		goto out_set_load_vccq_parent;

	ufs_qcom_parse_lpm(host);
	if (host->disable_lpm)
		pm_runtime_forbid(host->hba->dev);

	ufs_qcom_set_caps(hba);
	ufs_qcom_advertise_quirks(hba);

	ufs_qcom_set_bus_vote(hba, true);
	ufs_qcom_setup_clocks(hba, true, POST_CHANGE);

	host->dbg_print_en |= UFS_QCOM_DEFAULT_DBG_PRINT_EN;
	ufs_qcom_get_default_testbus_cfg(host);
	err = ufs_qcom_testbus_config(host);
	if (err) {
		dev_warn(dev, "%s: failed to configure the testbus %d\n",
				__func__, err);
		err = 0;
	}

	ufs_qcom_save_host_ptr(hba);

	goto out;

out_set_load_vccq_parent:
	if (host->vccq_parent)
		ufs_qcom_config_vreg(hba->dev, host->vccq_parent, false);
out_disable_vddp:
	if (host->vddp_ref_clk)
		ufs_qcom_disable_vreg(dev, host->vddp_ref_clk);
out_unregister_bus:
	phy_exit(host->generic_phy);
	msm_bus_scale_unregister_client(host->bus_vote.client_handle);
out_variant_clear:
	devm_kfree(dev, host);
	ufshcd_set_variant(hba, NULL);
out:
	return err;
}

static void ufs_qcom_exit(struct ufs_hba *hba)
{
	struct ufs_qcom_host *host = ufshcd_get_variant(hba);

	msm_bus_scale_unregister_client(host->bus_vote.client_handle);
	ufs_qcom_disable_lane_clks(host);
	if (host->is_phy_pwr_on) {
		phy_power_off(host->generic_phy);
		host->is_phy_pwr_on = false;
	}
	phy_exit(host->generic_phy);
	ufs_qcom_pm_qos_remove(host);
}

static int ufs_qcom_set_dme_vs_core_clk_ctrl_clear_div(struct ufs_hba *hba,
						       u32 clk_1us_cycles,
						       u32 clk_40ns_cycles)
{
	struct ufs_qcom_host *host = ufshcd_get_variant(hba);
	int err;
	u32 core_clk_ctrl_reg, clk_cycles;
	u32 mask = DME_VS_CORE_CLK_CTRL_MAX_CORE_CLK_1US_CYCLES_MASK;
	u32 offset = 0;

	/* Bits mask and offset changed on UFS host controller V4.0.0 onwards */
	if (host->hw_ver.major >= 4) {
		mask = DME_VS_CORE_CLK_CTRL_MAX_CORE_CLK_1US_CYCLES_MASK_V4;
		offset = DME_VS_CORE_CLK_CTRL_MAX_CORE_CLK_1US_CYCLES_OFFSET_V4;
	}

	if (clk_1us_cycles > mask)
		return -EINVAL;

	err = ufshcd_dme_get(hba,
			    UIC_ARG_MIB(DME_VS_CORE_CLK_CTRL),
			    &core_clk_ctrl_reg);
	if (err)
		goto out;

	core_clk_ctrl_reg &= ~mask;
	core_clk_ctrl_reg |= clk_1us_cycles;
	core_clk_ctrl_reg <<= offset;

	/* Clear CORE_CLK_DIV_EN */
	core_clk_ctrl_reg &= ~DME_VS_CORE_CLK_CTRL_CORE_CLK_DIV_EN_BIT;

	err = ufshcd_dme_set(hba,
			    UIC_ARG_MIB(DME_VS_CORE_CLK_CTRL),
			    core_clk_ctrl_reg);

	/* UFS host controller V4.0.0 onwards needs to program
	 * PA_VS_CORE_CLK_40NS_CYCLES attribute per programmed frequency of
	 * unipro core clk of UFS host controller.
	 */
	if (!err && (host->hw_ver.major >= 4)) {
		if (clk_40ns_cycles > PA_VS_CORE_CLK_40NS_CYCLES_MASK)
			return -EINVAL;

		err = ufshcd_dme_get(hba,
				    UIC_ARG_MIB(PA_VS_CORE_CLK_40NS_CYCLES),
				    &clk_cycles);
		if (err)
			goto out;

		clk_cycles &= ~PA_VS_CORE_CLK_40NS_CYCLES_MASK;
		clk_cycles |= clk_40ns_cycles;

		err = ufshcd_dme_set(hba,
				    UIC_ARG_MIB(PA_VS_CORE_CLK_40NS_CYCLES),
				    clk_cycles);
	}
out:
	return err;
}

static int ufs_qcom_clk_scale_up_pre_change(struct ufs_hba *hba)
{
	struct ufs_qcom_host *host = ufshcd_get_variant(hba);
	struct ufs_pa_layer_attr *attr = &host->dev_req_params;
	int err = 0;

	if (!ufs_qcom_cap_qunipro(host))
		goto out;

	if (attr)
		__ufs_qcom_cfg_timers(hba, attr->gear_rx, attr->pwr_rx,
				      attr->hs_rate, false, true);

	err = ufs_qcom_set_dme_vs_core_clk_ctrl_max_freq_mode(hba);
out:
	return err;
}

static int ufs_qcom_clk_scale_down_post_change(struct ufs_hba *hba)
{
	struct ufs_qcom_host *host = ufshcd_get_variant(hba);
	struct ufs_pa_layer_attr *attr = &host->dev_req_params;
	int err = 0;
	struct ufs_clk_info *clki;
	struct list_head *head = &hba->clk_list_head;
	u32 curr_freq = 0;

	if (!ufs_qcom_cap_qunipro(host))
		return 0;

	if (attr)
		ufs_qcom_cfg_timers(hba, attr->gear_rx, attr->pwr_rx,
				    attr->hs_rate, false);

	list_for_each_entry(clki, head, list) {
		if (!IS_ERR_OR_NULL(clki->clk) &&
			(!strcmp(clki->name, "core_clk_unipro"))) {
			curr_freq = clk_get_rate(clki->clk);
			break;
		}
	}

	switch (curr_freq) {
	case 37500000:
		err = ufs_qcom_set_dme_vs_core_clk_ctrl_clear_div(hba, 38, 2);
		break;
	case 75000000:
		err = ufs_qcom_set_dme_vs_core_clk_ctrl_clear_div(hba, 75, 3);
		break;
	default:
		err = -EINVAL;
		break;
	}

	return err;
}

static int ufs_qcom_clk_scale_notify(struct ufs_hba *hba,
		bool scale_up, enum ufs_notify_change_status status)
{
	struct ufs_qcom_host *host = ufshcd_get_variant(hba);
	int err = 0;

	switch (status) {
	case PRE_CHANGE:

		if (scale_up)
			err = ufs_qcom_clk_scale_up_pre_change(hba);
		break;
	case POST_CHANGE:
		if (!scale_up)
			err = ufs_qcom_clk_scale_down_post_change(hba);

		ufs_qcom_update_bus_bw_vote(host);
		break;
	default:
		dev_err(hba->dev, "%s: invalid status %d\n", __func__, status);
		err = -EINVAL;
		break;
	}

	return err;
}

/*
 * This function should be called to restore the security configuration of UFS
 * register space after coming out of UFS host core power collapse.
 *
 * @hba: host controller instance
 * @restore_sec_cfg: Set "true" if secure configuration needs to be restored
 * and set "false" when secure configuration is lost.
 */
static int ufs_qcom_update_sec_cfg(struct ufs_hba *hba, bool restore_sec_cfg)
{
	return 0;
}

static inline u32 ufs_qcom_get_scale_down_gear(struct ufs_hba *hba)
{
	struct ufs_qcom_host *host = ufshcd_get_variant(hba);

	if (ufs_qcom_cap_svs2(host))
		return UFS_HS_G1;
	/* Default SVS support @ HS G2 frequencies*/
	return UFS_HS_G2;
}

void ufs_qcom_print_hw_debug_reg_all(struct ufs_hba *hba, void *priv,
		void (*print_fn)(struct ufs_hba *hba, int offset, int num_regs,
				char *str, void *priv))
{
	u32 reg;
	struct ufs_qcom_host *host;

	if (unlikely(!hba)) {
		pr_err("%s: hba is NULL\n", __func__);
		return;
	}
	if (unlikely(!print_fn)) {
		dev_err(hba->dev, "%s: print_fn is NULL\n", __func__);
		return;
	}

	host = ufshcd_get_variant(hba);
	if (!(host->dbg_print_en & UFS_QCOM_DBG_PRINT_REGS_EN))
		return;

	reg = ufs_qcom_get_debug_reg_offset(host, UFS_UFS_DBG_RD_REG_OCSC);
	print_fn(hba, reg, 44, "UFS_UFS_DBG_RD_REG_OCSC ", priv);

	reg = ufshcd_readl(hba, REG_UFS_CFG1);
	reg |= UTP_DBG_RAMS_EN;
	ufshcd_writel(hba, reg, REG_UFS_CFG1);

	reg = ufs_qcom_get_debug_reg_offset(host, UFS_UFS_DBG_RD_EDTL_RAM);
	print_fn(hba, reg, 32, "UFS_UFS_DBG_RD_EDTL_RAM ", priv);

	reg = ufs_qcom_get_debug_reg_offset(host, UFS_UFS_DBG_RD_DESC_RAM);
	print_fn(hba, reg, 128, "UFS_UFS_DBG_RD_DESC_RAM ", priv);

	reg = ufs_qcom_get_debug_reg_offset(host, UFS_UFS_DBG_RD_PRDT_RAM);
	print_fn(hba, reg, 64, "UFS_UFS_DBG_RD_PRDT_RAM ", priv);

	/* clear bit 17 - UTP_DBG_RAMS_EN */
	ufshcd_rmwl(hba, UTP_DBG_RAMS_EN, 0, REG_UFS_CFG1);

	reg = ufs_qcom_get_debug_reg_offset(host, UFS_DBG_RD_REG_UAWM);
	print_fn(hba, reg, 4, "UFS_DBG_RD_REG_UAWM ", priv);

	reg = ufs_qcom_get_debug_reg_offset(host, UFS_DBG_RD_REG_UARM);
	print_fn(hba, reg, 4, "UFS_DBG_RD_REG_UARM ", priv);

	reg = ufs_qcom_get_debug_reg_offset(host, UFS_DBG_RD_REG_TXUC);
	print_fn(hba, reg, 48, "UFS_DBG_RD_REG_TXUC ", priv);

	reg = ufs_qcom_get_debug_reg_offset(host, UFS_DBG_RD_REG_RXUC);
	print_fn(hba, reg, 27, "UFS_DBG_RD_REG_RXUC ", priv);

	reg = ufs_qcom_get_debug_reg_offset(host, UFS_DBG_RD_REG_DFC);
	print_fn(hba, reg, 19, "UFS_DBG_RD_REG_DFC ", priv);

	reg = ufs_qcom_get_debug_reg_offset(host, UFS_DBG_RD_REG_TRLUT);
	print_fn(hba, reg, 34, "UFS_DBG_RD_REG_TRLUT ", priv);

	reg = ufs_qcom_get_debug_reg_offset(host, UFS_DBG_RD_REG_TMRLUT);
	print_fn(hba, reg, 9, "UFS_DBG_RD_REG_TMRLUT ", priv);
}

static void ufs_qcom_enable_test_bus(struct ufs_qcom_host *host)
{
	if (host->dbg_print_en & UFS_QCOM_DBG_PRINT_TEST_BUS_EN) {
		ufshcd_rmwl(host->hba, UFS_REG_TEST_BUS_EN,
				UFS_REG_TEST_BUS_EN, REG_UFS_CFG1);
		ufshcd_rmwl(host->hba, TEST_BUS_EN, TEST_BUS_EN, REG_UFS_CFG1);
	} else {
		ufshcd_rmwl(host->hba, UFS_REG_TEST_BUS_EN, 0, REG_UFS_CFG1);
		ufshcd_rmwl(host->hba, TEST_BUS_EN, 0, REG_UFS_CFG1);
	}
}

static void ufs_qcom_get_default_testbus_cfg(struct ufs_qcom_host *host)
{
	/* provide a legal default configuration */
	host->testbus.select_major = TSTBUS_UNIPRO;
	host->testbus.select_minor = 37;
}

bool ufs_qcom_testbus_cfg_is_ok(struct ufs_qcom_host *host,
		u8 select_major, u8 select_minor)
{
	if (select_major >= TSTBUS_MAX) {
		dev_err(host->hba->dev,
			"%s: UFS_CFG1[TEST_BUS_SEL} may not equal 0x%05X\n",
			__func__, select_major);
		return false;
	}
	return true;
}

/*
 * The caller of this function must make sure that the controller
 * is out of runtime suspend and appropriate clocks are enabled
 * before accessing.
 */
int ufs_qcom_testbus_config(struct ufs_qcom_host *host)
{
	int reg = 0;
	int offset = -1, ret = 0, testbus_sel_offset = 19;
	u32 mask = TEST_BUS_SUB_SEL_MASK;
	unsigned long flags;
	struct ufs_hba *hba;

	if (!host)
		return -EINVAL;
	hba = host->hba;
	spin_lock_irqsave(hba->host->host_lock, flags);
	switch (host->testbus.select_major) {
	case TSTBUS_UAWM:
		reg = UFS_TEST_BUS_CTRL_0;
		offset = 24;
		break;
	case TSTBUS_UARM:
		reg = UFS_TEST_BUS_CTRL_0;
		offset = 16;
		break;
	case TSTBUS_TXUC:
		reg = UFS_TEST_BUS_CTRL_0;
		offset = 8;
		break;
	case TSTBUS_RXUC:
		reg = UFS_TEST_BUS_CTRL_0;
		offset = 0;
		break;
	case TSTBUS_DFC:
		reg = UFS_TEST_BUS_CTRL_1;
		offset = 24;
		break;
	case TSTBUS_TRLUT:
		reg = UFS_TEST_BUS_CTRL_1;
		offset = 16;
		break;
	case TSTBUS_TMRLUT:
		reg = UFS_TEST_BUS_CTRL_1;
		offset = 8;
		break;
	case TSTBUS_OCSC:
		reg = UFS_TEST_BUS_CTRL_1;
		offset = 0;
		break;
	case TSTBUS_WRAPPER:
		reg = UFS_TEST_BUS_CTRL_2;
		offset = 16;
		break;
	case TSTBUS_COMBINED:
		reg = UFS_TEST_BUS_CTRL_2;
		offset = 8;
		break;
	case TSTBUS_UTP_HCI:
		reg = UFS_TEST_BUS_CTRL_2;
		offset = 0;
		break;
	case TSTBUS_UNIPRO:
		reg = UFS_UNIPRO_CFG;
		offset = 20;
		mask = 0xFFF;
		break;
	/*
	 * No need for a default case, since
	 * ufs_qcom_testbus_cfg_is_ok() checks that the configuration
	 * is legal
	 */
	}

	if (offset < 0) {
		dev_err(hba->dev, "%s: Bad offset: %d\n", __func__, offset);
		ret = -EINVAL;
		spin_unlock_irqrestore(hba->host->host_lock, flags);
		goto out;
	}
	mask <<= offset;

	spin_unlock_irqrestore(hba->host->host_lock, flags);
	if (reg) {
		ufshcd_rmwl(host->hba, TEST_BUS_SEL,
		    (u32)host->testbus.select_major << testbus_sel_offset,
		    REG_UFS_CFG1);
		ufshcd_rmwl(host->hba, mask,
		    (u32)host->testbus.select_minor << offset,
		    reg);
	} else {
		dev_err(hba->dev, "%s: Problem setting minor\n", __func__);
		ret = -EINVAL;
		goto out;
	}
	ufs_qcom_enable_test_bus(host);
	/*
	 * Make sure the test bus configuration is
	 * committed before returning.
	 */
	mb();
out:
	return ret;
}

static void ufs_qcom_testbus_read(struct ufs_hba *hba)
{
	ufs_qcom_dump_regs(hba, UFS_TEST_BUS, 1, "UFS_TEST_BUS ");
}

static void ufs_qcom_print_unipro_testbus(struct ufs_hba *hba)
{
	struct ufs_qcom_host *host = ufshcd_get_variant(hba);
	u32 *testbus = NULL;
	int i, nminor = 256, testbus_len = nminor * sizeof(u32);

	testbus = kmalloc(testbus_len, GFP_KERNEL);
	if (!testbus)
		return;

	host->testbus.select_major = TSTBUS_UNIPRO;
	for (i = 0; i < nminor; i++) {
		host->testbus.select_minor = i;
		ufs_qcom_testbus_config(host);
		testbus[i] = ufshcd_readl(hba, UFS_TEST_BUS);
	}
	print_hex_dump(KERN_ERR, "UNIPRO_TEST_BUS ", DUMP_PREFIX_OFFSET,
			16, 4, testbus, testbus_len, false);
	kfree(testbus);
}

static void ufs_qcom_print_utp_hci_testbus(struct ufs_hba *hba)
{
	struct ufs_qcom_host *host = ufshcd_get_variant(hba);
	u32 *testbus = NULL;
	int i, nminor = 32, testbus_len = nminor * sizeof(u32);

	testbus = kmalloc(testbus_len, GFP_KERNEL);
	if (!testbus)
		return;

	host->testbus.select_major = TSTBUS_UTP_HCI;
	for (i = 0; i < nminor; i++) {
		host->testbus.select_minor = i;
		ufs_qcom_testbus_config(host);
		testbus[i] = ufshcd_readl(hba, UFS_TEST_BUS);
	}
	print_hex_dump(KERN_ERR, "UTP_HCI_TEST_BUS ", DUMP_PREFIX_OFFSET,
			16, 4, testbus, testbus_len, false);
	kfree(testbus);
}

static void ufs_qcom_dump_dbg_regs(struct ufs_hba *hba, bool no_sleep)
{
	struct ufs_qcom_host *host = ufshcd_get_variant(hba);
	struct phy *phy = host->generic_phy;

	ufs_qcom_dump_regs(hba, REG_UFS_SYS1CLK_1US, 16,
			"HCI Vendor Specific Registers ");
	ufs_qcom_print_hw_debug_reg_all(hba, NULL, ufs_qcom_dump_regs_wrapper);
<<<<<<< HEAD

	if (no_sleep)
		return;

	/* sleep a bit intermittently as we are dumping too much data */
	usleep_range(1000, 1100);
=======
	udelay(1000);
>>>>>>> 3b9cf91c
	ufs_qcom_testbus_read(hba);
	udelay(1000);
	ufs_qcom_print_unipro_testbus(hba);
<<<<<<< HEAD
	usleep_range(1000, 1100);
	ufs_qcom_print_utp_hci_testbus(hba);
	usleep_range(1000, 1100);
	ufs_qcom_phy_dbg_register_dump(phy);
	usleep_range(1000, 1100);
}

static u32 ufs_qcom_get_user_cap_mode(struct ufs_hba *hba)
{
	return UFS_WB_BUFF_PRESERVE_USER_SPACE;
=======
	udelay(1000);
>>>>>>> 3b9cf91c
}

/**
 * struct ufs_hba_qcom_vops - UFS QCOM specific variant operations
 *
 * The variant operations configure the necessary controller and PHY
 * handshake during initialization.
 */
static struct ufs_hba_variant_ops ufs_hba_qcom_vops = {
	.init                   = ufs_qcom_init,
	.exit                   = ufs_qcom_exit,
	.get_ufs_hci_version	= ufs_qcom_get_ufs_hci_version,
	.clk_scale_notify	= ufs_qcom_clk_scale_notify,
	.setup_clocks           = ufs_qcom_setup_clocks,
	.hce_enable_notify      = ufs_qcom_hce_enable_notify,
	.link_startup_notify    = ufs_qcom_link_startup_notify,
	.pwr_change_notify	= ufs_qcom_pwr_change_notify,
	.apply_dev_quirks	= ufs_qcom_apply_dev_quirks,
	.suspend		= ufs_qcom_suspend,
	.resume			= ufs_qcom_resume,
	.full_reset		= ufs_qcom_full_reset,
	.update_sec_cfg		= ufs_qcom_update_sec_cfg,
	.get_scale_down_gear	= ufs_qcom_get_scale_down_gear,
	.set_bus_vote		= ufs_qcom_set_bus_vote,
	.dbg_register_dump	= ufs_qcom_dump_dbg_regs,
#ifdef CONFIG_DEBUG_FS
	.add_debugfs		= ufs_qcom_dbg_add_debugfs,
#endif
	.get_user_cap_mode	= ufs_qcom_get_user_cap_mode,
};

static struct ufs_hba_pm_qos_variant_ops ufs_hba_pm_qos_variant_ops = {
	.req_start	= ufs_qcom_pm_qos_req_start,
	.req_end	= ufs_qcom_pm_qos_req_end,
};

static struct ufs_hba_variant ufs_hba_qcom_variant = {
	.name		= "qcom",
	.vops		= &ufs_hba_qcom_vops,
	.pm_qos_vops	= &ufs_hba_pm_qos_variant_ops,
};

/**
 * ufs_qcom_probe - probe routine of the driver
 * @pdev: pointer to Platform device handle
 *
 * Return zero for success and non-zero for failure
 */
static int ufs_qcom_probe(struct platform_device *pdev)
{
	int err;
	struct device *dev = &pdev->dev;
	struct device_node *np = dev->of_node;

	/*
	 * On qcom platforms, bootdevice is the primary storage
	 * device. This device can either be eMMC or UFS.
	 * The type of device connected is detected at runtime.
	 * So, if an eMMC device is connected, and this function
	 * is invoked, it would turn-off the regulator if it detects
	 * that the storage device is not ufs.
	 * These regulators are turned ON by the bootloaders & turning
	 * them off without sending PON may damage the connected device.
	 * Hence, check for the connected device early-on & don't turn-off
	 * the regulators.
	 */
	if (of_property_read_bool(np, "non-removable") &&
	    strlen(android_boot_dev) &&
	    strcmp(android_boot_dev, dev_name(dev)))
		return -ENODEV;

	/* Perform generic probe */
	err = ufshcd_pltfrm_init(pdev, &ufs_hba_qcom_variant);
	if (err)
		dev_err(dev, "ufshcd_pltfrm_init() failed %d\n", err);

	return err;
}

/**
 * ufs_qcom_remove - set driver_data of the device to NULL
 * @pdev: pointer to platform device handle
 *
 * Always returns 0
 */
static int ufs_qcom_remove(struct platform_device *pdev)
{
	struct ufs_hba *hba =  platform_get_drvdata(pdev);

	pm_runtime_get_sync(&(pdev)->dev);
	ufshcd_remove(hba);
	return 0;
}

static const struct of_device_id ufs_qcom_of_match[] = {
	{ .compatible = "qcom,ufshc"},
	{},
};
MODULE_DEVICE_TABLE(of, ufs_qcom_of_match);

static const struct dev_pm_ops ufs_qcom_pm_ops = {
	.suspend	= ufshcd_pltfrm_suspend,
	.resume		= ufshcd_pltfrm_resume,
	.runtime_suspend = ufshcd_pltfrm_runtime_suspend,
	.runtime_resume  = ufshcd_pltfrm_runtime_resume,
	.runtime_idle    = ufshcd_pltfrm_runtime_idle,
};

static struct platform_driver ufs_qcom_pltform = {
	.probe	= ufs_qcom_probe,
	.remove	= ufs_qcom_remove,
	.shutdown = ufshcd_pltfrm_shutdown,
	.driver	= {
		.name	= "ufshcd-qcom",
		.pm	= &ufs_qcom_pm_ops,
		.of_match_table = of_match_ptr(ufs_qcom_of_match),
	},
};
module_platform_driver(ufs_qcom_pltform);

MODULE_LICENSE("GPL v2");<|MERGE_RESOLUTION|>--- conflicted
+++ resolved
@@ -2685,33 +2685,25 @@
 	ufs_qcom_dump_regs(hba, REG_UFS_SYS1CLK_1US, 16,
 			"HCI Vendor Specific Registers ");
 	ufs_qcom_print_hw_debug_reg_all(hba, NULL, ufs_qcom_dump_regs_wrapper);
-<<<<<<< HEAD
 
 	if (no_sleep)
 		return;
 
 	/* sleep a bit intermittently as we are dumping too much data */
-	usleep_range(1000, 1100);
-=======
 	udelay(1000);
->>>>>>> 3b9cf91c
 	ufs_qcom_testbus_read(hba);
 	udelay(1000);
 	ufs_qcom_print_unipro_testbus(hba);
-<<<<<<< HEAD
-	usleep_range(1000, 1100);
+	udelay(1000);
 	ufs_qcom_print_utp_hci_testbus(hba);
-	usleep_range(1000, 1100);
+	udelay(1000);
 	ufs_qcom_phy_dbg_register_dump(phy);
-	usleep_range(1000, 1100);
+	udelay(1000);
 }
 
 static u32 ufs_qcom_get_user_cap_mode(struct ufs_hba *hba)
 {
 	return UFS_WB_BUFF_PRESERVE_USER_SPACE;
-=======
-	udelay(1000);
->>>>>>> 3b9cf91c
 }
 
 /**
