--- conflicted
+++ resolved
@@ -1267,199 +1267,6 @@
 	return snprintf(buf, PAGE_SIZE, "%u\n", psc->enabled);
 }
 
-<<<<<<< HEAD
-=======
-static ssize_t kgsl_pwrctrl_gpu_model_show(struct device *dev,
-					struct device_attribute *attr,
-					char *buf)
-{
-	struct kgsl_device *device = kgsl_device_from_dev(dev);
-	char model_str[32] = {0};
-
-	if (device == NULL)
-		return 0;
-
-	device->ftbl->gpu_model(device, model_str, sizeof(model_str));
-
-	return snprintf(buf, PAGE_SIZE, "%s\n", model_str);
-}
-
-static ssize_t kgsl_pwrctrl_gpu_busy_percentage_show(struct device *dev,
-					struct device_attribute *attr,
-					char *buf)
-{
-	int ret;
-	struct kgsl_device *device = kgsl_device_from_dev(dev);
-	struct kgsl_clk_stats *stats;
-	unsigned int busy_percent = 0;
-
-	if (device == NULL)
-		return 0;
-	stats = &device->pwrctrl.clk_stats;
-
-	if (stats->total_old != 0)
-		busy_percent = (stats->busy_old * 100) / stats->total_old;
-
-	ret = snprintf(buf, PAGE_SIZE, "%d %%\n", busy_percent);
-
-	/* Reset the stats if GPU is OFF */
-	if (!test_bit(KGSL_PWRFLAGS_AXI_ON, &device->pwrctrl.power_flags)) {
-		stats->busy_old = 0;
-		stats->total_old = 0;
-	}
-	return ret;
-}
-
-static ssize_t kgsl_pwrctrl_min_clock_mhz_show(struct device *dev,
-					struct device_attribute *attr,
-					char *buf)
-{
-	struct kgsl_device *device = kgsl_device_from_dev(dev);
-	struct kgsl_pwrctrl *pwr;
-
-	if (device == NULL)
-		return 0;
-	pwr = &device->pwrctrl;
-
-	return snprintf(buf, PAGE_SIZE, "%d\n",
-			pwr->pwrlevels[pwr->min_pwrlevel].gpu_freq / 1000000);
-}
-
-static ssize_t kgsl_pwrctrl_min_clock_mhz_store(struct device *dev,
-					struct device_attribute *attr,
-					const char *buf, size_t count)
-{
-	struct kgsl_device *device = kgsl_device_from_dev(dev);
-	int level, ret;
-	unsigned int freq;
-	struct kgsl_pwrctrl *pwr;
-
-	if (device == NULL)
-		return 0;
-
-	pwr = &device->pwrctrl;
-
-	ret = kgsl_sysfs_store(buf, &freq);
-	if (ret)
-		return ret;
-
-	freq *= 1000000;
-	level = _get_nearest_pwrlevel(pwr, freq);
-
-	if (level >= 0)
-		kgsl_pwrctrl_min_pwrlevel_set(device, level);
-
-	return count;
-}
-
-static ssize_t kgsl_pwrctrl_max_clock_mhz_show(struct device *dev,
-					struct device_attribute *attr,
-					char *buf)
-{
-	struct kgsl_device *device = kgsl_device_from_dev(dev);
-	unsigned int freq;
-
-	if (device == NULL)
-		return 0;
-
-	freq = kgsl_pwrctrl_max_clock_get(device);
-
-	return snprintf(buf, PAGE_SIZE, "%d\n", freq / 1000000);
-}
-
-static ssize_t kgsl_pwrctrl_max_clock_mhz_store(struct device *dev,
-					 struct device_attribute *attr,
-					 const char *buf, size_t count)
-{
-	struct kgsl_device *device = kgsl_device_from_dev(dev);
-	unsigned int val = 0;
-	int ret;
-
-	if (device == NULL)
-		return 0;
-
-	ret = kgsl_sysfs_store(buf, &val);
-	if (ret)
-		return ret;
-
-	val *= 1000000;
-	kgsl_pwrctrl_max_clock_set(device, val);
-
-	return count;
-}
-
-static ssize_t kgsl_pwrctrl_clock_mhz_show(struct device *dev,
-				    struct device_attribute *attr,
-				    char *buf)
-{
-	struct kgsl_device *device = kgsl_device_from_dev(dev);
-
-	if (device == NULL)
-		return 0;
-
-	return snprintf(buf, PAGE_SIZE, "%ld\n",
-			kgsl_pwrctrl_active_freq(&device->pwrctrl) / 1000000);
-}
-
-static ssize_t kgsl_pwrctrl_freq_table_mhz_show(
-					struct device *dev,
-					struct device_attribute *attr,
-					char *buf)
-{
-	struct kgsl_device *device = kgsl_device_from_dev(dev);
-	struct kgsl_pwrctrl *pwr;
-	int index, num_chars = 0;
-
-	if (device == NULL)
-		return 0;
-
-	pwr = &device->pwrctrl;
-	for (index = 0; index < pwr->num_pwrlevels - 1; index++) {
-		num_chars += scnprintf(buf + num_chars,
-			PAGE_SIZE - num_chars - 1,
-			"%d ", pwr->pwrlevels[index].gpu_freq / 1000000);
-		/* One space for trailing null and another for the newline */
-		if (num_chars >= PAGE_SIZE - 2)
-			break;
-	}
-
-	buf[num_chars++] = '\n';
-
-	return num_chars;
-}
-
-static ssize_t kgsl_pwrctrl_temp_show(struct device *dev,
-					struct device_attribute *attr,
-					char *buf)
-{
-	struct kgsl_device *device = kgsl_device_from_dev(dev);
-	struct kgsl_pwrctrl *pwr;
-	int ret, id = 0;
-	long temperature = 0;
-
-	if (device == NULL)
-		goto done;
-
-	pwr = &device->pwrctrl;
-
-	if (!pwr->tsens_name)
-		goto done;
-
-	id = sensor_get_id((char *)pwr->tsens_name);
-	if (id < 0)
-		goto done;
-
-	ret = sensor_get_temp(id, &temperature);
-	if (ret)
-		goto done;
-
-	return snprintf(buf, PAGE_SIZE, "%ld\n",
-			temperature);
-done:
-	return 0;
-}
-
->>>>>>> 7ac4cc9c
 static DEVICE_ATTR(gpuclk, 0644, kgsl_pwrctrl_gpuclk_show,
 	kgsl_pwrctrl_gpuclk_store);
 static DEVICE_ATTR(max_gpuclk, 0644, kgsl_pwrctrl_max_gpuclk_show,
@@ -1516,20 +1323,6 @@
 static DEVICE_ATTR(pwrscale, 0644,
 	kgsl_pwrctrl_pwrscale_show,
 	kgsl_pwrctrl_pwrscale_store);
-<<<<<<< HEAD
-=======
-static DEVICE_ATTR(gpu_model, 0444, kgsl_pwrctrl_gpu_model_show, NULL);
-static DEVICE_ATTR(gpu_busy_percentage, 0444,
-	kgsl_pwrctrl_gpu_busy_percentage_show, NULL);
-static DEVICE_ATTR(min_clock_mhz, 0644, kgsl_pwrctrl_min_clock_mhz_show,
-	kgsl_pwrctrl_min_clock_mhz_store);
-static DEVICE_ATTR(max_clock_mhz, 0644, kgsl_pwrctrl_max_clock_mhz_show,
-	kgsl_pwrctrl_max_clock_mhz_store);
-static DEVICE_ATTR(clock_mhz, 0444, kgsl_pwrctrl_clock_mhz_show, NULL);
-static DEVICE_ATTR(freq_table_mhz, 0444,
-	kgsl_pwrctrl_freq_table_mhz_show, NULL);
-static DEVICE_ATTR(temp, 0444, kgsl_pwrctrl_temp_show, NULL);
->>>>>>> 7ac4cc9c
 
 static const struct device_attribute *pwrctrl_attr_list[] = {
 	&dev_attr_gpuclk,
@@ -1553,16 +1346,6 @@
 	&dev_attr_default_pwrlevel,
 	&dev_attr_popp,
 	&dev_attr_pwrscale,
-<<<<<<< HEAD
-=======
-	&dev_attr_gpu_model,
-	&dev_attr_gpu_busy_percentage,
-	&dev_attr_min_clock_mhz,
-	&dev_attr_max_clock_mhz,
-	&dev_attr_clock_mhz,
-	&dev_attr_freq_table_mhz,
-	&dev_attr_temp,
->>>>>>> 7ac4cc9c
 	NULL
 };
 
