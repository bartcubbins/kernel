// SPDX-License-Identifier: GPL-2.0-only
/*
 * Copyright (c) 2021, The Linux Foundation. All rights reserved.
 * Copyright (c) 2022 Qualcomm Innovation Center, Inc. All rights reserved.
 */

#include <linux/io.h>
#include <linux/of.h>
#include <linux/of_fdt.h>
#include <linux/of_device.h>
#include <linux/regulator/consumer.h>
#include <linux/soc/qcom/llcc-qcom.h>

#include "adreno.h"
#include "adreno_gen7.h"
#include "adreno_gen7_hwsched.h"
#include "adreno_pm4types.h"
#include "adreno_trace.h"
#include "kgsl_trace.h"
#include "kgsl_util.h"

/* IFPC & Preemption static powerup restore list */
static const u32 gen7_pwrup_reglist[] = {
	GEN7_UCHE_TRAP_BASE_LO,
	GEN7_UCHE_TRAP_BASE_HI,
	GEN7_UCHE_WRITE_THRU_BASE_LO,
	GEN7_UCHE_WRITE_THRU_BASE_HI,
	GEN7_UCHE_GMEM_RANGE_MIN_LO,
	GEN7_UCHE_GMEM_RANGE_MIN_HI,
	GEN7_UCHE_GMEM_RANGE_MAX_LO,
	GEN7_UCHE_GMEM_RANGE_MAX_HI,
	GEN7_UCHE_CACHE_WAYS,
	GEN7_UCHE_MODE_CNTL,
	GEN7_RB_NC_MODE_CNTL,
	GEN7_RB_CMP_DBG_ECO_CNTL,
	GEN7_GRAS_NC_MODE_CNTL,
	GEN7_RB_CONTEXT_SWITCH_GMEM_SAVE_RESTORE,
	GEN7_UCHE_GBIF_GX_CONFIG,
	GEN7_UCHE_CLIENT_PF,
};

/* IFPC only static powerup restore list */
static const u32 gen7_ifpc_pwrup_reglist[] = {
	GEN7_TPL1_NC_MODE_CNTL,
	GEN7_SP_NC_MODE_CNTL,
	GEN7_CP_DBG_ECO_CNTL,
	GEN7_CP_PROTECT_CNTL,
	GEN7_CP_PROTECT_REG,
	GEN7_CP_PROTECT_REG+1,
	GEN7_CP_PROTECT_REG+2,
	GEN7_CP_PROTECT_REG+3,
	GEN7_CP_PROTECT_REG+4,
	GEN7_CP_PROTECT_REG+5,
	GEN7_CP_PROTECT_REG+6,
	GEN7_CP_PROTECT_REG+7,
	GEN7_CP_PROTECT_REG+8,
	GEN7_CP_PROTECT_REG+9,
	GEN7_CP_PROTECT_REG+10,
	GEN7_CP_PROTECT_REG+11,
	GEN7_CP_PROTECT_REG+12,
	GEN7_CP_PROTECT_REG+13,
	GEN7_CP_PROTECT_REG+14,
	GEN7_CP_PROTECT_REG+15,
	GEN7_CP_PROTECT_REG+16,
	GEN7_CP_PROTECT_REG+17,
	GEN7_CP_PROTECT_REG+18,
	GEN7_CP_PROTECT_REG+19,
	GEN7_CP_PROTECT_REG+20,
	GEN7_CP_PROTECT_REG+21,
	GEN7_CP_PROTECT_REG+22,
	GEN7_CP_PROTECT_REG+23,
	GEN7_CP_PROTECT_REG+24,
	GEN7_CP_PROTECT_REG+25,
	GEN7_CP_PROTECT_REG+26,
	GEN7_CP_PROTECT_REG+27,
	GEN7_CP_PROTECT_REG+28,
	GEN7_CP_PROTECT_REG+29,
	GEN7_CP_PROTECT_REG+30,
	GEN7_CP_PROTECT_REG+31,
	GEN7_CP_PROTECT_REG+32,
	GEN7_CP_PROTECT_REG+33,
	GEN7_CP_PROTECT_REG+34,
	GEN7_CP_PROTECT_REG+35,
	GEN7_CP_PROTECT_REG+36,
	GEN7_CP_PROTECT_REG+37,
	GEN7_CP_PROTECT_REG+38,
	GEN7_CP_PROTECT_REG+39,
	GEN7_CP_PROTECT_REG+40,
	GEN7_CP_PROTECT_REG+41,
	GEN7_CP_PROTECT_REG+42,
	GEN7_CP_PROTECT_REG+43,
	GEN7_CP_PROTECT_REG+44,
	GEN7_CP_PROTECT_REG+45,
	GEN7_CP_PROTECT_REG+46,
	GEN7_CP_PROTECT_REG+47,
	GEN7_CP_AHB_CNTL,
};

void gen7_cp_init_cmds(struct adreno_device *adreno_dev, u32 *cmds)
{
	u32 i = 0, mask = 0;

	/* Disable concurrent binning before sending CP init */
	cmds[i++] = cp_type7_packet(CP_THREAD_CONTROL, 1);
	cmds[i++] = BIT(27);

	/* Use multiple HW contexts */
	mask |= BIT(0);

	/* Enable error detection */
	mask |= BIT(1);

	/* Set default reset state */
	mask |= BIT(3);

	/* Disable save/restore of performance counters across preemption */
	mask |= BIT(6);

	/* Enable the register init list with the spinlock */
	mask |= BIT(8);

	cmds[i++] = cp_type7_packet(CP_ME_INIT, 7);

	/* Enabled ordinal mask */
	cmds[i++] = mask;
	cmds[i++] = 0x00000003; /* Set number of HW contexts */
	cmds[i++] = 0x20000000; /* Enable error detection */
	cmds[i++] = 0x00000002; /* Operation mode mask */

	/* Register initialization list with spinlock */
	cmds[i++] = lower_32_bits(adreno_dev->pwrup_reglist->gpuaddr);
	cmds[i++] = upper_32_bits(adreno_dev->pwrup_reglist->gpuaddr);
	/*
	 * Gen7 targets with concurrent binning are expected to have a dynamic
	 * power up list with triplets which contains the pipe id in it.
	 * Bit 31 of POWER_UP_REGISTER_LIST_LENGTH is reused here to let CP
	 * know if the power up contains the triplets. If
	 * REGISTER_INIT_LIST_WITH_SPINLOCK is set and bit 31 below is set,
	 * CP expects a dynamic list with triplets.
	 */
	cmds[i++] = BIT(31);
}

int gen7_fenced_write(struct adreno_device *adreno_dev, u32 offset,
		u32 value, u32 mask)
{
	struct kgsl_device *device = KGSL_DEVICE(adreno_dev);
	unsigned int status, i;
	u64 ts1, ts2;

	kgsl_regwrite(device, offset, value);
	ts1 = gen7_read_alwayson(adreno_dev);
	for (i = 0; i < GMU_CORE_LONG_WAKEUP_RETRY_LIMIT; i++) {
		/*
		 * Make sure the previous register write is posted before
		 * checking the fence status
		 */
		mb();

		gmu_core_regread(device, GEN7_GMU_AHB_FENCE_STATUS, &status);

		/*
		 * If !writedropped0/1, then the write to fenced register
		 * was successful
		 */
		if (!(status & mask))
			break;

		/* Wait a small amount of time before trying again */
		udelay(GMU_CORE_WAKEUP_DELAY_US);

		/* Try to write the fenced register again */
		kgsl_regwrite(device, offset, value);
	}

	if (i < GMU_CORE_SHORT_WAKEUP_RETRY_LIMIT)
		return 0;

	if (i == GMU_CORE_LONG_WAKEUP_RETRY_LIMIT) {
		ts2 = gen7_read_alwayson(adreno_dev);
		dev_err(device->dev,
				"Timed out waiting %d usecs to write fenced register 0x%x, timestamps: %llx %llx\n",
				i * GMU_CORE_WAKEUP_DELAY_US, offset, ts1, ts2);
		return -ETIMEDOUT;
	}

	dev_info(device->dev,
		"Waited %d usecs to write fenced register 0x%x\n",
		i * GMU_CORE_WAKEUP_DELAY_US, offset);

	return 0;
}

int gen7_init(struct adreno_device *adreno_dev)
{
	struct kgsl_device *device = KGSL_DEVICE(adreno_dev);
	const struct adreno_gen7_core *gen7_core = to_gen7_core(adreno_dev);
	u64 freq = gen7_core->gmu_hub_clk_freq;

	adreno_dev->highest_bank_bit = gen7_core->highest_bank_bit;
	adreno_dev->gmu_hub_clk_freq = freq ? freq : 150000000;

	adreno_dev->cooperative_reset = ADRENO_FEATURE(adreno_dev,
			ADRENO_COOP_RESET);

	/* If the memory type is DDR 4, override the existing configuration */
	if (of_fdt_get_ddrtype() == 0x7)
		adreno_dev->highest_bank_bit = 14;

	gen7_crashdump_init(adreno_dev);

	return adreno_allocate_global(device, &adreno_dev->pwrup_reglist,
		PAGE_SIZE, 0, 0, KGSL_MEMDESC_PRIVILEGED,
		"powerup_register_list");
}

static void gen7_protect_init(struct adreno_device *adreno_dev)
{
	struct kgsl_device *device = KGSL_DEVICE(adreno_dev);
	const struct adreno_gen7_core *gen7_core = to_gen7_core(adreno_dev);
	const struct gen7_protected_regs *regs = gen7_core->protected_regs;
	int i;

	/*
	 * Enable access protection to privileged registers, fault on an access
	 * protect violation and select the last span to protect from the start
	 * address all the way to the end of the register address space
	 */
	kgsl_regwrite(device, GEN7_CP_PROTECT_CNTL,
		BIT(0) | BIT(1) | BIT(3));

	/* Program each register defined by the core definition */
	for (i = 0; regs[i].reg; i++) {
		u32 count;

		/*
		 * This is the offset of the end register as counted from the
		 * start, i.e. # of registers in the range - 1
		 */
		count = regs[i].end - regs[i].start;

		kgsl_regwrite(device, regs[i].reg,
				FIELD_PREP(GENMASK(17, 0), regs[i].start) |
				FIELD_PREP(GENMASK(30, 18), count) |
				FIELD_PREP(BIT(31), regs[i].noaccess));
	}
}

#define RBBM_CLOCK_CNTL_ON 0x8aa8aa82
#define GMU_AO_CGC_MODE_CNTL 0x00020000
#define GMU_AO_CGC_DELAY_CNTL 0x00010111
#define GMU_AO_CGC_HYST_CNTL 0x00005555

static void gen7_hwcg_set(struct adreno_device *adreno_dev, bool on)
{
	struct kgsl_device *device = KGSL_DEVICE(adreno_dev);
	const struct adreno_gen7_core *gen7_core = to_gen7_core(adreno_dev);
	unsigned int value;
	int i;

	if (!adreno_dev->hwcg_enabled)
		on = false;

	gmu_core_regwrite(device, GEN7_GPU_GMU_AO_GMU_CGC_MODE_CNTL,
			on ? GMU_AO_CGC_MODE_CNTL : 0);
	gmu_core_regwrite(device, GEN7_GPU_GMU_AO_GMU_CGC_DELAY_CNTL,
			on ? GMU_AO_CGC_DELAY_CNTL : 0);
	gmu_core_regwrite(device, GEN7_GPU_GMU_AO_GMU_CGC_HYST_CNTL,
			on ? GMU_AO_CGC_HYST_CNTL : 0);

	kgsl_regread(device, GEN7_RBBM_CLOCK_CNTL, &value);

	if (value == RBBM_CLOCK_CNTL_ON && on)
		return;

	if (value == 0 && !on)
		return;

	for (i = 0; i < gen7_core->hwcg_count; i++)
		kgsl_regwrite(device, gen7_core->hwcg[i].offset,
			on ? gen7_core->hwcg[i].val : 0);

	/* enable top level HWCG */
	kgsl_regwrite(device, GEN7_RBBM_CLOCK_CNTL,
		on ? RBBM_CLOCK_CNTL_ON : 0);
}

static void gen7_patch_pwrup_reglist(struct adreno_device *adreno_dev)
{
	struct adreno_reglist_list reglist[2];
	void *ptr = adreno_dev->pwrup_reglist->hostptr;
	struct cpu_gpu_lock *lock = ptr;
	int i, j;
	u32 *dest = ptr + sizeof(*lock);

	/* Static IFPC-only registers */
	reglist[0].regs = gen7_ifpc_pwrup_reglist;
	reglist[0].count = ARRAY_SIZE(gen7_ifpc_pwrup_reglist);
	lock->ifpc_list_len = reglist[0].count;

	/* Static IFPC + preemption registers */
	reglist[1].regs = gen7_pwrup_reglist;
	reglist[1].count = ARRAY_SIZE(gen7_pwrup_reglist);
	lock->preemption_list_len = reglist[1].count;

	/*
	 * For each entry in each of the lists, write the offset and the current
	 * register value into the GPU buffer
	 */
	for (i = 0; i < 2; i++) {
		const u32 *r = reglist[i].regs;

		for (j = 0; j < reglist[i].count; j++) {
			*dest++ = r[j];
			kgsl_regread(KGSL_DEVICE(adreno_dev), r[j], dest++);
		}
	}

	/* This needs to be at the end of the dynamic list */
	*dest++ = FIELD_PREP(GENMASK(13, 12), PIPE_NONE);
	*dest++ = GEN7_RBBM_PERFCTR_CNTL;
	*dest++ = 1;

	/*
	 * The overall register list is composed of
	 * 1. Static IFPC-only registers
	 * 2. Static IFPC + preemption registers
	 * 3. Dynamic IFPC + preemption registers (ex: perfcounter selects)
	 *
	 * The first two lists are static. Size of these lists are stored as
	 * number of pairs in ifpc_list_len and preemption_list_len
	 * respectively. With concurrent binning, Some of the perfcounter
	 * registers being virtualized, CP needs to know the pipe id to program
	 * the aperture inorder to restore the same. Thus, third list is a
	 * dynamic list with triplets as
	 * (<aperture, shifted 12 bits> <address> <data>), and the length is
	 * stored as number for triplets in dynamic_list_len.
	 */
	lock->dynamic_list_len = 1;
}

/* _llc_configure_gpu_scid() - Program the sub-cache ID for all GPU blocks */
static void _llc_configure_gpu_scid(struct adreno_device *adreno_dev)
{
	struct kgsl_device *device = KGSL_DEVICE(adreno_dev);
	u32 gpu_scid;

	if (IS_ERR_OR_NULL(adreno_dev->gpu_llc_slice) ||
		!adreno_dev->gpu_llc_slice_enable)
		return;

	if (llcc_slice_activate(adreno_dev->gpu_llc_slice))
		return;

	gpu_scid = llcc_get_slice_id(adreno_dev->gpu_llc_slice);

	/* 6 blocks at 5 bits per block */
	kgsl_regwrite(device, GEN7_GBIF_SCACHE_CNTL1,
			FIELD_PREP(GENMASK(29, 25), gpu_scid) |
			FIELD_PREP(GENMASK(24, 20), gpu_scid) |
			FIELD_PREP(GENMASK(19, 15), gpu_scid) |
			FIELD_PREP(GENMASK(14, 10), gpu_scid) |
			FIELD_PREP(GENMASK(9, 5), gpu_scid) |
			FIELD_PREP(GENMASK(4, 0), gpu_scid));

	kgsl_regwrite(device, GEN7_GBIF_SCACHE_CNTL0,
			FIELD_PREP(GENMASK(14, 10), gpu_scid) | BIT(8));
}

static void _llc_gpuhtw_slice_activate(struct adreno_device *adreno_dev)
{
	if (IS_ERR_OR_NULL(adreno_dev->gpuhtw_llc_slice) ||
		!adreno_dev->gpuhtw_llc_slice_enable)
		return;

	llcc_slice_activate(adreno_dev->gpuhtw_llc_slice);
}

static void _set_secvid(struct kgsl_device *device)
{
	kgsl_regwrite(device, GEN7_RBBM_SECVID_TSB_CNTL, 0x0);
	kgsl_regwrite(device, GEN7_RBBM_SECVID_TSB_TRUSTED_BASE_LO,
		lower_32_bits(KGSL_IOMMU_SECURE_BASE32));
	kgsl_regwrite(device, GEN7_RBBM_SECVID_TSB_TRUSTED_BASE_HI,
		upper_32_bits(KGSL_IOMMU_SECURE_BASE32));
	kgsl_regwrite(device, GEN7_RBBM_SECVID_TSB_TRUSTED_SIZE,
		FIELD_PREP(GENMASK(31, 12),
		(KGSL_IOMMU_SECURE_SIZE(&device->mmu) / SZ_4K)));
}

/*
 * All Gen7 targets support marking certain transactions as always privileged
 * which allows us to mark more memory as privileged without having to
 * explicitly set the APRIV bit. Choose the following transactions to be
 * privileged by default:
 * CDWRITE     [6:6] - Crashdumper writes
 * CDREAD      [5:5] - Crashdumper reads
 * RBRPWB      [3:3] - RPTR shadow writes
 * RBPRIVLEVEL [2:2] - Memory accesses from PM4 packets in the ringbuffer
 * RBFETCH     [1:1] - Ringbuffer reads
 * ICACHE      [0:0] - Instruction cache fetches
 */

#define GEN7_APRIV_DEFAULT (BIT(3) | BIT(2) | BIT(1) | BIT(0))
/* Add crashdumper permissions for the BR APRIV */
#define GEN7_BR_APRIV_DEFAULT (GEN7_APRIV_DEFAULT | BIT(6) | BIT(5))

int gen7_start(struct adreno_device *adreno_dev)
{
	struct kgsl_device *device = KGSL_DEVICE(adreno_dev);
	const struct adreno_gen7_core *gen7_core = to_gen7_core(adreno_dev);
<<<<<<< HEAD
	static bool patch_reglist;
=======
>>>>>>> 288db22e
	u32 bank_bit, mal;

	/* Set up GBIF registers from the GPU core definition */
	kgsl_regmap_multi_write(&device->regmap, gen7_core->gbif,
		gen7_core->gbif_count);

	kgsl_regwrite(device, GEN7_UCHE_GBIF_GX_CONFIG, 0x10240e0);

	/* Make all blocks contribute to the GPU BUSY perf counter */
	kgsl_regwrite(device, GEN7_RBBM_PERFCTR_GPU_BUSY_MASKED, 0xffffffff);

	/*
	 * Set UCHE_WRITE_THRU_BASE to the UCHE_TRAP_BASE effectively
	 * disabling L2 bypass
	 */
	kgsl_regwrite(device, GEN7_UCHE_TRAP_BASE_LO, 0xfffff000);
	kgsl_regwrite(device, GEN7_UCHE_TRAP_BASE_HI, 0x0001ffff);
	kgsl_regwrite(device, GEN7_UCHE_WRITE_THRU_BASE_LO, 0xfffff000);
	kgsl_regwrite(device, GEN7_UCHE_WRITE_THRU_BASE_HI, 0x0001ffff);

	if (adreno_dev->gpucore->gmem_base) {
		kgsl_regwrite(device, GEN7_UCHE_GMEM_RANGE_MIN_LO,
				adreno_dev->gpucore->gmem_base);
		kgsl_regwrite(device, GEN7_UCHE_GMEM_RANGE_MIN_HI, 0x0);
		kgsl_regwrite(device, GEN7_UCHE_GMEM_RANGE_MAX_LO,
				adreno_dev->gpucore->gmem_base +
				adreno_dev->gpucore->gmem_size - 1);
		kgsl_regwrite(device, GEN7_UCHE_GMEM_RANGE_MAX_HI, 0x0);
	}

	kgsl_regwrite(device, GEN7_UCHE_CACHE_WAYS, 0x800000);

	kgsl_regwrite(device, GEN7_UCHE_CMDQ_CONFIG,
			FIELD_PREP(GENMASK(19, 16), 6) |
			FIELD_PREP(GENMASK(15, 12), 6) |
			FIELD_PREP(GENMASK(11, 8), 9) |
			BIT(3) | BIT(2) |
			FIELD_PREP(GENMASK(1, 0), 2));

	/* Set the AHB default slave response to "ERROR" */
	kgsl_regwrite(device, GEN7_CP_AHB_CNTL, 0x1);

	/* Turn on performance counters */
	kgsl_regwrite(device, GEN7_RBBM_PERFCTR_CNTL, 0x1);

	/* Turn on the IFPC counter (countable 4 on XOCLK4) */
	kgsl_regwrite(device, GEN7_GMU_CX_GMU_POWER_COUNTER_SELECT_1,
			FIELD_PREP(GENMASK(7, 0), 0x4));

	if (of_property_read_u32(device->pdev->dev.of_node,
		"qcom,min-access-length", &mal))
		mal = 32;

	if (!WARN_ON(!adreno_dev->highest_bank_bit))
		bank_bit = (adreno_dev->highest_bank_bit - 13) & 3;
	else
		bank_bit = 1;

	kgsl_regwrite(device, GEN7_RB_NC_MODE_CNTL, BIT(11) | BIT(4) |
			((mal == 64) ? BIT(3) : 0) |
			FIELD_PREP(GENMASK(2, 1), bank_bit));
	kgsl_regwrite(device, GEN7_TPL1_NC_MODE_CNTL,
			((mal == 64) ? BIT(3) : 0) |
			FIELD_PREP(GENMASK(2, 1), bank_bit));
	kgsl_regwrite(device, GEN7_SP_NC_MODE_CNTL,
			((mal == 64) ? BIT(3) : 0) |
			FIELD_PREP(GENMASK(5, 4), 2) |
			FIELD_PREP(GENMASK(2, 1), bank_bit));
	kgsl_regwrite(device, GEN7_GRAS_NC_MODE_CNTL,
			FIELD_PREP(GENMASK(8, 5), bank_bit));

	kgsl_regwrite(device, GEN7_UCHE_MODE_CNTL,
			FIELD_PREP(GENMASK(22, 21), bank_bit));
	kgsl_regwrite(device, GEN7_RBBM_INTERFACE_HANG_INT_CNTL, BIT(30) |
			FIELD_PREP(GENMASK(27, 0),
				gen7_core->hang_detect_cycles));
	kgsl_regwrite(device, GEN7_UCHE_CLIENT_PF, BIT(7) |
			FIELD_PREP(GENMASK(3, 0), adreno_dev->uche_client_pf));

	/* Enable the GMEM save/restore feature for preemption */
	if (adreno_is_preemption_enabled(adreno_dev))
		kgsl_regwrite(device, GEN7_RB_CONTEXT_SWITCH_GMEM_SAVE_RESTORE,
			0x1);

	/* Enable GMU power counter 0 to count GPU busy */
	kgsl_regwrite(device, GEN7_GPU_GMU_AO_GPU_CX_BUSY_MASK, 0xff000000);
	kgsl_regrmw(device, GEN7_GMU_CX_GMU_POWER_COUNTER_SELECT_0,
			0xFF, 0x20);
	kgsl_regwrite(device, GEN7_GMU_CX_GMU_POWER_COUNTER_ENABLE, 0x1);

	/* Disable non-ubwc read reqs from passing write reqs */
	kgsl_regrmw(device, GEN7_RB_CMP_DBG_ECO_CNTL, 0, (1 << 11));

	gen7_protect_init(adreno_dev);

	/* Configure LLCC */
	_llc_configure_gpu_scid(adreno_dev);
	_llc_gpuhtw_slice_activate(adreno_dev);

	kgsl_regwrite(device, GEN7_CP_APRIV_CNTL, GEN7_BR_APRIV_DEFAULT);
	if (!adreno_is_gen7_3_0(adreno_dev)) {
		kgsl_regwrite(device, GEN7_CP_BV_APRIV_CNTL, GEN7_APRIV_DEFAULT);
		kgsl_regwrite(device, GEN7_CP_LPAC_APRIV_CNTL, GEN7_APRIV_DEFAULT);
	}

	/*
	 * CP Icache prefetch brings no benefit on few gen7 variants because of
	 * the prefetch granularity size.
	 */
	if (adreno_is_gen7_0_0(adreno_dev) || adreno_is_gen7_0_1(adreno_dev) ||
		adreno_is_gen7_4_0(adreno_dev)) {
		kgsl_regwrite(device, GEN7_CP_CHICKEN_DBG, 0x1);
		kgsl_regwrite(device, GEN7_CP_BV_CHICKEN_DBG, 0x1);
		kgsl_regwrite(device, GEN7_CP_LPAC_CHICKEN_DBG, 0x1);
	}

	_set_secvid(device);

	/*
	 * Enable hardware clock gating here to prevent any register access
	 * issue due to internal clock gating.
	 */
	gen7_hwcg_set(adreno_dev, true);

	/*
	 * All registers must be written before this point so that we don't
	 * miss any register programming when we patch the power up register
	 * list.
	 */
	if (!adreno_dev->patch_reglist &&
		(adreno_dev->pwrup_reglist->gpuaddr != 0)) {
		gen7_patch_pwrup_reglist(adreno_dev);
		adreno_dev->patch_reglist = true;
	}

	return 0;
}

/* Offsets into the MX/CX mapped register regions */
#define GEN7_RDPM_MX_OFFSET 0xf00
#define GEN7_RDPM_CX_OFFSET 0xf14

void gen7_rdpm_mx_freq_update(struct gen7_gmu_device *gmu, u32 freq)
{
	if (gmu->rdpm_mx_virt) {
		writel_relaxed(freq/1000, (gmu->rdpm_mx_virt + GEN7_RDPM_MX_OFFSET));

		/*
		 * ensure previous writes post before this one,
		 * i.e. act like normal writel()
		 */
		wmb();
	}
}

void gen7_rdpm_cx_freq_update(struct gen7_gmu_device *gmu, u32 freq)
{
	if (gmu->rdpm_cx_virt) {
		writel_relaxed(freq/1000, (gmu->rdpm_cx_virt + GEN7_RDPM_CX_OFFSET));

		/*
		 * ensure previous writes post before this one,
		 * i.e. act like normal writel()
		 */
		wmb();
	}
}

void gen7_spin_idle_debug(struct adreno_device *adreno_dev,
				const char *str)
{
	struct kgsl_device *device = &adreno_dev->dev;
	unsigned int rptr, wptr;
	unsigned int status, status3, intstatus;
	unsigned int hwfault;

	dev_err(device->dev, str);

	kgsl_regread(device, GEN7_CP_RB_RPTR, &rptr);
	kgsl_regread(device, GEN7_CP_RB_WPTR, &wptr);

	kgsl_regread(device, GEN7_RBBM_STATUS, &status);
	kgsl_regread(device, GEN7_RBBM_STATUS3, &status3);
	kgsl_regread(device, GEN7_RBBM_INT_0_STATUS, &intstatus);
	kgsl_regread(device, GEN7_CP_HW_FAULT, &hwfault);

	dev_err(device->dev,
		"rb=%d pos=%X/%X rbbm_status=%8.8X/%8.8X int_0_status=%8.8X\n",
		adreno_dev->cur_rb ? adreno_dev->cur_rb->id : -1, rptr, wptr,
		status, status3, intstatus);

	dev_err(device->dev, " hwfault=%8.8X\n", hwfault);

	kgsl_device_snapshot(device, NULL, false);
}

/*
 * gen7_send_cp_init() - Initialize ringbuffer
 * @adreno_dev: Pointer to adreno device
 * @rb: Pointer to the ringbuffer of device
 *
 * Submit commands for ME initialization,
 */
static int gen7_send_cp_init(struct adreno_device *adreno_dev,
			 struct adreno_ringbuffer *rb)
{
	unsigned int *cmds;
	int ret;

	cmds = adreno_ringbuffer_allocspace(rb, GEN7_CP_INIT_DWORDS);
	if (IS_ERR(cmds))
		return PTR_ERR(cmds);

	gen7_cp_init_cmds(adreno_dev, cmds);

	ret = gen7_ringbuffer_submit(rb, NULL);
	if (!ret) {
		ret = adreno_spin_idle(adreno_dev, 2000);
		if (ret) {
			gen7_spin_idle_debug(adreno_dev,
				"CP initialization failed to idle\n");
			rb->wptr = 0;
			rb->_wptr = 0;
		}
	}

	return ret;
}

static int gen7_post_start(struct adreno_device *adreno_dev)
{
	int ret;
	unsigned int *cmds;
	struct adreno_ringbuffer *rb = adreno_dev->cur_rb;

	if (!adreno_is_preemption_enabled(adreno_dev))
		return 0;

	cmds = adreno_ringbuffer_allocspace(rb, 12);
	if (IS_ERR(cmds))
		return PTR_ERR(cmds);

	cmds[0] = cp_type7_packet(CP_SET_PSEUDO_REGISTER, 6);
	cmds[1] = SET_PSEUDO_PRIV_NON_SECURE_SAVE_ADDR;
	cmds[2] = lower_32_bits(rb->preemption_desc->gpuaddr);
	cmds[3] = upper_32_bits(rb->preemption_desc->gpuaddr);

	cmds[4] = SET_PSEUDO_PRIV_SECURE_SAVE_ADDR;
	cmds[5] = lower_32_bits(rb->secure_preemption_desc->gpuaddr);
	cmds[6] = upper_32_bits(rb->secure_preemption_desc->gpuaddr);

	cmds[7] = cp_type7_packet(CP_CONTEXT_SWITCH_YIELD, 4);
	cmds[8] = 0;
	cmds[9] = 0;
	cmds[10] = 0;
	/* generate interrupt on preemption completion */
	cmds[11] = 0;

	ret = gen7_ringbuffer_submit(rb, NULL);
	if (!ret) {
		ret = adreno_spin_idle(adreno_dev, 2000);
		if (ret)
			gen7_spin_idle_debug(adreno_dev,
				"hw preemption initialization failed to idle\n");
	}

	return ret;
}

int gen7_rb_start(struct adreno_device *adreno_dev)
{
	const struct adreno_gen7_core *gen7_core = to_gen7_core(adreno_dev);
	struct adreno_firmware *fw = ADRENO_FW(adreno_dev, ADRENO_FW_SQE);
	struct kgsl_device *device = KGSL_DEVICE(adreno_dev);
	struct adreno_ringbuffer *rb;
	u64 addr;
	int ret, i;
	unsigned int *cmds;

	/* Clear all the ringbuffers */
	FOR_EACH_RINGBUFFER(adreno_dev, rb, i) {
		memset(rb->buffer_desc->hostptr, 0xaa, KGSL_RB_SIZE);
		kgsl_sharedmem_writel(device->scratch,
			SCRATCH_RB_OFFSET(rb->id, rptr), 0);
		kgsl_sharedmem_writel(device->scratch,
			SCRATCH_RB_OFFSET(rb->id, bv_rptr), 0);

		rb->wptr = 0;
		rb->_wptr = 0;
		rb->wptr_preempt_end = UINT_MAX;
	}

	gen7_preemption_start(adreno_dev);

	/* Set up the current ringbuffer */
	rb = ADRENO_CURRENT_RINGBUFFER(adreno_dev);

	addr = SCRATCH_RB_GPU_ADDR(device, rb->id, rptr);
	kgsl_regwrite(device, GEN7_CP_RB_RPTR_ADDR_LO, lower_32_bits(addr));
	kgsl_regwrite(device, GEN7_CP_RB_RPTR_ADDR_HI, upper_32_bits(addr));

	addr = SCRATCH_RB_GPU_ADDR(device, rb->id, bv_rptr);
	if (!adreno_is_gen7_3_0(adreno_dev)) {
		kgsl_regwrite(device, GEN7_CP_BV_RB_RPTR_ADDR_LO, lower_32_bits(addr));
		kgsl_regwrite(device, GEN7_CP_BV_RB_RPTR_ADDR_HI, upper_32_bits(addr));
	}

	kgsl_regwrite(device, GEN7_CP_RB_CNTL, GEN7_CP_RB_CNTL_DEFAULT);

	kgsl_regwrite(device, GEN7_CP_RB_BASE,
		lower_32_bits(rb->buffer_desc->gpuaddr));
	kgsl_regwrite(device, GEN7_CP_RB_BASE_HI,
		upper_32_bits(rb->buffer_desc->gpuaddr));

	/* Program the ucode base for CP */
	kgsl_regwrite(device, GEN7_CP_SQE_INSTR_BASE_LO,
		lower_32_bits(fw->memdesc->gpuaddr));
	kgsl_regwrite(device, GEN7_CP_SQE_INSTR_BASE_HI,
		upper_32_bits(fw->memdesc->gpuaddr));

	/* Clear the SQE_HALT to start the CP engine */
	kgsl_regwrite(device, GEN7_CP_SQE_CNTL, 1);

	ret = gen7_send_cp_init(adreno_dev, rb);
	if (ret)
		return ret;

	ret = adreno_zap_shader_load(adreno_dev, gen7_core->zap_name);
	if (ret)
		return ret;

	/*
	 * Take the GPU out of secure mode. Try the zap shader if it is loaded,
	 * otherwise just try to write directly to the secure control register
	 */
	if (!adreno_dev->zap_loaded)
		kgsl_regwrite(device, GEN7_RBBM_SECVID_TRUST_CNTL, 0);
	else {
		cmds = adreno_ringbuffer_allocspace(rb, 2);
		if (IS_ERR(cmds))
			return PTR_ERR(cmds);

		*cmds++ = cp_type7_packet(CP_SET_SECURE_MODE, 1);
		*cmds++ = 0;

		ret = gen7_ringbuffer_submit(rb, NULL);
		if (!ret) {
			ret = adreno_spin_idle(adreno_dev, 2000);
			if (ret) {
				gen7_spin_idle_debug(adreno_dev,
					"Switch to unsecure failed to idle\n");
				return ret;
			}
		}
	}

	return gen7_post_start(adreno_dev);
}

/*
 * gen7_gpu_keepalive() - GMU reg write to request GPU stays on
 * @adreno_dev: Pointer to the adreno device that has the GMU
 * @state: State to set: true is ON, false is OFF
 */
static void gen7_gpu_keepalive(struct adreno_device *adreno_dev,
		bool state)
{
	gmu_core_regwrite(KGSL_DEVICE(adreno_dev),
			GEN7_GMU_GMU_PWR_COL_KEEPALIVE, state);
}

bool gen7_hw_isidle(struct adreno_device *adreno_dev)
{
	struct kgsl_device *device = KGSL_DEVICE(adreno_dev);
	unsigned int reg;

	gmu_core_regread(device, GEN7_GPU_GMU_AO_GPU_CX_BUSY_STATUS, &reg);

	/* Bit 23 is GPUBUSYIGNAHB */
	return (reg & BIT(23)) ? false : true;
}

int gen7_microcode_read(struct adreno_device *adreno_dev)
{
	struct adreno_firmware *sqe_fw = ADRENO_FW(adreno_dev, ADRENO_FW_SQE);
	const struct adreno_gen7_core *gen7_core = to_gen7_core(adreno_dev);

	return adreno_get_firmware(adreno_dev, gen7_core->sqefw_name, sqe_fw);
}

/* CP Interrupt bits */
#define CP_INT_OPCODEERROR 0
#define CP_INT_UCODEERROR 1
#define CP_INT_CPHWFAULT 2
#define CP_INT_REGISTERPROTECTION 4
#define CP_INT_VSDPARITYERROR 6
#define CP_INT_ILLEGALINSTRUCTION 7
#define CP_INT_OPCODEERRORLPAC 8
#define CP_INT_UCODEERRORLPAC 9
#define CP_INT_CPHWFAULTLPAC 10
#define CP_INT_REGISTERPROTECTIONLPAC 11
#define CP_INT_ILLEGALINSTRUCTIONLPAC 12
#define CP_INT_OPCODEERRORBV 13
#define CP_INT_UCODEERRORBV 14
#define CP_INT_CPHWFAULTBV 15
#define CP_INT_REGISTERPROTECTIONBV 16
#define CP_INT_ILLEGALINSTRUCTIONBV 17

static void gen7_cp_hw_err_callback(struct adreno_device *adreno_dev, int bit)
{
	struct kgsl_device *device = KGSL_DEVICE(adreno_dev);
	unsigned int status1, status2;
	struct device *dev = device->dev;
	unsigned int opcode;

	kgsl_regread(device, GEN7_CP_INTERRUPT_STATUS, &status1);

	if (status1 & BIT(CP_INT_OPCODEERROR)) {
		kgsl_regwrite(device, GEN7_CP_SQE_STAT_ADDR, 1);
		kgsl_regread(device, GEN7_CP_SQE_STAT_DATA, &opcode);
		dev_crit_ratelimited(dev,
			"CP opcode error interrupt | opcode=0x%8.8x\n", opcode);
	}

	if (status1 & BIT(CP_INT_UCODEERROR))
		dev_crit_ratelimited(dev, "CP ucode error interrupt\n");

	if (status1 & BIT(CP_INT_CPHWFAULT)) {
		kgsl_regread(device, GEN7_CP_HW_FAULT, &status2);
		dev_crit_ratelimited(dev,
			"CP | Ringbuffer HW fault | status=%x\n", status2);
	}

	if (status1 & BIT(CP_INT_REGISTERPROTECTION)) {
		kgsl_regread(device, GEN7_CP_PROTECT_STATUS, &status2);
		dev_crit_ratelimited(dev,
			"CP | Protected mode error | %s | addr=%x | status=%x\n",
			status2 & BIT(20) ? "READ" : "WRITE",
			status2 & 0x3ffff, status2);
	}

	if (status1 & BIT(CP_INT_VSDPARITYERROR))
		dev_crit_ratelimited(dev, "CP VSD decoder parity error\n");

	if (status1 & BIT(CP_INT_ILLEGALINSTRUCTION))
		dev_crit_ratelimited(dev, "CP Illegal instruction error\n");

	if (adreno_is_gen7_3_0(adreno_dev))
		return;

	if (status1 & BIT(CP_INT_OPCODEERRORLPAC))
		dev_crit_ratelimited(dev, "CP Opcode error LPAC\n");

	if (status1 & BIT(CP_INT_UCODEERRORLPAC))
		dev_crit_ratelimited(dev, "CP ucode error LPAC\n");

	if (status1 & BIT(CP_INT_CPHWFAULTLPAC))
		dev_crit_ratelimited(dev, "CP hw fault LPAC\n");

	if (status1 & BIT(CP_INT_REGISTERPROTECTIONLPAC))
		dev_crit_ratelimited(dev, "CP register protection LPAC\n");

	if (status1 & BIT(CP_INT_ILLEGALINSTRUCTIONLPAC))
		dev_crit_ratelimited(dev, "CP illegal instruction LPAC\n");

	if (status1 & BIT(CP_INT_OPCODEERRORBV)) {
		kgsl_regwrite(device, GEN7_CP_BV_SQE_STAT_ADDR, 1);
		kgsl_regread(device, GEN7_CP_BV_SQE_STAT_DATA, &opcode);
		dev_crit_ratelimited(dev, "CP opcode error BV | opcode=0x%8.8x\n", opcode);
	}

	if (status1 & BIT(CP_INT_UCODEERRORBV))
		dev_crit_ratelimited(dev, "CP ucode error BV\n");

	if (status1 & BIT(CP_INT_CPHWFAULTBV)) {
		kgsl_regread(device, GEN7_CP_BV_HW_FAULT, &status2);
		dev_crit_ratelimited(dev,
			"CP BV | Ringbuffer HW fault | status=%x\n", status2);
	}

	if (status1 & BIT(CP_INT_REGISTERPROTECTIONBV)) {
		kgsl_regread(device, GEN7_CP_BV_PROTECT_STATUS, &status2);
		dev_crit_ratelimited(dev,
			"CP BV | Protected mode error | %s | addr=%x | status=%x\n",
			status2 & BIT(20) ? "READ" : "WRITE",
			status2 & 0x3ffff, status2);
	}

	if (status1 & BIT(CP_INT_ILLEGALINSTRUCTIONBV))
		dev_crit_ratelimited(dev, "CP illegal instruction BV\n");
}

static void gen7_err_callback(struct adreno_device *adreno_dev, int bit)
{
	struct kgsl_device *device = KGSL_DEVICE(adreno_dev);
	struct device *dev = device->dev;

	switch (bit) {
	case GEN7_INT_AHBERROR:
		dev_crit_ratelimited(dev, "CP: AHB bus error\n");
		break;
	case GEN7_INT_ATBASYNCFIFOOVERFLOW:
		dev_crit_ratelimited(dev, "RBBM: ATB ASYNC overflow\n");
		break;
	case GEN7_INT_ATBBUSOVERFLOW:
		dev_crit_ratelimited(dev, "RBBM: ATB bus overflow\n");
		break;
	case GEN7_INT_OUTOFBOUNDACCESS:
		dev_crit_ratelimited(dev, "UCHE: Out of bounds access\n");
		break;
	case GEN7_INT_UCHETRAPINTERRUPT:
		dev_crit_ratelimited(dev, "UCHE: Trap interrupt\n");
		break;
	case GEN7_INT_TSBWRITEERROR:
		{
		u32 lo, hi;

		kgsl_regread(device, GEN7_RBBM_SECVID_TSB_STATUS_LO, &lo);
		kgsl_regread(device, GEN7_RBBM_SECVID_TSB_STATUS_HI, &hi);

		dev_crit_ratelimited(dev, "TSB: Write error interrupt: Address: 0x%llx MID: %d\n",
			FIELD_GET(GENMASK(16, 0), hi) << 32 | lo,
			FIELD_GET(GENMASK(31, 23), hi));
		break;
		}
	default:
		dev_crit_ratelimited(dev, "Unknown interrupt %d\n", bit);
	}
}

static const char *const uche_client[] = {
	"BR_VFD", "BR_SP", "BR_VSC", "BR_VPC",
	"BR_HLSQ", "BR_PC", "BR_LRZ", "BR_TP",
	"BV_VFD", "BV_SP", "BV_VSC", "BV_VPC",
	"BV_HLSQ", "BV_PC", "BV_LRZ", "BV_TP"
};

#define SCOOBYDOO 0x5c00bd00

static const char *gen7_fault_block_uche(struct kgsl_device *device,
		unsigned int mid)
{
	unsigned int uche_client_id;
	static char str[20];

	/*
	 * Smmu driver takes a vote on CX gdsc before calling the kgsl
	 * pagefault handler. If there is contention for device mutex in this
	 * path and the dispatcher fault handler is holding this lock, trying
	 * to turn off CX gdsc will fail during the reset. So to avoid blocking
	 * here, try to lock device mutex and return if it fails.
	 */
	if (!mutex_trylock(&device->mutex))
		return "UCHE: unknown";

	if (!kgsl_state_is_awake(device)) {
		mutex_unlock(&device->mutex);
		return "UCHE: unknown";
	}

	kgsl_regread(device, GEN7_UCHE_CLIENT_PF, &uche_client_id);
	mutex_unlock(&device->mutex);

	/* Ignore the value if the gpu is in IFPC */
	if (uche_client_id == SCOOBYDOO)
		return "UCHE: unknown";

	/* UCHE client id mask is bits [6:0] */
	uche_client_id &= GENMASK(6, 0);
	if (uche_client_id >= ARRAY_SIZE(uche_client))
		return "UCHE: Unknown";

	snprintf(str, sizeof(str), "UCHE: %s",
			uche_client[uche_client_id]);

	return str;
}

static const char *gen7_iommu_fault_block(struct kgsl_device *device,
		unsigned int fsynr1)
{
	unsigned int mid = fsynr1 & 0xff;

	switch (mid) {
	case 0x0:
		return "CP";
	case 0x2:
		return "UCHE_LPAC";
	case 0x3:
		return gen7_fault_block_uche(device, mid);
	case 0x4:
		return "CCU";
	case 0x6:
		return "Flag cache";
	case 0x7:
		return "GMU";
	}

	return "Unknown";
}

static void gen7_cp_callback(struct adreno_device *adreno_dev, int bit)
{
	struct kgsl_device *device = KGSL_DEVICE(adreno_dev);

	if (adreno_is_preemption_enabled(adreno_dev))
		gen7_preemption_trigger(adreno_dev, true);

	adreno_dispatcher_schedule(device);
}

/*
 * gen7_gpc_err_int_callback() - Isr for GPC error interrupts
 * @adreno_dev: Pointer to device
 * @bit: Interrupt bit
 */
static void gen7_gpc_err_int_callback(struct adreno_device *adreno_dev, int bit)
{
	struct kgsl_device *device = KGSL_DEVICE(adreno_dev);

	/*
	 * GPC error is typically the result of mistake SW programming.
	 * Force GPU fault for this interrupt so that we can debug it
	 * with help of register dump.
	 */

	dev_crit(device->dev, "RBBM: GPC error\n");
	adreno_irqctrl(adreno_dev, 0);

	/* Trigger a fault in the dispatcher - this will effect a restart */
	adreno_dispatcher_fault(adreno_dev, ADRENO_SOFT_FAULT);
}

static const struct adreno_irq_funcs gen7_irq_funcs[32] = {
	ADRENO_IRQ_CALLBACK(NULL), /* 0 - RBBM_GPU_IDLE */
	ADRENO_IRQ_CALLBACK(gen7_err_callback), /* 1 - RBBM_AHB_ERROR */
	ADRENO_IRQ_CALLBACK(NULL), /* 2 - UNUSED */
	ADRENO_IRQ_CALLBACK(NULL), /* 3 - UNUSED */
	ADRENO_IRQ_CALLBACK(NULL), /* 4 - CPIPCINT0 */
	ADRENO_IRQ_CALLBACK(NULL), /* 5 - CPIPCINT1 */
	ADRENO_IRQ_CALLBACK(gen7_err_callback), /* 6 - ATBASYNCOVERFLOW */
	ADRENO_IRQ_CALLBACK(gen7_gpc_err_int_callback), /* 7 - GPC_ERR */
	ADRENO_IRQ_CALLBACK(gen7_preemption_callback),/* 8 - CP_SW */
	ADRENO_IRQ_CALLBACK(gen7_cp_hw_err_callback), /* 9 - CP_HW_ERROR */
	ADRENO_IRQ_CALLBACK(NULL), /* 10 - CP_CCU_FLUSH_DEPTH_TS */
	ADRENO_IRQ_CALLBACK(NULL), /* 11 - CP_CCU_FLUSH_COLOR_TS */
	ADRENO_IRQ_CALLBACK(NULL), /* 12 - CP_CCU_RESOLVE_TS */
	ADRENO_IRQ_CALLBACK(NULL), /* 13 - UNUSED */
	ADRENO_IRQ_CALLBACK(NULL), /* 14 - UNUSED */
	ADRENO_IRQ_CALLBACK(adreno_cp_callback), /* 15 - CP_RB_INT */
	ADRENO_IRQ_CALLBACK(NULL), /* 16 - CP_RB_INT_LPAC*/
	ADRENO_IRQ_CALLBACK(NULL), /* 17 - CP_RB_DONE_TS */
	ADRENO_IRQ_CALLBACK(NULL), /* 18 - UNUSED */
	ADRENO_IRQ_CALLBACK(NULL), /* 19 - UNUSED */
	ADRENO_IRQ_CALLBACK(gen7_cp_callback), /* 20 - CP_CACHE_FLUSH_TS */
	ADRENO_IRQ_CALLBACK(NULL), /* 21 - CP_CACHE_TS_LPAC */
	ADRENO_IRQ_CALLBACK(gen7_err_callback), /* 22 - RBBM_ATB_BUS_OVERFLOW */
	ADRENO_IRQ_CALLBACK(adreno_hang_int_callback), /* 23 - MISHANGDETECT */
	ADRENO_IRQ_CALLBACK(gen7_err_callback), /* 24 - UCHE_OOB_ACCESS */
	ADRENO_IRQ_CALLBACK(gen7_err_callback), /* 25 - UCHE_TRAP_INTR */
	ADRENO_IRQ_CALLBACK(NULL), /* 26 - DEBBUS_INTR_0 */
	ADRENO_IRQ_CALLBACK(NULL), /* 27 - DEBBUS_INTR_1 */
	ADRENO_IRQ_CALLBACK(gen7_err_callback), /* 28 - TSBWRITEERROR */
	ADRENO_IRQ_CALLBACK(NULL), /* 29 - UNUSED */
	ADRENO_IRQ_CALLBACK(NULL), /* 30 - ISDB_CPU_IRQ */
	ADRENO_IRQ_CALLBACK(NULL), /* 31 - ISDB_UNDER_DEBUG */
};

/*
 * If the AHB fence is not in ALLOW mode when we receive an RBBM
 * interrupt, something went wrong. This means that we cannot proceed
 * since the IRQ status and clear registers are not accessible.
 * This is usually harmless because the GMU will abort power collapse
 * and change the fence back to ALLOW. Poll so that this can happen.
 */
static int gen7_irq_poll_fence(struct adreno_device *adreno_dev)
{
	struct kgsl_device *device = KGSL_DEVICE(adreno_dev);
	u32 status, fence, fence_retries = 0;
	u64 a, b, c;

	a = gen7_read_alwayson(adreno_dev);

	kgsl_regread(device, GEN7_GMU_AO_AHB_FENCE_CTRL, &fence);

	while (fence != 0) {
		b = gen7_read_alwayson(adreno_dev);

		/* Wait for small time before trying again */
		udelay(1);
		kgsl_regread(device, GEN7_GMU_AO_AHB_FENCE_CTRL, &fence);

		if (fence_retries == 100 && fence != 0) {
			c = gen7_read_alwayson(adreno_dev);

			kgsl_regread(device, GEN7_GMU_RBBM_INT_UNMASKED_STATUS,
				&status);

			dev_crit_ratelimited(device->dev,
				"status=0x%x Unmasked status=0x%x Mask=0x%x timestamps: %llx %llx %llx\n",
					status & adreno_dev->irq_mask, status,
					adreno_dev->irq_mask, a, b, c);
				return -ETIMEDOUT;
		}

		fence_retries++;
	}

	return 0;
}

static irqreturn_t gen7_irq_handler(struct adreno_device *adreno_dev)
{
	struct kgsl_device *device = KGSL_DEVICE(adreno_dev);
	irqreturn_t ret = IRQ_NONE;
	u32 status;

	/*
	 * GPU can power down once the INT_0_STATUS is read below.
	 * But there still might be some register reads required so
	 * force the GMU/GPU into KEEPALIVE mode until done with the ISR.
	 */
	gen7_gpu_keepalive(adreno_dev, true);

	if (gen7_irq_poll_fence(adreno_dev)) {
		adreno_dispatcher_fault(adreno_dev, ADRENO_GMU_FAULT);
		goto done;
	}

	kgsl_regread(device, GEN7_RBBM_INT_0_STATUS, &status);

	kgsl_regwrite(device, GEN7_RBBM_INT_CLEAR_CMD, status);

	ret = adreno_irq_callbacks(adreno_dev, gen7_irq_funcs, status);

	trace_kgsl_gen7_irq_status(adreno_dev, status);

done:
	/* If hard fault, then let snapshot turn off the keepalive */
	if (!(adreno_gpu_fault(adreno_dev) & ADRENO_HARD_FAULT))
		gen7_gpu_keepalive(adreno_dev, false);

	return ret;
}

int gen7_probe_common(struct platform_device *pdev,
	struct adreno_device *adreno_dev, u32 chipid,
	const struct adreno_gpu_core *gpucore)
{
	const struct adreno_gpudev *gpudev = gpucore->gpudev;

	adreno_dev->gpucore = gpucore;
	adreno_dev->chipid = chipid;

	adreno_reg_offset_init(gpudev->reg_offsets);

	adreno_dev->hwcg_enabled = true;
	adreno_dev->uche_client_pf = 1;

	adreno_dev->preempt.preempt_level = 1;
	adreno_dev->preempt.skipsaverestore = true;
	adreno_dev->preempt.usesgmem = true;

	return adreno_device_probe(pdev, adreno_dev);
}

/* Register offset defines for Gen7, in order of enum adreno_regs */
static unsigned int gen7_register_offsets[ADRENO_REG_REGISTER_MAX] = {
	ADRENO_REG_DEFINE(ADRENO_REG_CP_RB_BASE, GEN7_CP_RB_BASE),
	ADRENO_REG_DEFINE(ADRENO_REG_CP_RB_BASE_HI, GEN7_CP_RB_BASE_HI),
	ADRENO_REG_DEFINE(ADRENO_REG_CP_RB_RPTR, GEN7_CP_RB_RPTR),
	ADRENO_REG_DEFINE(ADRENO_REG_CP_RB_WPTR, GEN7_CP_RB_WPTR),
	ADRENO_REG_DEFINE(ADRENO_REG_CP_ME_CNTL, GEN7_CP_SQE_CNTL),
	ADRENO_REG_DEFINE(ADRENO_REG_CP_IB1_BASE, GEN7_CP_IB1_BASE),
	ADRENO_REG_DEFINE(ADRENO_REG_CP_IB1_BASE_HI, GEN7_CP_IB1_BASE_HI),
	ADRENO_REG_DEFINE(ADRENO_REG_CP_IB1_BUFSZ, GEN7_CP_IB1_REM_SIZE),
	ADRENO_REG_DEFINE(ADRENO_REG_CP_IB2_BASE, GEN7_CP_IB2_BASE),
	ADRENO_REG_DEFINE(ADRENO_REG_CP_IB2_BASE_HI, GEN7_CP_IB2_BASE_HI),
	ADRENO_REG_DEFINE(ADRENO_REG_CP_IB2_BUFSZ, GEN7_CP_IB2_REM_SIZE),
	ADRENO_REG_DEFINE(ADRENO_REG_RBBM_STATUS, GEN7_RBBM_STATUS),
	ADRENO_REG_DEFINE(ADRENO_REG_RBBM_STATUS3, GEN7_RBBM_STATUS3),
	ADRENO_REG_DEFINE(ADRENO_REG_RBBM_INT_0_MASK, GEN7_RBBM_INT_0_MASK),
	ADRENO_REG_DEFINE(ADRENO_REG_RBBM_SW_RESET_CMD, GEN7_RBBM_SW_RESET_CMD),
	ADRENO_REG_DEFINE(ADRENO_REG_GMU_AO_HOST_INTERRUPT_MASK,
			GEN7_GMU_AO_HOST_INTERRUPT_MASK),
	ADRENO_REG_DEFINE(ADRENO_REG_GMU_GMU2HOST_INTR_MASK,
			GEN7_GMU_GMU2HOST_INTR_MASK),
};

int gen7_perfcounter_update(struct adreno_device *adreno_dev,
	struct adreno_perfcount_register *reg, bool update_reg, u32 pipe)
{
	void *ptr = adreno_dev->pwrup_reglist->hostptr;
	struct cpu_gpu_lock *lock = ptr;
	u32 *data = ptr + sizeof(*lock);
	int i, offset = (lock->ifpc_list_len + lock->preemption_list_len) * 2;

	if (kgsl_hwlock(lock)) {
		kgsl_hwunlock(lock);
		return -EBUSY;
	}

	/*
	 * If the perfcounter select register is already present in reglist
	 * update it, otherwise append the <aperture, select register, value>
	 * triplet to the end of the list.
	 */
	for (i = 0; i < lock->dynamic_list_len; i++) {
		if ((data[offset + 1] == reg->select) && (data[offset] == pipe)) {
			data[offset + 2] = reg->countable;
			goto update;
		}

		if (data[offset + 1] == GEN7_RBBM_PERFCTR_CNTL)
			break;

		offset += 3;
	}

	/*
	 * For all targets GEN7_RBBM_PERFCTR_CNTL needs to be the last entry,
	 * so overwrite the existing GEN7_RBBM_PERFCNTL_CTRL and add it back to
	 * the end.
	 */
	data[offset++] = pipe;
	data[offset++] = reg->select;
	data[offset++] = reg->countable;

	data[offset++] = FIELD_PREP(GENMASK(13, 12), PIPE_NONE);
	data[offset++] = GEN7_RBBM_PERFCTR_CNTL;
	data[offset++] = 1;

	lock->dynamic_list_len++;

update:
	if (update_reg)
		kgsl_regwrite(KGSL_DEVICE(adreno_dev), reg->select,
			reg->countable);

	kgsl_hwunlock(lock);
	return 0;
}

u64 gen7_read_alwayson(struct adreno_device *adreno_dev)
{
	struct kgsl_device *device = KGSL_DEVICE(adreno_dev);
	u32 lo = 0, hi = 0, tmp = 0;

	/* Always use the GMU AO counter when doing a AHB read */
	gmu_core_regread(device, GEN7_GMU_ALWAYS_ON_COUNTER_H, &hi);
	gmu_core_regread(device, GEN7_GMU_ALWAYS_ON_COUNTER_L, &lo);

	/* Check for overflow */
	gmu_core_regread(device, GEN7_GMU_ALWAYS_ON_COUNTER_H, &tmp);

	if (hi != tmp) {
		gmu_core_regread(device, GEN7_GMU_ALWAYS_ON_COUNTER_L,
				&lo);
		hi = tmp;
	}

	return (((u64) hi) << 32) | lo;
}

static void gen7_remove(struct adreno_device *adreno_dev)
{
	if (ADRENO_FEATURE(adreno_dev, ADRENO_PREEMPTION))
		del_timer(&adreno_dev->preempt.timer);
}

static void gen7_read_bus_stats(struct kgsl_device *device,
		struct kgsl_power_stats *stats,
		struct adreno_busy_data *busy)
{
	struct adreno_device *adreno_dev = ADRENO_DEVICE(device);
	u64 ram_cycles, starved_ram;

	ram_cycles = counter_delta(device, adreno_dev->ram_cycles_lo,
		&busy->bif_ram_cycles);

	starved_ram = counter_delta(device, adreno_dev->starved_ram_lo,
		&busy->bif_starved_ram);

	ram_cycles += counter_delta(device,
		adreno_dev->ram_cycles_lo_ch1_read,
		&busy->bif_ram_cycles_read_ch1);

	ram_cycles += counter_delta(device,
		adreno_dev->ram_cycles_lo_ch0_write,
		&busy->bif_ram_cycles_write_ch0);

	ram_cycles += counter_delta(device,
		adreno_dev->ram_cycles_lo_ch1_write,
		&busy->bif_ram_cycles_write_ch1);

	starved_ram += counter_delta(device,
		adreno_dev->starved_ram_lo_ch1,
		&busy->bif_starved_ram_ch1);

	stats->ram_time = ram_cycles;
	stats->ram_wait = starved_ram;
}

static void gen7_power_stats(struct adreno_device *adreno_dev,
		struct kgsl_power_stats *stats)
{
	struct kgsl_device *device = KGSL_DEVICE(adreno_dev);
	struct adreno_busy_data *busy = &adreno_dev->busy_data;
	u64 gpu_busy;

	/* Set the GPU busy counter for frequency scaling */
	gpu_busy = counter_delta(device, GEN7_GMU_CX_GMU_POWER_COUNTER_XOCLK_0_L,
		&busy->gpu_busy);

	stats->busy_time = gpu_busy * 10;
	do_div(stats->busy_time, 192);

	if (ADRENO_FEATURE(adreno_dev, ADRENO_IFPC)) {
		u32 ifpc = counter_delta(device,
			GEN7_GMU_CX_GMU_POWER_COUNTER_XOCLK_4_L,
			&busy->num_ifpc);

		adreno_dev->ifpc_count += ifpc;
		if (ifpc > 0)
			trace_adreno_ifpc_count(adreno_dev->ifpc_count);
	}

	if (device->pwrctrl.bus_control)
		gen7_read_bus_stats(device, stats, busy);

	if (adreno_dev->bcl_enabled) {
		u32 a, b, c;

		a = counter_delta(device, GEN7_GMU_CX_GMU_POWER_COUNTER_XOCLK_1_L,
			&busy->throttle_cycles[0]);

		b = counter_delta(device, GEN7_GMU_CX_GMU_POWER_COUNTER_XOCLK_2_L,
			&busy->throttle_cycles[1]);

		c = counter_delta(device, GEN7_GMU_CX_GMU_POWER_COUNTER_XOCLK_3_L,
			&busy->throttle_cycles[2]);

		trace_kgsl_bcl_clock_throttling(a, b, c);
	}
}

static int gen7_setproperty(struct kgsl_device_private *dev_priv,
		u32 type, void __user *value, u32 sizebytes)
{
	struct kgsl_device *device = dev_priv->device;
	struct adreno_device *adreno_dev = ADRENO_DEVICE(device);
	u32 enable;

	if (type != KGSL_PROP_PWRCTRL)
		return -ENODEV;

	if (sizebytes != sizeof(enable))
		return -EINVAL;

	if (copy_from_user(&enable, value, sizeof(enable)))
		return -EFAULT;

	mutex_lock(&device->mutex);

	if (enable) {
		clear_bit(GMU_DISABLE_SLUMBER, &device->gmu_core.flags);

		kgsl_pwrscale_enable(device);
	} else {
		set_bit(GMU_DISABLE_SLUMBER, &device->gmu_core.flags);

		if (!adreno_active_count_get(adreno_dev))
			adreno_active_count_put(adreno_dev);

		kgsl_pwrscale_disable(device, true);
	}

	mutex_unlock(&device->mutex);

	return 0;
}

const struct gen7_gpudev adreno_gen7_hwsched_gpudev = {
	.base = {
		.reg_offsets = gen7_register_offsets,
		.probe = gen7_hwsched_probe,
		.snapshot = gen7_hwsched_snapshot,
		.irq_handler = gen7_irq_handler,
		.iommu_fault_block = gen7_iommu_fault_block,
		.preemption_context_init = gen7_preemption_context_init,
		.context_detach = gen7_hwsched_context_detach,
		.read_alwayson = gen7_read_alwayson,
		.reset = gen7_hwsched_reset,
		.power_ops = &gen7_hwsched_power_ops,
		.power_stats = gen7_power_stats,
		.setproperty = gen7_setproperty,
		.hw_isidle = gen7_hw_isidle,
		.add_to_va_minidump = gen7_hwsched_add_to_minidump,
		.gx_is_on = gen7_gmu_gx_is_on,
		.send_recurring_cmdobj = gen7_hwsched_send_recurring_cmdobj,
	},
	.hfi_probe = gen7_hwsched_hfi_probe,
	.hfi_remove = gen7_hwsched_hfi_remove,
	.handle_watchdog = gen7_hwsched_handle_watchdog,
};

const struct gen7_gpudev adreno_gen7_gmu_gpudev = {
	.base = {
		.reg_offsets = gen7_register_offsets,
		.probe = gen7_gmu_device_probe,
		.snapshot = gen7_gmu_snapshot,
		.irq_handler = gen7_irq_handler,
		.rb_start = gen7_rb_start,
		.gpu_keepalive = gen7_gpu_keepalive,
		.hw_isidle = gen7_hw_isidle,
		.iommu_fault_block = gen7_iommu_fault_block,
		.reset = gen7_gmu_reset,
		.preemption_schedule = gen7_preemption_schedule,
		.preemption_context_init = gen7_preemption_context_init,
		.read_alwayson = gen7_read_alwayson,
		.power_ops = &gen7_gmu_power_ops,
		.remove = gen7_remove,
		.ringbuffer_submitcmd = gen7_ringbuffer_submitcmd,
		.power_stats = gen7_power_stats,
		.setproperty = gen7_setproperty,
		.add_to_va_minidump = gen7_gmu_add_to_minidump,
		.gx_is_on = gen7_gmu_gx_is_on,
	},
	.hfi_probe = gen7_gmu_hfi_probe,
	.handle_watchdog = gen7_gmu_handle_watchdog,
};<|MERGE_RESOLUTION|>--- conflicted
+++ resolved
@@ -409,10 +409,6 @@
 {
 	struct kgsl_device *device = KGSL_DEVICE(adreno_dev);
 	const struct adreno_gen7_core *gen7_core = to_gen7_core(adreno_dev);
-<<<<<<< HEAD
-	static bool patch_reglist;
-=======
->>>>>>> 288db22e
 	u32 bank_bit, mal;
 
 	/* Set up GBIF registers from the GPU core definition */
