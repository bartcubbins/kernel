/*
 * Copyright (c) 2015-2017 The Linux Foundation. All rights reserved.
 *
 * This program is free software; you can redistribute it and/or modify
 * it under the terms of the GNU General Public License version 2 and
 * only version 2 as published by the Free Software Foundation.
 *
 * This program is distributed in the hope that it will be useful,
 * but WITHOUT ANY WARRANTY; without even the implied warranty of
 * MERCHANTABILITY or FITNESS FOR A PARTICULAR PURPOSE.  See the
 * GNU General Public License for more details.
 *
 */

#ifndef __SDE_ENCODER_PHYS_H__
#define __SDE_ENCODER_PHYS_H__

#include <linux/jiffies.h>
#include <linux/sde_rsc.h>

#include "sde_kms.h"
#include "sde_hw_intf.h"
#include "sde_hw_pingpong.h"
#include "sde_hw_ctl.h"
#include "sde_hw_top.h"
#include "sde_hw_wb.h"
#include "sde_hw_cdm.h"
#include "sde_encoder.h"
#include "sde_connector.h"

#define SDE_ENCODER_NAME_MAX	16

/* wait for at most 2 vsync for lowest refresh rate (24hz) */
#define KICKOFF_TIMEOUT_MS		84
#define KICKOFF_TIMEOUT_JIFFIES		msecs_to_jiffies(KICKOFF_TIMEOUT_MS)

/**
 * enum sde_enc_split_role - Role this physical encoder will play in a
 *	split-panel configuration, where one panel is master, and others slaves.
 *	Masters have extra responsibilities, like managing the VBLANK IRQ.
 * @ENC_ROLE_SOLO:	This is the one and only panel. This encoder is master.
 * @ENC_ROLE_MASTER:	This encoder is the master of a split panel config.
 * @ENC_ROLE_SLAVE:	This encoder is not the master of a split panel config.
 * @ENC_ROLE_SKIP:	This encoder is not participating in kickoffs
 */
enum sde_enc_split_role {
	ENC_ROLE_SOLO,
	ENC_ROLE_MASTER,
	ENC_ROLE_SLAVE,
	ENC_ROLE_SKIP
};

/**
 * enum sde_enc_enable_state - current enabled state of the physical encoder
 * @SDE_ENC_DISABLING:	Encoder transitioning to disable state
 *			Events bounding transition are encoder type specific
 * @SDE_ENC_DISABLED:	Encoder is disabled
 * @SDE_ENC_ENABLING:	Encoder transitioning to enabled
 *			Events bounding transition are encoder type specific
 * @SDE_ENC_ENABLED:	Encoder is enabled
 * @SDE_ENC_ERR_NEEDS_HW_RESET:	Encoder is enabled, but requires a hw_reset
 *				to recover from a previous error
 */
enum sde_enc_enable_state {
	SDE_ENC_DISABLING,
	SDE_ENC_DISABLED,
	SDE_ENC_ENABLING,
	SDE_ENC_ENABLED,
	SDE_ENC_ERR_NEEDS_HW_RESET
};

struct sde_encoder_phys;

/**
 * struct sde_encoder_virt_ops - Interface the containing virtual encoder
 *	provides for the physical encoders to use to callback.
 * @handle_vblank_virt:	Notify virtual encoder of vblank IRQ reception
 *			Note: This is called from IRQ handler context.
 * @handle_underrun_virt: Notify virtual encoder of underrun IRQ reception
 *			Note: This is called from IRQ handler context.
 * @handle_frame_done:	Notify virtual encoder that this phys encoder
 *			completes last request frame.
 */
struct sde_encoder_virt_ops {
	void (*handle_vblank_virt)(struct drm_encoder *,
			struct sde_encoder_phys *phys);
	void (*handle_underrun_virt)(struct drm_encoder *,
			struct sde_encoder_phys *phys);
	void (*handle_frame_done)(struct drm_encoder *,
			struct sde_encoder_phys *phys, u32 event);
};

/**
 * struct sde_encoder_phys_ops - Interface the physical encoders provide to
 *	the containing virtual encoder.
 * @late_register:		DRM Call. Add Userspace interfaces, debugfs.
 * @prepare_commit:		MSM Atomic Call, start of atomic commit sequence
 * @is_master:			Whether this phys_enc is the current master
 *				encoder. Can be switched at enable time. Based
 *				on split_role and current mode (CMD/VID).
 * @mode_fixup:			DRM Call. Fixup a DRM mode.
 * @mode_set:			DRM Call. Set a DRM mode.
 *				This likely caches the mode, for use at enable.
 * @enable:			DRM Call. Enable a DRM mode.
 * @disable:			DRM Call. Disable mode.
 * @atomic_check:		DRM Call. Atomic check new DRM state.
 * @destroy:			DRM Call. Destroy and release resources.
 * @get_hw_resources:		Populate the structure with the hardware
 *				resources that this phys_enc is using.
 *				Expect no overlap between phys_encs.
 * @control_vblank_irq		Register/Deregister for VBLANK IRQ
 * @wait_for_commit_done:	Wait for hardware to have flushed the
 *				current pending frames to hardware
 * @wait_for_tx_complete:	Wait for hardware to transfer the pixels
 *				to the panel
 * @prepare_for_kickoff:	Do any work necessary prior to a kickoff
 *				For CMD encoder, may wait for previous tx done
 * @handle_post_kickoff:	Do any work necessary post-kickoff work
 * @trigger_start:		Process start event on physical encoder
 * @needs_single_flush:		Whether encoder slaves need to be flushed
 * @setup_misr:		Sets up MISR, enable and disables based on sysfs
 * @collect_misr:		Collects MISR data on frame update
 * @hw_reset:			Issue HW recovery such as CTL reset and clear
 *				SDE_ENC_ERR_NEEDS_HW_RESET state
 * @irq_control:		Handler to enable/disable all the encoder IRQs
 * @update_split_role:		Update the split role of the phys enc
 * @restore:			Restore all the encoder configs.
 */

struct sde_encoder_phys_ops {
	int (*late_register)(struct sde_encoder_phys *encoder,
			struct dentry *debugfs_root);
	void (*prepare_commit)(struct sde_encoder_phys *encoder);
	bool (*is_master)(struct sde_encoder_phys *encoder);
	bool (*mode_fixup)(struct sde_encoder_phys *encoder,
			const struct drm_display_mode *mode,
			struct drm_display_mode *adjusted_mode);
	void (*mode_set)(struct sde_encoder_phys *encoder,
			struct drm_display_mode *mode,
			struct drm_display_mode *adjusted_mode);
	void (*enable)(struct sde_encoder_phys *encoder);
	void (*disable)(struct sde_encoder_phys *encoder);
	int (*atomic_check)(struct sde_encoder_phys *encoder,
			    struct drm_crtc_state *crtc_state,
			    struct drm_connector_state *conn_state);
	void (*destroy)(struct sde_encoder_phys *encoder);
	void (*get_hw_resources)(struct sde_encoder_phys *encoder,
			struct sde_encoder_hw_resources *hw_res,
			struct drm_connector_state *conn_state);
	int (*control_vblank_irq)(struct sde_encoder_phys *enc, bool enable);
	int (*wait_for_commit_done)(struct sde_encoder_phys *phys_enc);
	int (*wait_for_tx_complete)(struct sde_encoder_phys *phys_enc);
	void (*prepare_for_kickoff)(struct sde_encoder_phys *phys_enc,
			struct sde_encoder_kickoff_params *params);
	void (*handle_post_kickoff)(struct sde_encoder_phys *phys_enc);
	void (*trigger_start)(struct sde_encoder_phys *phys_enc);
	bool (*needs_single_flush)(struct sde_encoder_phys *phys_enc);

	void (*setup_misr)(struct sde_encoder_phys *phys_encs,
				bool enable, u32 frame_count);
	u32 (*collect_misr)(struct sde_encoder_phys *phys_enc);
	void (*hw_reset)(struct sde_encoder_phys *phys_enc);
	void (*irq_control)(struct sde_encoder_phys *phys, bool enable);
	void (*update_split_role)(struct sde_encoder_phys *phys_enc,
			enum sde_enc_split_role role);
	void (*restore)(struct sde_encoder_phys *phys);
};

/**
 * enum sde_intr_idx - sde encoder interrupt index
 * @INTR_IDX_VSYNC:    Vsync interrupt for video mode panel
 * @INTR_IDX_PINGPONG: Pingpong done unterrupt for cmd mode panel
 * @INTR_IDX_UNDERRUN: Underrun unterrupt for video and cmd mode panel
 * @INTR_IDX_RDPTR:    Readpointer done unterrupt for cmd mode panel
 * @INTR_IDX_AUTOREFRESH_DONE:  Autorefresh done for cmd mode panel meaning
 *                              autorefresh has triggered a double buffer flip
 */
enum sde_intr_idx {
	INTR_IDX_VSYNC,
	INTR_IDX_PINGPONG,
	INTR_IDX_UNDERRUN,
	INTR_IDX_CTL_START,
	INTR_IDX_RDPTR,
	INTR_IDX_AUTOREFRESH_DONE,
	INTR_IDX_MAX,
};

/**
 * sde_encoder_irq - tracking structure for interrupts
 * @name:		string name of interrupt
 * @intr_type:		Encoder interrupt type
 * @intr_idx:		Encoder interrupt enumeration
 * @hw_idx:		HW Block ID
 * @irq_idx:		IRQ interface lookup index from SDE IRQ framework
 *			will be -EINVAL if IRQ is not registered
 * @irq_cb:		interrupt callback
 */
struct sde_encoder_irq {
	const char *name;
	enum sde_intr_type intr_type;
	enum sde_intr_idx intr_idx;
	int hw_idx;
	int irq_idx;
	struct sde_irq_callback cb;
};

/**
 * struct sde_encoder_phys - physical encoder that drives a single INTF block
 *	tied to a specific panel / sub-panel. Abstract type, sub-classed by
 *	phys_vid or phys_cmd for video mode or command mode encs respectively.
 * @parent:		Pointer to the containing virtual encoder
 * @connector:		If a mode is set, cached pointer to the active connector
 * @ops:		Operations exposed to the virtual encoder
 * @parent_ops:		Callbacks exposed by the parent to the phys_enc
 * @hw_mdptop:		Hardware interface to the top registers
 * @hw_ctl:		Hardware interface to the ctl registers
 * @hw_cdm:		Hardware interface to the cdm registers
 * @cdm_cfg:		Chroma-down hardware configuration
 * @hw_pp:		Hardware interface to the ping pong registers
 * @sde_kms:		Pointer to the sde_kms top level
 * @cached_mode:	DRM mode cached at mode_set time, acted on in enable
 * @enabled:		Whether the encoder has enabled and running a mode
 * @split_role:		Role to play in a split-panel configuration
 * @intf_mode:		Interface mode
 * @intf_idx:		Interface index on sde hardware
 * @comp_type:      Type of compression supported
 * @enc_spinlock:	Virtual-Encoder-Wide Spin Lock for IRQ purposes
 * @enable_state:	Enable state tracking
 * @vblank_refcount:	Reference count of vblank request
 * @vsync_cnt:		Vsync count for the physical encoder
 * @underrun_cnt:	Underrun count for the physical encoder
 * @pending_kickoff_cnt:	Atomic counter tracking the number of kickoffs
 *				vs. the number of done/vblank irqs. Should hover
 *				between 0-2 Incremented when a new kickoff is
 *				scheduled. Decremented in irq handler
 * @pending_ctlstart_cnt:	Atomic counter tracking the number of ctl start
 *                              pending.
 * @pending_retire_fence_cnt:   Atomic counter tracking the pending retire
 *                              fences that have to be signalled.
 * @pending_kickoff_wq:		Wait queue for blocking until kickoff completes
 * @irq:			IRQ tracking structures
 */
struct sde_encoder_phys {
	struct drm_encoder *parent;
	struct drm_connector *connector;
	struct sde_encoder_phys_ops ops;
	struct sde_encoder_virt_ops parent_ops;
	struct sde_hw_mdp *hw_mdptop;
	struct sde_hw_ctl *hw_ctl;
	struct sde_hw_cdm *hw_cdm;
	struct sde_hw_cdm_cfg cdm_cfg;
	struct sde_hw_pingpong *hw_pp;
	struct sde_kms *sde_kms;
	struct drm_display_mode cached_mode;
	enum sde_enc_split_role split_role;
	enum sde_intf_mode intf_mode;
	enum sde_intf intf_idx;
	enum msm_display_compression_type comp_type;
	spinlock_t *enc_spinlock;
	enum sde_enc_enable_state enable_state;
	atomic_t vblank_refcount;
	atomic_t vsync_cnt;
	atomic_t underrun_cnt;
	atomic_t pending_ctlstart_cnt;
	atomic_t pending_kickoff_cnt;
	atomic_t pending_retire_fence_cnt;
	wait_queue_head_t pending_kickoff_wq;
	struct sde_encoder_irq irq[INTR_IDX_MAX];
};

static inline int sde_encoder_phys_inc_pending(struct sde_encoder_phys *phys)
{
	atomic_inc_return(&phys->pending_ctlstart_cnt);
	return atomic_inc_return(&phys->pending_kickoff_cnt);
}

/**
 * struct sde_encoder_phys_vid - sub-class of sde_encoder_phys to handle video
 *	mode specific operations
 * @base:	Baseclass physical encoder structure
 * @hw_intf:	Hardware interface to the intf registers
 * @timing_params: Current timing parameter
 * @rot_prefill_line: number of line to prefill for inline rotation; 0 disable
 */
struct sde_encoder_phys_vid {
	struct sde_encoder_phys base;
	struct sde_hw_intf *hw_intf;
	struct intf_timing_params timing_params;
	u64 rot_prefill_line;
};

/**
 * struct sde_encoder_phys_cmd_autorefresh - autorefresh state tracking
 * @cfg: current active autorefresh configuration
 * @kickoff_cnt: atomic count tracking autorefresh done irq kickoffs pending
 * @kickoff_wq:	wait queue for waiting on autorefresh done irq
 */
struct sde_encoder_phys_cmd_autorefresh {
	struct sde_hw_autorefresh cfg;
	atomic_t kickoff_cnt;
	wait_queue_head_t kickoff_wq;
};

/**
 * struct sde_encoder_phys_cmd - sub-class of sde_encoder_phys to handle command
 *	mode specific operations
 * @base:	Baseclass physical encoder structure
 * @intf_idx:	Intf Block index used by this phys encoder
 * @stream_sel:	Stream selection for multi-stream interfaces
 * @serialize_wait4pp:	serialize wait4pp feature waits for pp_done interrupt
 *			after ctl_start instead of before next frame kickoff
 * @pp_timeout_report_cnt: number of pingpong done irq timeout errors
<<<<<<< HEAD
=======
 * @pending_rd_ptr_cnt: atomic counter to indicate if retire fence can be
 *                      signaled at the next rd_ptr_irq
>>>>>>> 70be28c9
 * @autorefresh: autorefresh feature state
 */
struct sde_encoder_phys_cmd {
	struct sde_encoder_phys base;
	int stream_sel;
	bool serialize_wait4pp;
	int pp_timeout_report_cnt;
	struct sde_encoder_phys_cmd_autorefresh autorefresh;
<<<<<<< HEAD
=======
	atomic_t pending_rd_ptr_cnt;
>>>>>>> 70be28c9
};

/**
 * struct sde_encoder_phys_wb - sub-class of sde_encoder_phys to handle
 *	writeback specific operations
 * @base:		Baseclass physical encoder structure
 * @hw_wb:		Hardware interface to the wb registers
 * @irq_idx:		IRQ interface lookup index
 * @wbdone_timeout:	Timeout value for writeback done in msec
 * @bypass_irqreg:	Bypass irq register/unregister if non-zero
 * @wbdone_complete:	for wbdone irq synchronization
 * @wb_cfg:		Writeback hardware configuration
 * @cdp_cfg:		Writeback CDP configuration
 * @intf_cfg:		Interface hardware configuration
 * @wb_roi:		Writeback region-of-interest
 * @wb_fmt:		Writeback pixel format
 * @frame_count:	Counter of completed writeback operations
 * @kickoff_count:	Counter of issued writeback operations
 * @aspace:		address space identifier for non-secure/secure domain
 * @wb_dev:		Pointer to writeback device
 * @start_time:		Start time of writeback latest request
 * @end_time:		End time of writeback latest request
 * @bo_disable:		Buffer object(s) to use during the disabling state
 * @fb_disable:		Frame buffer to use during the disabling state
 */
struct sde_encoder_phys_wb {
	struct sde_encoder_phys base;
	struct sde_hw_wb *hw_wb;
	int irq_idx;
	struct sde_irq_callback irq_cb;
	u32 wbdone_timeout;
	u32 bypass_irqreg;
	struct completion wbdone_complete;
	struct sde_hw_wb_cfg wb_cfg;
	struct sde_hw_wb_cdp_cfg cdp_cfg;
	struct sde_hw_intf_cfg intf_cfg;
	struct sde_rect wb_roi;
	const struct sde_format *wb_fmt;
	u32 frame_count;
	u32 kickoff_count;
	struct msm_gem_address_space *aspace[SDE_IOMMU_DOMAIN_MAX];
	struct sde_wb_device *wb_dev;
	ktime_t start_time;
	ktime_t end_time;
	struct drm_gem_object *bo_disable[SDE_MAX_PLANES];
	struct drm_framebuffer *fb_disable;
};

/**
 * struct sde_enc_phys_init_params - initialization parameters for phys encs
 * @sde_kms:		Pointer to the sde_kms top level
 * @parent:		Pointer to the containing virtual encoder
 * @parent_ops:		Callbacks exposed by the parent to the phys_enc
 * @split_role:		Role to play in a split-panel configuration
 * @intf_idx:		Interface index this phys_enc will control
 * @wb_idx:		Writeback index this phys_enc will control
 * @comp_type:      Type of compression supported
 * @enc_spinlock:	Virtual-Encoder-Wide Spin Lock for IRQ purposes
 */
struct sde_enc_phys_init_params {
	struct sde_kms *sde_kms;
	struct drm_encoder *parent;
	struct sde_encoder_virt_ops parent_ops;
	enum sde_enc_split_role split_role;
	enum sde_intf intf_idx;
	enum sde_wb wb_idx;
	enum msm_display_compression_type comp_type;
	spinlock_t *enc_spinlock;
};

/**
 * sde_encoder_wait_info - container for passing arguments to irq wait functions
 * @wq: wait queue structure
 * @atomic_cnt: wait until atomic_cnt equals zero
 * @timeout_ms: timeout value in milliseconds
 */
struct sde_encoder_wait_info {
	wait_queue_head_t *wq;
	atomic_t *atomic_cnt;
	s64 timeout_ms;
};

/**
 * sde_encoder_phys_vid_init - Construct a new video mode physical encoder
 * @p:	Pointer to init params structure
 * Return: Error code or newly allocated encoder
 */
struct sde_encoder_phys *sde_encoder_phys_vid_init(
		struct sde_enc_phys_init_params *p);

/**
 * sde_encoder_phys_cmd_init - Construct a new command mode physical encoder
 * @p:	Pointer to init params structure
 * Return: Error code or newly allocated encoder
 */
struct sde_encoder_phys *sde_encoder_phys_cmd_init(
		struct sde_enc_phys_init_params *p);

/**
 * sde_encoder_phys_wb_init - Construct a new writeback physical encoder
 * @p:	Pointer to init params structure
 * Return: Error code or newly allocated encoder
 */
#ifdef CONFIG_DRM_SDE_WB
struct sde_encoder_phys *sde_encoder_phys_wb_init(
		struct sde_enc_phys_init_params *p);
#else
static inline
struct sde_encoder_phys *sde_encoder_phys_wb_init(
		struct sde_enc_phys_init_params *p)
{
	return NULL;
}
#endif

void sde_encoder_phys_setup_cdm(struct sde_encoder_phys *phys_enc,
		struct drm_framebuffer *fb, const struct sde_format *format,
		struct sde_rect *wb_roi);

/**
 * sde_encoder_helper_trigger_start - control start helper function
 *	This helper function may be optionally specified by physical
 *	encoders if they require ctl_start triggering.
 * @phys_enc: Pointer to physical encoder structure
 */
void sde_encoder_helper_trigger_start(struct sde_encoder_phys *phys_enc);

/**
 * sde_encoder_helper_wait_event_timeout - wait for event with timeout
 *	taking into account that jiffies may jump between reads leading to
 *	incorrectly detected timeouts. Prevent failure in this scenario by
 *	making sure that elapsed time during wait is valid.
 * @drm_id: drm object id for logging
 * @hw_id: hw instance id for logging
 * @info: wait info structure
 */
int sde_encoder_helper_wait_event_timeout(
		int32_t drm_id,
		int32_t hw_id,
		struct sde_encoder_wait_info *info);

/**
 * sde_encoder_helper_hw_reset - issue ctl hw reset
 *	This helper function may be optionally specified by physical
 *	encoders if they require ctl hw reset. If state is currently
 *	SDE_ENC_ERR_NEEDS_HW_RESET, it is set back to SDE_ENC_ENABLED.
 * @phys_enc: Pointer to physical encoder structure
 */
void sde_encoder_helper_hw_reset(struct sde_encoder_phys *phys_enc);

static inline enum sde_3d_blend_mode sde_encoder_helper_get_3d_blend_mode(
		struct sde_encoder_phys *phys_enc)
{
	enum sde_rm_topology_name topology;

	if (!phys_enc || phys_enc->enable_state == SDE_ENC_DISABLING)
		return BLEND_3D_NONE;

	topology = sde_connector_get_topology_name(phys_enc->connector);
	if (phys_enc->split_role == ENC_ROLE_SOLO &&
			(topology == SDE_RM_TOPOLOGY_DUALPIPE_3DMERGE ||
			 topology == SDE_RM_TOPOLOGY_DUALPIPE_3DMERGE_DSC))
		return BLEND_3D_H_ROW_INT;

	return BLEND_3D_NONE;
}

/**
 * sde_encoder_helper_split_config - split display configuration helper function
 *	This helper function may be used by physical encoders to configure
 *	the split display related registers.
 * @phys_enc: Pointer to physical encoder structure
 * @interface: enum sde_intf setting
 */
void sde_encoder_helper_split_config(
		struct sde_encoder_phys *phys_enc,
		enum sde_intf interface);

/**
 * sde_encoder_helper_hw_release - prepare for h/w reset during disable
 * @phys_enc: Pointer to physical encoder structure
 * @fb: Optional fb for specifying new mixer output resolution, may be NULL
 * Return: Zero on success
 */
int sde_encoder_helper_hw_release(struct sde_encoder_phys *phys_enc,
		struct drm_framebuffer *fb);

/**
 * sde_encoder_helper_report_irq_timeout - utility to report error that irq has
 *	timed out, including reporting frame error event to crtc and debug dump
 * @phys_enc: Pointer to physical encoder structure
 * @intr_idx: Failing interrupt index
 */
void sde_encoder_helper_report_irq_timeout(struct sde_encoder_phys *phys_enc,
		enum sde_intr_idx intr_idx);

/**
 * sde_encoder_helper_wait_for_irq - utility to wait on an irq.
 *	note: will call sde_encoder_helper_wait_for_irq on timeout
 * @phys_enc: Pointer to physical encoder structure
 * @intr_idx: encoder interrupt index
 * @wait_info: wait info struct
 * @Return: 0 or -ERROR
 */
int sde_encoder_helper_wait_for_irq(struct sde_encoder_phys *phys_enc,
		enum sde_intr_idx intr_idx,
		struct sde_encoder_wait_info *wait_info);

/**
 * sde_encoder_helper_register_irq - register and enable an irq
 * @phys_enc: Pointer to physical encoder structure
 * @intr_idx: encoder interrupt index
 * @Return: 0 or -ERROR
 */
int sde_encoder_helper_register_irq(struct sde_encoder_phys *phys_enc,
		enum sde_intr_idx intr_idx);

/**
 * sde_encoder_helper_unregister_irq - unregister and disable an irq
 * @phys_enc: Pointer to physical encoder structure
 * @intr_idx: encoder interrupt index
 * @Return: 0 or -ERROR
 */
int sde_encoder_helper_unregister_irq(struct sde_encoder_phys *phys_enc,
		enum sde_intr_idx intr_idx);

#endif /* __sde_encoder_phys_H__ */<|MERGE_RESOLUTION|>--- conflicted
+++ resolved
@@ -310,11 +310,8 @@
  * @serialize_wait4pp:	serialize wait4pp feature waits for pp_done interrupt
  *			after ctl_start instead of before next frame kickoff
  * @pp_timeout_report_cnt: number of pingpong done irq timeout errors
-<<<<<<< HEAD
-=======
  * @pending_rd_ptr_cnt: atomic counter to indicate if retire fence can be
  *                      signaled at the next rd_ptr_irq
->>>>>>> 70be28c9
  * @autorefresh: autorefresh feature state
  */
 struct sde_encoder_phys_cmd {
@@ -323,10 +320,7 @@
 	bool serialize_wait4pp;
 	int pp_timeout_report_cnt;
 	struct sde_encoder_phys_cmd_autorefresh autorefresh;
-<<<<<<< HEAD
-=======
 	atomic_t pending_rd_ptr_cnt;
->>>>>>> 70be28c9
 };
 
 /**
