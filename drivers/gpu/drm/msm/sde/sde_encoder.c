/*
 * Copyright (c) 2014-2018, The Linux Foundation. All rights reserved.
 * Copyright (C) 2013 Red Hat
 * Author: Rob Clark <robdclark@gmail.com>
 *
 * This program is free software; you can redistribute it and/or modify it
 * under the terms of the GNU General Public License version 2 as published by
 * the Free Software Foundation.
 *
 * This program is distributed in the hope that it will be useful, but WITHOUT
 * ANY WARRANTY; without even the implied warranty of MERCHANTABILITY or
 * FITNESS FOR A PARTICULAR PURPOSE.  See the GNU General Public License for
 * more details.
 *
 * You should have received a copy of the GNU General Public License along with
 * this program.  If not, see <http://www.gnu.org/licenses/>.
 */

#define pr_fmt(fmt)	"[drm:%s:%d] " fmt, __func__, __LINE__
#include <linux/kthread.h>
#include <linux/debugfs.h>
#include <linux/seq_file.h>
#include <linux/sde_rsc.h>

#include "msm_drv.h"
#include "sde_kms.h"
#include <drm/drm_crtc.h>
#include <drm/drm_crtc_helper.h>
#include "sde_hwio.h"
#include "sde_hw_catalog.h"
#include "sde_hw_intf.h"
#include "sde_hw_ctl.h"
#include "sde_formats.h"
#include "sde_encoder_phys.h"
#include "sde_power_handle.h"
#include "sde_hw_dsc.h"
#include "sde_crtc.h"
#include "sde_trace.h"
#include "sde_core_irq.h"

#define SDE_DEBUG_ENC(e, fmt, ...) SDE_DEBUG("enc%d " fmt,\
		(e) ? (e)->base.base.id : -1, ##__VA_ARGS__)

#define SDE_ERROR_ENC(e, fmt, ...) SDE_ERROR("enc%d " fmt,\
		(e) ? (e)->base.base.id : -1, ##__VA_ARGS__)

#define SDE_DEBUG_PHYS(p, fmt, ...) SDE_DEBUG("enc%d intf%d pp%d " fmt,\
		(p) ? (p)->parent->base.id : -1, \
		(p) ? (p)->intf_idx - INTF_0 : -1, \
		(p) ? ((p)->hw_pp ? (p)->hw_pp->idx - PINGPONG_0 : -1) : -1, \
		##__VA_ARGS__)

#define SDE_ERROR_PHYS(p, fmt, ...) SDE_ERROR("enc%d intf%d pp%d " fmt,\
		(p) ? (p)->parent->base.id : -1, \
		(p) ? (p)->intf_idx - INTF_0 : -1, \
		(p) ? ((p)->hw_pp ? (p)->hw_pp->idx - PINGPONG_0 : -1) : -1, \
		##__VA_ARGS__)

/*
 * Two to anticipate panels that can do cmd/vid dynamic switching
 * plan is to create all possible physical encoder types, and switch between
 * them at runtime
 */
#define NUM_PHYS_ENCODER_TYPES 2

#define MAX_PHYS_ENCODERS_PER_VIRTUAL \
	(MAX_H_TILES_PER_DISPLAY * NUM_PHYS_ENCODER_TYPES)

#define MAX_CHANNELS_PER_ENC 2

#define MISR_BUFF_SIZE			256

#define IDLE_SHORT_TIMEOUT	1

#define FAULT_TOLERENCE_DELTA_IN_MS 2

#define FAULT_TOLERENCE_WAIT_IN_MS 5

/* Maximum number of VSYNC wait attempts for RSC state transition */
#define MAX_RSC_WAIT	5

#define TOPOLOGY_DUALPIPE_MERGE_MODE(x) \
		(((x) == SDE_RM_TOPOLOGY_DUALPIPE_DSCMERGE) || \
		((x) == SDE_RM_TOPOLOGY_DUALPIPE_3DMERGE) || \
		((x) == SDE_RM_TOPOLOGY_DUALPIPE_3DMERGE_DSC))

/**
 * enum sde_enc_rc_events - events for resource control state machine
 * @SDE_ENC_RC_EVENT_KICKOFF:
 *	This event happens at NORMAL priority.
 *	Event that signals the start of the transfer. When this event is
 *	received, enable MDP/DSI core clocks and request RSC with CMD state.
 *	Regardless of the previous state, the resource should be in ON state
 *	at the end of this event.
 * @SDE_ENC_RC_EVENT_FRAME_DONE:
 *	This event happens at INTERRUPT level.
 *	Event signals the end of the data transfer after the PP FRAME_DONE
 *	event. At the end of this event, a delayed work is scheduled to go to
 *	IDLE_PC state after IDLE_POWERCOLLAPSE_DURATION time.
 * @SDE_ENC_RC_EVENT_PRE_STOP:
 *	This event happens at NORMAL priority.
 *	This event, when received during the ON state, set RSC to IDLE, and
 *	and leave the RC STATE in the PRE_OFF state.
 *	It should be followed by the STOP event as part of encoder disable.
 *	If received during IDLE or OFF states, it will do nothing.
 * @SDE_ENC_RC_EVENT_STOP:
 *	This event happens at NORMAL priority.
 *	When this event is received, disable all the MDP/DSI core clocks, and
 *	disable IRQs. It should be called from the PRE_OFF or IDLE states.
 *	IDLE is expected when IDLE_PC has run, and PRE_OFF did nothing.
 *	PRE_OFF is expected when PRE_STOP was executed during the ON state.
 *	Resource state should be in OFF at the end of the event.
 * @SDE_ENC_RC_EVENT_PRE_MODESET:
 *	This event happens at NORMAL priority from a work item.
 *	Event signals that there is a seamless mode switch is in prgoress. A
 *	client needs to turn of only irq - leave clocks ON to reduce the mode
 *	switch latency.
 * @SDE_ENC_RC_EVENT_POST_MODESET:
 *	This event happens at NORMAL priority from a work item.
 *	Event signals that seamless mode switch is complete and resources are
 *	acquired. Clients wants to turn on the irq again and update the rsc
 *	with new vtotal.
 * @SDE_ENC_RC_EVENT_ENTER_IDLE:
 *	This event happens at NORMAL priority from a work item.
 *	Event signals that there were no frame updates for
 *	IDLE_POWERCOLLAPSE_DURATION time. This would disable MDP/DSI core clocks
 *      and request RSC with IDLE state and change the resource state to IDLE.
 * @SDE_ENC_RC_EVENT_EARLY_WAKEUP:
 *	This event is triggered from the input event thread when touch event is
 *	received from the input device. On receiving this event,
 *      - If the device is in SDE_ENC_RC_STATE_IDLE state, it turns ON the
	  clocks and enable RSC.
 *      - If the device is in SDE_ENC_RC_STATE_ON state, it resets the delayed
 *        off work since a new commit is imminent.
 */
enum sde_enc_rc_events {
	SDE_ENC_RC_EVENT_KICKOFF = 1,
	SDE_ENC_RC_EVENT_FRAME_DONE,
	SDE_ENC_RC_EVENT_PRE_STOP,
	SDE_ENC_RC_EVENT_STOP,
	SDE_ENC_RC_EVENT_PRE_MODESET,
	SDE_ENC_RC_EVENT_POST_MODESET,
	SDE_ENC_RC_EVENT_ENTER_IDLE,
	SDE_ENC_RC_EVENT_EARLY_WAKEUP,
};

/*
 * enum sde_enc_rc_states - states that the resource control maintains
 * @SDE_ENC_RC_STATE_OFF: Resource is in OFF state
 * @SDE_ENC_RC_STATE_PRE_OFF: Resource is transitioning to OFF state
 * @SDE_ENC_RC_STATE_ON: Resource is in ON state
 * @SDE_ENC_RC_STATE_MODESET: Resource is in modeset state
 * @SDE_ENC_RC_STATE_IDLE: Resource is in IDLE state
 */
enum sde_enc_rc_states {
	SDE_ENC_RC_STATE_OFF,
	SDE_ENC_RC_STATE_PRE_OFF,
	SDE_ENC_RC_STATE_ON,
	SDE_ENC_RC_STATE_MODESET,
	SDE_ENC_RC_STATE_IDLE
};

/**
 * struct sde_encoder_virt - virtual encoder. Container of one or more physical
 *	encoders. Virtual encoder manages one "logical" display. Physical
 *	encoders manage one intf block, tied to a specific panel/sub-panel.
 *	Virtual encoder defers as much as possible to the physical encoders.
 *	Virtual encoder registers itself with the DRM Framework as the encoder.
 * @base:		drm_encoder base class for registration with DRM
 * @enc_spin_lock:	Virtual-Encoder-Wide Spin Lock for IRQ purposes
 * @bus_scaling_client:	Client handle to the bus scaling interface
 * @te_source:		vsync source pin information
 * @num_phys_encs:	Actual number of physical encoders contained.
 * @phys_encs:		Container of physical encoders managed.
 * @cur_master:		Pointer to the current master in this mode. Optimization
 *			Only valid after enable. Cleared as disable.
 * @hw_pp		Handle to the pingpong blocks used for the display. No.
 *			pingpong blocks can be different than num_phys_encs.
 * @hw_dsc:		Array of DSC block handles used for the display.
 * @intfs_swapped	Whether or not the phys_enc interfaces have been swapped
 *			for partial update right-only cases, such as pingpong
 *			split where virtual pingpong does not generate IRQs
 * @crtc_vblank_cb:	Callback into the upper layer / CRTC for
 *			notification of the VBLANK
 * @crtc_vblank_cb_data:	Data from upper layer for VBLANK notification
 * @crtc_kickoff_cb:		Callback into CRTC that will flush & start
 *				all CTL paths
 * @crtc_kickoff_cb_data:	Opaque user data given to crtc_kickoff_cb
 * @debugfs_root:		Debug file system root file node
 * @enc_lock:			Lock around physical encoder create/destroy and
				access.
 * @frame_busy_mask:		Bitmask tracking which phys_enc we are still
 *				busy processing current command.
 *				Bit0 = phys_encs[0] etc.
 * @crtc_frame_event_cb:	callback handler for frame event
 * @crtc_frame_event_cb_data:	callback handler private data
 * @vsync_event_timer:		vsync timer
 * @rsc_client:			rsc client pointer
 * @rsc_state_init:		boolean to indicate rsc config init
 * @disp_info:			local copy of msm_display_info struct
 * @misr_enable:		misr enable/disable status
 * @misr_frame_count:		misr frame count before start capturing the data
 * @idle_pc_enabled:		indicate if idle power collapse is enabled
 *				currently. This can be controlled by user-mode
 * @rc_lock:			resource control mutex lock to protect
 *				virt encoder over various state changes
 * @rc_state:			resource controller state
 * @delayed_off_work:		delayed worker to schedule disabling of
 *				clks and resources after IDLE_TIMEOUT time.
 * @vsync_event_work:		worker to handle vsync event for autorefresh
 * @input_event_work:		worker to handle input device touch events
 * @esd_trigger_work:		worker to handle esd trigger events
 * @input_handler:			handler for input device events
 * @topology:                   topology of the display
 * @vblank_enabled:		boolean to track userspace vblank vote
 * @idle_pc_restore:		flag to indicate idle_pc_restore happened
 * @rsc_config:			rsc configuration for display vtotal, fps, etc.
 * @cur_conn_roi:		current connector roi
 * @prv_conn_roi:		previous connector roi to optimize if unchanged
 * @crtc			pointer to drm_crtc
 * @recovery_events_enabled:	status of hw recovery feature enable by client
 * @elevated_ahb_vote:		increase AHB bus speed for the first frame
 *				after power collapse
 */
struct sde_encoder_virt {
	struct drm_encoder base;
	spinlock_t enc_spinlock;
	struct mutex vblank_ctl_lock;
	uint32_t bus_scaling_client;

	uint32_t display_num_of_h_tiles;
	uint32_t te_source;

	unsigned int num_phys_encs;
	struct sde_encoder_phys *phys_encs[MAX_PHYS_ENCODERS_PER_VIRTUAL];
	struct sde_encoder_phys *cur_master;
	struct sde_hw_pingpong *hw_pp[MAX_CHANNELS_PER_ENC];
	struct sde_hw_dsc *hw_dsc[MAX_CHANNELS_PER_ENC];

	bool intfs_swapped;

	void (*crtc_vblank_cb)(void *);
	void *crtc_vblank_cb_data;

	struct dentry *debugfs_root;
	struct mutex enc_lock;
	DECLARE_BITMAP(frame_busy_mask, MAX_PHYS_ENCODERS_PER_VIRTUAL);
	void (*crtc_frame_event_cb)(void *, u32 event);
	struct sde_crtc_frame_event_cb_data crtc_frame_event_cb_data;

	struct timer_list vsync_event_timer;

	struct sde_rsc_client *rsc_client;
	bool rsc_state_init;
	struct msm_display_info disp_info;
	bool misr_enable;
	u32 misr_frame_count;

	bool idle_pc_enabled;
	struct mutex rc_lock;
	enum sde_enc_rc_states rc_state;
	struct kthread_delayed_work delayed_off_work;
	struct kthread_work vsync_event_work;
	struct kthread_work input_event_work;
	struct kthread_work esd_trigger_work;
	struct input_handler *input_handler;
	struct msm_display_topology topology;
	bool vblank_enabled;
	bool idle_pc_restore;

	struct sde_rsc_cmd_config rsc_config;
	struct sde_rect cur_conn_roi;
	struct sde_rect prv_conn_roi;
	struct drm_crtc *crtc;

	bool recovery_events_enabled;
	bool elevated_ahb_vote;
};

#define to_sde_encoder_virt(x) container_of(x, struct sde_encoder_virt, base)

static void _sde_encoder_pm_qos_add_request(struct drm_encoder *drm_enc)
{
	struct msm_drm_private *priv;
	struct sde_kms *sde_kms;
	struct pm_qos_request *req;
	u32 cpu_mask;
	u32 cpu_dma_latency;
	int cpu;

	if (!drm_enc->dev || !drm_enc->dev->dev_private) {
		SDE_ERROR("drm device invalid\n");
		return;
	}

	priv = drm_enc->dev->dev_private;
	if (!priv->kms) {
		SDE_ERROR("invalid kms\n");
		return;
	}

	sde_kms = to_sde_kms(priv->kms);
	if (!sde_kms || !sde_kms->catalog)
		return;

	cpu_mask = sde_kms->catalog->perf.cpu_mask;
	cpu_dma_latency = sde_kms->catalog->perf.cpu_dma_latency;
	if (!cpu_mask)
		return;

	if (atomic_inc_return(&sde_kms->pm_qos_counts) == 1) {
		req = &sde_kms->pm_qos_cpu_req;
		req->type = PM_QOS_REQ_AFFINE_CORES;
		cpumask_empty(&req->cpus_affine);
		for_each_possible_cpu(cpu) {
			if ((1 << cpu) & cpu_mask)
				cpumask_set_cpu(cpu, &req->cpus_affine);
		}
		pm_qos_add_request(req, PM_QOS_CPU_DMA_LATENCY,
							cpu_dma_latency);
	}

	SDE_EVT32_VERBOSE(DRMID(drm_enc), cpu_mask, cpu_dma_latency);
}

static void _sde_encoder_pm_qos_remove_request(struct drm_encoder *drm_enc)
{
	struct msm_drm_private *priv;
	struct sde_kms *sde_kms;

	if (!drm_enc->dev || !drm_enc->dev->dev_private) {
		SDE_ERROR("drm device invalid\n");
		return;
	}

	priv = drm_enc->dev->dev_private;
	if (!priv->kms) {
		SDE_ERROR("invalid kms\n");
		return;
	}

	sde_kms = to_sde_kms(priv->kms);
	if (!sde_kms || !sde_kms->catalog || !sde_kms->catalog->perf.cpu_mask)
		return;

	atomic_add_unless(&sde_kms->pm_qos_counts, -1, 0);
	if (atomic_read(&sde_kms->pm_qos_counts) == 0)
		pm_qos_remove_request(&sde_kms->pm_qos_cpu_req);
}

static struct drm_connector_state *_sde_encoder_get_conn_state(
		struct drm_encoder *drm_enc)
{
	struct msm_drm_private *priv;
	struct sde_kms *sde_kms;
	struct list_head *connector_list;
	struct drm_connector *conn_iter;

	if (!drm_enc) {
		SDE_ERROR("invalid argument\n");
		return NULL;
	}

	priv = drm_enc->dev->dev_private;
	sde_kms = to_sde_kms(priv->kms);
	connector_list = &sde_kms->dev->mode_config.connector_list;

	list_for_each_entry(conn_iter, connector_list, head)
		if (conn_iter->encoder == drm_enc)
			return conn_iter->state;

	return NULL;
}

static int _sde_encoder_get_mode_info(struct drm_encoder *drm_enc,
		struct msm_mode_info *mode_info)
{
	struct drm_connector_state *conn_state;

	if (!drm_enc || !mode_info) {
		SDE_ERROR("invalid arguments\n");
		return -EINVAL;
	}

	conn_state = _sde_encoder_get_conn_state(drm_enc);
	if (!conn_state) {
		SDE_ERROR("invalid connector state for the encoder: %d\n",
			drm_enc->base.id);
		return -EINVAL;
	}

	return sde_connector_get_mode_info(conn_state, mode_info);
}

static bool _sde_encoder_is_dsc_enabled(struct drm_encoder *drm_enc)
{
	struct msm_compression_info *comp_info;
	struct msm_mode_info mode_info;
	int rc = 0;

	if (!drm_enc)
		return false;

	rc = _sde_encoder_get_mode_info(drm_enc, &mode_info);
	if (rc) {
		SDE_ERROR("failed to get mode info, enc: %d\n",
			drm_enc->base.id);
		return false;
	}

	comp_info = &mode_info.comp_info;

	return (comp_info->comp_type == MSM_DISPLAY_COMPRESSION_DSC);
}

bool sde_encoder_is_dsc_merge(struct drm_encoder *drm_enc)
{
	enum sde_rm_topology_name topology;
	struct sde_encoder_virt *sde_enc;
	struct drm_connector *drm_conn;

	if (!drm_enc)
		return false;

	sde_enc = to_sde_encoder_virt(drm_enc);
	if (!sde_enc->cur_master)
		return false;

	drm_conn = sde_enc->cur_master->connector;
	if (!drm_conn)
		return false;

	topology = sde_connector_get_topology_name(drm_conn);
	if (topology == SDE_RM_TOPOLOGY_DUALPIPE_DSCMERGE)
		return true;

	return false;
}

int sde_encoder_in_clone_mode(struct drm_encoder *drm_enc)
{
	struct sde_encoder_virt *sde_enc = to_sde_encoder_virt(drm_enc);

	return sde_enc && sde_enc->cur_master &&
		sde_enc->cur_master->in_clone_mode;
}

static inline int _sde_encoder_power_enable(struct sde_encoder_virt *sde_enc,
								bool enable)
{
	struct drm_encoder *drm_enc;
	struct msm_drm_private *priv;
	struct sde_kms *sde_kms;

	if (!sde_enc) {
		SDE_ERROR("invalid sde enc\n");
		return -EINVAL;
	}

	drm_enc = &sde_enc->base;
	if (!drm_enc->dev || !drm_enc->dev->dev_private) {
		SDE_ERROR("drm device invalid\n");
		return -EINVAL;
	}

	priv = drm_enc->dev->dev_private;
	if (!priv->kms) {
		SDE_ERROR("invalid kms\n");
		return -EINVAL;
	}

	sde_kms = to_sde_kms(priv->kms);

	return sde_power_resource_enable(&priv->phandle, sde_kms->core_client,
									enable);
}

void sde_encoder_helper_report_irq_timeout(struct sde_encoder_phys *phys_enc,
		enum sde_intr_idx intr_idx)
{
	SDE_EVT32(DRMID(phys_enc->parent),
			phys_enc->intf_idx - INTF_0,
			phys_enc->hw_pp->idx - PINGPONG_0,
			intr_idx);
	SDE_ERROR_PHYS(phys_enc, "irq %d timeout\n", intr_idx);

	if (phys_enc->parent_ops.handle_frame_done)
		phys_enc->parent_ops.handle_frame_done(
				phys_enc->parent, phys_enc,
				SDE_ENCODER_FRAME_EVENT_ERROR);
}

int sde_encoder_helper_wait_for_irq(struct sde_encoder_phys *phys_enc,
		enum sde_intr_idx intr_idx,
		struct sde_encoder_wait_info *wait_info)
{
	struct sde_encoder_irq *irq;
	u32 irq_status;
	int ret;

	if (!phys_enc || !wait_info || intr_idx >= INTR_IDX_MAX) {
		SDE_ERROR("invalid params\n");
		return -EINVAL;
	}
	irq = &phys_enc->irq[intr_idx];

	/* note: do master / slave checking outside */

	/* return EWOULDBLOCK since we know the wait isn't necessary */
	if (phys_enc->enable_state == SDE_ENC_DISABLED) {
		SDE_ERROR_PHYS(phys_enc, "encoder is disabled\n");
		SDE_EVT32(DRMID(phys_enc->parent), intr_idx, irq->hw_idx,
				irq->irq_idx, intr_idx, SDE_EVTLOG_ERROR);
		return -EWOULDBLOCK;
	}

	if (irq->irq_idx < 0) {
		SDE_DEBUG_PHYS(phys_enc, "irq %s hw %d disabled, skip wait\n",
				irq->name, irq->hw_idx);
		SDE_EVT32(DRMID(phys_enc->parent), intr_idx, irq->hw_idx,
				irq->irq_idx);
		return 0;
	}

	SDE_DEBUG_PHYS(phys_enc, "pending_cnt %d\n",
			atomic_read(wait_info->atomic_cnt));
	SDE_EVT32_VERBOSE(DRMID(phys_enc->parent), intr_idx, irq->hw_idx,
		irq->irq_idx, phys_enc->hw_pp->idx - PINGPONG_0,
		atomic_read(wait_info->atomic_cnt), SDE_EVTLOG_FUNC_ENTRY);

	ret = sde_encoder_helper_wait_event_timeout(
			DRMID(phys_enc->parent),
			irq->hw_idx,
			wait_info);

	if (ret <= 0) {
		irq_status = sde_core_irq_read(phys_enc->sde_kms,
				irq->irq_idx, true);
		if (irq_status) {
			unsigned long flags;

			SDE_EVT32(DRMID(phys_enc->parent), intr_idx,
				irq->hw_idx, irq->irq_idx,
				phys_enc->hw_pp->idx - PINGPONG_0,
				atomic_read(wait_info->atomic_cnt));
			SDE_DEBUG_PHYS(phys_enc,
					"done but irq %d not triggered\n",
					irq->irq_idx);
			local_irq_save(flags);
			irq->cb.func(phys_enc, irq->irq_idx);
			local_irq_restore(flags);
			ret = 0;
		} else {
			ret = -ETIMEDOUT;
			SDE_EVT32(DRMID(phys_enc->parent), intr_idx,
				irq->hw_idx, irq->irq_idx,
				phys_enc->hw_pp->idx - PINGPONG_0,
				atomic_read(wait_info->atomic_cnt), irq_status,
				SDE_EVTLOG_ERROR);
		}
	} else {
		ret = 0;
		SDE_EVT32(DRMID(phys_enc->parent), intr_idx, irq->hw_idx,
			irq->irq_idx, phys_enc->hw_pp->idx - PINGPONG_0,
			atomic_read(wait_info->atomic_cnt));
	}

	SDE_EVT32_VERBOSE(DRMID(phys_enc->parent), intr_idx, irq->hw_idx,
		irq->irq_idx, ret, phys_enc->hw_pp->idx - PINGPONG_0,
		atomic_read(wait_info->atomic_cnt), SDE_EVTLOG_FUNC_EXIT);

	return ret;
}

int sde_encoder_helper_register_irq(struct sde_encoder_phys *phys_enc,
		enum sde_intr_idx intr_idx)
{
	struct sde_encoder_irq *irq;
	int ret = 0;

	if (!phys_enc || intr_idx >= INTR_IDX_MAX) {
		SDE_ERROR("invalid params\n");
		return -EINVAL;
	}
	irq = &phys_enc->irq[intr_idx];

	if (irq->irq_idx >= 0) {
		SDE_DEBUG_PHYS(phys_enc,
				"skipping already registered irq %s type %d\n",
				irq->name, irq->intr_type);
		return 0;
	}

	irq->irq_idx = sde_core_irq_idx_lookup(phys_enc->sde_kms,
			irq->intr_type, irq->hw_idx);
	if (irq->irq_idx < 0) {
		SDE_ERROR_PHYS(phys_enc,
			"failed to lookup IRQ index for %s type:%d\n",
			irq->name, irq->intr_type);
		return -EINVAL;
	}

	ret = sde_core_irq_register_callback(phys_enc->sde_kms, irq->irq_idx,
			&irq->cb);
	if (ret) {
		SDE_ERROR_PHYS(phys_enc,
			"failed to register IRQ callback for %s\n",
			irq->name);
		irq->irq_idx = -EINVAL;
		return ret;
	}

	ret = sde_core_irq_enable(phys_enc->sde_kms, &irq->irq_idx, 1);
	if (ret) {
		SDE_ERROR_PHYS(phys_enc,
			"enable IRQ for intr:%s failed, irq_idx %d\n",
			irq->name, irq->irq_idx);

		sde_core_irq_unregister_callback(phys_enc->sde_kms,
				irq->irq_idx, &irq->cb);

		SDE_EVT32(DRMID(phys_enc->parent), intr_idx, irq->hw_idx,
				irq->irq_idx, SDE_EVTLOG_ERROR);
		irq->irq_idx = -EINVAL;
		return ret;
	}

	SDE_EVT32(DRMID(phys_enc->parent), intr_idx, irq->hw_idx, irq->irq_idx);
	SDE_DEBUG_PHYS(phys_enc, "registered irq %s idx: %d\n",
			irq->name, irq->irq_idx);

	return ret;
}

int sde_encoder_helper_unregister_irq(struct sde_encoder_phys *phys_enc,
		enum sde_intr_idx intr_idx)
{
	struct sde_encoder_irq *irq;
	int ret;

	if (!phys_enc) {
		SDE_ERROR("invalid encoder\n");
		return -EINVAL;
	}
	irq = &phys_enc->irq[intr_idx];

	/* silently skip irqs that weren't registered */
	if (irq->irq_idx < 0) {
		SDE_ERROR(
			"extra unregister irq, enc%d intr_idx:0x%x hw_idx:0x%x irq_idx:0x%x\n",
				DRMID(phys_enc->parent), intr_idx, irq->hw_idx,
				irq->irq_idx);
		SDE_EVT32(DRMID(phys_enc->parent), intr_idx, irq->hw_idx,
				irq->irq_idx, SDE_EVTLOG_ERROR);
		return 0;
	}

	ret = sde_core_irq_disable(phys_enc->sde_kms, &irq->irq_idx, 1);
	if (ret)
		SDE_EVT32(DRMID(phys_enc->parent), intr_idx, irq->hw_idx,
				irq->irq_idx, ret, SDE_EVTLOG_ERROR);

	ret = sde_core_irq_unregister_callback(phys_enc->sde_kms, irq->irq_idx,
			&irq->cb);
	if (ret)
		SDE_EVT32(DRMID(phys_enc->parent), intr_idx, irq->hw_idx,
				irq->irq_idx, ret, SDE_EVTLOG_ERROR);

	SDE_EVT32(DRMID(phys_enc->parent), intr_idx, irq->hw_idx, irq->irq_idx);
	SDE_DEBUG_PHYS(phys_enc, "unregistered %d\n", irq->irq_idx);

	irq->irq_idx = -EINVAL;

	return 0;
}

void sde_encoder_get_hw_resources(struct drm_encoder *drm_enc,
		struct sde_encoder_hw_resources *hw_res,
		struct drm_connector_state *conn_state)
{
	struct sde_encoder_virt *sde_enc = NULL;
	struct msm_mode_info mode_info;
	int rc, i = 0;

	if (!hw_res || !drm_enc || !conn_state) {
		SDE_ERROR("invalid argument(s), drm_enc %d, res %d, state %d\n",
				drm_enc != 0, hw_res != 0, conn_state != 0);
		return;
	}

	sde_enc = to_sde_encoder_virt(drm_enc);
	SDE_DEBUG_ENC(sde_enc, "\n");

	/* Query resources used by phys encs, expected to be without overlap */
	memset(hw_res, 0, sizeof(*hw_res));
	hw_res->display_num_of_h_tiles = sde_enc->display_num_of_h_tiles;

	for (i = 0; i < sde_enc->num_phys_encs; i++) {
		struct sde_encoder_phys *phys = sde_enc->phys_encs[i];

		if (phys && phys->ops.get_hw_resources)
			phys->ops.get_hw_resources(phys, hw_res, conn_state);
	}

	/**
	 * NOTE: Do not use sde_encoder_get_mode_info here as this function is
	 * called from atomic_check phase. Use the below API to get mode
	 * information of the temporary conn_state passed.
	 */
	rc = sde_connector_get_mode_info(conn_state, &mode_info);
	if (rc) {
		SDE_ERROR_ENC(sde_enc, "failed to get mode info\n");
		return;
	}

	hw_res->topology = mode_info.topology;
	hw_res->is_primary = sde_enc->disp_info.is_primary;
}

void sde_encoder_destroy(struct drm_encoder *drm_enc)
{
	struct sde_encoder_virt *sde_enc = NULL;
	int i = 0;

	if (!drm_enc) {
		SDE_ERROR("invalid encoder\n");
		return;
	}

	sde_enc = to_sde_encoder_virt(drm_enc);
	SDE_DEBUG_ENC(sde_enc, "\n");

	mutex_lock(&sde_enc->enc_lock);
	sde_rsc_client_destroy(sde_enc->rsc_client);

	for (i = 0; i < sde_enc->num_phys_encs; i++) {
		struct sde_encoder_phys *phys = sde_enc->phys_encs[i];

		if (phys && phys->ops.destroy) {
			phys->ops.destroy(phys);
			--sde_enc->num_phys_encs;
			sde_enc->phys_encs[i] = NULL;
		}
	}

	if (sde_enc->num_phys_encs)
		SDE_ERROR_ENC(sde_enc, "expected 0 num_phys_encs not %d\n",
				sde_enc->num_phys_encs);
	sde_enc->num_phys_encs = 0;
	mutex_unlock(&sde_enc->enc_lock);

	drm_encoder_cleanup(drm_enc);
	mutex_destroy(&sde_enc->enc_lock);

	if (sde_enc->input_handler) {
		kfree(sde_enc->input_handler);
		sde_enc->input_handler = NULL;
	}

	kfree(sde_enc);
}

void sde_encoder_helper_update_intf_cfg(
		struct sde_encoder_phys *phys_enc)
{
	struct sde_encoder_virt *sde_enc;
	struct sde_hw_intf_cfg_v1 *intf_cfg;
	enum sde_3d_blend_mode mode_3d;

	if (!phys_enc) {
		SDE_ERROR("invalid arg, encoder %d\n", phys_enc != 0);
		return;
	}

	sde_enc = to_sde_encoder_virt(phys_enc->parent);
	intf_cfg = &sde_enc->cur_master->intf_cfg_v1;

	SDE_DEBUG_ENC(sde_enc,
			"intf_cfg updated for %d at idx %d\n",
			phys_enc->intf_idx,
			intf_cfg->intf_count);


	/* setup interface configuration */
	if (intf_cfg->intf_count >= MAX_INTF_PER_CTL_V1) {
		pr_err("invalid inf_count %d\n", intf_cfg->intf_count);
		return;
	}
	intf_cfg->intf[intf_cfg->intf_count++] = phys_enc->intf_idx;
	if (phys_enc == sde_enc->cur_master) {
		if (sde_enc->cur_master->intf_mode == INTF_MODE_CMD)
			intf_cfg->intf_mode_sel = SDE_CTL_MODE_SEL_CMD;
		else
			intf_cfg->intf_mode_sel = SDE_CTL_MODE_SEL_VID;
	}

	/* configure this interface as master for split display */
	if (phys_enc->split_role == ENC_ROLE_MASTER)
		intf_cfg->intf_master = phys_enc->hw_intf->idx;

	/* setup which pp blk will connect to this intf */
	if (phys_enc->hw_intf->ops.bind_pingpong_blk)
		phys_enc->hw_intf->ops.bind_pingpong_blk(
				phys_enc->hw_intf,
				true,
				phys_enc->hw_pp->idx);


	/*setup merge_3d configuration */
	mode_3d = sde_encoder_helper_get_3d_blend_mode(phys_enc);

	if (mode_3d && phys_enc->hw_pp->merge_3d &&
			intf_cfg->merge_3d_count < MAX_MERGE_3D_PER_CTL_V1)
		intf_cfg->merge_3d[intf_cfg->merge_3d_count++] =
			phys_enc->hw_pp->merge_3d->idx;

	if (phys_enc->hw_pp->ops.setup_3d_mode)
		phys_enc->hw_pp->ops.setup_3d_mode(phys_enc->hw_pp,
				mode_3d);
}

void sde_encoder_helper_split_config(
		struct sde_encoder_phys *phys_enc,
		enum sde_intf interface)
{
	struct sde_encoder_virt *sde_enc;
	struct split_pipe_cfg cfg = { 0 };
	struct sde_hw_mdp *hw_mdptop;
	enum sde_rm_topology_name topology;
	struct msm_display_info *disp_info;

	if (!phys_enc || !phys_enc->hw_mdptop || !phys_enc->parent) {
		SDE_ERROR("invalid arg(s), encoder %d\n", phys_enc != 0);
		return;
	}

	sde_enc = to_sde_encoder_virt(phys_enc->parent);
	hw_mdptop = phys_enc->hw_mdptop;
	disp_info = &sde_enc->disp_info;

	if (disp_info->intf_type != DRM_MODE_CONNECTOR_DSI)
		return;

	/**
	 * disable split modes since encoder will be operating in as the only
	 * encoder, either for the entire use case in the case of, for example,
	 * single DSI, or for this frame in the case of left/right only partial
	 * update.
	 */
	if (phys_enc->split_role == ENC_ROLE_SOLO) {
		if (hw_mdptop->ops.setup_split_pipe)
			hw_mdptop->ops.setup_split_pipe(hw_mdptop, &cfg);
		if (hw_mdptop->ops.setup_pp_split)
			hw_mdptop->ops.setup_pp_split(hw_mdptop, &cfg);
		return;
	}

	cfg.en = true;
	cfg.mode = phys_enc->intf_mode;
	cfg.intf = interface;

	if (cfg.en && phys_enc->ops.needs_single_flush &&
			phys_enc->ops.needs_single_flush(phys_enc))
		cfg.split_flush_en = true;

	topology = sde_connector_get_topology_name(phys_enc->connector);
	if (topology == SDE_RM_TOPOLOGY_PPSPLIT)
		cfg.pp_split_slave = cfg.intf;
	else
		cfg.pp_split_slave = INTF_MAX;

	if (phys_enc->split_role == ENC_ROLE_MASTER) {
		SDE_DEBUG_ENC(sde_enc, "enable %d\n", cfg.en);

		if (hw_mdptop->ops.setup_split_pipe)
			hw_mdptop->ops.setup_split_pipe(hw_mdptop, &cfg);
	} else if (sde_enc->hw_pp[0]) {
		/*
		 * slave encoder
		 * - determine split index from master index,
		 *   assume master is first pp
		 */
		cfg.pp_split_index = sde_enc->hw_pp[0]->idx - PINGPONG_0;
		SDE_DEBUG_ENC(sde_enc, "master using pp%d\n",
				cfg.pp_split_index);

		if (hw_mdptop->ops.setup_pp_split)
			hw_mdptop->ops.setup_pp_split(hw_mdptop, &cfg);
	}
}

static int sde_encoder_virt_atomic_check(
		struct drm_encoder *drm_enc,
		struct drm_crtc_state *crtc_state,
		struct drm_connector_state *conn_state)
{
	struct sde_encoder_virt *sde_enc;
	struct msm_drm_private *priv;
	struct sde_kms *sde_kms;
	const struct drm_display_mode *mode;
	struct drm_display_mode *adj_mode;
	struct sde_connector *sde_conn = NULL;
	struct sde_connector_state *sde_conn_state = NULL;
	struct sde_crtc_state *sde_crtc_state = NULL;
	int i = 0;
	int ret = 0;

	if (!drm_enc || !crtc_state || !conn_state) {
		SDE_ERROR("invalid arg(s), drm_enc %d, crtc/conn state %d/%d\n",
				drm_enc != 0, crtc_state != 0, conn_state != 0);
		return -EINVAL;
	}

	sde_enc = to_sde_encoder_virt(drm_enc);
	SDE_DEBUG_ENC(sde_enc, "\n");

	priv = drm_enc->dev->dev_private;
	sde_kms = to_sde_kms(priv->kms);
	mode = &crtc_state->mode;
	adj_mode = &crtc_state->adjusted_mode;
	sde_conn = to_sde_connector(conn_state->connector);
	sde_conn_state = to_sde_connector_state(conn_state);
	sde_crtc_state = to_sde_crtc_state(crtc_state);

	SDE_EVT32(DRMID(drm_enc), drm_atomic_crtc_needs_modeset(crtc_state));

	/* perform atomic check on the first physical encoder (master) */
	for (i = 0; i < sde_enc->num_phys_encs; i++) {
		struct sde_encoder_phys *phys = sde_enc->phys_encs[i];

		if (phys && phys->ops.atomic_check)
			ret = phys->ops.atomic_check(phys, crtc_state,
					conn_state);
		else if (phys && phys->ops.mode_fixup)
			if (!phys->ops.mode_fixup(phys, mode, adj_mode))
				ret = -EINVAL;

		if (ret) {
			SDE_ERROR_ENC(sde_enc,
					"mode unsupported, phys idx %d\n", i);
			break;
		}
	}

	if (!ret && drm_atomic_crtc_needs_modeset(crtc_state)) {
		struct sde_rect mode_roi, roi;

		mode_roi.x = 0;
		mode_roi.y = 0;
		mode_roi.w = crtc_state->adjusted_mode.hdisplay;
		mode_roi.h = crtc_state->adjusted_mode.vdisplay;

		if (sde_conn_state->rois.num_rects) {
			sde_kms_rect_merge_rectangles(
					&sde_conn_state->rois, &roi);
			if (!sde_kms_rect_is_equal(&mode_roi, &roi)) {
				SDE_ERROR_ENC(sde_enc,
					"roi (%d,%d,%d,%d) on connector invalid during modeset\n",
					roi.x, roi.y, roi.w, roi.h);
				ret = -EINVAL;
			}
		}

		if (sde_crtc_state->user_roi_list.num_rects) {
			sde_kms_rect_merge_rectangles(
					&sde_crtc_state->user_roi_list, &roi);
			if (!sde_kms_rect_is_equal(&mode_roi, &roi)) {
				SDE_ERROR_ENC(sde_enc,
					"roi (%d,%d,%d,%d) on crtc invalid during modeset\n",
					roi.x, roi.y, roi.w, roi.h);
				ret = -EINVAL;
			}
		}

		if (ret)
			return ret;
	}

	if (!ret) {
		/**
		 * record topology in previous atomic state to be able to handle
		 * topology transitions correctly.
		 */
		enum sde_rm_topology_name old_top;

		old_top  = sde_connector_get_property(conn_state,
				CONNECTOR_PROP_TOPOLOGY_NAME);
		ret = sde_connector_set_old_topology_name(conn_state, old_top);
		if (ret)
			return ret;
	}

	if (!ret && sde_conn && drm_atomic_crtc_needs_modeset(crtc_state)) {
		struct msm_display_topology *topology = NULL;

		ret = sde_conn->ops.get_mode_info(&sde_conn->base, adj_mode,
				&sde_conn_state->mode_info,
				sde_kms->catalog->max_mixer_width,
				sde_conn->display);
		if (ret) {
			SDE_ERROR_ENC(sde_enc,
				"failed to get mode info, rc = %d\n", ret);
			return ret;
		}

		if (sde_conn_state->mode_info.comp_info.comp_type &&
			sde_conn_state->mode_info.comp_info.comp_ratio >=
					MSM_DISPLAY_COMPRESSION_RATIO_MAX) {
			SDE_ERROR_ENC(sde_enc,
				"invalid compression ratio: %d\n",
				sde_conn_state->mode_info.comp_info.comp_ratio);
			ret = -EINVAL;
			return ret;
		}

		/* Reserve dynamic resources, indicating atomic_check phase */
		ret = sde_rm_reserve(&sde_kms->rm, drm_enc, crtc_state,
			conn_state, true);
		if (ret) {
			SDE_ERROR_ENC(sde_enc,
				"RM failed to reserve resources, rc = %d\n",
				ret);
			return ret;
		}

		/**
		 * Update connector state with the topology selected for the
		 * resource set validated. Reset the topology if we are
		 * de-activating crtc.
		 */
		if (crtc_state->active)
			topology = &sde_conn_state->mode_info.topology;

		ret = sde_rm_update_topology(conn_state, topology);
		if (ret) {
			SDE_ERROR_ENC(sde_enc,
				"RM failed to update topology, rc: %d\n", ret);
			return ret;
		}

		ret = sde_connector_set_blob_data(conn_state->connector,
				conn_state,
				CONNECTOR_PROP_SDE_INFO);
		if (ret) {
			SDE_ERROR_ENC(sde_enc,
				"connector failed to update info, rc: %d\n",
				ret);
			return ret;
		}

	}

	ret = sde_connector_roi_v1_check_roi(conn_state);
	if (ret) {
		SDE_ERROR_ENC(sde_enc, "connector roi check failed, rc: %d",
				ret);
		return ret;
	}

	if (!ret)
		drm_mode_set_crtcinfo(adj_mode, 0);

	SDE_EVT32(DRMID(drm_enc), adj_mode->flags, adj_mode->private_flags);

	return ret;
}

static int _sde_encoder_dsc_update_pic_dim(struct msm_display_dsc_info *dsc,
		int pic_width, int pic_height)
{
	if (!dsc || !pic_width || !pic_height) {
		SDE_ERROR("invalid input: pic_width=%d pic_height=%d\n",
			pic_width, pic_height);
		return -EINVAL;
	}

	if ((pic_width % dsc->slice_width) ||
	    (pic_height % dsc->slice_height)) {
		SDE_ERROR("pic_dim=%dx%d has to be multiple of slice=%dx%d\n",
			pic_width, pic_height,
			dsc->slice_width, dsc->slice_height);
		return -EINVAL;
	}

	dsc->pic_width = pic_width;
	dsc->pic_height = pic_height;

	return 0;
}

static void _sde_encoder_dsc_pclk_param_calc(struct msm_display_dsc_info *dsc,
		int intf_width)
{
	int slice_per_pkt, slice_per_intf;
	int bytes_in_slice, total_bytes_per_intf;

	if (!dsc || !dsc->slice_width || !dsc->slice_per_pkt ||
	    (intf_width < dsc->slice_width)) {
		SDE_ERROR("invalid input: intf_width=%d slice_width=%d\n",
			intf_width, dsc ? dsc->slice_width : -1);
		return;
	}

	slice_per_pkt = dsc->slice_per_pkt;
	slice_per_intf = DIV_ROUND_UP(intf_width, dsc->slice_width);

	/*
	 * If slice_per_pkt is greater than slice_per_intf then default to 1.
	 * This can happen during partial update.
	 */
	if (slice_per_pkt > slice_per_intf)
		slice_per_pkt = 1;

	bytes_in_slice = DIV_ROUND_UP(dsc->slice_width * dsc->bpp, 8);
	total_bytes_per_intf = bytes_in_slice * slice_per_intf;

	dsc->eol_byte_num = total_bytes_per_intf % 3;
	dsc->pclk_per_line =  DIV_ROUND_UP(total_bytes_per_intf, 3);
	dsc->bytes_in_slice = bytes_in_slice;
	dsc->bytes_per_pkt = bytes_in_slice * slice_per_pkt;
	dsc->pkt_per_line = slice_per_intf / slice_per_pkt;
}

static int _sde_encoder_dsc_initial_line_calc(struct msm_display_dsc_info *dsc,
		int enc_ip_width)
{
	int ssm_delay, total_pixels, soft_slice_per_enc;

	soft_slice_per_enc = enc_ip_width / dsc->slice_width;

	/*
	 * minimum number of initial line pixels is a sum of:
	 * 1. sub-stream multiplexer delay (83 groups for 8bpc,
	 *    91 for 10 bpc) * 3
	 * 2. for two soft slice cases, add extra sub-stream multiplexer * 3
	 * 3. the initial xmit delay
	 * 4. total pipeline delay through the "lock step" of encoder (47)
	 * 5. 6 additional pixels as the output of the rate buffer is
	 *    48 bits wide
	 */
	ssm_delay = ((dsc->bpc < 10) ? 84 : 92);
	total_pixels = ssm_delay * 3 + dsc->initial_xmit_delay + 47;
	if (soft_slice_per_enc > 1)
		total_pixels += (ssm_delay * 3);
	dsc->initial_lines = DIV_ROUND_UP(total_pixels, dsc->slice_width);
	return 0;
}

static bool _sde_encoder_dsc_ich_reset_override_needed(bool pu_en,
		struct msm_display_dsc_info *dsc)
{
	/*
	 * As per the DSC spec, ICH_RESET can be either end of the slice line
	 * or at the end of the slice. HW internally generates ich_reset at
	 * end of the slice line if DSC_MERGE is used or encoder has two
	 * soft slices. However, if encoder has only 1 soft slice and DSC_MERGE
	 * is not used then it will generate ich_reset at the end of slice.
	 *
	 * Now as per the spec, during one PPS session, position where
	 * ich_reset is generated should not change. Now if full-screen frame
	 * has more than 1 soft slice then HW will automatically generate
	 * ich_reset at the end of slice_line. But for the same panel, if
	 * partial frame is enabled and only 1 encoder is used with 1 slice,
	 * then HW will generate ich_reset at end of the slice. This is a
	 * mismatch. Prevent this by overriding HW's decision.
	 */
	return pu_en && dsc && (dsc->full_frame_slices > 1) &&
		(dsc->slice_width == dsc->pic_width);
}

static void _sde_encoder_dsc_pipe_cfg(struct sde_hw_dsc *hw_dsc,
		struct sde_hw_pingpong *hw_pp, struct msm_display_dsc_info *dsc,
		u32 common_mode, bool ich_reset, bool enable)
{
	if (!enable) {
		if (hw_pp->ops.disable_dsc)
			hw_pp->ops.disable_dsc(hw_pp);
		return;
	}

	if (hw_dsc->ops.dsc_config)
		hw_dsc->ops.dsc_config(hw_dsc, dsc, common_mode, ich_reset);

	if (hw_dsc->ops.dsc_config_thresh)
		hw_dsc->ops.dsc_config_thresh(hw_dsc, dsc);

	if (hw_pp->ops.setup_dsc)
		hw_pp->ops.setup_dsc(hw_pp);

	if (hw_dsc->ops.bind_pingpong_blk)
		hw_dsc->ops.bind_pingpong_blk(hw_dsc, true, hw_pp->idx);

	if (hw_pp->ops.enable_dsc)
		hw_pp->ops.enable_dsc(hw_pp);
}

static void _sde_encoder_get_connector_roi(
		struct sde_encoder_virt *sde_enc,
		struct sde_rect *merged_conn_roi)
{
	struct drm_connector *drm_conn;
	struct sde_connector_state *c_state;

	if (!sde_enc || !merged_conn_roi)
		return;

	drm_conn = sde_enc->phys_encs[0]->connector;

	if (!drm_conn || !drm_conn->state)
		return;

	c_state = to_sde_connector_state(drm_conn->state);
	sde_kms_rect_merge_rectangles(&c_state->rois, merged_conn_roi);
}

static int _sde_encoder_dsc_n_lm_1_enc_1_intf(struct sde_encoder_virt *sde_enc)
{
	int this_frame_slices;
	int intf_ip_w, enc_ip_w;
	int ich_res, dsc_common_mode = 0;

	struct sde_hw_pingpong *hw_pp = sde_enc->hw_pp[0];
	struct sde_hw_dsc *hw_dsc = sde_enc->hw_dsc[0];
	struct sde_encoder_phys *enc_master = sde_enc->cur_master;
	const struct sde_rect *roi = &sde_enc->cur_conn_roi;
	struct msm_mode_info mode_info;
	struct msm_display_dsc_info *dsc = NULL;
	struct sde_hw_ctl *hw_ctl;
	struct sde_ctl_dsc_cfg cfg;
	int rc;

	if (hw_dsc == NULL || hw_pp == NULL || !enc_master) {
		SDE_ERROR_ENC(sde_enc, "invalid params for DSC\n");
		return -EINVAL;
	}

	rc = _sde_encoder_get_mode_info(&sde_enc->base, &mode_info);
	if (rc) {
		SDE_ERROR_ENC(sde_enc, "failed to get mode info\n");
		return -EINVAL;
	}

	hw_ctl = enc_master->hw_ctl;

	memset(&cfg, 0, sizeof(cfg));
	dsc = &mode_info.comp_info.dsc_info;
	_sde_encoder_dsc_update_pic_dim(dsc, roi->w, roi->h);

	this_frame_slices = roi->w / dsc->slice_width;
	intf_ip_w = this_frame_slices * dsc->slice_width;
	_sde_encoder_dsc_pclk_param_calc(dsc, intf_ip_w);

	enc_ip_w = intf_ip_w;
	_sde_encoder_dsc_initial_line_calc(dsc, enc_ip_w);

	ich_res = _sde_encoder_dsc_ich_reset_override_needed(false, dsc);

	if (enc_master->intf_mode == INTF_MODE_VIDEO)
		dsc_common_mode = DSC_MODE_VIDEO;

	SDE_DEBUG_ENC(sde_enc, "pic_w: %d pic_h: %d mode:%d\n",
		roi->w, roi->h, dsc_common_mode);
	SDE_EVT32(DRMID(&sde_enc->base), roi->w, roi->h, dsc_common_mode);

	_sde_encoder_dsc_pipe_cfg(hw_dsc, hw_pp, dsc, dsc_common_mode,
			ich_res, true);
	if (cfg.dsc_count >= MAX_DSC_PER_CTL_V1) {
		pr_err("Invalid dsc count:%d\n", cfg.dsc_count);
		return -EINVAL;
	}
	cfg.dsc[cfg.dsc_count++] = hw_dsc->idx;

	/* setup dsc active configuration in the control path */
	if (hw_ctl->ops.setup_dsc_cfg) {
		hw_ctl->ops.setup_dsc_cfg(hw_ctl, &cfg);
		SDE_DEBUG_ENC(sde_enc,
				"setup dsc_cfg hw_ctl[%d], count:%d,dsc[0]:%d, dsc[1]:%d\n",
				hw_ctl->idx,
				cfg.dsc_count,
				cfg.dsc[0],
				cfg.dsc[1]);
	}

	if (hw_ctl->ops.update_bitmask_dsc)
		hw_ctl->ops.update_bitmask_dsc(hw_ctl, hw_dsc->idx, 1);

	return 0;
}

static int _sde_encoder_dsc_2_lm_2_enc_2_intf(struct sde_encoder_virt *sde_enc,
		struct sde_encoder_kickoff_params *params)
{
	int this_frame_slices;
	int intf_ip_w, enc_ip_w;
	int ich_res, dsc_common_mode;

	struct sde_encoder_phys *enc_master = sde_enc->cur_master;
	const struct sde_rect *roi = &sde_enc->cur_conn_roi;
	struct sde_hw_dsc *hw_dsc[MAX_CHANNELS_PER_ENC];
	struct sde_hw_pingpong *hw_pp[MAX_CHANNELS_PER_ENC];
	struct msm_display_dsc_info dsc[MAX_CHANNELS_PER_ENC];
	struct msm_mode_info mode_info;
	bool half_panel_partial_update;
	struct sde_hw_ctl *hw_ctl = enc_master->hw_ctl;
	struct sde_ctl_dsc_cfg cfg;
	int i, rc;

	memset(&cfg, 0, sizeof(cfg));

	for (i = 0; i < MAX_CHANNELS_PER_ENC; i++) {
		hw_pp[i] = sde_enc->hw_pp[i];
		hw_dsc[i] = sde_enc->hw_dsc[i];

		if (!hw_pp[i] || !hw_dsc[i]) {
			SDE_ERROR_ENC(sde_enc, "invalid params for DSC\n");
			return -EINVAL;
		}
	}

	rc = _sde_encoder_get_mode_info(&sde_enc->base, &mode_info);
	if (rc) {
		SDE_ERROR_ENC(sde_enc, "failed to get mode info\n");
		return -EINVAL;
	}

	half_panel_partial_update =
			hweight_long(params->affected_displays) == 1;

	dsc_common_mode = 0;
	if (!half_panel_partial_update)
		dsc_common_mode |= DSC_MODE_SPLIT_PANEL;
	if (enc_master->intf_mode == INTF_MODE_VIDEO)
		dsc_common_mode |= DSC_MODE_VIDEO;

	memcpy(&dsc[0], &mode_info.comp_info.dsc_info, sizeof(dsc[0]));
	memcpy(&dsc[1], &mode_info.comp_info.dsc_info, sizeof(dsc[1]));

	/*
	 * Since both DSC use same pic dimension, set same pic dimension
	 * to both DSC structures.
	 */
	_sde_encoder_dsc_update_pic_dim(&dsc[0], roi->w, roi->h);
	_sde_encoder_dsc_update_pic_dim(&dsc[1], roi->w, roi->h);

	this_frame_slices = roi->w / dsc[0].slice_width;
	intf_ip_w = this_frame_slices * dsc[0].slice_width;

	if (!half_panel_partial_update)
		intf_ip_w /= 2;

	/*
	 * In this topology when both interfaces are active, they have same
	 * load so intf_ip_w will be same.
	 */
	_sde_encoder_dsc_pclk_param_calc(&dsc[0], intf_ip_w);
	_sde_encoder_dsc_pclk_param_calc(&dsc[1], intf_ip_w);

	/*
	 * In this topology, since there is no dsc_merge, uncompressed input
	 * to encoder and interface is same.
	 */
	enc_ip_w = intf_ip_w;
	_sde_encoder_dsc_initial_line_calc(&dsc[0], enc_ip_w);
	_sde_encoder_dsc_initial_line_calc(&dsc[1], enc_ip_w);

	/*
	 * __is_ich_reset_override_needed should be called only after
	 * updating pic dimension, mdss_panel_dsc_update_pic_dim.
	 */
	ich_res = _sde_encoder_dsc_ich_reset_override_needed(
			half_panel_partial_update, &dsc[0]);

	SDE_DEBUG_ENC(sde_enc, "pic_w: %d pic_h: %d mode:%d\n",
			roi->w, roi->h, dsc_common_mode);

	for (i = 0; i < sde_enc->num_phys_encs; i++) {
		bool active = !!((1 << i) & params->affected_displays);

		SDE_EVT32(DRMID(&sde_enc->base), roi->w, roi->h,
				dsc_common_mode, i, active);
		_sde_encoder_dsc_pipe_cfg(hw_dsc[i], hw_pp[i], &dsc[i],
				dsc_common_mode, ich_res, active);

		if (active) {
			if (cfg.dsc_count >= MAX_DSC_PER_CTL_V1) {
				pr_err("Invalid dsc count:%d\n",
						cfg.dsc_count);
				return -EINVAL;
			}
			cfg.dsc[i] = hw_dsc[i]->idx;
			cfg.dsc_count++;

			if (hw_ctl->ops.update_bitmask_dsc)
				hw_ctl->ops.update_bitmask_dsc(hw_ctl,
						hw_dsc[i]->idx, 1);
		}
	}

	/* setup dsc active configuration in the control path */
	if (hw_ctl->ops.setup_dsc_cfg) {
		hw_ctl->ops.setup_dsc_cfg(hw_ctl, &cfg);
		SDE_DEBUG_ENC(sde_enc,
				"setup dsc_cfg hw_ctl[%d], count:%d,dsc[0]:%d, dsc[1]:%d\n",
				hw_ctl->idx,
				cfg.dsc_count,
				cfg.dsc[0],
				cfg.dsc[1]);
	}
	return 0;
}

static int _sde_encoder_dsc_2_lm_2_enc_1_intf(struct sde_encoder_virt *sde_enc,
		struct sde_encoder_kickoff_params *params)
{
	int this_frame_slices;
	int intf_ip_w, enc_ip_w;
	int ich_res, dsc_common_mode;

	struct sde_encoder_phys *enc_master = sde_enc->cur_master;
	const struct sde_rect *roi = &sde_enc->cur_conn_roi;
	struct sde_hw_dsc *hw_dsc[MAX_CHANNELS_PER_ENC];
	struct sde_hw_pingpong *hw_pp[MAX_CHANNELS_PER_ENC];
	struct msm_display_dsc_info *dsc = NULL;
	struct msm_mode_info mode_info;
	bool half_panel_partial_update;
	struct sde_hw_ctl *hw_ctl = enc_master->hw_ctl;
	struct sde_ctl_dsc_cfg cfg;
	int i, rc;

	memset(&cfg, 0, sizeof(cfg));

	for (i = 0; i < MAX_CHANNELS_PER_ENC; i++) {
		hw_pp[i] = sde_enc->hw_pp[i];
		hw_dsc[i] = sde_enc->hw_dsc[i];

		if (!hw_pp[i] || !hw_dsc[i]) {
			SDE_ERROR_ENC(sde_enc, "invalid params for DSC\n");
			return -EINVAL;
		}
	}

	rc = _sde_encoder_get_mode_info(&sde_enc->base, &mode_info);
	if (rc) {
		SDE_ERROR_ENC(sde_enc, "failed to get mode info\n");
		return -EINVAL;
	}

	dsc = &mode_info.comp_info.dsc_info;

	half_panel_partial_update =
			hweight_long(params->affected_displays) == 1;

	dsc_common_mode = 0;
	if (!half_panel_partial_update)
		dsc_common_mode |= DSC_MODE_SPLIT_PANEL | DSC_MODE_MULTIPLEX;
	if (enc_master->intf_mode == INTF_MODE_VIDEO)
		dsc_common_mode |= DSC_MODE_VIDEO;

	_sde_encoder_dsc_update_pic_dim(dsc, roi->w, roi->h);

	this_frame_slices = roi->w / dsc->slice_width;
	intf_ip_w = this_frame_slices * dsc->slice_width;
	_sde_encoder_dsc_pclk_param_calc(dsc, intf_ip_w);

	/*
	 * dsc merge case: when using 2 encoders for the same stream,
	 * no. of slices need to be same on both the encoders.
	 */
	enc_ip_w = intf_ip_w / 2;
	_sde_encoder_dsc_initial_line_calc(dsc, enc_ip_w);

	ich_res = _sde_encoder_dsc_ich_reset_override_needed(
			half_panel_partial_update, dsc);

	SDE_DEBUG_ENC(sde_enc, "pic_w: %d pic_h: %d mode:%d\n",
			roi->w, roi->h, dsc_common_mode);
	SDE_EVT32(DRMID(&sde_enc->base), roi->w, roi->h,
			dsc_common_mode, i, params->affected_displays);

	_sde_encoder_dsc_pipe_cfg(hw_dsc[0], hw_pp[0], dsc, dsc_common_mode,
			ich_res, true);
	cfg.dsc[0] = hw_dsc[0]->idx;
	cfg.dsc_count++;
	if (hw_ctl->ops.update_bitmask_dsc)
		hw_ctl->ops.update_bitmask_dsc(hw_ctl, hw_dsc[0]->idx, 1);


	_sde_encoder_dsc_pipe_cfg(hw_dsc[1], hw_pp[1], dsc, dsc_common_mode,
			ich_res, !half_panel_partial_update);
	if (!half_panel_partial_update) {
		cfg.dsc[1] = hw_dsc[1]->idx;
		cfg.dsc_count++;
		if (hw_ctl->ops.update_bitmask_dsc)
			hw_ctl->ops.update_bitmask_dsc(hw_ctl, hw_dsc[1]->idx,
					1);
	}
	/* setup dsc active configuration in the control path */
	if (hw_ctl->ops.setup_dsc_cfg) {
		hw_ctl->ops.setup_dsc_cfg(hw_ctl, &cfg);
		SDE_DEBUG_ENC(sde_enc,
				"setup_dsc_cfg hw_ctl[%d], count:%d,dsc[0]:%d, dsc[1]:%d\n",
				hw_ctl->idx,
				cfg.dsc_count,
				cfg.dsc[0],
				cfg.dsc[1]);
	}
	return 0;
}

static int _sde_encoder_update_roi(struct drm_encoder *drm_enc)
{
	struct sde_encoder_virt *sde_enc;
	struct drm_connector *drm_conn;
	struct drm_display_mode *adj_mode;
	struct sde_rect roi;

	if (!drm_enc) {
		SDE_ERROR("invalid encoder parameter\n");
		return -EINVAL;
	}

	sde_enc = to_sde_encoder_virt(drm_enc);
	if (!sde_enc->crtc || !sde_enc->crtc->state) {
		SDE_ERROR("invalid crtc parameter\n");
		return -EINVAL;
	}

	if (!sde_enc->cur_master) {
		SDE_ERROR("invalid cur_master parameter\n");
		return -EINVAL;
	}

	adj_mode = &sde_enc->cur_master->cached_mode;
	drm_conn = sde_enc->cur_master->connector;

	_sde_encoder_get_connector_roi(sde_enc, &roi);
	if (sde_kms_rect_is_null(&roi)) {
		roi.w = adj_mode->hdisplay;
		roi.h = adj_mode->vdisplay;
	}

	memcpy(&sde_enc->prv_conn_roi, &sde_enc->cur_conn_roi,
			sizeof(sde_enc->prv_conn_roi));
	memcpy(&sde_enc->cur_conn_roi, &roi, sizeof(sde_enc->cur_conn_roi));

	return 0;
}

static int _sde_encoder_dsc_setup(struct sde_encoder_virt *sde_enc,
		struct sde_encoder_kickoff_params *params)
{
	enum sde_rm_topology_name topology;
	struct drm_connector *drm_conn;
	int ret = 0;

	if (!sde_enc || !params || !sde_enc->phys_encs[0] ||
			!sde_enc->phys_encs[0]->connector)
		return -EINVAL;

	drm_conn = sde_enc->phys_encs[0]->connector;

	topology = sde_connector_get_topology_name(drm_conn);
	if (topology == SDE_RM_TOPOLOGY_NONE) {
		SDE_ERROR_ENC(sde_enc, "topology not set yet\n");
		return -EINVAL;
	}

	SDE_DEBUG_ENC(sde_enc, "topology:%d\n", topology);
	SDE_EVT32(DRMID(&sde_enc->base), topology,
			sde_enc->cur_conn_roi.x,
			sde_enc->cur_conn_roi.y,
			sde_enc->cur_conn_roi.w,
			sde_enc->cur_conn_roi.h,
			sde_enc->prv_conn_roi.x,
			sde_enc->prv_conn_roi.y,
			sde_enc->prv_conn_roi.w,
			sde_enc->prv_conn_roi.h,
			sde_enc->cur_master->cached_mode.hdisplay,
			sde_enc->cur_master->cached_mode.vdisplay);

	if (sde_kms_rect_is_equal(&sde_enc->cur_conn_roi,
			&sde_enc->prv_conn_roi))
		return ret;

	switch (topology) {
	case SDE_RM_TOPOLOGY_SINGLEPIPE_DSC:
	case SDE_RM_TOPOLOGY_DUALPIPE_3DMERGE_DSC:
		ret = _sde_encoder_dsc_n_lm_1_enc_1_intf(sde_enc);
		break;
	case SDE_RM_TOPOLOGY_DUALPIPE_DSCMERGE:
		ret = _sde_encoder_dsc_2_lm_2_enc_1_intf(sde_enc, params);
		break;
	case SDE_RM_TOPOLOGY_DUALPIPE_DSC:
		ret = _sde_encoder_dsc_2_lm_2_enc_2_intf(sde_enc, params);
		break;
	default:
		SDE_ERROR_ENC(sde_enc, "No DSC support for topology %d",
				topology);
		return -EINVAL;
	};

	return ret;
}

void sde_encoder_helper_vsync_config(struct sde_encoder_phys *phys_enc,
			u32 vsync_source, bool is_dummy)
{
	struct sde_vsync_source_cfg vsync_cfg = { 0 };
	struct msm_drm_private *priv;
	struct sde_kms *sde_kms;
	struct sde_hw_mdp *hw_mdptop;
	struct drm_encoder *drm_enc;
	struct msm_mode_info mode_info;
	struct sde_encoder_virt *sde_enc;
	int i, rc = 0;

	sde_enc = to_sde_encoder_virt(phys_enc->parent);

	if (!sde_enc) {
		SDE_ERROR("invalid param sde_enc:%d\n", sde_enc != NULL);
		return;
	} else if (sde_enc->num_phys_encs > ARRAY_SIZE(sde_enc->hw_pp)) {
		SDE_ERROR("invalid num phys enc %d/%d\n",
				sde_enc->num_phys_encs,
				(int) ARRAY_SIZE(sde_enc->hw_pp));
		return;
	}

	drm_enc = &sde_enc->base;
	/* this pointers are checked in virt_enable_helper */
	priv = drm_enc->dev->dev_private;

	sde_kms = to_sde_kms(priv->kms);
	if (!sde_kms) {
		SDE_ERROR("invalid sde_kms\n");
		return;
	}

	hw_mdptop = sde_kms->hw_mdp;
	if (!hw_mdptop) {
		SDE_ERROR("invalid mdptop\n");
		return;
	}

	rc = _sde_encoder_get_mode_info(drm_enc, &mode_info);
	if (rc) {
		SDE_ERROR_ENC(sde_enc, "failed to get mode info\n");
		return;
	}

	if (hw_mdptop->ops.setup_vsync_source) {
		for (i = 0; i < sde_enc->num_phys_encs; i++)
			vsync_cfg.ppnumber[i] = sde_enc->hw_pp[i]->idx;

		vsync_cfg.pp_count = sde_enc->num_phys_encs;
		vsync_cfg.frame_rate = mode_info.frame_rate;
		vsync_cfg.vsync_source = vsync_source;
		vsync_cfg.is_dummy = is_dummy;

		hw_mdptop->ops.setup_vsync_source(hw_mdptop, &vsync_cfg);
	}
}

static void _sde_encoder_update_vsync_source(struct sde_encoder_virt *sde_enc,
			struct msm_display_info *disp_info, bool is_dummy)
{
	struct sde_encoder_phys *phys;
	int i;
	u32 vsync_source;

	if (!sde_enc || !disp_info) {
		SDE_ERROR("invalid param sde_enc:%d or disp_info:%d\n",
					sde_enc != NULL, disp_info != NULL);
		return;
	} else if (sde_enc->num_phys_encs > ARRAY_SIZE(sde_enc->hw_pp)) {
		SDE_ERROR("invalid num phys enc %d/%d\n",
				sde_enc->num_phys_encs,
				(int) ARRAY_SIZE(sde_enc->hw_pp));
		return;
	}

	if (disp_info->capabilities & MSM_DISPLAY_CAP_CMD_MODE) {
		if (is_dummy)
			vsync_source = SDE_VSYNC_SOURCE_WD_TIMER_0 -
					sde_enc->te_source;
		else if (disp_info->is_te_using_watchdog_timer)
			vsync_source = SDE_VSYNC_SOURCE_WD_TIMER_4;
		else
			vsync_source = sde_enc->te_source;

		for (i = 0; i < sde_enc->num_phys_encs; i++) {
			phys = sde_enc->phys_encs[i];

			if (phys && phys->ops.setup_vsync_source)
				phys->ops.setup_vsync_source(phys,
					vsync_source, is_dummy);
		}
	}
}

static int _sde_encoder_dsc_disable(struct sde_encoder_virt *sde_enc)
{
	int i, ret = 0;
	struct sde_hw_pingpong *hw_pp = NULL;
	struct sde_hw_dsc *hw_dsc = NULL;

	if (!sde_enc || !sde_enc->phys_encs[0] ||
			!sde_enc->phys_encs[0]->connector) {
		SDE_ERROR("invalid params %d %d\n",
			!sde_enc, sde_enc ? !sde_enc->phys_encs[0] : -1);
		return -EINVAL;
	}

	/* Disable DSC for all the pp's present in this topology */
	for (i = 0; i < MAX_CHANNELS_PER_ENC; i++) {
		hw_pp = sde_enc->hw_pp[i];
		hw_dsc = sde_enc->hw_dsc[i];

		if (hw_pp && hw_pp->ops.disable_dsc)
			hw_pp->ops.disable_dsc(hw_pp);

		if (hw_dsc && hw_dsc->ops.dsc_disable)
			hw_dsc->ops.dsc_disable(hw_dsc);
	}

	return ret;
}

static int _sde_encoder_switch_to_watchdog_vsync(struct drm_encoder *drm_enc)
{
	struct sde_encoder_virt *sde_enc;
	struct msm_display_info disp_info;

	if (!drm_enc) {
		pr_err("invalid drm encoder\n");
		return -EINVAL;
	}

	sde_enc = to_sde_encoder_virt(drm_enc);

	sde_encoder_control_te(drm_enc, false);

	memcpy(&disp_info, &sde_enc->disp_info, sizeof(disp_info));
	disp_info.is_te_using_watchdog_timer = true;
	_sde_encoder_update_vsync_source(sde_enc, &disp_info, false);

	sde_encoder_control_te(drm_enc, true);

	return 0;
}

static int _sde_encoder_update_rsc_client(
		struct drm_encoder *drm_enc,
		struct sde_encoder_rsc_config *config, bool enable)
{
	struct sde_encoder_virt *sde_enc;
	struct drm_crtc *crtc;
	enum sde_rsc_state rsc_state;
	struct sde_rsc_cmd_config *rsc_config;
	int ret, prefill_lines;
	struct msm_display_info *disp_info;
	struct msm_mode_info mode_info;
	int wait_vblank_crtc_id = SDE_RSC_INVALID_CRTC_ID;
	int wait_count = 0;
	struct drm_crtc *primary_crtc;
	int pipe = -1;
	int rc = 0;
	int wait_refcount, i;
	struct sde_encoder_phys *phys;
	u32 qsync_mode = 0;

	if (!drm_enc || !drm_enc->dev) {
		SDE_ERROR("invalid encoder arguments\n");
		return -EINVAL;
	}

	sde_enc = to_sde_encoder_virt(drm_enc);
	crtc = sde_enc->crtc;

	if (!sde_enc->crtc) {
		SDE_ERROR("invalid crtc parameter\n");
		return -EINVAL;
	}
	disp_info = &sde_enc->disp_info;
	rsc_config = &sde_enc->rsc_config;

	if (!sde_enc->rsc_client) {
		SDE_DEBUG_ENC(sde_enc, "rsc client not created\n");
		return 0;
	}

	rc = _sde_encoder_get_mode_info(drm_enc, &mode_info);
	if (rc) {
		SDE_ERROR_ENC(sde_enc, "failed to mode info\n");
		return 0;
	}

	/**
	 * only primary command mode panel without Qsync can request CMD state.
	 * all other panels/displays can request for VID state including
	 * secondary command mode panel.
	 * Clone mode encoder can request CLK STATE only.
	 */
	for (i = 0; i < sde_enc->num_phys_encs; i++) {
		phys = sde_enc->phys_encs[i];

		if (phys) {
			qsync_mode = sde_connector_get_property(
					phys->connector->state,
					CONNECTOR_PROP_QSYNC_MODE);
			break;
		}
	}

	if (sde_encoder_in_clone_mode(drm_enc))
		rsc_state = enable ? SDE_RSC_CLK_STATE : SDE_RSC_IDLE_STATE;
	else
		rsc_state = enable ?
			(((disp_info->capabilities & MSM_DISPLAY_CAP_CMD_MODE)
			  && disp_info->is_primary && !qsync_mode) ?
			 SDE_RSC_CMD_STATE : SDE_RSC_VID_STATE) :
			SDE_RSC_IDLE_STATE;

	SDE_EVT32(rsc_state, qsync_mode);

	prefill_lines = config ? mode_info.prefill_lines +
		config->inline_rotate_prefill : mode_info.prefill_lines;

	/* compare specific items and reconfigure the rsc */
	if ((rsc_config->fps != mode_info.frame_rate) ||
	    (rsc_config->vtotal != mode_info.vtotal) ||
	    (rsc_config->prefill_lines != prefill_lines) ||
	    (rsc_config->jitter_numer != mode_info.jitter_numer) ||
	    (rsc_config->jitter_denom != mode_info.jitter_denom)) {
		rsc_config->fps = mode_info.frame_rate;
		rsc_config->vtotal = mode_info.vtotal;
		rsc_config->prefill_lines = prefill_lines;
		rsc_config->jitter_numer = mode_info.jitter_numer;
		rsc_config->jitter_denom = mode_info.jitter_denom;
		sde_enc->rsc_state_init = false;
	}

	if (rsc_state != SDE_RSC_IDLE_STATE && !sde_enc->rsc_state_init
					&& disp_info->is_primary) {
		/* update it only once */
		sde_enc->rsc_state_init = true;

		ret = sde_rsc_client_state_update(sde_enc->rsc_client,
			rsc_state, rsc_config, crtc->base.id,
			&wait_vblank_crtc_id);
	} else {
		ret = sde_rsc_client_state_update(sde_enc->rsc_client,
			rsc_state, NULL, crtc->base.id,
			&wait_vblank_crtc_id);
	}

	/**
	 * if RSC performed a state change that requires a VBLANK wait, it will
	 * set wait_vblank_crtc_id to the CRTC whose VBLANK we must wait on.
	 *
	 * if we are the primary display, we will need to enable and wait
	 * locally since we hold the commit thread
	 *
	 * if we are an external display, we must send a signal to the primary
	 * to enable its VBLANK and wait one, since the RSC hardware is driven
	 * by the primary panel's VBLANK signals
	 */
	SDE_EVT32_VERBOSE(DRMID(drm_enc), wait_vblank_crtc_id);
	if (ret) {
		SDE_ERROR_ENC(sde_enc,
				"sde rsc client update failed ret:%d\n", ret);
		return ret;
	} else if (wait_vblank_crtc_id == SDE_RSC_INVALID_CRTC_ID) {
		return ret;
	}

	if (wait_vblank_crtc_id)
		wait_refcount =
			sde_rsc_client_get_vsync_refcount(sde_enc->rsc_client);
	SDE_EVT32_VERBOSE(DRMID(drm_enc), wait_vblank_crtc_id, wait_refcount,
			SDE_EVTLOG_FUNC_ENTRY);

	if (crtc->base.id != wait_vblank_crtc_id) {
		primary_crtc = drm_crtc_find(drm_enc->dev, wait_vblank_crtc_id);
		if (!primary_crtc) {
			SDE_ERROR_ENC(sde_enc,
					"failed to find primary crtc id %d\n",
					wait_vblank_crtc_id);
			return -EINVAL;
		}
		pipe = drm_crtc_index(primary_crtc);
	}

	/**
	 * note: VBLANK is expected to be enabled at this point in
	 * resource control state machine if on primary CRTC
	 */
	for (wait_count = 0; wait_count < MAX_RSC_WAIT; wait_count++) {
		if (sde_rsc_client_is_state_update_complete(
				sde_enc->rsc_client))
			break;

		if (crtc->base.id == wait_vblank_crtc_id)
			ret = sde_encoder_wait_for_event(drm_enc,
					MSM_ENC_VBLANK);
		else
			drm_wait_one_vblank(drm_enc->dev, pipe);

		if (ret) {
			SDE_ERROR_ENC(sde_enc,
					"wait for vblank failed ret:%d\n", ret);
			/**
			 * rsc hardware may hang without vsync. avoid rsc hang
			 * by generating the vsync from watchdog timer.
			 */
			if (crtc->base.id == wait_vblank_crtc_id)
				_sde_encoder_switch_to_watchdog_vsync(drm_enc);
		}
	}

	if (wait_count >= MAX_RSC_WAIT)
		SDE_EVT32(DRMID(drm_enc), wait_vblank_crtc_id, wait_count,
				SDE_EVTLOG_ERROR);

	if (wait_refcount)
		sde_rsc_client_reset_vsync_refcount(sde_enc->rsc_client);
	SDE_EVT32_VERBOSE(DRMID(drm_enc), wait_vblank_crtc_id, wait_refcount,
			SDE_EVTLOG_FUNC_EXIT);

	return ret;
}

static void _sde_encoder_irq_control(struct drm_encoder *drm_enc, bool enable)
{
	struct sde_encoder_virt *sde_enc;
	int i;

	if (!drm_enc) {
		SDE_ERROR("invalid encoder\n");
		return;
	}

	sde_enc = to_sde_encoder_virt(drm_enc);

	SDE_DEBUG_ENC(sde_enc, "enable:%d\n", enable);
	for (i = 0; i < sde_enc->num_phys_encs; i++) {
		struct sde_encoder_phys *phys = sde_enc->phys_encs[i];

		if (phys && phys->ops.irq_control)
			phys->ops.irq_control(phys, enable);
	}

}

/* keep track of the userspace vblank during modeset */
static void _sde_encoder_modeset_helper_locked(struct drm_encoder *drm_enc,
		u32 sw_event)
{
	struct sde_encoder_virt *sde_enc;
	bool enable;
	int i;

	if (!drm_enc) {
		SDE_ERROR("invalid encoder\n");
		return;
	}

	sde_enc = to_sde_encoder_virt(drm_enc);
	SDE_DEBUG_ENC(sde_enc, "sw_event:%d, vblank_enabled:%d\n",
			sw_event, sde_enc->vblank_enabled);

	/* nothing to do if vblank not enabled by userspace */
	if (!sde_enc->vblank_enabled)
		return;

	/* disable vblank on pre_modeset */
	if (sw_event == SDE_ENC_RC_EVENT_PRE_MODESET)
		enable = false;
	/* enable vblank on post_modeset */
	else if (sw_event == SDE_ENC_RC_EVENT_POST_MODESET)
		enable = true;
	else
		return;

	for (i = 0; i < sde_enc->num_phys_encs; i++) {
		struct sde_encoder_phys *phys = sde_enc->phys_encs[i];

		if (phys && phys->ops.control_vblank_irq)
			phys->ops.control_vblank_irq(phys, enable);
	}
}

struct sde_rsc_client *sde_encoder_get_rsc_client(struct drm_encoder *drm_enc)
{
	struct sde_encoder_virt *sde_enc;

	if (!drm_enc)
		return NULL;
	sde_enc = to_sde_encoder_virt(drm_enc);
	return sde_enc->rsc_client;
}

static void _sde_encoder_resource_control_rsc_update(
		struct drm_encoder *drm_enc, bool enable)
{
	struct sde_encoder_rsc_config rsc_cfg = { 0 };
	struct sde_encoder_virt *sde_enc;

	if (!drm_enc) {
		SDE_ERROR("invalid encoder argument\n");
		return;
	}
	sde_enc = to_sde_encoder_virt(drm_enc);
	if (!sde_enc->crtc) {
		SDE_ERROR("invalid crtc\n");
		return;
	}

	if (enable) {
		rsc_cfg.inline_rotate_prefill =
				sde_crtc_get_inline_prefill(sde_enc->crtc);

		_sde_encoder_update_rsc_client(drm_enc, &rsc_cfg, true);
	} else {
		_sde_encoder_update_rsc_client(drm_enc, NULL, false);
	}
}

static int _sde_encoder_resource_control_helper(struct drm_encoder *drm_enc,
		bool enable)
{
	struct msm_drm_private *priv;
	struct sde_kms *sde_kms;
	struct sde_encoder_virt *sde_enc;
	int rc;
	bool is_cmd_mode, is_primary;

	sde_enc = to_sde_encoder_virt(drm_enc);
	priv = drm_enc->dev->dev_private;
	sde_kms = to_sde_kms(priv->kms);

	is_cmd_mode = sde_enc->disp_info.capabilities &
			MSM_DISPLAY_CAP_CMD_MODE;
	is_primary = sde_enc->disp_info.is_primary;

	SDE_DEBUG_ENC(sde_enc, "enable:%d\n", enable);
	SDE_EVT32(DRMID(drm_enc), enable);

	if (!sde_enc->cur_master) {
		SDE_ERROR("encoder master not set\n");
		return -EINVAL;
	}

	if (enable) {
		/* enable SDE core clks */
		rc = sde_power_resource_enable(&priv->phandle,
				sde_kms->core_client, true);
		if (rc) {
			SDE_ERROR("failed to enable power resource %d\n", rc);
			SDE_EVT32(rc, SDE_EVTLOG_ERROR);
			return rc;
		}

		sde_enc->elevated_ahb_vote = true;
		/* enable DSI clks */
		rc = sde_connector_clk_ctrl(sde_enc->cur_master->connector,
				true);
		if (rc) {
			SDE_ERROR("failed to enable clk control %d\n", rc);
			sde_power_resource_enable(&priv->phandle,
					sde_kms->core_client, false);
			return rc;
		}

		/* enable all the irq */
		_sde_encoder_irq_control(drm_enc, true);

		if (is_cmd_mode)
			_sde_encoder_pm_qos_add_request(drm_enc);

	} else {
		if (is_cmd_mode)
			_sde_encoder_pm_qos_remove_request(drm_enc);

		/* disable all the irq */
		_sde_encoder_irq_control(drm_enc, false);

		/* disable DSI clks */
		sde_connector_clk_ctrl(sde_enc->cur_master->connector, false);

		/* disable SDE core clks */
		sde_power_resource_enable(&priv->phandle,
				sde_kms->core_client, false);
	}

	return 0;
}

static void sde_encoder_input_event_handler(struct input_handle *handle,
	unsigned int type, unsigned int code, int value)
{
	struct drm_encoder *drm_enc = NULL;
	struct sde_encoder_virt *sde_enc = NULL;
	struct msm_drm_thread *disp_thread = NULL;
	struct msm_drm_private *priv = NULL;

	if (!handle || !handle->handler || !handle->handler->private) {
		SDE_ERROR("invalid encoder for the input event\n");
		return;
	}

	drm_enc = (struct drm_encoder *)handle->handler->private;
	if (!drm_enc->dev || !drm_enc->dev->dev_private) {
		SDE_ERROR("invalid parameters\n");
		return;
	}

	priv = drm_enc->dev->dev_private;
	sde_enc = to_sde_encoder_virt(drm_enc);
	if (!sde_enc->crtc || (sde_enc->crtc->index
			>= ARRAY_SIZE(priv->disp_thread))) {
		SDE_DEBUG_ENC(sde_enc,
			"invalid cached CRTC: %d or crtc index: %d\n",
			sde_enc->crtc == NULL,
			sde_enc->crtc ? sde_enc->crtc->index : -EINVAL);
		return;
	}

	SDE_EVT32_VERBOSE(DRMID(drm_enc));

	disp_thread = &priv->disp_thread[sde_enc->crtc->index];

	kthread_queue_work(&disp_thread->worker,
				&sde_enc->input_event_work);
}

void sde_encoder_control_idle_pc(struct drm_encoder *drm_enc, bool enable)
{
	struct sde_encoder_virt *sde_enc;

	if (!drm_enc) {
		SDE_ERROR("invalid encoder\n");
		return;
	}
	sde_enc = to_sde_encoder_virt(drm_enc);

	/* return early if there is no state change */
	if (sde_enc->idle_pc_enabled == enable)
		return;

	sde_enc->idle_pc_enabled = enable;

	SDE_DEBUG("idle-pc state:%d\n", sde_enc->idle_pc_enabled);
	SDE_EVT32(sde_enc->idle_pc_enabled);
}

static int sde_encoder_resource_control(struct drm_encoder *drm_enc,
		u32 sw_event)
{
	bool autorefresh_enabled = false;
	unsigned int lp, idle_pc_duration;
	struct sde_encoder_virt *sde_enc;
	struct msm_drm_private *priv;
	struct msm_drm_thread *disp_thread;
	int ret;
	bool is_vid_mode = false;

	if (!drm_enc || !drm_enc->dev || !drm_enc->dev->dev_private) {
		SDE_ERROR("invalid encoder parameters, sw_event:%u\n",
				sw_event);
		return -EINVAL;
	}
	sde_enc = to_sde_encoder_virt(drm_enc);
	priv = drm_enc->dev->dev_private;
	is_vid_mode = sde_enc->disp_info.capabilities &
						MSM_DISPLAY_CAP_VID_MODE;

	/*
	 * when idle_pc is not supported, process only KICKOFF, STOP and MODESET
	 * events and return early for other events (ie wb display).
	 */
	if (!sde_enc->idle_pc_enabled &&
			(sw_event != SDE_ENC_RC_EVENT_KICKOFF &&
			sw_event != SDE_ENC_RC_EVENT_PRE_MODESET &&
			sw_event != SDE_ENC_RC_EVENT_POST_MODESET &&
			sw_event != SDE_ENC_RC_EVENT_STOP &&
			sw_event != SDE_ENC_RC_EVENT_PRE_STOP))
		return 0;

	SDE_DEBUG_ENC(sde_enc, "sw_event:%d, idle_pc:%d\n",
			sw_event, sde_enc->idle_pc_enabled);
	SDE_EVT32_VERBOSE(DRMID(drm_enc), sw_event, sde_enc->idle_pc_enabled,
			sde_enc->rc_state, SDE_EVTLOG_FUNC_ENTRY);

	switch (sw_event) {
	case SDE_ENC_RC_EVENT_KICKOFF:
		/* cancel delayed off work, if any */
		if (kthread_cancel_delayed_work_sync(
				&sde_enc->delayed_off_work))
			SDE_DEBUG_ENC(sde_enc, "sw_event:%d, work cancelled\n",
					sw_event);

		mutex_lock(&sde_enc->rc_lock);

		/* return if the resource control is already in ON state */
		if (sde_enc->rc_state == SDE_ENC_RC_STATE_ON) {
			SDE_DEBUG_ENC(sde_enc, "sw_event:%d, rc in ON state\n",
					sw_event);
			SDE_EVT32(DRMID(drm_enc), sw_event, sde_enc->rc_state,
				SDE_EVTLOG_FUNC_CASE1);
			mutex_unlock(&sde_enc->rc_lock);
			return 0;
		} else if (sde_enc->rc_state != SDE_ENC_RC_STATE_OFF &&
				sde_enc->rc_state != SDE_ENC_RC_STATE_IDLE) {
			SDE_ERROR_ENC(sde_enc, "sw_event:%d, rc in state %d\n",
					sw_event, sde_enc->rc_state);
			SDE_EVT32(DRMID(drm_enc), sw_event, sde_enc->rc_state,
					SDE_EVTLOG_ERROR);
			mutex_unlock(&sde_enc->rc_lock);
			return -EINVAL;
		}

		if (is_vid_mode && sde_enc->rc_state == SDE_ENC_RC_STATE_IDLE) {
			_sde_encoder_irq_control(drm_enc, true);
		} else {
			/* enable all the clks and resources */
			ret = _sde_encoder_resource_control_helper(drm_enc,
					true);
			if (ret) {
				SDE_ERROR_ENC(sde_enc,
						"sw_event:%d, rc in state %d\n",
						sw_event, sde_enc->rc_state);
				SDE_EVT32(DRMID(drm_enc), sw_event,
						sde_enc->rc_state,
						SDE_EVTLOG_ERROR);
				mutex_unlock(&sde_enc->rc_lock);
				return ret;
			}

			_sde_encoder_resource_control_rsc_update(drm_enc, true);
		}

		SDE_EVT32(DRMID(drm_enc), sw_event, sde_enc->rc_state,
				SDE_ENC_RC_STATE_ON, SDE_EVTLOG_FUNC_CASE1);
		sde_enc->rc_state = SDE_ENC_RC_STATE_ON;

		mutex_unlock(&sde_enc->rc_lock);
		break;

	case SDE_ENC_RC_EVENT_FRAME_DONE:
		if (!sde_enc->crtc) {
			SDE_ERROR("invalid crtc, sw_event:%u\n", sw_event);
			return -EINVAL;
		}

		if (sde_enc->crtc->index >= ARRAY_SIZE(priv->disp_thread)) {
			SDE_ERROR("invalid crtc index :%u\n",
					sde_enc->crtc->index);
			return -EINVAL;
		}
		disp_thread = &priv->disp_thread[sde_enc->crtc->index];

		/*
		 * mutex lock is not used as this event happens at interrupt
		 * context. And locking is not required as, the other events
		 * like KICKOFF and STOP does a wait-for-idle before executing
		 * the resource_control
		 */
		if (sde_enc->rc_state != SDE_ENC_RC_STATE_ON) {
			SDE_ERROR_ENC(sde_enc, "sw_event:%d,rc:%d-unexpected\n",
					sw_event, sde_enc->rc_state);
			SDE_EVT32(DRMID(drm_enc), sw_event, sde_enc->rc_state,
					SDE_EVTLOG_ERROR);
			return -EINVAL;
		}

		/*
		 * schedule off work item only when there are no
		 * frames pending
		 */
		if (sde_crtc_frame_pending(sde_enc->crtc) > 1) {
			SDE_DEBUG_ENC(sde_enc, "skip schedule work");
			SDE_EVT32(DRMID(drm_enc), sw_event, sde_enc->rc_state,
				SDE_EVTLOG_FUNC_CASE2);
			return 0;
		}

		/* schedule delayed off work if autorefresh is disabled */
		if (sde_enc->cur_master &&
			sde_enc->cur_master->ops.is_autorefresh_enabled)
			autorefresh_enabled =
				sde_enc->cur_master->ops.is_autorefresh_enabled(
							sde_enc->cur_master);

		/* set idle timeout based on master connector's lp value */
		if (sde_enc->cur_master)
			lp = sde_connector_get_lp(
					sde_enc->cur_master->connector);
		else
			lp = SDE_MODE_DPMS_ON;

		if (lp == SDE_MODE_DPMS_LP2)
			idle_pc_duration = IDLE_SHORT_TIMEOUT;
		else
			idle_pc_duration = IDLE_POWERCOLLAPSE_DURATION;

		if (!autorefresh_enabled)
			kthread_mod_delayed_work(
				&disp_thread->worker,
				&sde_enc->delayed_off_work,
				msecs_to_jiffies(idle_pc_duration));
		SDE_EVT32(DRMID(drm_enc), sw_event, sde_enc->rc_state,
				autorefresh_enabled,
				idle_pc_duration, SDE_EVTLOG_FUNC_CASE2);
		SDE_DEBUG_ENC(sde_enc, "sw_event:%d, work scheduled\n",
				sw_event);
		break;

	case SDE_ENC_RC_EVENT_PRE_STOP:
		/* cancel delayed off work, if any */
		if (kthread_cancel_delayed_work_sync(
				&sde_enc->delayed_off_work))
			SDE_DEBUG_ENC(sde_enc, "sw_event:%d, work cancelled\n",
					sw_event);

		mutex_lock(&sde_enc->rc_lock);

		if (is_vid_mode &&
			  sde_enc->rc_state == SDE_ENC_RC_STATE_IDLE) {
			_sde_encoder_irq_control(drm_enc, true);
		}
		/* skip if is already OFF or IDLE, resources are off already */
		else if (sde_enc->rc_state == SDE_ENC_RC_STATE_OFF ||
				sde_enc->rc_state == SDE_ENC_RC_STATE_IDLE) {
			SDE_DEBUG_ENC(sde_enc, "sw_event:%d, rc in %d state\n",
					sw_event, sde_enc->rc_state);
			SDE_EVT32(DRMID(drm_enc), sw_event, sde_enc->rc_state,
				SDE_EVTLOG_FUNC_CASE3);
			mutex_unlock(&sde_enc->rc_lock);
			return 0;
		}

		/**
		 * IRQs are still enabled currently, which allows wait for
		 * VBLANK which RSC may require to correctly transition to OFF
		 */
		_sde_encoder_resource_control_rsc_update(drm_enc, false);

		SDE_EVT32(DRMID(drm_enc), sw_event, sde_enc->rc_state,
				SDE_ENC_RC_STATE_PRE_OFF,
				SDE_EVTLOG_FUNC_CASE3);

		sde_enc->rc_state = SDE_ENC_RC_STATE_PRE_OFF;

		mutex_unlock(&sde_enc->rc_lock);
		break;

	case SDE_ENC_RC_EVENT_STOP:
		/* cancel vsync event work and timer */
		kthread_cancel_work_sync(&sde_enc->vsync_event_work);
		if (sde_enc->disp_info.intf_type == DRM_MODE_CONNECTOR_DSI)
			del_timer_sync(&sde_enc->vsync_event_timer);

		mutex_lock(&sde_enc->rc_lock);
		/* return if the resource control is already in OFF state */
		if (sde_enc->rc_state == SDE_ENC_RC_STATE_OFF) {
			SDE_DEBUG_ENC(sde_enc, "sw_event:%d, rc in OFF state\n",
					sw_event);
			SDE_EVT32(DRMID(drm_enc), sw_event, sde_enc->rc_state,
				SDE_EVTLOG_FUNC_CASE4);
			mutex_unlock(&sde_enc->rc_lock);
			return 0;
		} else if (sde_enc->rc_state == SDE_ENC_RC_STATE_ON ||
			   sde_enc->rc_state == SDE_ENC_RC_STATE_MODESET) {
			SDE_ERROR_ENC(sde_enc, "sw_event:%d, rc in state %d\n",
					sw_event, sde_enc->rc_state);
			SDE_EVT32(DRMID(drm_enc), sw_event, sde_enc->rc_state,
					SDE_EVTLOG_ERROR);
			mutex_unlock(&sde_enc->rc_lock);
			return -EINVAL;
		}

		/**
		 * expect to arrive here only if in either idle state or pre-off
		 * and in IDLE state the resources are already disabled
		 */
		if (sde_enc->rc_state == SDE_ENC_RC_STATE_PRE_OFF)
			_sde_encoder_resource_control_helper(drm_enc, false);

		SDE_EVT32(DRMID(drm_enc), sw_event, sde_enc->rc_state,
				SDE_ENC_RC_STATE_OFF, SDE_EVTLOG_FUNC_CASE4);

		sde_enc->rc_state = SDE_ENC_RC_STATE_OFF;

		mutex_unlock(&sde_enc->rc_lock);
		break;

	case SDE_ENC_RC_EVENT_PRE_MODESET:
		/* cancel delayed off work, if any */
		if (kthread_cancel_delayed_work_sync(
				&sde_enc->delayed_off_work))
			SDE_DEBUG_ENC(sde_enc, "sw_event:%d, work cancelled\n",
					sw_event);

		mutex_lock(&sde_enc->rc_lock);

		/* return if the resource control is already in ON state */
		if (sde_enc->rc_state != SDE_ENC_RC_STATE_ON) {
			/* enable all the clks and resources */
			ret = _sde_encoder_resource_control_helper(drm_enc,
					true);
			if (ret) {
				SDE_ERROR_ENC(sde_enc,
						"sw_event:%d, rc in state %d\n",
						sw_event, sde_enc->rc_state);
				SDE_EVT32(DRMID(drm_enc), sw_event,
						sde_enc->rc_state,
						SDE_EVTLOG_ERROR);
				mutex_unlock(&sde_enc->rc_lock);
				return ret;
			}

			_sde_encoder_resource_control_rsc_update(drm_enc, true);

			SDE_EVT32(DRMID(drm_enc), sw_event, sde_enc->rc_state,
				SDE_ENC_RC_STATE_ON, SDE_EVTLOG_FUNC_CASE5);
			sde_enc->rc_state = SDE_ENC_RC_STATE_ON;
		}

		ret = sde_encoder_wait_for_event(drm_enc, MSM_ENC_TX_COMPLETE);
		if (ret && ret != -EWOULDBLOCK) {
			SDE_ERROR_ENC(sde_enc,
					"wait for commit done returned %d\n",
					ret);
			SDE_EVT32(DRMID(drm_enc), sw_event, sde_enc->rc_state,
					ret, SDE_EVTLOG_ERROR);
			mutex_unlock(&sde_enc->rc_lock);
			return -EINVAL;
		}

		_sde_encoder_irq_control(drm_enc, false);
		_sde_encoder_modeset_helper_locked(drm_enc, sw_event);

		SDE_EVT32(DRMID(drm_enc), sw_event, sde_enc->rc_state,
			SDE_ENC_RC_STATE_MODESET, SDE_EVTLOG_FUNC_CASE5);

		sde_enc->rc_state = SDE_ENC_RC_STATE_MODESET;
		mutex_unlock(&sde_enc->rc_lock);
		break;

	case SDE_ENC_RC_EVENT_POST_MODESET:
		mutex_lock(&sde_enc->rc_lock);

		/* return if the resource control is already in ON state */
		if (sde_enc->rc_state != SDE_ENC_RC_STATE_MODESET) {
			SDE_ERROR_ENC(sde_enc,
					"sw_event:%d, rc:%d !MODESET state\n",
					sw_event, sde_enc->rc_state);
			SDE_EVT32(DRMID(drm_enc), sw_event, sde_enc->rc_state,
					SDE_EVTLOG_ERROR);
			mutex_unlock(&sde_enc->rc_lock);
			return -EINVAL;
		}

		_sde_encoder_modeset_helper_locked(drm_enc, sw_event);
		_sde_encoder_irq_control(drm_enc, true);

		_sde_encoder_update_rsc_client(drm_enc, NULL, true);

		SDE_EVT32(DRMID(drm_enc), sw_event, sde_enc->rc_state,
				SDE_ENC_RC_STATE_ON, SDE_EVTLOG_FUNC_CASE6);

		sde_enc->rc_state = SDE_ENC_RC_STATE_ON;

		mutex_unlock(&sde_enc->rc_lock);
		break;

	case SDE_ENC_RC_EVENT_ENTER_IDLE:
		mutex_lock(&sde_enc->rc_lock);

		if (sde_enc->rc_state != SDE_ENC_RC_STATE_ON) {
			SDE_DEBUG_ENC(sde_enc, "sw_event:%d, rc:%d !ON state\n",
					sw_event, sde_enc->rc_state);
			SDE_EVT32(DRMID(drm_enc), sw_event, sde_enc->rc_state,
					SDE_EVTLOG_ERROR);
			mutex_unlock(&sde_enc->rc_lock);
			return 0;
		}

		/*
		 * if we are in ON but a frame was just kicked off,
		 * ignore the IDLE event, it's probably a stale timer event
		 */
		if (sde_enc->frame_busy_mask[0]) {
			SDE_ERROR_ENC(sde_enc,
					"sw_event:%d, rc:%d frame pending\n",
					sw_event, sde_enc->rc_state);
			SDE_EVT32(DRMID(drm_enc), sw_event, sde_enc->rc_state,
					SDE_EVTLOG_ERROR);
			mutex_unlock(&sde_enc->rc_lock);
			return 0;
		}

		if (is_vid_mode) {
			_sde_encoder_irq_control(drm_enc, false);
		} else {
			/* disable all the clks and resources */
			_sde_encoder_resource_control_rsc_update(drm_enc,
								false);
			_sde_encoder_resource_control_helper(drm_enc, false);
		}

		SDE_EVT32(DRMID(drm_enc), sw_event, sde_enc->rc_state,
				SDE_ENC_RC_STATE_IDLE, SDE_EVTLOG_FUNC_CASE7);
		sde_enc->rc_state = SDE_ENC_RC_STATE_IDLE;

		mutex_unlock(&sde_enc->rc_lock);
		break;
	case SDE_ENC_RC_EVENT_EARLY_WAKEUP:
		if (!sde_enc->crtc ||
			sde_enc->crtc->index >= ARRAY_SIZE(priv->disp_thread)) {
			SDE_DEBUG_ENC(sde_enc,
				"invalid crtc:%d or crtc index:%d , sw_event:%u\n",
				sde_enc->crtc == NULL,
				sde_enc->crtc ? sde_enc->crtc->index : -EINVAL,
				sw_event);
			return -EINVAL;
		}

		disp_thread = &priv->disp_thread[sde_enc->crtc->index];

		mutex_lock(&sde_enc->rc_lock);

		if (sde_enc->rc_state == SDE_ENC_RC_STATE_ON) {
			if (sde_enc->cur_master &&
				sde_enc->cur_master->ops.is_autorefresh_enabled)
				autorefresh_enabled =
				sde_enc->cur_master->ops.is_autorefresh_enabled(
							sde_enc->cur_master);
			if (autorefresh_enabled) {
				SDE_DEBUG_ENC(sde_enc,
					"not handling early wakeup since auto refresh is enabled\n");
				mutex_unlock(&sde_enc->rc_lock);
				return 0;
			}

			if (!sde_crtc_frame_pending(sde_enc->crtc))
				kthread_mod_delayed_work(&disp_thread->worker,
						&sde_enc->delayed_off_work,
						msecs_to_jiffies(
						IDLE_POWERCOLLAPSE_DURATION));
		} else if (sde_enc->rc_state == SDE_ENC_RC_STATE_IDLE) {
			/* enable all the clks and resources */
			ret = _sde_encoder_resource_control_helper(drm_enc,
					true);
			if (ret) {
				SDE_ERROR_ENC(sde_enc,
						"sw_event:%d, rc in state %d\n",
						sw_event, sde_enc->rc_state);
				SDE_EVT32(DRMID(drm_enc), sw_event,
						sde_enc->rc_state,
						SDE_EVTLOG_ERROR);
				mutex_unlock(&sde_enc->rc_lock);
				return ret;
			}

			_sde_encoder_resource_control_rsc_update(drm_enc, true);

			/*
			 * In some cases, commit comes with slight delay
			 * (> 80 ms)after early wake up, prevent clock switch
			 * off to avoid jank in next update. So, increase the
			 * command mode idle timeout sufficiently to prevent
			 * such case.
			 */
			kthread_mod_delayed_work(&disp_thread->worker,
					&sde_enc->delayed_off_work,
					msecs_to_jiffies(
					IDLE_POWERCOLLAPSE_IN_EARLY_WAKEUP));

			sde_enc->rc_state = SDE_ENC_RC_STATE_ON;
		}

		SDE_EVT32(DRMID(drm_enc), sw_event, sde_enc->rc_state,
				SDE_ENC_RC_STATE_ON, SDE_EVTLOG_FUNC_CASE8);

		mutex_unlock(&sde_enc->rc_lock);
		break;
	default:
		SDE_EVT32(DRMID(drm_enc), sw_event, SDE_EVTLOG_ERROR);
		SDE_ERROR("unexpected sw_event: %d\n", sw_event);
		break;
	}

	SDE_EVT32_VERBOSE(DRMID(drm_enc), sw_event, sde_enc->idle_pc_enabled,
			sde_enc->rc_state, SDE_EVTLOG_FUNC_EXIT);
	return 0;
}

static void sde_encoder_virt_mode_set(struct drm_encoder *drm_enc,
				      struct drm_display_mode *mode,
				      struct drm_display_mode *adj_mode)
{
	struct sde_encoder_virt *sde_enc;
	struct msm_drm_private *priv;
	struct sde_kms *sde_kms;
	struct list_head *connector_list;
	struct drm_connector *conn = NULL, *conn_iter;
	struct sde_connector_state *sde_conn_state = NULL;
	struct sde_connector *sde_conn = NULL;
	struct sde_rm_hw_iter dsc_iter, pp_iter;
	int i = 0, ret;

	if (!drm_enc) {
		SDE_ERROR("invalid encoder\n");
		return;
	}

	if (!sde_kms_power_resource_is_enabled(drm_enc->dev)) {
		SDE_ERROR("power resource is not enabled\n");
		return;
	}

	sde_enc = to_sde_encoder_virt(drm_enc);
	SDE_DEBUG_ENC(sde_enc, "\n");

	priv = drm_enc->dev->dev_private;
	sde_kms = to_sde_kms(priv->kms);
	connector_list = &sde_kms->dev->mode_config.connector_list;

	SDE_EVT32(DRMID(drm_enc));

	/*
	 * cache the crtc in sde_enc on enable for duration of use case
	 * for correctly servicing asynchronous irq events and timers
	 */
	if (!drm_enc->crtc) {
		SDE_ERROR("invalid crtc\n");
		return;
	}
	sde_enc->crtc = drm_enc->crtc;

	list_for_each_entry(conn_iter, connector_list, head)
		if (conn_iter->encoder == drm_enc)
			conn = conn_iter;

	if (!conn) {
		SDE_ERROR_ENC(sde_enc, "failed to find attached connector\n");
		return;
	} else if (!conn->state) {
		SDE_ERROR_ENC(sde_enc, "invalid connector state\n");
		return;
	}

	sde_conn = to_sde_connector(conn);
	sde_conn_state = to_sde_connector_state(conn->state);
	if (sde_conn && sde_conn_state) {
		ret = sde_conn->ops.get_mode_info(&sde_conn->base, adj_mode,
				&sde_conn_state->mode_info,
				sde_kms->catalog->max_mixer_width,
				sde_conn->display);
		if (ret) {
			SDE_ERROR_ENC(sde_enc,
				"failed to get mode info from the display\n");
			return;
		}
	}

	/* release resources before seamless mode change */
	if (msm_is_mode_seamless_dms(adj_mode)) {
		/* restore resource state before releasing them */
		ret = sde_encoder_resource_control(drm_enc,
				SDE_ENC_RC_EVENT_PRE_MODESET);
		if (ret) {
			SDE_ERROR_ENC(sde_enc,
					"sde resource control failed: %d\n",
					ret);
			return;
		}

		/*
		 * Disable dsc before switch the mode and after pre_modeset,
		 * to guarantee that previous kickoff finished.
		 */
		_sde_encoder_dsc_disable(sde_enc);
	}

	/* Reserve dynamic resources now. Indicating non-AtomicTest phase */
	ret = sde_rm_reserve(&sde_kms->rm, drm_enc, drm_enc->crtc->state,
			conn->state, false);
	if (ret) {
		SDE_ERROR_ENC(sde_enc,
				"failed to reserve hw resources, %d\n", ret);
		return;
	}

	sde_rm_init_hw_iter(&pp_iter, drm_enc->base.id, SDE_HW_BLK_PINGPONG);
	for (i = 0; i < MAX_CHANNELS_PER_ENC; i++) {
		sde_enc->hw_pp[i] = NULL;
		if (!sde_rm_get_hw(&sde_kms->rm, &pp_iter))
			break;
		sde_enc->hw_pp[i] = (struct sde_hw_pingpong *) pp_iter.hw;
	}

	sde_rm_init_hw_iter(&dsc_iter, drm_enc->base.id, SDE_HW_BLK_DSC);
	for (i = 0; i < MAX_CHANNELS_PER_ENC; i++) {
		sde_enc->hw_dsc[i] = NULL;
		if (!sde_rm_get_hw(&sde_kms->rm, &dsc_iter))
			break;
		sde_enc->hw_dsc[i] = (struct sde_hw_dsc *) dsc_iter.hw;
	}

	for (i = 0; i < sde_enc->num_phys_encs; i++) {
		struct sde_encoder_phys *phys = sde_enc->phys_encs[i];

		if (phys) {
			if (!sde_enc->hw_pp[i]) {
				SDE_ERROR_ENC(sde_enc,
				    "invalid pingpong block for the encoder\n");
				return;
			}
			phys->hw_pp = sde_enc->hw_pp[i];
			phys->connector = conn->state->connector;
			if (phys->ops.mode_set)
				phys->ops.mode_set(phys, mode, adj_mode);
		}
	}

	/* update resources after seamless mode change */
	if (msm_is_mode_seamless_dms(adj_mode))
		sde_encoder_resource_control(&sde_enc->base,
						SDE_ENC_RC_EVENT_POST_MODESET);
}

void sde_encoder_control_te(struct drm_encoder *drm_enc, bool enable)
{
	struct sde_encoder_virt *sde_enc;
	struct sde_encoder_phys *phys;
	int i;

	if (!drm_enc) {
		SDE_ERROR("invalid parameters\n");
		return;
	}

	sde_enc = to_sde_encoder_virt(drm_enc);
	if (!sde_enc) {
		SDE_ERROR("invalid sde encoder\n");
		return;
	}

	for (i = 0; i < sde_enc->num_phys_encs; i++) {
		phys = sde_enc->phys_encs[i];
		if (phys && phys->ops.control_te)
			phys->ops.control_te(phys, enable);
	}
}

static int _sde_encoder_input_connect(struct input_handler *handler,
	struct input_dev *dev, const struct input_device_id *id)
{
	struct input_handle *handle;
	int rc = 0;

	handle = kzalloc(sizeof(*handle), GFP_KERNEL);
	if (!handle)
		return -ENOMEM;

	handle->dev = dev;
	handle->handler = handler;
	handle->name = handler->name;

	rc = input_register_handle(handle);
	if (rc) {
		pr_err("failed to register input handle\n");
		goto error;
	}

	rc = input_open_device(handle);
	if (rc) {
		pr_err("failed to open input device\n");
		goto error_unregister;
	}

	return 0;

error_unregister:
	input_unregister_handle(handle);

error:
	kfree(handle);

	return rc;
}

static void _sde_encoder_input_disconnect(struct input_handle *handle)
{
	 input_close_device(handle);
	 input_unregister_handle(handle);
	 kfree(handle);
}

/**
 * Structure for specifying event parameters on which to receive callbacks.
 * This structure will trigger a callback in case of a touch event (specified by
 * EV_ABS) where there is a change in X and Y coordinates,
 */
static const struct input_device_id sde_input_ids[] = {
	{
		.flags = INPUT_DEVICE_ID_MATCH_EVBIT,
		.evbit = { BIT_MASK(EV_ABS) },
		.absbit = { [BIT_WORD(ABS_MT_POSITION_X)] =
					BIT_MASK(ABS_MT_POSITION_X) |
					BIT_MASK(ABS_MT_POSITION_Y) },
	},
	{ },
};

static int _sde_encoder_input_handler_register(
		struct input_handler *input_handler)
{
	int rc = 0;

	rc = input_register_handler(input_handler);
	if (rc) {
		pr_err("input_register_handler failed, rc= %d\n", rc);
		kfree(input_handler);
		return rc;
	}

	return rc;
}

static int _sde_encoder_input_handler(
		struct sde_encoder_virt *sde_enc)
{
	struct input_handler *input_handler = NULL;
	int rc = 0;

	if (sde_enc->input_handler) {
		SDE_ERROR_ENC(sde_enc,
				"input_handle is active. unexpected\n");
		return -EINVAL;
	}

	input_handler = kzalloc(sizeof(*sde_enc->input_handler), GFP_KERNEL);
	if (!input_handler)
		return -ENOMEM;

	input_handler->event = sde_encoder_input_event_handler;
	input_handler->connect = _sde_encoder_input_connect;
	input_handler->disconnect = _sde_encoder_input_disconnect;
	input_handler->name = "sde";
	input_handler->id_table = sde_input_ids;
	input_handler->private = sde_enc;

	sde_enc->input_handler = input_handler;

	return rc;
}

static void _sde_encoder_virt_enable_helper(struct drm_encoder *drm_enc)
{
	struct sde_encoder_virt *sde_enc = NULL;
	struct msm_drm_private *priv;
	struct sde_kms *sde_kms;

	if (!drm_enc || !drm_enc->dev || !drm_enc->dev->dev_private) {
		SDE_ERROR("invalid parameters\n");
		return;
	}

	priv = drm_enc->dev->dev_private;
	sde_kms = to_sde_kms(priv->kms);
	if (!sde_kms) {
		SDE_ERROR("invalid sde_kms\n");
		return;
	}

	sde_enc = to_sde_encoder_virt(drm_enc);
	if (!sde_enc || !sde_enc->cur_master) {
		SDE_ERROR("invalid sde encoder/master\n");
		return;
	}

	if (sde_enc->disp_info.intf_type == DRM_MODE_CONNECTOR_DisplayPort &&
	    sde_enc->cur_master->hw_mdptop &&
	    sde_enc->cur_master->hw_mdptop->ops.intf_audio_select)
		sde_enc->cur_master->hw_mdptop->ops.intf_audio_select(
					sde_enc->cur_master->hw_mdptop);

	if (sde_enc->cur_master->hw_mdptop &&
			sde_enc->cur_master->hw_mdptop->ops.reset_ubwc)
		sde_enc->cur_master->hw_mdptop->ops.reset_ubwc(
				sde_enc->cur_master->hw_mdptop,
				sde_kms->catalog);

	if (sde_enc->cur_master->hw_ctl &&
			sde_enc->cur_master->hw_ctl->ops.setup_intf_cfg_v1 &&
			!sde_kms->splash_data.cont_splash_en)
		sde_enc->cur_master->hw_ctl->ops.setup_intf_cfg_v1(
				sde_enc->cur_master->hw_ctl,
				&sde_enc->cur_master->intf_cfg_v1);

	_sde_encoder_update_vsync_source(sde_enc, &sde_enc->disp_info, false);
	sde_encoder_control_te(drm_enc, true);

	memset(&sde_enc->prv_conn_roi, 0, sizeof(sde_enc->prv_conn_roi));
	memset(&sde_enc->cur_conn_roi, 0, sizeof(sde_enc->cur_conn_roi));
}

void sde_encoder_virt_restore(struct drm_encoder *drm_enc)
{
	struct sde_encoder_virt *sde_enc = NULL;
	int i;

	if (!drm_enc) {
		SDE_ERROR("invalid encoder\n");
		return;
	}
	sde_enc = to_sde_encoder_virt(drm_enc);
	memset(&sde_enc->cur_master->intf_cfg_v1, 0,
			sizeof(sde_enc->cur_master->intf_cfg_v1));
	sde_enc->idle_pc_restore = true;

	for (i = 0; i < sde_enc->num_phys_encs; i++) {
		struct sde_encoder_phys *phys = sde_enc->phys_encs[i];

		if (!phys)
			continue;

		if (phys->hw_ctl && phys->hw_ctl->ops.clear_pending_flush)
			phys->hw_ctl->ops.clear_pending_flush(phys->hw_ctl);

		if ((phys != sde_enc->cur_master) && phys->ops.restore)
			phys->ops.restore(phys);
	}

	if (sde_enc->cur_master && sde_enc->cur_master->ops.restore)
		sde_enc->cur_master->ops.restore(sde_enc->cur_master);

	_sde_encoder_virt_enable_helper(drm_enc);
}

static void sde_encoder_off_work(struct kthread_work *work)
{
	struct sde_encoder_virt *sde_enc = container_of(work,
			struct sde_encoder_virt, delayed_off_work.work);
	struct drm_encoder *drm_enc;

	if (!sde_enc) {
		SDE_ERROR("invalid sde encoder\n");
		return;
	}
	drm_enc = &sde_enc->base;

	SDE_ATRACE_BEGIN("sde_encoder_off_work");
	sde_encoder_idle_request(drm_enc);
	SDE_ATRACE_END("sde_encoder_off_work");
}

static void sde_encoder_virt_enable(struct drm_encoder *drm_enc)
{
	struct sde_encoder_virt *sde_enc = NULL;
	int i, ret = 0;
	struct msm_compression_info *comp_info = NULL;
	struct drm_display_mode *cur_mode = NULL;
	struct msm_mode_info mode_info;
	struct msm_display_info *disp_info;

	if (!drm_enc) {
		SDE_ERROR("invalid encoder\n");
		return;
	}
	sde_enc = to_sde_encoder_virt(drm_enc);
	disp_info = &sde_enc->disp_info;

	if (!sde_kms_power_resource_is_enabled(drm_enc->dev)) {
		SDE_ERROR("power resource is not enabled\n");
		return;
	}

	ret = _sde_encoder_get_mode_info(drm_enc, &mode_info);
	if (ret) {
		SDE_ERROR_ENC(sde_enc, "failed to get mode info\n");
		return;
	}

	if (drm_enc->crtc && !sde_enc->crtc)
		sde_enc->crtc = drm_enc->crtc;

	comp_info = &mode_info.comp_info;
	cur_mode = &sde_enc->base.crtc->state->adjusted_mode;

	SDE_DEBUG_ENC(sde_enc, "\n");
	SDE_EVT32(DRMID(drm_enc), cur_mode->hdisplay, cur_mode->vdisplay);

	sde_enc->cur_master = NULL;
	for (i = 0; i < sde_enc->num_phys_encs; i++) {
		struct sde_encoder_phys *phys = sde_enc->phys_encs[i];

		if (phys && phys->ops.is_master && phys->ops.is_master(phys)) {
			SDE_DEBUG_ENC(sde_enc, "master is now idx %d\n", i);
			sde_enc->cur_master = phys;
			break;
		}
	}

	if (!sde_enc->cur_master) {
		SDE_ERROR("virt encoder has no master! num_phys %d\n", i);
		return;
	}

	/* register input handler if not already registered */
	if (sde_enc->input_handler && !msm_is_mode_seamless_dms(cur_mode)) {
		ret = _sde_encoder_input_handler_register(
				sde_enc->input_handler);
		if (ret)
			SDE_ERROR(
			"input handler registration failed, rc = %d\n", ret);
	}

<<<<<<< HEAD
	if (!msm_is_mode_seamless_vrr(cur_mode))
=======
	if (!(msm_is_mode_seamless_vrr(cur_mode)
			|| msm_is_mode_seamless_dms(cur_mode)))
>>>>>>> 753e04cd
		kthread_init_delayed_work(&sde_enc->delayed_off_work,
			sde_encoder_off_work);

	ret = sde_encoder_resource_control(drm_enc, SDE_ENC_RC_EVENT_KICKOFF);
	if (ret) {
		SDE_ERROR_ENC(sde_enc, "sde resource control failed: %d\n",
				ret);
		return;
	}

	memset(&sde_enc->cur_master->intf_cfg_v1, 0,
			sizeof(sde_enc->cur_master->intf_cfg_v1));

	for (i = 0; i < sde_enc->num_phys_encs; i++) {
		struct sde_encoder_phys *phys = sde_enc->phys_encs[i];

		if (!phys)
			continue;

		phys->comp_type = comp_info->comp_type;
		phys->comp_ratio = comp_info->comp_ratio;
		phys->wide_bus_en = mode_info.wide_bus_en;
		if (phys != sde_enc->cur_master) {
			/**
			 * on DMS request, the encoder will be enabled
			 * already. Invoke restore to reconfigure the
			 * new mode.
			 */
			if (msm_is_mode_seamless_dms(cur_mode) &&
					phys->ops.restore)
				phys->ops.restore(phys);
			else if (phys->ops.enable)
				phys->ops.enable(phys);
		}

		if (sde_enc->misr_enable && (sde_enc->disp_info.capabilities &
		     MSM_DISPLAY_CAP_VID_MODE) && phys->ops.setup_misr)
			phys->ops.setup_misr(phys, true,
						sde_enc->misr_frame_count);
	}

	if (msm_is_mode_seamless_dms(cur_mode) &&
			sde_enc->cur_master->ops.restore)
		sde_enc->cur_master->ops.restore(sde_enc->cur_master);
	else if (sde_enc->cur_master->ops.enable)
		sde_enc->cur_master->ops.enable(sde_enc->cur_master);

	_sde_encoder_virt_enable_helper(drm_enc);
}

static void sde_encoder_virt_disable(struct drm_encoder *drm_enc)
{
	struct sde_encoder_virt *sde_enc = NULL;
	struct msm_drm_private *priv;
	struct sde_kms *sde_kms;
	enum sde_intf_mode intf_mode;
	int i = 0;

	if (!drm_enc) {
		SDE_ERROR("invalid encoder\n");
		return;
	} else if (!drm_enc->dev) {
		SDE_ERROR("invalid dev\n");
		return;
	} else if (!drm_enc->dev->dev_private) {
		SDE_ERROR("invalid dev_private\n");
		return;
	}

	if (!sde_kms_power_resource_is_enabled(drm_enc->dev)) {
		SDE_ERROR("power resource is not enabled\n");
		return;
	}

	sde_enc = to_sde_encoder_virt(drm_enc);
	SDE_DEBUG_ENC(sde_enc, "\n");

	priv = drm_enc->dev->dev_private;
	sde_kms = to_sde_kms(priv->kms);
	intf_mode = sde_encoder_get_intf_mode(drm_enc);

	SDE_EVT32(DRMID(drm_enc));

	/* wait for idle */
	sde_encoder_wait_for_event(drm_enc, MSM_ENC_TX_COMPLETE);

	if (sde_enc->input_handler)
		input_unregister_handler(sde_enc->input_handler);

	/*
	 * For primary command mode encoders, execute the resource control
	 * pre-stop operations before the physical encoders are disabled, to
	 * allow the rsc to transition its states properly.
	 *
	 * For other encoder types, rsc should not be enabled until after
	 * they have been fully disabled, so delay the pre-stop operations
	 * until after the physical disable calls have returned.
	 */
	if (sde_enc->disp_info.is_primary && intf_mode == INTF_MODE_CMD) {
		sde_encoder_resource_control(drm_enc,
				SDE_ENC_RC_EVENT_PRE_STOP);
		for (i = 0; i < sde_enc->num_phys_encs; i++) {
			struct sde_encoder_phys *phys = sde_enc->phys_encs[i];

			if (phys && phys->ops.disable)
				phys->ops.disable(phys);
		}
	} else {
		for (i = 0; i < sde_enc->num_phys_encs; i++) {
			struct sde_encoder_phys *phys = sde_enc->phys_encs[i];

			if (phys && phys->ops.disable)
				phys->ops.disable(phys);
		}
		sde_encoder_resource_control(drm_enc,
				SDE_ENC_RC_EVENT_PRE_STOP);
	}

	/*
	 * disable dsc after the transfer is complete (for command mode)
	 * and after physical encoder is disabled, to make sure timing
	 * engine is already disabled (for video mode).
	 */
	_sde_encoder_dsc_disable(sde_enc);

	sde_encoder_resource_control(drm_enc, SDE_ENC_RC_EVENT_STOP);

	for (i = 0; i < sde_enc->num_phys_encs; i++) {
		if (sde_enc->phys_encs[i]) {
			sde_enc->phys_encs[i]->cont_splash_settings = false;
			sde_enc->phys_encs[i]->cont_splash_single_flush = 0;
			sde_enc->phys_encs[i]->connector = NULL;
		}
	}

	sde_enc->cur_master = NULL;
	/*
	 * clear the cached crtc in sde_enc on use case finish, after all the
	 * outstanding events and timers have been completed
	 */
	sde_enc->crtc = NULL;

	SDE_DEBUG_ENC(sde_enc, "encoder disabled\n");

	sde_rm_release(&sde_kms->rm, drm_enc);
}

static enum sde_intf sde_encoder_get_intf(struct sde_mdss_cfg *catalog,
		enum sde_intf_type type, u32 controller_id)
{
	int i = 0;

	for (i = 0; i < catalog->intf_count; i++) {
		if (catalog->intf[i].type == type
		    && catalog->intf[i].controller_id == controller_id) {
			return catalog->intf[i].id;
		}
	}

	return INTF_MAX;
}

static enum sde_wb sde_encoder_get_wb(struct sde_mdss_cfg *catalog,
		enum sde_intf_type type, u32 controller_id)
{
	if (controller_id < catalog->wb_count)
		return catalog->wb[controller_id].id;

	return WB_MAX;
}

static void sde_encoder_vblank_callback(struct drm_encoder *drm_enc,
		struct sde_encoder_phys *phy_enc)
{
	struct sde_encoder_virt *sde_enc = NULL;
	unsigned long lock_flags;

	if (!drm_enc || !phy_enc)
		return;

	SDE_ATRACE_BEGIN("encoder_vblank_callback");
	sde_enc = to_sde_encoder_virt(drm_enc);

	spin_lock_irqsave(&sde_enc->enc_spinlock, lock_flags);
	if (sde_enc->crtc_vblank_cb)
		sde_enc->crtc_vblank_cb(sde_enc->crtc_vblank_cb_data);
	spin_unlock_irqrestore(&sde_enc->enc_spinlock, lock_flags);

	atomic_inc(&phy_enc->vsync_cnt);
	SDE_ATRACE_END("encoder_vblank_callback");
}

static void sde_encoder_underrun_callback(struct drm_encoder *drm_enc,
		struct sde_encoder_phys *phy_enc)
{
	if (!phy_enc)
		return;

	SDE_ATRACE_BEGIN("encoder_underrun_callback");
	atomic_inc(&phy_enc->underrun_cnt);
	SDE_EVT32(DRMID(drm_enc), atomic_read(&phy_enc->underrun_cnt));

	trace_sde_encoder_underrun(DRMID(drm_enc),
		atomic_read(&phy_enc->underrun_cnt));

	SDE_DBG_CTRL("stop_ftrace");
	SDE_DBG_CTRL("panic_underrun");

	SDE_ATRACE_END("encoder_underrun_callback");
}

void sde_encoder_register_vblank_callback(struct drm_encoder *drm_enc,
		void (*vbl_cb)(void *), void *vbl_data)
{
	struct sde_encoder_virt *sde_enc = to_sde_encoder_virt(drm_enc);
	unsigned long lock_flags;
	bool enable;
	int i;

	enable = vbl_cb ? true : false;

	if (!drm_enc) {
		SDE_ERROR("invalid encoder\n");
		return;
	}
	SDE_DEBUG_ENC(sde_enc, "\n");
	SDE_EVT32(DRMID(drm_enc), enable);

	spin_lock_irqsave(&sde_enc->enc_spinlock, lock_flags);
	sde_enc->crtc_vblank_cb = vbl_cb;
	sde_enc->crtc_vblank_cb_data = vbl_data;
	spin_unlock_irqrestore(&sde_enc->enc_spinlock, lock_flags);

	for (i = 0; i < sde_enc->num_phys_encs; i++) {
		struct sde_encoder_phys *phys = sde_enc->phys_encs[i];

		if (phys && phys->ops.control_vblank_irq)
			phys->ops.control_vblank_irq(phys, enable);
	}
	sde_enc->vblank_enabled = enable;
}

void sde_encoder_register_frame_event_callback(struct drm_encoder *drm_enc,
			void (*frame_event_cb)(void *, u32 event),
			struct drm_crtc *crtc)
{
	struct sde_encoder_virt *sde_enc = to_sde_encoder_virt(drm_enc);
	unsigned long lock_flags;
	bool enable;

	enable = frame_event_cb ? true : false;

	if (!drm_enc) {
		SDE_ERROR("invalid encoder\n");
		return;
	}
	SDE_DEBUG_ENC(sde_enc, "\n");
	SDE_EVT32(DRMID(drm_enc), enable, 0);

	spin_lock_irqsave(&sde_enc->enc_spinlock, lock_flags);
	sde_enc->crtc_frame_event_cb = frame_event_cb;
	sde_enc->crtc_frame_event_cb_data.crtc = crtc;
	spin_unlock_irqrestore(&sde_enc->enc_spinlock, lock_flags);
}

static void sde_encoder_frame_done_callback(
		struct drm_encoder *drm_enc,
		struct sde_encoder_phys *ready_phys, u32 event)
{
	struct sde_encoder_virt *sde_enc = to_sde_encoder_virt(drm_enc);
	unsigned int i;

	if (!drm_enc || !sde_enc->cur_master) {
		SDE_ERROR("invalid param: drm_enc %x, cur_master %x\n",
				drm_enc, drm_enc ? sde_enc->cur_master : 0);
		return;
	}

	sde_enc->crtc_frame_event_cb_data.connector =
				sde_enc->cur_master->connector;

	if (event & (SDE_ENCODER_FRAME_EVENT_DONE
			| SDE_ENCODER_FRAME_EVENT_ERROR
			| SDE_ENCODER_FRAME_EVENT_PANEL_DEAD)) {

		if (!sde_enc->frame_busy_mask[0]) {
			/**
			 * suppress frame_done without waiter,
			 * likely autorefresh
			 */
			SDE_EVT32(DRMID(drm_enc), event, ready_phys->intf_idx);
			return;
		}

		/* One of the physical encoders has become idle */
		for (i = 0; i < sde_enc->num_phys_encs; i++) {
			if (sde_enc->phys_encs[i] == ready_phys) {
				clear_bit(i, sde_enc->frame_busy_mask);
				SDE_EVT32_VERBOSE(DRMID(drm_enc), i,
					sde_enc->frame_busy_mask[0]);
			}
		}

		if (!sde_enc->frame_busy_mask[0]) {
			sde_encoder_resource_control(drm_enc,
					SDE_ENC_RC_EVENT_FRAME_DONE);

			if (sde_enc->crtc_frame_event_cb)
				sde_enc->crtc_frame_event_cb(
					&sde_enc->crtc_frame_event_cb_data,
					event);
		}
	} else {
		if (sde_enc->crtc_frame_event_cb)
			sde_enc->crtc_frame_event_cb(
				&sde_enc->crtc_frame_event_cb_data, event);
	}
}

static void sde_encoder_get_qsync_fps_callback(
	struct drm_encoder *drm_enc,
	u32 *qsync_fps)
{
	struct msm_display_info *disp_info;
	struct sde_encoder_virt *sde_enc;

	if (!qsync_fps)
		return;

	*qsync_fps = 0;
	if (!drm_enc) {
		SDE_ERROR("invalid drm encoder\n");
		return;
	}

	sde_enc = to_sde_encoder_virt(drm_enc);
	disp_info = &sde_enc->disp_info;
	*qsync_fps = disp_info->qsync_min_fps;
}

int sde_encoder_idle_request(struct drm_encoder *drm_enc)
{
	struct sde_encoder_virt *sde_enc;

	if (!drm_enc) {
		SDE_ERROR("invalid drm encoder\n");
		return -EINVAL;
	}

	sde_enc = to_sde_encoder_virt(drm_enc);
	sde_encoder_resource_control(&sde_enc->base,
						SDE_ENC_RC_EVENT_ENTER_IDLE);

	return 0;
}

/**
 * _sde_encoder_trigger_flush - trigger flush for a physical encoder
 * drm_enc: Pointer to drm encoder structure
 * phys: Pointer to physical encoder structure
 * extra_flush: Additional bit mask to include in flush trigger
 */
static inline void _sde_encoder_trigger_flush(struct drm_encoder *drm_enc,
		struct sde_encoder_phys *phys,
		struct sde_ctl_flush_cfg *extra_flush)
{
	struct sde_hw_ctl *ctl;
	unsigned long lock_flags;
	struct sde_encoder_virt *sde_enc;
	int pend_ret_fence_cnt;

	if (!drm_enc || !phys) {
		SDE_ERROR("invalid argument(s), drm_enc %d, phys_enc %d\n",
				drm_enc != 0, phys != 0);
		return;
	}

	sde_enc = to_sde_encoder_virt(drm_enc);

	if (!phys->hw_pp) {
		SDE_ERROR("invalid pingpong hw\n");
		return;
	}

	ctl = phys->hw_ctl;
	if (!ctl || !phys->ops.trigger_flush) {
		SDE_ERROR("missing ctl/trigger cb\n");
		return;
	}

	if (phys->split_role == ENC_ROLE_SKIP) {
		SDE_DEBUG_ENC(to_sde_encoder_virt(phys->parent),
				"skip flush pp%d ctl%d\n",
				phys->hw_pp->idx - PINGPONG_0,
				ctl->idx - CTL_0);
		return;
	}

	/* update pending counts and trigger kickoff ctl flush atomically */
	spin_lock_irqsave(&sde_enc->enc_spinlock, lock_flags);

	if (phys->ops.is_master && phys->ops.is_master(phys))
		atomic_inc(&phys->pending_retire_fence_cnt);

	pend_ret_fence_cnt = atomic_read(&phys->pending_retire_fence_cnt);

	if ((extra_flush && extra_flush->pending_flush_mask)
			&& ctl->ops.update_pending_flush)
		ctl->ops.update_pending_flush(ctl, extra_flush);

	phys->ops.trigger_flush(phys);

	spin_unlock_irqrestore(&sde_enc->enc_spinlock, lock_flags);

	if (ctl->ops.get_pending_flush) {
		struct sde_ctl_flush_cfg pending_flush = {0,};

		ctl->ops.get_pending_flush(ctl, &pending_flush);
		SDE_EVT32(DRMID(drm_enc), phys->intf_idx - INTF_0,
				ctl->idx - CTL_0,
				pending_flush.pending_flush_mask,
				pend_ret_fence_cnt);
	} else {
		SDE_EVT32(DRMID(drm_enc), phys->intf_idx - INTF_0,
				ctl->idx - CTL_0,
				pend_ret_fence_cnt);
	}
}

/**
 * _sde_encoder_trigger_start - trigger start for a physical encoder
 * phys: Pointer to physical encoder structure
 */
static inline void _sde_encoder_trigger_start(struct sde_encoder_phys *phys)
{
	struct sde_hw_ctl *ctl;
	struct sde_encoder_virt *sde_enc;

	if (!phys) {
		SDE_ERROR("invalid argument(s)\n");
		return;
	}

	if (!phys->hw_pp) {
		SDE_ERROR("invalid pingpong hw\n");
		return;
	}

	if (!phys->parent) {
		SDE_ERROR("invalid parent\n");
		return;
	}
	/* avoid ctrl start for encoder in clone mode */
	if (phys->in_clone_mode)
		return;

	ctl = phys->hw_ctl;
	sde_enc = to_sde_encoder_virt(phys->parent);

	if (phys->split_role == ENC_ROLE_SKIP) {
		SDE_DEBUG_ENC(sde_enc,
				"skip start pp%d ctl%d\n",
				phys->hw_pp->idx - PINGPONG_0,
				ctl->idx - CTL_0);
		return;
	}

	/* Start rotator before CTL_START for async inline mode */
	if (sde_crtc_get_rotator_op_mode(sde_enc->crtc) ==
			SDE_CTL_ROT_OP_MODE_INLINE_ASYNC &&
			ctl->ops.trigger_rot_start) {
		SDE_DEBUG_ENC(sde_enc, "trigger rotator start ctl%d\n",
				ctl->idx - CTL_0);
		ctl->ops.trigger_rot_start(ctl);
	}

	if (phys->ops.trigger_start && phys->enable_state != SDE_ENC_DISABLED)
		phys->ops.trigger_start(phys);
}

void sde_encoder_helper_trigger_flush(struct sde_encoder_phys *phys_enc)
{
	struct sde_hw_ctl *ctl;

	if (!phys_enc) {
		SDE_ERROR("invalid encoder\n");
		return;
	}

	ctl = phys_enc->hw_ctl;
	if (ctl && ctl->ops.trigger_flush)
		ctl->ops.trigger_flush(ctl);
}

void sde_encoder_helper_trigger_start(struct sde_encoder_phys *phys_enc)
{
	struct sde_hw_ctl *ctl;

	if (!phys_enc) {
		SDE_ERROR("invalid encoder\n");
		return;
	}

	ctl = phys_enc->hw_ctl;
	if (ctl && ctl->ops.trigger_start) {
		ctl->ops.trigger_start(ctl);
		SDE_EVT32(DRMID(phys_enc->parent), ctl->idx - CTL_0);
	}
}

static int _sde_encoder_wait_timeout(int32_t drm_id, int32_t hw_id,
	s64 timeout_ms, struct sde_encoder_wait_info *info)
{
	int rc = 0;
	s64 wait_time_jiffies = msecs_to_jiffies(timeout_ms);
	ktime_t cur_ktime;
	ktime_t exp_ktime = ktime_add_ms(ktime_get(), timeout_ms);

	do {
		rc = wait_event_timeout(*(info->wq),
			atomic_read(info->atomic_cnt) == 0, wait_time_jiffies);
		cur_ktime = ktime_get();

		SDE_EVT32(drm_id, hw_id, rc, ktime_to_ms(cur_ktime),
			timeout_ms, atomic_read(info->atomic_cnt));
	/* If we timed out, counter is valid and time is less, wait again */
	} while (atomic_read(info->atomic_cnt) && (rc == 0) &&
			(ktime_compare_safe(exp_ktime, cur_ktime) > 0));

	return rc;
}

int sde_encoder_helper_wait_event_timeout(int32_t drm_id, int32_t hw_id,
	struct sde_encoder_wait_info *info)
{
	int rc;
	ktime_t exp_ktime = ktime_add_ms(ktime_get(), info->timeout_ms);

	rc = _sde_encoder_wait_timeout(drm_id, hw_id, info->timeout_ms, info);

	/**
	 * handle disabled irq case where timer irq is also delayed.
	 * wait for additional timeout of FAULT_TOLERENCE_WAIT_IN_MS
	 * if it event_timeout expired late detected.
	 */
	if (atomic_read(info->atomic_cnt) && (!rc) &&
	    (ktime_compare_safe(ktime_get(), ktime_add_ms(exp_ktime,
	     FAULT_TOLERENCE_DELTA_IN_MS)) > 0))
		rc = _sde_encoder_wait_timeout(drm_id, hw_id,
			FAULT_TOLERENCE_WAIT_IN_MS, info);

	return rc;
}

void sde_encoder_helper_hw_reset(struct sde_encoder_phys *phys_enc)
{
	struct sde_encoder_virt *sde_enc;
	struct sde_connector *sde_con;
	void *sde_con_disp;
	struct sde_hw_ctl *ctl;
	int rc;

	if (!phys_enc) {
		SDE_ERROR("invalid encoder\n");
		return;
	}
	sde_enc = to_sde_encoder_virt(phys_enc->parent);
	ctl = phys_enc->hw_ctl;

	if (!ctl || !ctl->ops.reset)
		return;

	SDE_DEBUG_ENC(sde_enc, "ctl %d reset\n",  ctl->idx);
	SDE_EVT32(DRMID(phys_enc->parent), ctl->idx);

	if (phys_enc->ops.is_master && phys_enc->ops.is_master(phys_enc) &&
			phys_enc->connector) {
		sde_con = to_sde_connector(phys_enc->connector);
		sde_con_disp = sde_connector_get_display(phys_enc->connector);

		if (sde_con->ops.soft_reset) {
			rc = sde_con->ops.soft_reset(sde_con_disp);
			if (rc) {
				SDE_ERROR_ENC(sde_enc,
						"connector soft reset failure\n");
				SDE_DBG_DUMP("all", "dbg_bus", "vbif_dbg_bus",
								"panic");
			}
		}
	}

	phys_enc->enable_state = SDE_ENC_ENABLED;
}

/**
 * _sde_encoder_kickoff_phys - handle physical encoder kickoff
 *	Iterate through the physical encoders and perform consolidated flush
 *	and/or control start triggering as needed. This is done in the virtual
 *	encoder rather than the individual physical ones in order to handle
 *	use cases that require visibility into multiple physical encoders at
 *	a time.
 * sde_enc: Pointer to virtual encoder structure
 */
static void _sde_encoder_kickoff_phys(struct sde_encoder_virt *sde_enc)
{
	struct sde_hw_ctl *ctl;
	uint32_t i;
	struct sde_ctl_flush_cfg pending_flush = {0,};
	u32 pending_kickoff_cnt;
	struct msm_drm_private *priv = NULL;
	struct sde_kms *sde_kms = NULL;

	if (!sde_enc) {
		SDE_ERROR("invalid encoder\n");
		return;
	}

	/* don't perform flush/start operations for slave encoders */
	for (i = 0; i < sde_enc->num_phys_encs; i++) {
		struct sde_encoder_phys *phys = sde_enc->phys_encs[i];
		enum sde_rm_topology_name topology = SDE_RM_TOPOLOGY_NONE;
		bool wait_for_dma = false;

		if (!phys || phys->enable_state == SDE_ENC_DISABLED)
			continue;

		ctl = phys->hw_ctl;
		if (!ctl)
			continue;

		if (phys->ops.wait_dma_trigger)
			wait_for_dma = phys->ops.wait_dma_trigger(
					phys);

		if (phys->hw_ctl->ops.reg_dma_flush)
			phys->hw_ctl->ops.reg_dma_flush(phys->hw_ctl,
					wait_for_dma);

		if (phys->connector)
			topology = sde_connector_get_topology_name(
					phys->connector);

		/*
		 * don't wait on ppsplit slaves or skipped encoders because
		 * they dont receive irqs
		 */
		if (!(topology == SDE_RM_TOPOLOGY_PPSPLIT &&
				phys->split_role == ENC_ROLE_SLAVE) &&
				phys->split_role != ENC_ROLE_SKIP)
			set_bit(i, sde_enc->frame_busy_mask);

		if (!phys->ops.needs_single_flush ||
				!phys->ops.needs_single_flush(phys))
			_sde_encoder_trigger_flush(&sde_enc->base, phys, 0x0);
		else if (ctl->ops.get_pending_flush)
			ctl->ops.get_pending_flush(ctl, &pending_flush);
	}

	/* for split flush, combine pending flush masks and send to master */
	if (pending_flush.pending_flush_mask && sde_enc->cur_master) {
		_sde_encoder_trigger_flush(
				&sde_enc->base,
				sde_enc->cur_master,
				&pending_flush);
	}

	/* update pending_kickoff_cnt AFTER flush but before trigger start */
	for (i = 0; i < sde_enc->num_phys_encs; i++) {
		struct sde_encoder_phys *phys = sde_enc->phys_encs[i];

		if (!phys || phys->enable_state == SDE_ENC_DISABLED)
			continue;

		if (!phys->ops.needs_single_flush ||
				!phys->ops.needs_single_flush(phys)) {
			pending_kickoff_cnt =
					sde_encoder_phys_inc_pending(phys);
			SDE_EVT32(pending_kickoff_cnt, SDE_EVTLOG_FUNC_CASE1);
		} else {
			pending_kickoff_cnt =
					sde_encoder_phys_inc_pending(phys);
			SDE_EVT32(pending_kickoff_cnt,
					pending_flush.pending_flush_mask,
					SDE_EVTLOG_FUNC_CASE2);
		}
	}

	_sde_encoder_trigger_start(sde_enc->cur_master);

	if (sde_enc->elevated_ahb_vote) {
		priv = sde_enc->base.dev->dev_private;
		if (priv != NULL) {
			sde_kms = to_sde_kms(priv->kms);
			if (sde_kms != NULL) {
				sde_power_scale_reg_bus(&priv->phandle,
						sde_kms->core_client,
						VOTE_INDEX_LOW,
						false);
			}
		}
		sde_enc->elevated_ahb_vote = false;
	}

}

static void _sde_encoder_ppsplit_swap_intf_for_right_only_update(
		struct drm_encoder *drm_enc,
		unsigned long *affected_displays,
		int num_active_phys)
{
	struct sde_encoder_virt *sde_enc;
	struct sde_encoder_phys *master;
	enum sde_rm_topology_name topology;
	bool is_right_only;

	if (!drm_enc || !affected_displays)
		return;

	sde_enc = to_sde_encoder_virt(drm_enc);
	master = sde_enc->cur_master;
	if (!master || !master->connector)
		return;

	topology = sde_connector_get_topology_name(master->connector);
	if (topology != SDE_RM_TOPOLOGY_PPSPLIT)
		return;

	/*
	 * For pingpong split, the slave pingpong won't generate IRQs. For
	 * right-only updates, we can't swap pingpongs, or simply swap the
	 * master/slave assignment, we actually have to swap the interfaces
	 * so that the master physical encoder will use a pingpong/interface
	 * that generates irqs on which to wait.
	 */
	is_right_only = !test_bit(0, affected_displays) &&
			test_bit(1, affected_displays);

	if (is_right_only && !sde_enc->intfs_swapped) {
		/* right-only update swap interfaces */
		swap(sde_enc->phys_encs[0]->intf_idx,
				sde_enc->phys_encs[1]->intf_idx);
		sde_enc->intfs_swapped = true;
	} else if (!is_right_only && sde_enc->intfs_swapped) {
		/* left-only or full update, swap back */
		swap(sde_enc->phys_encs[0]->intf_idx,
				sde_enc->phys_encs[1]->intf_idx);
		sde_enc->intfs_swapped = false;
	}

	SDE_DEBUG_ENC(sde_enc,
			"right_only %d swapped %d phys0->intf%d, phys1->intf%d\n",
			is_right_only, sde_enc->intfs_swapped,
			sde_enc->phys_encs[0]->intf_idx - INTF_0,
			sde_enc->phys_encs[1]->intf_idx - INTF_0);
	SDE_EVT32(DRMID(drm_enc), is_right_only, sde_enc->intfs_swapped,
			sde_enc->phys_encs[0]->intf_idx - INTF_0,
			sde_enc->phys_encs[1]->intf_idx - INTF_0,
			*affected_displays);

	/* ppsplit always uses master since ppslave invalid for irqs*/
	if (num_active_phys == 1)
		*affected_displays = BIT(0);
}

static void _sde_encoder_update_master(struct drm_encoder *drm_enc,
		struct sde_encoder_kickoff_params *params)
{
	struct sde_encoder_virt *sde_enc;
	struct sde_encoder_phys *phys;
	int i, num_active_phys;
	bool master_assigned = false;

	if (!drm_enc || !params)
		return;

	sde_enc = to_sde_encoder_virt(drm_enc);

	if (sde_enc->num_phys_encs <= 1)
		return;

	/* count bits set */
	num_active_phys = hweight_long(params->affected_displays);

	SDE_DEBUG_ENC(sde_enc, "affected_displays 0x%lx num_active_phys %d\n",
			params->affected_displays, num_active_phys);
	SDE_EVT32_VERBOSE(DRMID(drm_enc), params->affected_displays,
			num_active_phys);

	/* for left/right only update, ppsplit master switches interface */
	_sde_encoder_ppsplit_swap_intf_for_right_only_update(drm_enc,
			&params->affected_displays, num_active_phys);

	for (i = 0; i < sde_enc->num_phys_encs; i++) {
		enum sde_enc_split_role prv_role, new_role;
		bool active;

		phys = sde_enc->phys_encs[i];
		if (!phys || !phys->ops.update_split_role || !phys->hw_pp)
			continue;

		active = test_bit(i, &params->affected_displays);
		prv_role = phys->split_role;

		if (active && num_active_phys == 1)
			new_role = ENC_ROLE_SOLO;
		else if (active && !master_assigned)
			new_role = ENC_ROLE_MASTER;
		else if (active)
			new_role = ENC_ROLE_SLAVE;
		else
			new_role = ENC_ROLE_SKIP;

		phys->ops.update_split_role(phys, new_role);
		if (new_role == ENC_ROLE_SOLO || new_role == ENC_ROLE_MASTER) {
			sde_enc->cur_master = phys;
			master_assigned = true;
		}

		SDE_DEBUG_ENC(sde_enc, "pp %d role prv %d new %d active %d\n",
				phys->hw_pp->idx - PINGPONG_0, prv_role,
				phys->split_role, active);
		SDE_EVT32(DRMID(drm_enc), params->affected_displays,
				phys->hw_pp->idx - PINGPONG_0, prv_role,
				phys->split_role, active, num_active_phys);
	}
}

bool sde_encoder_check_mode(struct drm_encoder *drm_enc, u32 mode)
{
	struct sde_encoder_virt *sde_enc;
	struct msm_display_info *disp_info;

	if (!drm_enc) {
		SDE_ERROR("invalid encoder\n");
		return false;
	}

	sde_enc = to_sde_encoder_virt(drm_enc);
	disp_info = &sde_enc->disp_info;

	return (disp_info->capabilities & mode);
}

void sde_encoder_trigger_kickoff_pending(struct drm_encoder *drm_enc)
{
	struct sde_encoder_virt *sde_enc;
	struct sde_encoder_phys *phys;
	unsigned int i;
	struct sde_hw_ctl *ctl;
	struct msm_display_info *disp_info;

	if (!drm_enc) {
		SDE_ERROR("invalid encoder\n");
		return;
	}
	sde_enc = to_sde_encoder_virt(drm_enc);
	disp_info = &sde_enc->disp_info;

	for (i = 0; i < sde_enc->num_phys_encs; i++) {
		phys = sde_enc->phys_encs[i];

		if (phys && phys->hw_ctl) {
			ctl = phys->hw_ctl;
			/*
			 * avoid clearing the pending flush during the first
			 * frame update after idle power collpase as the
			 * restore path would have updated the pending flush
			 */
			if (!sde_enc->idle_pc_restore &&
					ctl->ops.clear_pending_flush)
				ctl->ops.clear_pending_flush(ctl);

			/* update only for command mode primary ctl */
			if ((phys == sde_enc->cur_master) &&
			   (disp_info->capabilities & MSM_DISPLAY_CAP_CMD_MODE)
			    && ctl->ops.trigger_pending)
				ctl->ops.trigger_pending(ctl);
		}
	}
	sde_enc->idle_pc_restore = false;
}

static void _sde_encoder_setup_dither(struct sde_encoder_phys *phys)
{
	void *dither_cfg;
	int ret = 0, rc, i = 0;
	size_t len = 0;
	enum sde_rm_topology_name topology;
	struct drm_encoder *drm_enc;
	struct msm_mode_info mode_info;
	struct msm_display_dsc_info *dsc = NULL;
	struct sde_encoder_virt *sde_enc;
	struct sde_hw_pingpong *hw_pp;

	if (!phys || !phys->connector || !phys->hw_pp ||
			!phys->hw_pp->ops.setup_dither || !phys->parent)
		return;

	topology = sde_connector_get_topology_name(phys->connector);
	if ((topology == SDE_RM_TOPOLOGY_PPSPLIT) &&
			(phys->split_role == ENC_ROLE_SLAVE))
		return;

	drm_enc = phys->parent;
	sde_enc = to_sde_encoder_virt(drm_enc);
	rc = _sde_encoder_get_mode_info(&sde_enc->base, &mode_info);
	if (rc) {
		SDE_ERROR_ENC(sde_enc, "failed to get mode info\n");
		return;
	}

	dsc = &mode_info.comp_info.dsc_info;
	/* disable dither for 10 bpp or 10bpc dsc config */
	if (dsc->bpp == 10 || dsc->bpc == 10) {
		phys->hw_pp->ops.setup_dither(phys->hw_pp, NULL, 0);
		return;
	}

	ret = sde_connector_get_dither_cfg(phys->connector,
			phys->connector->state, &dither_cfg, &len);
	if (ret)
		return;

	if (TOPOLOGY_DUALPIPE_MERGE_MODE(topology)) {
		for (i = 0; i < MAX_CHANNELS_PER_ENC; i++) {
			hw_pp = sde_enc->hw_pp[i];
			if (hw_pp) {
				phys->hw_pp->ops.setup_dither(hw_pp, dither_cfg,
								len);
			}
		}
	} else {
		phys->hw_pp->ops.setup_dither(phys->hw_pp, dither_cfg, len);
	}
}

static u32 _sde_encoder_calculate_linetime(struct sde_encoder_virt *sde_enc,
		struct drm_display_mode *mode)
{
	u64 pclk_rate;
	u32 pclk_period;
	u32 line_time;

	/*
	 * For linetime calculation, only operate on master encoder.
	 */
	if (!sde_enc->cur_master)
		return 0;

	if (!sde_enc->cur_master->ops.get_line_count) {
		SDE_ERROR("get_line_count function not defined\n");
		return 0;
	}

	pclk_rate = mode->clock; /* pixel clock in kHz */
	if (pclk_rate == 0) {
		SDE_ERROR("pclk is 0, cannot calculate line time\n");
		return 0;
	}

	pclk_period = DIV_ROUND_UP_ULL(1000000000ull, pclk_rate);
	if (pclk_period == 0) {
		SDE_ERROR("pclk period is 0\n");
		return 0;
	}

	/*
	 * Line time calculation based on Pixel clock and HTOTAL.
	 * Final unit is in ns.
	 */
	line_time = (pclk_period * mode->htotal) / 1000;
	if (line_time == 0) {
		SDE_ERROR("line time calculation is 0\n");
		return 0;
	}

	SDE_DEBUG_ENC(sde_enc,
			"clk_rate=%lldkHz, clk_period=%d, linetime=%dns\n",
			pclk_rate, pclk_period, line_time);

	return line_time;
}

static int _sde_encoder_wakeup_time(struct drm_encoder *drm_enc,
		ktime_t *wakeup_time)
{
	struct drm_display_mode *mode;
	struct sde_encoder_virt *sde_enc;
	u32 cur_line;
	u32 line_time;
	u32 vtotal, time_to_vsync;
	ktime_t cur_time;

	sde_enc = to_sde_encoder_virt(drm_enc);
	mode = &sde_enc->cur_master->cached_mode;

	line_time = _sde_encoder_calculate_linetime(sde_enc, mode);
	if (!line_time)
		return -EINVAL;

	cur_line = sde_enc->cur_master->ops.get_line_count(sde_enc->cur_master);

	vtotal = mode->vtotal;
	if (cur_line >= vtotal)
		time_to_vsync = line_time * vtotal;
	else
		time_to_vsync = line_time * (vtotal - cur_line);

	if (time_to_vsync == 0) {
		SDE_ERROR("time to vsync should not be zero, vtotal=%d\n",
				vtotal);
		return -EINVAL;
	}

	cur_time = ktime_get();
	*wakeup_time = ktime_add_ns(cur_time, time_to_vsync);

	SDE_DEBUG_ENC(sde_enc,
			"cur_line=%u vtotal=%u time_to_vsync=%u, cur_time=%lld, wakeup_time=%lld\n",
			cur_line, vtotal, time_to_vsync,
			ktime_to_ms(cur_time),
			ktime_to_ms(*wakeup_time));
	return 0;
}

static void sde_encoder_vsync_event_handler(unsigned long data)
{
	struct drm_encoder *drm_enc = (struct drm_encoder *) data;
	struct sde_encoder_virt *sde_enc;
	struct msm_drm_private *priv;
	struct msm_drm_thread *event_thread;

	if (!drm_enc || !drm_enc->dev || !drm_enc->dev->dev_private) {
		SDE_ERROR("invalid encoder parameters\n");
		return;
	}

	sde_enc = to_sde_encoder_virt(drm_enc);
	priv = drm_enc->dev->dev_private;
	if (!sde_enc->crtc) {
		SDE_ERROR("invalid crtc");
		return;
	}

	if (sde_enc->crtc->index >= ARRAY_SIZE(priv->event_thread)) {
		SDE_ERROR("invalid crtc index:%u\n",
				sde_enc->crtc->index);
		return;
	}
	event_thread = &priv->event_thread[sde_enc->crtc->index];
	if (!event_thread) {
		SDE_ERROR("event_thread not found for crtc:%d\n",
				sde_enc->crtc->index);
		return;
	}

	kthread_queue_work(&event_thread->worker,
				&sde_enc->vsync_event_work);
}

static void sde_encoder_esd_trigger_work_handler(struct kthread_work *work)
{
	struct sde_encoder_virt *sde_enc = container_of(work,
				struct sde_encoder_virt, esd_trigger_work);

	if (!sde_enc) {
		SDE_ERROR("invalid sde encoder\n");
		return;
	}

	sde_encoder_resource_control(&sde_enc->base,
			SDE_ENC_RC_EVENT_KICKOFF);
}

static void sde_encoder_input_event_work_handler(struct kthread_work *work)
{
	struct sde_encoder_virt *sde_enc = container_of(work,
				struct sde_encoder_virt, input_event_work);

	if (!sde_enc) {
		SDE_ERROR("invalid sde encoder\n");
		return;
	}

	sde_encoder_resource_control(&sde_enc->base,
			SDE_ENC_RC_EVENT_EARLY_WAKEUP);
}

static void sde_encoder_vsync_event_work_handler(struct kthread_work *work)
{
	struct sde_encoder_virt *sde_enc = container_of(work,
			struct sde_encoder_virt, vsync_event_work);
	bool autorefresh_enabled = false;
	int rc = 0;
	ktime_t wakeup_time;

	if (!sde_enc) {
		SDE_ERROR("invalid sde encoder\n");
		return;
	}

	rc = _sde_encoder_power_enable(sde_enc, true);
	if (rc) {
		SDE_ERROR_ENC(sde_enc, "sde enc power enabled failed:%d\n", rc);
		return;
	}

	if (sde_enc->cur_master &&
		sde_enc->cur_master->ops.is_autorefresh_enabled)
		autorefresh_enabled =
			sde_enc->cur_master->ops.is_autorefresh_enabled(
						sde_enc->cur_master);

	/* Update timer if autorefresh is enabled else return */
	if (!autorefresh_enabled)
		goto exit;

	rc = _sde_encoder_wakeup_time(&sde_enc->base, &wakeup_time);
	if (rc)
		goto exit;

	SDE_EVT32_VERBOSE(ktime_to_ms(wakeup_time));
	mod_timer(&sde_enc->vsync_event_timer,
			nsecs_to_jiffies(ktime_to_ns(wakeup_time)));

exit:
	_sde_encoder_power_enable(sde_enc, false);
}

int sde_encoder_poll_line_counts(struct drm_encoder *drm_enc)
{
	static const uint64_t timeout_us = 50000;
	static const uint64_t sleep_us = 20;
	struct sde_encoder_virt *sde_enc;
	ktime_t cur_ktime, exp_ktime;
	uint32_t line_count, tmp, i;

	if (!drm_enc) {
		SDE_ERROR("invalid encoder\n");
		return -EINVAL;
	}
	sde_enc = to_sde_encoder_virt(drm_enc);
	if (!sde_enc->cur_master ||
			!sde_enc->cur_master->ops.get_line_count) {
		SDE_DEBUG_ENC(sde_enc, "can't get master line count\n");
		SDE_EVT32(DRMID(drm_enc), SDE_EVTLOG_ERROR);
		return -EINVAL;
	}

	exp_ktime = ktime_add_ms(ktime_get(), timeout_us / 1000);

	line_count = sde_enc->cur_master->ops.get_line_count(
			sde_enc->cur_master);

	for (i = 0; i < (timeout_us * 2 / sleep_us); ++i) {
		tmp = line_count;
		line_count = sde_enc->cur_master->ops.get_line_count(
				sde_enc->cur_master);
		if (line_count < tmp) {
			SDE_EVT32(DRMID(drm_enc), line_count);
			return 0;
		}

		cur_ktime = ktime_get();
		if (ktime_compare_safe(exp_ktime, cur_ktime) <= 0)
			break;

		usleep_range(sleep_us / 2, sleep_us);
	}

	SDE_EVT32(DRMID(drm_enc), line_count, SDE_EVTLOG_ERROR);
	return -ETIMEDOUT;
}

static int _helper_flush_qsync(struct sde_encoder_phys *phys_enc)
{
	struct drm_encoder *drm_enc;
	struct sde_rm_hw_iter rm_iter;
	bool lm_valid = false;
	bool intf_valid = false;

	if (!phys_enc || !phys_enc->parent) {
		SDE_ERROR("invalid encoder\n");
		return -EINVAL;
	}

	drm_enc = phys_enc->parent;

	/* Flush the interfaces for AVR update or Qsync with INTF TE */
	if (phys_enc->intf_mode == INTF_MODE_VIDEO ||
			(phys_enc->intf_mode == INTF_MODE_CMD &&
			phys_enc->has_intf_te)) {
		sde_rm_init_hw_iter(&rm_iter, drm_enc->base.id,
				SDE_HW_BLK_INTF);
		while (sde_rm_get_hw(&phys_enc->sde_kms->rm, &rm_iter)) {
			struct sde_hw_intf *hw_intf =
				(struct sde_hw_intf *)rm_iter.hw;

			if (!hw_intf)
				continue;

			if (phys_enc->hw_ctl->ops.update_bitmask_intf)
				phys_enc->hw_ctl->ops.update_bitmask_intf(
						phys_enc->hw_ctl,
						hw_intf->idx, 1);

			intf_valid = true;
		}

		if (!intf_valid) {
			SDE_ERROR_ENC(to_sde_encoder_virt(drm_enc),
				"intf not found to flush\n");
			return -EFAULT;
		}
	} else {
		sde_rm_init_hw_iter(&rm_iter, drm_enc->base.id, SDE_HW_BLK_LM);
		while (sde_rm_get_hw(&phys_enc->sde_kms->rm, &rm_iter)) {
			struct sde_hw_mixer *hw_lm =
					(struct sde_hw_mixer *)rm_iter.hw;

			if (!hw_lm)
				continue;

			/* update LM flush for HW without INTF TE */
			if (phys_enc->hw_ctl->ops.update_bitmask_mixer)
				phys_enc->hw_ctl->ops.update_bitmask_mixer(
						phys_enc->hw_ctl,
						hw_lm->idx, 1);

			lm_valid = true;
		}

		if (!lm_valid) {
			SDE_ERROR_ENC(to_sde_encoder_virt(drm_enc),
				"lm not found to flush\n");
			return -EFAULT;
		}
	}

	return 0;
}

int sde_encoder_prepare_for_kickoff(struct drm_encoder *drm_enc,
		struct sde_encoder_kickoff_params *params)
{
	struct sde_encoder_virt *sde_enc;
	struct sde_encoder_phys *phys;
	struct sde_kms *sde_kms = NULL;
	struct msm_drm_private *priv = NULL;
	bool needs_hw_reset = false;
	uint32_t ln_cnt1, ln_cnt2;
	unsigned int i;
	int rc, ret = 0;
	struct msm_display_info *disp_info;

	if (!drm_enc || !params || !drm_enc->dev ||
		!drm_enc->dev->dev_private) {
		SDE_ERROR("invalid args\n");
		return -EINVAL;
	}
	sde_enc = to_sde_encoder_virt(drm_enc);
	priv = drm_enc->dev->dev_private;
	sde_kms = to_sde_kms(priv->kms);
	disp_info = &sde_enc->disp_info;

	SDE_DEBUG_ENC(sde_enc, "\n");
	SDE_EVT32(DRMID(drm_enc));

	/* save this for later, in case of errors */
	if (sde_enc->cur_master && sde_enc->cur_master->ops.get_wr_line_count)
		ln_cnt1 = sde_enc->cur_master->ops.get_wr_line_count(
				sde_enc->cur_master);
	else
		ln_cnt1 = -EINVAL;

	/* prepare for next kickoff, may include waiting on previous kickoff */
	SDE_ATRACE_BEGIN("sde_encoder_prepare_for_kickoff");
	for (i = 0; i < sde_enc->num_phys_encs; i++) {
		phys = sde_enc->phys_encs[i];
		params->is_primary = sde_enc->disp_info.is_primary;
		if (phys) {
			if (phys->ops.prepare_for_kickoff) {
				rc = phys->ops.prepare_for_kickoff(
						phys, params);
				if (rc)
					ret = rc;
			}
			if (phys->enable_state == SDE_ENC_ERR_NEEDS_HW_RESET)
				needs_hw_reset = true;
			_sde_encoder_setup_dither(phys);

			/* flush the mixer if qsync is enabled */
			if (sde_enc->cur_master && sde_connector_qsync_updated(
					sde_enc->cur_master->connector)) {
				_helper_flush_qsync(phys);
			}
		}
	}

	rc = sde_encoder_resource_control(drm_enc, SDE_ENC_RC_EVENT_KICKOFF);
	if (rc) {
		SDE_ERROR_ENC(sde_enc, "resource kickoff failed rc %d\n", rc);
		ret = rc;
		goto end;
	}

	/* if any phys needs reset, reset all phys, in-order */
	if (needs_hw_reset) {
		/* query line count before cur_master is updated */
		if (sde_enc->cur_master &&
				sde_enc->cur_master->ops.get_wr_line_count)
			ln_cnt2 = sde_enc->cur_master->ops.get_wr_line_count(
					sde_enc->cur_master);
		else
			ln_cnt2 = -EINVAL;

		SDE_EVT32(DRMID(drm_enc), ln_cnt1, ln_cnt2,
				SDE_EVTLOG_FUNC_CASE1);
		for (i = 0; i < sde_enc->num_phys_encs; i++) {
			phys = sde_enc->phys_encs[i];
			if (phys && phys->ops.hw_reset)
				phys->ops.hw_reset(phys);
		}
	}

	_sde_encoder_update_master(drm_enc, params);

	_sde_encoder_update_roi(drm_enc);

	if (sde_enc->cur_master && sde_enc->cur_master->connector) {
		rc = sde_connector_pre_kickoff(sde_enc->cur_master->connector);
		if (rc) {
			SDE_ERROR_ENC(sde_enc, "kickoff conn%d failed rc %d\n",
					sde_enc->cur_master->connector->base.id,
					rc);
			ret = rc;
		}
	}

	if (_sde_encoder_is_dsc_enabled(drm_enc) &&
		!sde_kms->splash_data.cont_splash_en) {
		rc = _sde_encoder_dsc_setup(sde_enc, params);
		if (rc) {
			SDE_ERROR_ENC(sde_enc, "failed to setup DSC: %d\n", rc);
			ret = rc;
		}
	}

end:
	SDE_ATRACE_END("sde_encoder_prepare_for_kickoff");
	return ret;
}

/**
 * _sde_encoder_reset_ctl_hw - reset h/w configuration for all ctl's associated
 *	with the specified encoder, and unstage all pipes from it
 * @encoder:	encoder pointer
 * Returns: 0 on success
 */
static int _sde_encoder_reset_ctl_hw(struct drm_encoder *drm_enc)
{
	struct sde_encoder_virt *sde_enc;
	struct sde_encoder_phys *phys;
	unsigned int i;
	int rc = 0;

	if (!drm_enc) {
		SDE_ERROR("invalid encoder\n");
		return -EINVAL;
	}

	sde_enc = to_sde_encoder_virt(drm_enc);

	SDE_ATRACE_BEGIN("encoder_release_lm");
	SDE_DEBUG_ENC(sde_enc, "\n");

	for (i = 0; i < sde_enc->num_phys_encs; i++) {
		phys = sde_enc->phys_encs[i];
		if (!phys)
			continue;

		SDE_EVT32(DRMID(drm_enc), phys->intf_idx - INTF_0);

		rc = sde_encoder_helper_reset_mixers(phys, NULL);
		if (rc)
			SDE_EVT32(DRMID(drm_enc), rc, SDE_EVTLOG_ERROR);
	}

	SDE_ATRACE_END("encoder_release_lm");
	return rc;
}

void sde_encoder_kickoff(struct drm_encoder *drm_enc, bool is_error)
{
	struct sde_encoder_virt *sde_enc;
	struct sde_encoder_phys *phys;
	ktime_t wakeup_time;
	unsigned int i;

	if (!drm_enc) {
		SDE_ERROR("invalid encoder\n");
		return;
	}
	SDE_ATRACE_BEGIN("encoder_kickoff");
	sde_enc = to_sde_encoder_virt(drm_enc);

	SDE_DEBUG_ENC(sde_enc, "\n");

	/* create a 'no pipes' commit to release buffers on errors */
	if (is_error)
		_sde_encoder_reset_ctl_hw(drm_enc);

	/* All phys encs are ready to go, trigger the kickoff */
	_sde_encoder_kickoff_phys(sde_enc);

	/* allow phys encs to handle any post-kickoff business */
	for (i = 0; i < sde_enc->num_phys_encs; i++) {
		phys = sde_enc->phys_encs[i];
		if (phys && phys->ops.handle_post_kickoff)
			phys->ops.handle_post_kickoff(phys);
	}

	if (sde_enc->disp_info.intf_type == DRM_MODE_CONNECTOR_DSI &&
			sde_enc->disp_info.is_primary &&
			!_sde_encoder_wakeup_time(drm_enc, &wakeup_time)) {
		SDE_EVT32_VERBOSE(ktime_to_ms(wakeup_time));
		mod_timer(&sde_enc->vsync_event_timer,
				nsecs_to_jiffies(ktime_to_ns(wakeup_time)));
	}

	SDE_ATRACE_END("encoder_kickoff");
}

int sde_encoder_helper_reset_mixers(struct sde_encoder_phys *phys_enc,
		struct drm_framebuffer *fb)
{
	struct drm_encoder *drm_enc;
	struct sde_hw_mixer_cfg mixer;
	struct sde_rm_hw_iter lm_iter;
	bool lm_valid = false;

	if (!phys_enc || !phys_enc->parent) {
		SDE_ERROR("invalid encoder\n");
		return -EINVAL;
	}

	drm_enc = phys_enc->parent;
	memset(&mixer, 0, sizeof(mixer));

	/* reset associated CTL/LMs */
	if (phys_enc->hw_ctl->ops.clear_all_blendstages)
		phys_enc->hw_ctl->ops.clear_all_blendstages(phys_enc->hw_ctl);

	sde_rm_init_hw_iter(&lm_iter, drm_enc->base.id, SDE_HW_BLK_LM);
	while (sde_rm_get_hw(&phys_enc->sde_kms->rm, &lm_iter)) {
		struct sde_hw_mixer *hw_lm = (struct sde_hw_mixer *)lm_iter.hw;

		if (!hw_lm)
			continue;

		/* need to flush LM to remove it */
		if (phys_enc->hw_ctl->ops.update_bitmask_mixer)
			phys_enc->hw_ctl->ops.update_bitmask_mixer(
					phys_enc->hw_ctl,
					hw_lm->idx, 1);

		if (fb) {
			/* assume a single LM if targeting a frame buffer */
			if (lm_valid)
				continue;

			mixer.out_height = fb->height;
			mixer.out_width = fb->width;

			if (hw_lm->ops.setup_mixer_out)
				hw_lm->ops.setup_mixer_out(hw_lm, &mixer);
		}

		lm_valid = true;

		/* only enable border color on LM */
		if (phys_enc->hw_ctl->ops.setup_blendstage)
			phys_enc->hw_ctl->ops.setup_blendstage(
					phys_enc->hw_ctl, hw_lm->idx, NULL);
	}

	if (!lm_valid) {
		SDE_ERROR_ENC(to_sde_encoder_virt(drm_enc), "lm not found\n");
		return -EFAULT;
	}
	return 0;
}

void sde_encoder_prepare_commit(struct drm_encoder *drm_enc)
{
	struct sde_encoder_virt *sde_enc;
	struct sde_encoder_phys *phys;
	int i;

	if (!drm_enc) {
		SDE_ERROR("invalid encoder\n");
		return;
	}
	sde_enc = to_sde_encoder_virt(drm_enc);

	for (i = 0; i < sde_enc->num_phys_encs; i++) {
		phys = sde_enc->phys_encs[i];
		if (phys && phys->ops.prepare_commit)
			phys->ops.prepare_commit(phys);
	}
}

#ifdef CONFIG_DEBUG_FS
static int _sde_encoder_status_show(struct seq_file *s, void *data)
{
	struct sde_encoder_virt *sde_enc;
	int i;

	if (!s || !s->private)
		return -EINVAL;

	sde_enc = s->private;

	mutex_lock(&sde_enc->enc_lock);
	for (i = 0; i < sde_enc->num_phys_encs; i++) {
		struct sde_encoder_phys *phys = sde_enc->phys_encs[i];

		if (!phys)
			continue;

		seq_printf(s, "intf:%d    vsync:%8d     underrun:%8d    ",
				phys->intf_idx - INTF_0,
				atomic_read(&phys->vsync_cnt),
				atomic_read(&phys->underrun_cnt));

		switch (phys->intf_mode) {
		case INTF_MODE_VIDEO:
			seq_puts(s, "mode: video\n");
			break;
		case INTF_MODE_CMD:
			seq_puts(s, "mode: command\n");
			break;
		case INTF_MODE_WB_BLOCK:
			seq_puts(s, "mode: wb block\n");
			break;
		case INTF_MODE_WB_LINE:
			seq_puts(s, "mode: wb line\n");
			break;
		default:
			seq_puts(s, "mode: ???\n");
			break;
		}
	}
	mutex_unlock(&sde_enc->enc_lock);

	return 0;
}

static int _sde_encoder_debugfs_status_open(struct inode *inode,
		struct file *file)
{
	return single_open(file, _sde_encoder_status_show, inode->i_private);
}

static ssize_t _sde_encoder_misr_setup(struct file *file,
		const char __user *user_buf, size_t count, loff_t *ppos)
{
	struct sde_encoder_virt *sde_enc;
	int i = 0, rc;
	char buf[MISR_BUFF_SIZE + 1];
	size_t buff_copy;
	u32 frame_count, enable;

	if (!file || !file->private_data)
		return -EINVAL;

	sde_enc = file->private_data;

	buff_copy = min_t(size_t, count, MISR_BUFF_SIZE);
	if (copy_from_user(buf, user_buf, buff_copy))
		return -EINVAL;

	buf[buff_copy] = 0; /* end of string */

	if (sscanf(buf, "%u %u", &enable, &frame_count) != 2)
		return -EINVAL;

	rc = _sde_encoder_power_enable(sde_enc, true);
	if (rc)
		return rc;

	mutex_lock(&sde_enc->enc_lock);
	sde_enc->misr_enable = enable;
	sde_enc->misr_frame_count = frame_count;
	for (i = 0; i < sde_enc->num_phys_encs; i++) {
		struct sde_encoder_phys *phys = sde_enc->phys_encs[i];

		if (!phys || !phys->ops.setup_misr)
			continue;

		phys->ops.setup_misr(phys, enable, frame_count);
	}
	mutex_unlock(&sde_enc->enc_lock);
	_sde_encoder_power_enable(sde_enc, false);

	return count;
}

static ssize_t _sde_encoder_misr_read(struct file *file,
		char __user *user_buff, size_t count, loff_t *ppos)
{
	struct sde_encoder_virt *sde_enc;
	int i = 0, len = 0;
	char buf[MISR_BUFF_SIZE + 1] = {'\0'};
	int rc;

	if (*ppos)
		return 0;

	if (!file || !file->private_data)
		return -EINVAL;

	sde_enc = file->private_data;

	rc = _sde_encoder_power_enable(sde_enc, true);
	if (rc)
		return rc;

	mutex_lock(&sde_enc->enc_lock);
	if (!sde_enc->misr_enable) {
		len += snprintf(buf + len, MISR_BUFF_SIZE - len,
			"disabled\n");
		goto buff_check;
	} else if (sde_enc->disp_info.capabilities &
						~MSM_DISPLAY_CAP_VID_MODE) {
		len += snprintf(buf + len, MISR_BUFF_SIZE - len,
			"unsupported\n");
		goto buff_check;
	}

	for (i = 0; i < sde_enc->num_phys_encs; i++) {
		struct sde_encoder_phys *phys = sde_enc->phys_encs[i];

		if (!phys || !phys->ops.collect_misr)
			continue;

		len += snprintf(buf + len, MISR_BUFF_SIZE - len,
			"Intf idx:%d\n", phys->intf_idx - INTF_0);
		len += snprintf(buf + len, MISR_BUFF_SIZE - len, "0x%x\n",
					phys->ops.collect_misr(phys));
	}

buff_check:
	if (count <= len) {
		len = 0;
		goto end;
	}

	if (copy_to_user(user_buff, buf, len)) {
		len = -EFAULT;
		goto end;
	}

	*ppos += len;   /* increase offset */

end:
	mutex_unlock(&sde_enc->enc_lock);
	_sde_encoder_power_enable(sde_enc, false);
	return len;
}

static int _sde_encoder_init_debugfs(struct drm_encoder *drm_enc)
{
	struct sde_encoder_virt *sde_enc;
	struct msm_drm_private *priv;
	struct sde_kms *sde_kms;
	int i;

	static const struct file_operations debugfs_status_fops = {
		.open =		_sde_encoder_debugfs_status_open,
		.read =		seq_read,
		.llseek =	seq_lseek,
		.release =	single_release,
	};

	static const struct file_operations debugfs_misr_fops = {
		.open = simple_open,
		.read = _sde_encoder_misr_read,
		.write = _sde_encoder_misr_setup,
	};

	char name[SDE_NAME_SIZE];

	if (!drm_enc || !drm_enc->dev || !drm_enc->dev->dev_private) {
		SDE_ERROR("invalid encoder or kms\n");
		return -EINVAL;
	}

	sde_enc = to_sde_encoder_virt(drm_enc);
	priv = drm_enc->dev->dev_private;
	sde_kms = to_sde_kms(priv->kms);

	snprintf(name, SDE_NAME_SIZE, "encoder%u", drm_enc->base.id);

	/* create overall sub-directory for the encoder */
	sde_enc->debugfs_root = debugfs_create_dir(name,
			drm_enc->dev->primary->debugfs_root);
	if (!sde_enc->debugfs_root)
		return -ENOMEM;

	/* don't error check these */
	debugfs_create_file("status", 0600,
		sde_enc->debugfs_root, sde_enc, &debugfs_status_fops);

	debugfs_create_file("misr_data", 0600,
		sde_enc->debugfs_root, sde_enc, &debugfs_misr_fops);

	debugfs_create_bool("idle_power_collapse", 0600, sde_enc->debugfs_root,
			&sde_enc->idle_pc_enabled);

	for (i = 0; i < sde_enc->num_phys_encs; i++)
		if (sde_enc->phys_encs[i] &&
				sde_enc->phys_encs[i]->ops.late_register)
			sde_enc->phys_encs[i]->ops.late_register(
					sde_enc->phys_encs[i],
					sde_enc->debugfs_root);

	return 0;
}

static void _sde_encoder_destroy_debugfs(struct drm_encoder *drm_enc)
{
	struct sde_encoder_virt *sde_enc;

	if (!drm_enc)
		return;

	sde_enc = to_sde_encoder_virt(drm_enc);
	debugfs_remove_recursive(sde_enc->debugfs_root);
}
#else
static int _sde_encoder_init_debugfs(struct drm_encoder *drm_enc)
{
	return 0;
}

static void _sde_encoder_destroy_debugfs(struct drm_encoder *drm_enc)
{
}
#endif

static int sde_encoder_late_register(struct drm_encoder *encoder)
{
	return _sde_encoder_init_debugfs(encoder);
}

static void sde_encoder_early_unregister(struct drm_encoder *encoder)
{
	_sde_encoder_destroy_debugfs(encoder);
}

static int sde_encoder_virt_add_phys_encs(
		u32 display_caps,
		struct sde_encoder_virt *sde_enc,
		struct sde_enc_phys_init_params *params)
{
	struct sde_encoder_phys *enc = NULL;

	SDE_DEBUG_ENC(sde_enc, "\n");

	/*
	 * We may create up to NUM_PHYS_ENCODER_TYPES physical encoder types
	 * in this function, check up-front.
	 */
	if (sde_enc->num_phys_encs + NUM_PHYS_ENCODER_TYPES >=
			ARRAY_SIZE(sde_enc->phys_encs)) {
		SDE_ERROR_ENC(sde_enc, "too many physical encoders %d\n",
			  sde_enc->num_phys_encs);
		return -EINVAL;
	}

	if (display_caps & MSM_DISPLAY_CAP_VID_MODE) {
		enc = sde_encoder_phys_vid_init(params);

		if (IS_ERR_OR_NULL(enc)) {
			SDE_ERROR_ENC(sde_enc, "failed to init vid enc: %ld\n",
				PTR_ERR(enc));
			return enc == 0 ? -EINVAL : PTR_ERR(enc);
		}

		sde_enc->phys_encs[sde_enc->num_phys_encs] = enc;
		++sde_enc->num_phys_encs;
	}

	if (display_caps & MSM_DISPLAY_CAP_CMD_MODE) {
		enc = sde_encoder_phys_cmd_init(params);

		if (IS_ERR_OR_NULL(enc)) {
			SDE_ERROR_ENC(sde_enc, "failed to init cmd enc: %ld\n",
				PTR_ERR(enc));
			return enc == 0 ? -EINVAL : PTR_ERR(enc);
		}

		sde_enc->phys_encs[sde_enc->num_phys_encs] = enc;
		++sde_enc->num_phys_encs;
	}

	return 0;
}

static int sde_encoder_virt_add_phys_enc_wb(struct sde_encoder_virt *sde_enc,
		struct sde_enc_phys_init_params *params)
{
	struct sde_encoder_phys *enc = NULL;

	if (!sde_enc) {
		SDE_ERROR("invalid encoder\n");
		return -EINVAL;
	}

	SDE_DEBUG_ENC(sde_enc, "\n");

	if (sde_enc->num_phys_encs + 1 >= ARRAY_SIZE(sde_enc->phys_encs)) {
		SDE_ERROR_ENC(sde_enc, "too many physical encoders %d\n",
			  sde_enc->num_phys_encs);
		return -EINVAL;
	}

	enc = sde_encoder_phys_wb_init(params);

	if (IS_ERR_OR_NULL(enc)) {
		SDE_ERROR_ENC(sde_enc, "failed to init wb enc: %ld\n",
			PTR_ERR(enc));
		return enc == 0 ? -EINVAL : PTR_ERR(enc);
	}

	sde_enc->phys_encs[sde_enc->num_phys_encs] = enc;
	++sde_enc->num_phys_encs;

	return 0;
}

static int sde_encoder_setup_display(struct sde_encoder_virt *sde_enc,
				 struct sde_kms *sde_kms,
				 struct msm_display_info *disp_info,
				 int *drm_enc_mode)
{
	int ret = 0;
	int i = 0;
	enum sde_intf_type intf_type;
	struct sde_encoder_virt_ops parent_ops = {
		sde_encoder_vblank_callback,
		sde_encoder_underrun_callback,
		sde_encoder_frame_done_callback,
		sde_encoder_get_qsync_fps_callback,
	};
	struct sde_enc_phys_init_params phys_params;

	if (!sde_enc || !sde_kms) {
		SDE_ERROR("invalid arg(s), enc %d kms %d\n",
				sde_enc != 0, sde_kms != 0);
		return -EINVAL;
	}

	memset(&phys_params, 0, sizeof(phys_params));
	phys_params.sde_kms = sde_kms;
	phys_params.parent = &sde_enc->base;
	phys_params.parent_ops = parent_ops;
	phys_params.enc_spinlock = &sde_enc->enc_spinlock;
	phys_params.vblank_ctl_lock = &sde_enc->vblank_ctl_lock;

	SDE_DEBUG("\n");

	if (disp_info->intf_type == DRM_MODE_CONNECTOR_DSI) {
		*drm_enc_mode = DRM_MODE_ENCODER_DSI;
		intf_type = INTF_DSI;
	} else if (disp_info->intf_type == DRM_MODE_CONNECTOR_HDMIA) {
		*drm_enc_mode = DRM_MODE_ENCODER_TMDS;
		intf_type = INTF_HDMI;
	} else if (disp_info->intf_type == DRM_MODE_CONNECTOR_DisplayPort) {
		if (disp_info->capabilities & MSM_DISPLAY_CAP_MST_MODE)
			*drm_enc_mode = DRM_MODE_ENCODER_DPMST;
		else
			*drm_enc_mode = DRM_MODE_ENCODER_TMDS;
		intf_type = INTF_DP;
	} else if (disp_info->intf_type == DRM_MODE_CONNECTOR_VIRTUAL) {
		*drm_enc_mode = DRM_MODE_ENCODER_VIRTUAL;
		intf_type = INTF_WB;
	} else {
		SDE_ERROR_ENC(sde_enc, "unsupported display interface type\n");
		return -EINVAL;
	}

	WARN_ON(disp_info->num_of_h_tiles < 1);

	sde_enc->display_num_of_h_tiles = disp_info->num_of_h_tiles;
	sde_enc->te_source = disp_info->te_source;

	SDE_DEBUG("dsi_info->num_of_h_tiles %d\n", disp_info->num_of_h_tiles);

	if ((disp_info->capabilities & MSM_DISPLAY_CAP_CMD_MODE) ||
	    (disp_info->capabilities & MSM_DISPLAY_CAP_VID_MODE))
		sde_enc->idle_pc_enabled = sde_kms->catalog->has_idle_pc;

	mutex_lock(&sde_enc->enc_lock);
	for (i = 0; i < disp_info->num_of_h_tiles && !ret; i++) {
		/*
		 * Left-most tile is at index 0, content is controller id
		 * h_tile_instance_ids[2] = {0, 1}; DSI0 = left, DSI1 = right
		 * h_tile_instance_ids[2] = {1, 0}; DSI1 = left, DSI0 = right
		 */
		u32 controller_id = disp_info->h_tile_instance[i];

		if (disp_info->num_of_h_tiles > 1) {
			if (i == 0)
				phys_params.split_role = ENC_ROLE_MASTER;
			else
				phys_params.split_role = ENC_ROLE_SLAVE;
		} else {
			phys_params.split_role = ENC_ROLE_SOLO;
		}

		SDE_DEBUG("h_tile_instance %d = %d, split_role %d\n",
				i, controller_id, phys_params.split_role);

		if (intf_type == INTF_WB) {
			phys_params.intf_idx = INTF_MAX;
			phys_params.wb_idx = sde_encoder_get_wb(
					sde_kms->catalog,
					intf_type, controller_id);
			if (phys_params.wb_idx == WB_MAX) {
				SDE_ERROR_ENC(sde_enc,
					"could not get wb: type %d, id %d\n",
					intf_type, controller_id);
				ret = -EINVAL;
			}
		} else {
			phys_params.wb_idx = WB_MAX;
			phys_params.intf_idx = sde_encoder_get_intf(
					sde_kms->catalog, intf_type,
					controller_id);
			if (phys_params.intf_idx == INTF_MAX) {
				SDE_ERROR_ENC(sde_enc,
					"could not get wb: type %d, id %d\n",
					intf_type, controller_id);
				ret = -EINVAL;
			}
		}

		if (!ret) {
			if (intf_type == INTF_WB)
				ret = sde_encoder_virt_add_phys_enc_wb(sde_enc,
						&phys_params);
			else
				ret = sde_encoder_virt_add_phys_encs(
						disp_info->capabilities,
						sde_enc,
						&phys_params);
			if (ret)
				SDE_ERROR_ENC(sde_enc,
						"failed to add phys encs\n");
		}
	}

	for (i = 0; i < sde_enc->num_phys_encs; i++) {
		struct sde_encoder_phys *phys = sde_enc->phys_encs[i];

		if (phys) {
			atomic_set(&phys->vsync_cnt, 0);
			atomic_set(&phys->underrun_cnt, 0);
		}
	}
	mutex_unlock(&sde_enc->enc_lock);

	return ret;
}

static const struct drm_encoder_helper_funcs sde_encoder_helper_funcs = {
	.mode_set = sde_encoder_virt_mode_set,
	.disable = sde_encoder_virt_disable,
	.enable = sde_encoder_virt_enable,
	.atomic_check = sde_encoder_virt_atomic_check,
};

static const struct drm_encoder_funcs sde_encoder_funcs = {
		.destroy = sde_encoder_destroy,
		.late_register = sde_encoder_late_register,
		.early_unregister = sde_encoder_early_unregister,
};

struct drm_encoder *sde_encoder_init(
		struct drm_device *dev,
		struct msm_display_info *disp_info)
{
	struct msm_drm_private *priv = dev->dev_private;
	struct sde_kms *sde_kms = to_sde_kms(priv->kms);
	struct drm_encoder *drm_enc = NULL;
	struct sde_encoder_virt *sde_enc = NULL;
	int drm_enc_mode = DRM_MODE_ENCODER_NONE;
	char name[SDE_NAME_SIZE];
	int ret = 0;

	sde_enc = kzalloc(sizeof(*sde_enc), GFP_KERNEL);
	if (!sde_enc) {
		ret = -ENOMEM;
		goto fail;
	}

	mutex_init(&sde_enc->enc_lock);
	ret = sde_encoder_setup_display(sde_enc, sde_kms, disp_info,
			&drm_enc_mode);
	if (ret)
		goto fail;

	sde_enc->cur_master = NULL;
	spin_lock_init(&sde_enc->enc_spinlock);
	mutex_init(&sde_enc->vblank_ctl_lock);
	drm_enc = &sde_enc->base;
	drm_encoder_init(dev, drm_enc, &sde_encoder_funcs, drm_enc_mode, NULL);
	drm_encoder_helper_add(drm_enc, &sde_encoder_helper_funcs);

	if ((disp_info->intf_type == DRM_MODE_CONNECTOR_DSI) &&
			disp_info->is_primary)
		setup_timer(&sde_enc->vsync_event_timer,
				sde_encoder_vsync_event_handler,
				(unsigned long)sde_enc);

	snprintf(name, SDE_NAME_SIZE, "rsc_enc%u", drm_enc->base.id);
	sde_enc->rsc_client = sde_rsc_client_create(SDE_RSC_INDEX, name,
					disp_info->is_primary);
	if (IS_ERR_OR_NULL(sde_enc->rsc_client)) {
		SDE_DEBUG("sde rsc client create failed :%ld\n",
						PTR_ERR(sde_enc->rsc_client));
		sde_enc->rsc_client = NULL;
	}

	if (disp_info->capabilities & MSM_DISPLAY_CAP_CMD_MODE) {
		ret = _sde_encoder_input_handler(sde_enc);
		if (ret)
			SDE_ERROR(
			"input handler registration failed, rc = %d\n", ret);
	}

	mutex_init(&sde_enc->rc_lock);
	kthread_init_delayed_work(&sde_enc->delayed_off_work,
			sde_encoder_off_work);
	sde_enc->vblank_enabled = false;

	kthread_init_work(&sde_enc->vsync_event_work,
			sde_encoder_vsync_event_work_handler);

	kthread_init_work(&sde_enc->input_event_work,
			sde_encoder_input_event_work_handler);

	kthread_init_work(&sde_enc->esd_trigger_work,
			sde_encoder_esd_trigger_work_handler);

	memcpy(&sde_enc->disp_info, disp_info, sizeof(*disp_info));

	SDE_DEBUG_ENC(sde_enc, "created\n");

	return drm_enc;

fail:
	SDE_ERROR("failed to create encoder\n");
	if (drm_enc)
		sde_encoder_destroy(drm_enc);

	return ERR_PTR(ret);
}

int sde_encoder_wait_for_event(struct drm_encoder *drm_enc,
	enum msm_event_wait event)
{
	int (*fn_wait)(struct sde_encoder_phys *phys_enc) = NULL;
	struct sde_encoder_virt *sde_enc = NULL;
	int i, ret = 0;
	char atrace_buf[32];

	if (!drm_enc) {
		SDE_ERROR("invalid encoder\n");
		return -EINVAL;
	}
	sde_enc = to_sde_encoder_virt(drm_enc);
	SDE_DEBUG_ENC(sde_enc, "\n");

	for (i = 0; i < sde_enc->num_phys_encs; i++) {
		struct sde_encoder_phys *phys = sde_enc->phys_encs[i];

		switch (event) {
		case MSM_ENC_COMMIT_DONE:
			fn_wait = phys->ops.wait_for_commit_done;
			break;
		case MSM_ENC_TX_COMPLETE:
			fn_wait = phys->ops.wait_for_tx_complete;
			break;
		case MSM_ENC_VBLANK:
			fn_wait = phys->ops.wait_for_vblank;
			break;
		case MSM_ENC_ACTIVE_REGION:
			fn_wait = phys->ops.wait_for_active;
			break;
		default:
			SDE_ERROR_ENC(sde_enc, "unknown wait event %d\n",
					event);
			return -EINVAL;
		};

		if (phys && fn_wait) {
			snprintf(atrace_buf, sizeof(atrace_buf),
				"wait_completion_event_%d", event);
			SDE_ATRACE_BEGIN(atrace_buf);
			ret = fn_wait(phys);
			SDE_ATRACE_END(atrace_buf);
			if (ret)
				return ret;
		}
	}

	return ret;
}

enum sde_intf_mode sde_encoder_get_intf_mode(struct drm_encoder *encoder)
{
	struct sde_encoder_virt *sde_enc = NULL;
	int i;

	if (!encoder) {
		SDE_ERROR("invalid encoder\n");
		return INTF_MODE_NONE;
	}
	sde_enc = to_sde_encoder_virt(encoder);

	if (sde_enc->cur_master)
		return sde_enc->cur_master->intf_mode;

	for (i = 0; i < sde_enc->num_phys_encs; i++) {
		struct sde_encoder_phys *phys = sde_enc->phys_encs[i];

		if (phys)
			return phys->intf_mode;
	}

	return INTF_MODE_NONE;
}

/**
 * sde_encoder_update_caps_for_cont_splash - update encoder settings during
 *	device bootup when cont_splash is enabled
 * @drm_enc:    Pointer to drm encoder structure
 * @Return:	true if successful in updating the encoder structure
 */
int sde_encoder_update_caps_for_cont_splash(struct drm_encoder *encoder)
{
	struct sde_encoder_virt *sde_enc;
	struct msm_drm_private *priv;
	struct sde_kms *sde_kms;
	struct drm_connector *conn = NULL;
	struct sde_connector *sde_conn = NULL;
	struct sde_connector_state *sde_conn_state = NULL;
	struct drm_display_mode *drm_mode = NULL;
	struct sde_rm_hw_iter dsc_iter, pp_iter, ctl_iter, intf_iter;
	struct sde_encoder_phys *phys_enc;
	int ret = 0, i, idx;

	if (!encoder) {
		SDE_ERROR("invalid drm enc\n");
		return -EINVAL;
	}

	if (!encoder->dev || !encoder->dev->dev_private) {
		SDE_ERROR("drm device invalid\n");
		return -EINVAL;
	}

	priv = encoder->dev->dev_private;
	if (!priv->kms) {
		SDE_ERROR("invalid kms\n");
		return -EINVAL;
	}

	sde_kms = to_sde_kms(priv->kms);
	sde_enc = to_sde_encoder_virt(encoder);
	if (!priv->num_connectors) {
		SDE_ERROR_ENC(sde_enc, "No connectors registered\n");
		return -EINVAL;
	}
	SDE_DEBUG_ENC(sde_enc,
			"num of connectors: %d\n", priv->num_connectors);

	for (i = 0; i < priv->num_connectors; i++) {
		SDE_DEBUG_ENC(sde_enc, "connector id: %d\n",
				priv->connectors[i]->base.id);
		sde_conn = to_sde_connector(priv->connectors[i]);
		if (!sde_conn->encoder) {
			SDE_DEBUG_ENC(sde_enc,
				"encoder not attached to connector\n");
			continue;
		}
		if (sde_conn->encoder->base.id
				== encoder->base.id) {
			conn = (priv->connectors[i]);
			break;
		}
	}

	if (!conn || !conn->state) {
		SDE_ERROR_ENC(sde_enc, "connector not found\n");
		return -EINVAL;
	}

	sde_conn_state = to_sde_connector_state(conn->state);

	if (!sde_conn->ops.get_mode_info) {
		SDE_ERROR_ENC(sde_enc, "conn: get_mode_info ops not found\n");
		return -EINVAL;
	}

	ret = sde_conn->ops.get_mode_info(&sde_conn->base,
			&encoder->crtc->state->adjusted_mode,
			&sde_conn_state->mode_info,
			sde_kms->catalog->max_mixer_width,
			sde_conn->display);
	if (ret) {
		SDE_ERROR_ENC(sde_enc,
			"conn: ->get_mode_info failed. ret=%d\n", ret);
		return ret;
	}

	ret = sde_rm_reserve(&sde_kms->rm, encoder, encoder->crtc->state,
			conn->state, false);
	if (ret) {
		SDE_ERROR_ENC(sde_enc,
			"failed to reserve hw resources, %d\n", ret);
		return ret;
	}

	if (sde_conn->encoder) {
		conn->state->best_encoder = sde_conn->encoder;
		SDE_DEBUG_ENC(sde_enc,
			"configured cstate->best_encoder to ID = %d\n",
			conn->state->best_encoder->base.id);
	} else {
		SDE_ERROR_ENC(sde_enc, "No encoder mapped to connector=%d\n",
				conn->base.id);
	}

	SDE_DEBUG_ENC(sde_enc, "connector topology = %llu\n",
			sde_connector_get_topology_name(conn));
	drm_mode = &encoder->crtc->state->adjusted_mode;
	SDE_DEBUG_ENC(sde_enc, "hdisplay = %d, vdisplay = %d\n",
			drm_mode->hdisplay, drm_mode->vdisplay);
	drm_set_preferred_mode(conn, drm_mode->hdisplay, drm_mode->vdisplay);

	if (encoder->bridge) {
		SDE_DEBUG_ENC(sde_enc, "Bridge mapped to encoder\n");
		/*
		 * For cont-splash use case, we update the mode
		 * configurations manually. This will skip the
		 * usually mode set call when actual frame is
		 * pushed from framework. The bridge needs to
		 * be updated with the current drm mode by
		 * calling the bridge mode set ops.
		 */
		if (encoder->bridge->funcs) {
			SDE_DEBUG_ENC(sde_enc, "calling mode_set\n");
			encoder->bridge->funcs->mode_set(encoder->bridge,
						drm_mode, drm_mode);
		}
	} else {
		SDE_ERROR_ENC(sde_enc, "No bridge attached to encoder\n");
	}

	sde_rm_init_hw_iter(&pp_iter, encoder->base.id, SDE_HW_BLK_PINGPONG);
	for (i = 0; i < MAX_CHANNELS_PER_ENC; i++) {
		sde_enc->hw_pp[i] = NULL;
		if (!sde_rm_get_hw(&sde_kms->rm, &pp_iter))
			break;
		sde_enc->hw_pp[i] = (struct sde_hw_pingpong *) pp_iter.hw;
	}

	sde_rm_init_hw_iter(&dsc_iter, encoder->base.id, SDE_HW_BLK_DSC);
	for (i = 0; i < MAX_CHANNELS_PER_ENC; i++) {
		sde_enc->hw_dsc[i] = NULL;
		if (!sde_rm_get_hw(&sde_kms->rm, &dsc_iter))
			break;
		sde_enc->hw_dsc[i] = (struct sde_hw_dsc *) dsc_iter.hw;
	}

	/*
	 * If we have multiple phys encoders with one controller, make
	 * sure to populate the controller pointer in both phys encoders.
	 */
	for (idx = 0; idx < sde_enc->num_phys_encs; idx++) {
		phys_enc = sde_enc->phys_encs[idx];
		phys_enc->hw_ctl = NULL;

		sde_rm_init_hw_iter(&ctl_iter, encoder->base.id,
				SDE_HW_BLK_CTL);
		for (i = 0; i < sde_enc->num_phys_encs; i++) {
			if (sde_rm_get_hw(&sde_kms->rm, &ctl_iter)) {
				phys_enc->hw_ctl =
					(struct sde_hw_ctl *) ctl_iter.hw;
				pr_debug("HW CTL intf_idx:%d hw_ctl:[0x%pK]\n",
					phys_enc->intf_idx, phys_enc->hw_ctl);
			}
		}
	}

	sde_rm_init_hw_iter(&intf_iter, encoder->base.id, SDE_HW_BLK_INTF);
	for (i = 0; i < sde_enc->num_phys_encs; i++) {
		struct sde_encoder_phys *phys = sde_enc->phys_encs[i];

		phys->hw_intf = NULL;
		if (!sde_rm_get_hw(&sde_kms->rm, &intf_iter))
			break;
		phys->hw_intf = (struct sde_hw_intf *) intf_iter.hw;
	}

	for (i = 0; i < sde_enc->num_phys_encs; i++) {
		struct sde_encoder_phys *phys = sde_enc->phys_encs[i];

		if (!phys) {
			SDE_ERROR_ENC(sde_enc,
				"phys encoders not initialized\n");
			return -EINVAL;
		}

		/* update connector for master and slave phys encoders */
		phys->connector = conn;
		phys->cont_splash_single_flush =
			sde_kms->splash_data.single_flush_en;
		phys->cont_splash_settings = true;

		phys->hw_pp = sde_enc->hw_pp[i];
		if (phys->ops.cont_splash_mode_set)
			phys->ops.cont_splash_mode_set(phys, drm_mode);

		if (phys->ops.is_master && phys->ops.is_master(phys))
			sde_enc->cur_master = phys;
	}

	return ret;
}

int sde_encoder_display_failure_notification(struct drm_encoder *enc)
{
	struct msm_drm_thread *event_thread = NULL;
	struct msm_drm_private *priv = NULL;
	struct sde_encoder_virt *sde_enc = NULL;

	if (!enc || !enc->dev || !enc->dev->dev_private) {
		SDE_ERROR("invalid parameters\n");
		return -EINVAL;
	}

	priv = enc->dev->dev_private;
	sde_enc = to_sde_encoder_virt(enc);
	if (!sde_enc->crtc || (sde_enc->crtc->index
			>= ARRAY_SIZE(priv->event_thread))) {
		SDE_DEBUG_ENC(sde_enc,
			"invalid cached CRTC: %d or crtc index: %d\n",
			sde_enc->crtc == NULL,
			sde_enc->crtc ? sde_enc->crtc->index : -EINVAL);
		return -EINVAL;
	}

	SDE_EVT32_VERBOSE(DRMID(enc));

	event_thread = &priv->event_thread[sde_enc->crtc->index];

	kthread_queue_work(&event_thread->worker,
			   &sde_enc->esd_trigger_work);
	kthread_flush_work(&sde_enc->esd_trigger_work);

	/**
	 * panel may stop generating te signal (vsync) during esd failure. rsc
	 * hardware may hang without vsync. Avoid rsc hang by generating the
	 * vsync from watchdog timer instead of panel.
	 */
	_sde_encoder_switch_to_watchdog_vsync(enc);

	sde_encoder_wait_for_event(enc, MSM_ENC_TX_COMPLETE);

	return 0;
}

bool sde_encoder_recovery_events_enabled(struct drm_encoder *encoder)
{
	struct sde_encoder_virt *sde_enc;

	if (!encoder) {
		SDE_ERROR("invalid drm enc\n");
		return false;
	}

	sde_enc = to_sde_encoder_virt(encoder);

	return sde_enc->recovery_events_enabled;
}

void sde_encoder_recovery_events_handler(struct drm_encoder *encoder,
		bool enabled)
{
	struct sde_encoder_virt *sde_enc;

	if (!encoder) {
		SDE_ERROR("invalid drm enc\n");
		return;
	}

	sde_enc = to_sde_encoder_virt(encoder);
	sde_enc->recovery_events_enabled = enabled;
}<|MERGE_RESOLUTION|>--- conflicted
+++ resolved
@@ -3020,12 +3020,8 @@
 			"input handler registration failed, rc = %d\n", ret);
 	}
 
-<<<<<<< HEAD
-	if (!msm_is_mode_seamless_vrr(cur_mode))
-=======
 	if (!(msm_is_mode_seamless_vrr(cur_mode)
 			|| msm_is_mode_seamless_dms(cur_mode)))
->>>>>>> 753e04cd
 		kthread_init_delayed_work(&sde_enc->delayed_off_work,
 			sde_encoder_off_work);
 
