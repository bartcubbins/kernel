--- conflicted
+++ resolved
@@ -1849,11 +1849,7 @@
 		struct sde_hw_fmt_layout layout;
 
 		memset(&layout, 0, sizeof(struct sde_hw_fmt_layout));
-<<<<<<< HEAD
-		sde_format_populate_layout(rstate->aspace, state->fb,
-=======
 		sde_format_populate_layout(pstate->aspace, state->fb,
->>>>>>> 70be28c9
 				&layout);
 		for (i = 0; i < ARRAY_SIZE(rot_cmd->src_iova); i++) {
 			rot_cmd->src_iova[i] = layout.plane_addr[i];
@@ -1862,11 +1858,7 @@
 		rot_cmd->src_planes = layout.num_planes;
 
 		memset(&layout, 0, sizeof(struct sde_hw_fmt_layout));
-<<<<<<< HEAD
-		sde_format_populate_layout(rstate->aspace, rstate->out_fb,
-=======
 		sde_format_populate_layout(pstate->aspace, rstate->out_fb,
->>>>>>> 70be28c9
 				&layout);
 		for (i = 0; i < ARRAY_SIZE(rot_cmd->dst_iova); i++) {
 			rot_cmd->dst_iova[i] = layout.plane_addr[i];
@@ -1968,11 +1960,7 @@
 	struct sde_kms_fbo *fbo;
 	struct drm_framebuffer *fb;
 
-<<<<<<< HEAD
-	if (!plane || !cstate || !rstate)
-=======
 	if (!plane || !cstate || !rstate || !rstate->rot_hw)
->>>>>>> 70be28c9
 		return;
 
 	fbo = sde_crtc_res_get(cstate, SDE_CRTC_RES_ROT_OUT_FBO,
@@ -2034,30 +2022,6 @@
 	/* check if stream buffer is already attached to rotator */
 	if (sde_plane_enabled(new_state) && !new_rstate->out_fb)
 		_sde_plane_rot_get_fb(plane, cstate, new_rstate);
-<<<<<<< HEAD
-
-	/* release buffer if output format configuration changes */
-	if (new_rstate->out_fb &&
-		((new_rstate->out_fb_height != new_rstate->out_fb->height) ||
-		(new_rstate->out_fb_width != new_rstate->out_fb->width) ||
-		(new_rstate->out_fb_pixel_format !=
-				new_rstate->out_fb->pixel_format) ||
-		(new_rstate->out_fb_modifier[0] !=
-				new_rstate->out_fb->modifier[0]) ||
-		(new_rstate->out_fb_flags != new_rstate->out_fb->flags))) {
-
-		SDE_DEBUG("plane%d.%d release fb/fbo\n", plane->base.id,
-				new_rstate->sequence_id);
-
-		sde_crtc_res_put(cstate, SDE_CRTC_RES_ROT_OUT_FB,
-				(u64) &new_rstate->rot_hw->base);
-		new_rstate->out_fb = NULL;
-		sde_crtc_res_put(cstate, SDE_CRTC_RES_ROT_OUT_FBO,
-				(u64) &new_rstate->rot_hw->base);
-		new_rstate->out_fbo = NULL;
-	}
-=======
->>>>>>> 70be28c9
 
 	/* create new stream buffer if it is not available */
 	if (sde_plane_enabled(new_state) && !new_rstate->out_fb) {
@@ -2066,10 +2030,6 @@
 
 		SDE_DEBUG("plane%d.%d allocate fb/fbo\n", plane->base.id,
 				new_rstate->sequence_id);
-<<<<<<< HEAD
-		new_rstate->aspace = new_pstate->aspace;
-=======
->>>>>>> 70be28c9
 
 		/* check if out_fb is already attached to rotator */
 		new_rstate->out_fbo = sde_kms_fbo_alloc(plane->dev, fb_w, fb_h,
@@ -2110,11 +2070,7 @@
 	}
 
 	/* prepare rotator input buffer */
-<<<<<<< HEAD
-	ret = msm_framebuffer_prepare(new_state->fb, new_rstate->aspace);
-=======
 	ret = msm_framebuffer_prepare(new_state->fb, new_pstate->aspace);
->>>>>>> 70be28c9
 	if (ret) {
 		SDE_ERROR("failed to prepare input framebuffer, %d\n", ret);
 		goto error_prepare_input_buffer;
@@ -2126,11 +2082,7 @@
 				new_rstate->sequence_id);
 
 		ret = msm_framebuffer_prepare(new_rstate->out_fb,
-<<<<<<< HEAD
-				new_rstate->aspace);
-=======
 				new_pstate->aspace);
->>>>>>> 70be28c9
 		if (ret) {
 			SDE_ERROR("failed to prepare inline framebuffer, %d\n",
 					ret);
@@ -2141,11 +2093,7 @@
 	return 0;
 
 error_prepare_output_buffer:
-<<<<<<< HEAD
-	msm_framebuffer_cleanup(new_state->fb, new_rstate->aspace);
-=======
 	msm_framebuffer_cleanup(new_state->fb, new_pstate->aspace);
->>>>>>> 70be28c9
 error_prepare_input_buffer:
 	sde_crtc_res_put(cstate, SDE_CRTC_RES_ROT_OUT_FB,
 			(u64) &new_rstate->rot_hw->base);
@@ -2201,11 +2149,7 @@
 	if (sde_plane_enabled(old_state)) {
 		if (old_rstate->out_fb) {
 			msm_framebuffer_cleanup(old_rstate->out_fb,
-<<<<<<< HEAD
-					old_rstate->aspace);
-=======
 					old_pstate->aspace);
->>>>>>> 70be28c9
 			sde_crtc_res_put(cstate, SDE_CRTC_RES_ROT_OUT_FB,
 					(u64) &old_rstate->rot_hw->base);
 			old_rstate->out_fb = NULL;
@@ -2214,11 +2158,7 @@
 			old_rstate->out_fbo = NULL;
 		}
 
-<<<<<<< HEAD
-		msm_framebuffer_cleanup(old_state->fb, old_rstate->aspace);
-=======
 		msm_framebuffer_cleanup(old_state->fb, old_pstate->aspace);
->>>>>>> 70be28c9
 	}
 }
 
@@ -2310,10 +2250,6 @@
 				plane->base.id, rstate->sequence_id, fb_id);
 
 		sde_plane_rot_calc_cfg(plane, state);
-
-		/* attempt to reuse stream buffer if already available */
-		if (sde_plane_enabled(state))
-			_sde_plane_rot_get_fb(plane, cstate, rstate);
 
 		ret = sde_plane_rot_submit_command(plane, state,
 				SDE_HW_ROT_CMD_VALIDATE);
@@ -2802,11 +2738,7 @@
 
 	old_rstate = &old_pstate->rot;
 
-<<<<<<< HEAD
-	msm_framebuffer_cleanup(old_rstate->out_fb, old_rstate->aspace);
-=======
 	msm_framebuffer_cleanup(old_rstate->out_fb, old_pstate->aspace);
->>>>>>> 70be28c9
 
 	sde_plane_rot_cleanup_fb(plane, old_state);
 }
