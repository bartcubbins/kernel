--- conflicted
+++ resolved
@@ -162,8 +162,6 @@
 bail:
 	kfree(buf);
 	debug->panel->set_edid(debug->panel, edid);
-<<<<<<< HEAD
-=======
 
 	/*
 	 * print edid status as this code is executed
@@ -171,7 +169,6 @@
 	 * triggered by a tester or a script.
 	 */
 	pr_info("[%s]\n", edid ? "SET" : "CLEAR");
->>>>>>> e0615925
 
 	return rc;
 }
@@ -260,14 +257,8 @@
 	 * Reset panel's dpcd in case of any failure. Also, set the
 	 * panel's dpcd only if a full dpcd is provided with offset as 0.
 	 */
-<<<<<<< HEAD
-	if (!dpcd || (!offset && (data_len == dp_receiver_cap_size)))
-=======
 	if (!dpcd || (!offset && (data_len == dp_receiver_cap_size))) {
->>>>>>> e0615925
 		debug->panel->set_dpcd(debug->panel, dpcd);
-	else
-		debug->aux->dpcd_updated(debug->aux);
 
 		/*
 		 * print dpcd status as this code is executed
@@ -693,35 +684,6 @@
 	pr_debug("mst_sideband_mode: %d port_cnt:%d\n",
 			mst_sideband_mode, mst_port_cnt);
 	return count;
-}
-
-static ssize_t dp_debug_widebus_mode_write(struct file *file,
-		const char __user *user_buff, size_t count, loff_t *ppos)
-{
-	struct dp_debug_private *debug = file->private_data;
-	char buf[SZ_8];
-	size_t len = 0;
-	u32 widebus_mode = 0;
-
-	if (!debug || !debug->parser)
-		return -ENODEV;
-
-	if (*ppos)
-		return 0;
-
-	len = min_t(size_t, count, SZ_8 - 1);
-	if (copy_from_user(buf, user_buff, len))
-		return -EFAULT;
-
-	buf[len] = '\0';
-
-	if (kstrtoint(buf, 10, &widebus_mode) != 0)
-		return -EINVAL;
-
-	debug->parser->has_widebus = widebus_mode ? true : false;
-	pr_debug("widebus_enable: %d\n", widebus_mode);
-
-	return len;
 }
 
 static ssize_t dp_debug_widebus_mode_write(struct file *file,
@@ -1540,36 +1502,7 @@
 	if (kstrtoint(buf, 10, &sim) != 0)
 		goto end;
 
-<<<<<<< HEAD
-	if (sim) {
-		if (dp_debug_get_edid_buf(debug))
-			goto end;
-
-		if (dp_debug_get_dpcd_buf(debug))
-			goto error;
-
-		debug->dp_debug.sim_mode = true;
-		debug->aux->set_sim_mode(debug->aux, true,
-			debug->edid, debug->dpcd);
-	} else {
-		debug->aux->set_sim_mode(debug->aux, false, NULL, NULL);
-		debug->dp_debug.sim_mode = false;
-
-		debug->panel->set_edid(debug->panel, 0);
-		if (debug->edid) {
-			devm_kfree(debug->dev, debug->edid);
-			debug->edid = NULL;
-		}
-
-		debug->panel->set_dpcd(debug->panel, 0);
-		if (debug->dpcd) {
-			devm_kfree(debug->dev, debug->dpcd);
-			debug->dpcd = NULL;
-		}
-	}
-=======
 	dp_debug_set_sim_mode(debug, sim);
->>>>>>> e0615925
 end:
 	return len;
 }
