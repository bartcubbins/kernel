--- conflicted
+++ resolved
@@ -43,11 +43,8 @@
 	int (*request_irq)(struct dp_display *dp_display);
 	struct dp_debug *(*get_debug)(struct dp_display *dp_display);
 	void (*send_hpd_event)(struct dp_display *dp_display);
-<<<<<<< HEAD
-=======
 	int (*pre_kickoff)(struct dp_display *dp_display,
 				struct drm_msm_ext_hdr_metadata *hdr_meta);
->>>>>>> 6bf4cf1b
 };
 
 int dp_display_get_num_of_displays(void);
