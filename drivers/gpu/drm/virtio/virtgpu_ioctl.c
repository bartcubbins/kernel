--- conflicted
+++ resolved
@@ -395,29 +395,29 @@
 }
 
 static int virtio_gpu_wait_ioctl(struct drm_device *dev, void *data,
-			    struct drm_file *file)
+				 struct drm_file *file)
 {
 	struct drm_virtgpu_3d_wait *args = data;
-	struct drm_gem_object *gobj = NULL;
-	struct virtio_gpu_object *qobj = NULL;
+	struct drm_gem_object *obj;
+	long timeout = 15 * HZ;
 	int ret;
-	bool nowait = false;
-
-	gobj = drm_gem_object_lookup(file, args->handle);
-	if (gobj == NULL)
+
+	obj = drm_gem_object_lookup(file, args->handle);
+	if (obj == NULL)
 		return -ENOENT;
 
-	qobj = gem_to_virtio_gpu_obj(gobj);
-
-<<<<<<< HEAD
-	if (args->flags & VIRTGPU_WAIT_NOWAIT)
-		nowait = true;
-	ret = virtio_gpu_object_wait(qobj, nowait);
-
-	drm_gem_object_put_unlocked(gobj);
-=======
+	if (args->flags & VIRTGPU_WAIT_NOWAIT) {
+		ret = dma_resv_test_signaled_rcu(obj->resv, true);
+	} else {
+		ret = dma_resv_wait_timeout_rcu(obj->resv, true, true,
+						timeout);
+	}
+	if (ret == 0)
+		ret = -EBUSY;
+	else if (ret > 0)
+		ret = 0;
+
 	drm_gem_object_put(obj);
->>>>>>> 9ea491ae
 	return ret;
 }
 
