/* SPDX-License-Identifier: GPL-2.0-only */
/* Copyright (c) 2016-2020, The Linux Foundation. All rights reserved. */

#ifndef __RPM_INTERNAL_H__
#define __RPM_INTERNAL_H__

#include <linux/bitmap.h>
#include <soc/qcom/tcs.h>

#define TCS_TYPE_NR			4
#define MAX_CMDS_PER_TCS		16
#define MAX_TCS_PER_TYPE		3
#define MAX_TCS_NR			(MAX_TCS_PER_TYPE * TCS_TYPE_NR)
#define MAX_TCS_SLOTS			(MAX_CMDS_PER_TCS * MAX_TCS_PER_TYPE)

struct rsc_drv;

/**
 * struct tcs_group: group of Trigger Command Sets (TCS) to send state requests
 * to the controller
 *
 * @drv:       The controller.
 * @type:      Type of the TCS in this group - active, sleep, wake.
 * @mask:      Mask of the TCSes relative to all the TCSes in the RSC.
 * @offset:    Start of the TCS group relative to the TCSes in the RSC.
 * @num_tcs:   Number of TCSes in this type.
 * @ncpt:      Number of commands in each TCS.
 * @req:       Requests that are sent from the TCS; only used for ACTIVE_ONLY
 *             transfers (could be on a wake/sleep TCS if we are borrowing for
 *             an ACTIVE_ONLY transfer).
 *             Start: grab drv->lock, set req, set tcs_in_use, drop drv->lock,
 *                    trigger
 *             End: get irq, access req,
 *                  grab drv->lock, clear tcs_in_use, drop drv->lock
 * @slots:     Indicates which of @cmd_addr are occupied; only used for
 *             SLEEP / WAKE TCSs.  Things are tightly packed in the
 *             case that (ncpt < MAX_CMDS_PER_TCS).  That is if ncpt = 2 and
 *             MAX_CMDS_PER_TCS = 16 then bit[2] = the first bit in 2nd TCS.
 */
struct tcs_group {
	struct rsc_drv *drv;
	int type;
	u32 mask;
	u32 offset;
	int num_tcs;
	int ncpt;
	const struct tcs_request *req[MAX_TCS_PER_TYPE];
	DECLARE_BITMAP(slots, MAX_TCS_SLOTS);
};

/**
 * struct rpmh_request: the message to be sent to rpmh-rsc
 *
 * @msg: the request
 * @cmd: the payload that will be part of the @msg
 * @completion: triggered when request is done
 * @dev: the device making the request
 * @err: err return from the controller
 * @needs_free: check to free dynamically allocated request object
 */
struct rpmh_request {
	struct tcs_request msg;
	struct tcs_cmd cmd[MAX_RPMH_PAYLOAD];
	struct completion *completion;
	const struct device *dev;
	int err;
	bool needs_free;
};

/**
 * struct rpmh_ctrlr: our representation of the controller
 *
 * @cache: the list of cached requests
 * @cache_lock: synchronize access to the cache data
 * @dirty: was the cache updated since flush
 * @batch_cache: Cache sleep and wake requests sent as batch
 * @in_solver_mode: Controller is busy in solver mode
 */
struct rpmh_ctrlr {
	struct list_head cache;
	spinlock_t cache_lock;
	bool dirty;
	struct list_head batch_cache;
	bool in_solver_mode;
};

/**
 * struct rsc_drv: the Direct Resource Voter (DRV) of the
 * Resource State Coordinator controller (RSC)
 *
<<<<<<< HEAD
 * @name:       controller identifier
 * @base:       start address of the RSC's DRV registers
 * @tcs_base:   start address of the TCS registers in this controller
 * @id:         instance id in the controller (Direct Resource Voter)
 * @in_solver_mode: Controller is in solver mode
 * @num_tcs:    number of TCSes in this DRV
 * @tcs:        TCS groups
 * @tcs_in_use: s/w state of the TCS
 * @lock:       synchronize state of the controller
 * @client:     handle to the DRV's client.
 * @irq:        IRQ at gic
 * @ipc_log_ctx IPC logger handle
=======
 * @name:               Controller identifier.
 * @tcs_base:           Start address of the TCS registers in this controller.
 * @id:                 Instance id in the controller (Direct Resource Voter).
 * @num_tcs:            Number of TCSes in this DRV.
 * @rsc_pm:             CPU PM notifier for controller.
 *                      Used when solver mode is not present.
 * @cpus_in_pm:         Number of CPUs not in idle power collapse.
 *                      Used when solver mode is not present.
 * @tcs:                TCS groups.
 * @tcs_in_use:         S/W state of the TCS; only set for ACTIVE_ONLY
 *                      transfers, but might show a sleep/wake TCS in use if
 *                      it was borrowed for an active_only transfer.  You
 *                      must hold the lock in this struct (AKA drv->lock) in
 *                      order to update this.
 * @lock:               Synchronize state of the controller.  If RPMH's cache
 *                      lock will also be held, the order is: drv->lock then
 *                      cache_lock.
 * @client:             Handle to the DRV's client.
>>>>>>> 86b41f49
 */
struct rsc_drv {
	const char *name;
	void __iomem *base;
	void __iomem *tcs_base;
	int id;
	bool in_solver_mode;
	int num_tcs;
	struct notifier_block rsc_pm;
	atomic_t cpus_in_pm;
	struct tcs_group tcs[TCS_TYPE_NR];
	DECLARE_BITMAP(tcs_in_use, MAX_TCS_NR);
	spinlock_t lock;
	struct rpmh_ctrlr client;
	int irq;
	void *ipc_log_ctx;
};

extern bool rpmh_standalone;

int rpmh_rsc_send_data(struct rsc_drv *drv, const struct tcs_request *msg);
int rpmh_rsc_write_ctrl_data(struct rsc_drv *drv,
			     const struct tcs_request *msg);
<<<<<<< HEAD
int rpmh_rsc_invalidate(struct rsc_drv *drv);
void rpmh_rsc_mode_solver_set(struct rsc_drv *drv, bool enable);
bool rpmh_rsc_ctrlr_is_idle(struct rsc_drv *drv);
int rpmh_rsc_write_pdc_data(struct rsc_drv *drv, const struct tcs_request *msg);
=======
void rpmh_rsc_invalidate(struct rsc_drv *drv);
>>>>>>> 86b41f49

void rpmh_tx_done(const struct tcs_request *msg, int r);
int rpmh_flush(struct rpmh_ctrlr *ctrlr);

void rpmh_rsc_debug(struct rsc_drv *drv, struct completion *compl);
#endif /* __RPM_INTERNAL_H__ */<|MERGE_RESOLUTION|>--- conflicted
+++ resolved
@@ -1,5 +1,8 @@
-/* SPDX-License-Identifier: GPL-2.0-only */
-/* Copyright (c) 2016-2020, The Linux Foundation. All rights reserved. */
+/* SPDX-License-Identifier: GPL-2.0 */
+/*
+ * Copyright (c) 2016-2018, The Linux Foundation. All rights reserved.
+ */
+
 
 #ifndef __RPM_INTERNAL_H__
 #define __RPM_INTERNAL_H__
@@ -74,34 +77,18 @@
  * @cache_lock: synchronize access to the cache data
  * @dirty: was the cache updated since flush
  * @batch_cache: Cache sleep and wake requests sent as batch
- * @in_solver_mode: Controller is busy in solver mode
  */
 struct rpmh_ctrlr {
 	struct list_head cache;
 	spinlock_t cache_lock;
 	bool dirty;
 	struct list_head batch_cache;
-	bool in_solver_mode;
 };
 
 /**
  * struct rsc_drv: the Direct Resource Voter (DRV) of the
  * Resource State Coordinator controller (RSC)
  *
-<<<<<<< HEAD
- * @name:       controller identifier
- * @base:       start address of the RSC's DRV registers
- * @tcs_base:   start address of the TCS registers in this controller
- * @id:         instance id in the controller (Direct Resource Voter)
- * @in_solver_mode: Controller is in solver mode
- * @num_tcs:    number of TCSes in this DRV
- * @tcs:        TCS groups
- * @tcs_in_use: s/w state of the TCS
- * @lock:       synchronize state of the controller
- * @client:     handle to the DRV's client.
- * @irq:        IRQ at gic
- * @ipc_log_ctx IPC logger handle
-=======
  * @name:               Controller identifier.
  * @tcs_base:           Start address of the TCS registers in this controller.
  * @id:                 Instance id in the controller (Direct Resource Voter).
@@ -120,14 +107,11 @@
  *                      lock will also be held, the order is: drv->lock then
  *                      cache_lock.
  * @client:             Handle to the DRV's client.
->>>>>>> 86b41f49
  */
 struct rsc_drv {
 	const char *name;
-	void __iomem *base;
 	void __iomem *tcs_base;
 	int id;
-	bool in_solver_mode;
 	int num_tcs;
 	struct notifier_block rsc_pm;
 	atomic_t cpus_in_pm;
@@ -135,26 +119,14 @@
 	DECLARE_BITMAP(tcs_in_use, MAX_TCS_NR);
 	spinlock_t lock;
 	struct rpmh_ctrlr client;
-	int irq;
-	void *ipc_log_ctx;
 };
-
-extern bool rpmh_standalone;
 
 int rpmh_rsc_send_data(struct rsc_drv *drv, const struct tcs_request *msg);
 int rpmh_rsc_write_ctrl_data(struct rsc_drv *drv,
 			     const struct tcs_request *msg);
-<<<<<<< HEAD
-int rpmh_rsc_invalidate(struct rsc_drv *drv);
-void rpmh_rsc_mode_solver_set(struct rsc_drv *drv, bool enable);
-bool rpmh_rsc_ctrlr_is_idle(struct rsc_drv *drv);
-int rpmh_rsc_write_pdc_data(struct rsc_drv *drv, const struct tcs_request *msg);
-=======
 void rpmh_rsc_invalidate(struct rsc_drv *drv);
->>>>>>> 86b41f49
 
 void rpmh_tx_done(const struct tcs_request *msg, int r);
 int rpmh_flush(struct rpmh_ctrlr *ctrlr);
 
-void rpmh_rsc_debug(struct rsc_drv *drv, struct completion *compl);
 #endif /* __RPM_INTERNAL_H__ */