/* Copyright (c) 2017-2018, The Linux Foundation. All rights reserved.
 *
 * This program is free software; you can redistribute it and/or modify
 * it under the terms of the GNU General Public License version 2 and
 * only version 2 as published by the Free Software Foundation.
 *
 * This program is distributed in the hope that it will be useful,
 * but WITHOUT ANY WARRANTY; without even the implied warranty of
 * MERCHANTABILITY or FITNESS FOR A PARTICULAR PURPOSE.  See the
 * GNU General Public License for more details.
 */

#include <linux/kernel.h>
#include <linux/module.h>
#include <linux/of.h>
#include <linux/platform_device.h>
#include <linux/soc/qcom/llcc-qcom.h>

/*
 * SCT entry contains of the following parameters
 * name: Name of the client's use case for which the llcc slice is used
 * uid: Unique id for the client's use case
 * slice_id: llcc slice id for each client
 * max_cap: The maximum capacity of the cache slice provided in KB
 * priority: Priority of the client used to select victim line for replacement
 * fixed_size: Determine of the slice has a fixed capacity
 * bonus_ways: Bonus ways to be used by any slice, bonus way is used only if
 *             it't not a reserved way.
 * res_ways: Reserved ways for the cache slice, the reserved ways cannot be used
 *           by any other client than the one its assigned to.
 * cache_mode: Each slice operates as a cache, this controls the mode of the
 *             slice normal or TCM
 * probe_target_ways: Determines what ways to probe for access hit. When
 *                    configured to 1 only bonus and reseved ways are probed.
 *                    when configured to 0 all ways in llcc are probed.
 * dis_cap_alloc: Disable capacity based allocation for a client
 * retain_on_pc: If this bit is set and client has maitained active vote
 *               then the ways assigned to this client are not flushed on power
 *               collapse.
 * activate_on_init: Activate the slice immidiately after the SCT is programmed
 */
#define SCT_ENTRY(n, uid, sid, mc, p, fs, bway, rway, cmod, ptw, dca, rp, a) \
	{					\
		.name = n,			\
		.usecase_id = uid,		\
		.slice_id = sid,		\
		.max_cap = mc,			\
		.priority = p,			\
		.fixed_size = fs,		\
		.bonus_ways = bway,		\
		.res_ways = rway,		\
		.cache_mode = cmod,		\
		.probe_target_ways = ptw,	\
		.dis_cap_alloc = dca,		\
		.retain_on_pc = rp,		\
		.activate_on_init = a,		\
	}

static struct llcc_slice_config sm8150_data[] =  {
	SCT_ENTRY("cpuss",       1, 1, 3072, 1, 1, 0xFFF, 0x0, 0, 0, 0, 1, 1),
	SCT_ENTRY("vidsc0",      2, 2, 512, 2, 1, 0xFFF, 0x0, 0, 0, 0, 1, 0),
	SCT_ENTRY("vidsc1",      3, 3, 512, 2, 1, 0xFFF, 0x0, 0, 0, 0, 1, 0),
	SCT_ENTRY("voice",       5, 5, 1024, 1, 1, 0xFFF, 0x0, 0, 0, 0, 1, 0),
	SCT_ENTRY("audio",       6, 6, 1024, 1, 1, 0xFFF, 0x0, 0, 0, 0, 1, 0),
<<<<<<< HEAD
	SCT_ENTRY("modemhp_grow", 7, 7, 3072, 1, 0, 0xFF0, 0xF, 0, 0, 0, 1, 0),
=======
	SCT_ENTRY("modemhp_grow", 7, 7, 3072, 1, 0, 0xFF, 0xF00, 0, 0, 0, 1, 0),
>>>>>>> 0482853e
	SCT_ENTRY("modem",       8, 8, 3072, 1, 1, 0xFFF, 0x0, 0, 0, 0, 1, 0),
	SCT_ENTRY("modemhw",     9, 9, 1024, 1, 1, 0xFFF, 0x0, 0, 0, 0, 1, 0),
	SCT_ENTRY("compute",     10, 10, 3072, 1, 1, 0xFFF, 0x0, 0, 0, 0, 1, 0),
	SCT_ENTRY("gpuhtw",      11, 11, 512, 1, 1, 0xFFF, 0x0, 0, 0, 0, 1, 0),
	SCT_ENTRY("gpu",         12, 12, 2560, 1, 1, 0xFFF, 0x0, 0, 0, 0, 1, 0),
	SCT_ENTRY("mmuhwt",      13, 13, 1024, 1, 1, 0xFFF, 0x0, 0, 0, 0, 0, 1),
	SCT_ENTRY("compute_dma", 15, 15, 3072, 1, 1, 0xFFF, 0x0, 0, 0, 0, 1, 0),
	SCT_ENTRY("display",     16, 16, 3072, 1, 1, 0xFFF, 0x0, 0, 0, 0, 1, 0),
	SCT_ENTRY("modemhp_fix", 20, 20, 1024, 2, 1, 0xFFF, 0x0, 0, 0, 0, 1, 0),
	SCT_ENTRY("modem_paging", 21, 21, 1024, 0, 1, 0xF,  0x0, 0, 0, 0, 1, 0),
	SCT_ENTRY("audiohw",     22, 22, 1024, 1, 1, 0xFFF, 0x0, 0, 0, 0, 1, 0),
	SCT_ENTRY("npu",         23, 23, 3072, 1, 1, 0xFFF, 0x0, 0, 0, 0, 1, 0),
	SCT_ENTRY("wlan_hw",     24, 24, 3072, 1, 1, 0xFFF, 0x0, 0, 0, 0, 1, 0),
	SCT_ENTRY("modem_vpe",   29, 29, 256, 1, 1, 0xF,  0x0, 0, 0, 0, 1, 0),
<<<<<<< HEAD
	SCT_ENTRY("ap_tcm",      30, 30, 128, 3, 0, 0x0,  0x3, 1, 0, 0, 1, 0),
	SCT_ENTRY("write_cache", 31, 31, 128, 1, 1, 0x3,  0x0, 0, 0, 0, 0, 0),
=======
	SCT_ENTRY("ap_tcm",      30, 30, 256, 3, 1, 0x0,  0x1, 1, 0, 0, 1, 0),
	SCT_ENTRY("write_cache", 31, 31, 128, 1, 1, 0xFFF, 0x0, 0, 0, 0, 0, 0),
>>>>>>> 0482853e
};

static int sm8150_qcom_llcc_probe(struct platform_device *pdev)
{
	return qcom_llcc_probe(pdev, sm8150_data,
				 ARRAY_SIZE(sm8150_data));
}

static const struct of_device_id sm8150_qcom_llcc_of_match[] = {
	{ .compatible = "qcom,sm8150-llcc", },
	{ },
};

static struct platform_driver sm8150_qcom_llcc_driver = {
	.driver = {
		.name = "sm8150-llcc",
		.owner = THIS_MODULE,
		.of_match_table = sm8150_qcom_llcc_of_match,
	},
	.probe = sm8150_qcom_llcc_probe,
	.remove = qcom_llcc_remove,
};

static int __init sm8150_init_qcom_llcc_init(void)
{
	return platform_driver_register(&sm8150_qcom_llcc_driver);
}
module_init(sm8150_init_qcom_llcc_init);

static void __exit sm8150_exit_qcom_llcc_exit(void)
{
	platform_driver_unregister(&sm8150_qcom_llcc_driver);
}
module_exit(sm8150_exit_qcom_llcc_exit);

MODULE_DESCRIPTION("Qualcomm Technologies Inc sm8150 LLCC driver");
MODULE_LICENSE("GPL v2");<|MERGE_RESOLUTION|>--- conflicted
+++ resolved
@@ -62,11 +62,7 @@
 	SCT_ENTRY("vidsc1",      3, 3, 512, 2, 1, 0xFFF, 0x0, 0, 0, 0, 1, 0),
 	SCT_ENTRY("voice",       5, 5, 1024, 1, 1, 0xFFF, 0x0, 0, 0, 0, 1, 0),
 	SCT_ENTRY("audio",       6, 6, 1024, 1, 1, 0xFFF, 0x0, 0, 0, 0, 1, 0),
-<<<<<<< HEAD
-	SCT_ENTRY("modemhp_grow", 7, 7, 3072, 1, 0, 0xFF0, 0xF, 0, 0, 0, 1, 0),
-=======
 	SCT_ENTRY("modemhp_grow", 7, 7, 3072, 1, 0, 0xFF, 0xF00, 0, 0, 0, 1, 0),
->>>>>>> 0482853e
 	SCT_ENTRY("modem",       8, 8, 3072, 1, 1, 0xFFF, 0x0, 0, 0, 0, 1, 0),
 	SCT_ENTRY("modemhw",     9, 9, 1024, 1, 1, 0xFFF, 0x0, 0, 0, 0, 1, 0),
 	SCT_ENTRY("compute",     10, 10, 3072, 1, 1, 0xFFF, 0x0, 0, 0, 0, 1, 0),
@@ -81,13 +77,8 @@
 	SCT_ENTRY("npu",         23, 23, 3072, 1, 1, 0xFFF, 0x0, 0, 0, 0, 1, 0),
 	SCT_ENTRY("wlan_hw",     24, 24, 3072, 1, 1, 0xFFF, 0x0, 0, 0, 0, 1, 0),
 	SCT_ENTRY("modem_vpe",   29, 29, 256, 1, 1, 0xF,  0x0, 0, 0, 0, 1, 0),
-<<<<<<< HEAD
-	SCT_ENTRY("ap_tcm",      30, 30, 128, 3, 0, 0x0,  0x3, 1, 0, 0, 1, 0),
-	SCT_ENTRY("write_cache", 31, 31, 128, 1, 1, 0x3,  0x0, 0, 0, 0, 0, 0),
-=======
 	SCT_ENTRY("ap_tcm",      30, 30, 256, 3, 1, 0x0,  0x1, 1, 0, 0, 1, 0),
 	SCT_ENTRY("write_cache", 31, 31, 128, 1, 1, 0xFFF, 0x0, 0, 0, 0, 0, 0),
->>>>>>> 0482853e
 };
 
 static int sm8150_qcom_llcc_probe(struct platform_device *pdev)
