/*
 * Block driver for media (i.e., flash cards)
 *
 * Copyright 2002 Hewlett-Packard Company
 * Copyright 2005-2008 Pierre Ossman
 *
 * Use consistent with the GNU GPL is permitted,
 * provided that this copyright notice is
 * preserved in its entirety in all copies and derived works.
 *
 * HEWLETT-PACKARD COMPANY MAKES NO WARRANTIES, EXPRESSED OR IMPLIED,
 * AS TO THE USEFULNESS OR CORRECTNESS OF THIS CODE OR ITS
 * FITNESS FOR ANY PARTICULAR PURPOSE.
 *
 * Many thanks to Alessandro Rubini and Jonathan Corbet!
 *
 * Author:  Andrew Christian
 *          28 May 2002
 */
#include <linux/moduleparam.h>
#include <linux/module.h>
#include <linux/init.h>

#include <linux/kernel.h>
#include <linux/fs.h>
#include <linux/slab.h>
#include <linux/errno.h>
#include <linux/hdreg.h>
#include <linux/kdev_t.h>
#include <linux/blkdev.h>
#include <linux/mutex.h>
#include <linux/scatterlist.h>
#include <linux/bitops.h>
#include <linux/string_helpers.h>
#include <linux/delay.h>
#include <linux/capability.h>
#include <linux/compat.h>
#include <linux/pm_runtime.h>
#include <linux/ioprio.h>

#define CREATE_TRACE_POINTS
#include <trace/events/mmc.h>

#include <linux/mmc/ioctl.h>
#include <linux/mmc/card.h>
#include <linux/mmc/host.h>
#include <linux/mmc/mmc.h>
#include <linux/mmc/sd.h>

#include <asm/uaccess.h>

#include "queue.h"

MODULE_ALIAS("mmc:block");
#ifdef MODULE_PARAM_PREFIX
#undef MODULE_PARAM_PREFIX
#endif
#define MODULE_PARAM_PREFIX "mmcblk."

#define INAND_CMD38_ARG_EXT_CSD  113
#define INAND_CMD38_ARG_ERASE    0x00
#define INAND_CMD38_ARG_TRIM     0x01
#define INAND_CMD38_ARG_SECERASE 0x80
#define INAND_CMD38_ARG_SECTRIM1 0x81
#define INAND_CMD38_ARG_SECTRIM2 0x88
#define MMC_BLK_TIMEOUT_MS  (30 * 1000)        /* 30 sec timeout */

#define mmc_req_rel_wr(req)	(((req->cmd_flags & REQ_FUA) || \
				  (req->cmd_flags & REQ_META)) && \
				  (rq_data_dir(req) == WRITE))
#define PACKED_CMD_VER	0x01
#define PACKED_CMD_WR	0x02
#define PACKED_TRIGGER_MAX_ELEMENTS	5000

#define MMC_BLK_MAX_RETRIES 5 /* max # of retries before aborting a command */
#define MMC_SANITIZE_REQ_TIMEOUT 240000 /* msec */
#define MMC_EXTRACT_INDEX_FROM_ARG(x) ((x & 0x00FF0000) >> 16)
#define MMC_BLK_UPDATE_STOP_REASON(stats, reason)			\
	do {								\
		if (stats->enabled)					\
			stats->pack_stop_reason[reason]++;		\
	} while (0)

#define MAX_RETRIES 5
#define PCKD_TRGR_INIT_MEAN_POTEN	17
#define PCKD_TRGR_POTEN_LOWER_BOUND	5
#define PCKD_TRGR_URGENT_PENALTY	2
#define PCKD_TRGR_LOWER_BOUND		5
#define PCKD_TRGR_PRECISION_MULTIPLIER	100

static struct mmc_cmdq_req *mmc_cmdq_prep_dcmd(
		struct mmc_queue_req *mqrq, struct mmc_queue *mq);
static DEFINE_MUTEX(block_mutex);

/*
 * The defaults come from config options but can be overriden by module
 * or bootarg options.
 */
static int perdev_minors = CONFIG_MMC_BLOCK_MINORS;

/*
 * We've only got one major, so number of mmcblk devices is
 * limited to 256 / number of minors per device.
 */
static int max_devices;

/* 256 minors, so at most 256 separate devices */
static DECLARE_BITMAP(dev_use, 256);
static DECLARE_BITMAP(name_use, 256);

/*
 * There is one mmc_blk_data per slot.
 */
struct mmc_blk_data {
	spinlock_t	lock;
	struct gendisk	*disk;
	struct mmc_queue queue;
	struct list_head part;

	unsigned int	flags;
#define MMC_BLK_CMD23	(1 << 0)	/* Can do SET_BLOCK_COUNT for multiblock */
#define MMC_BLK_REL_WR	(1 << 1)	/* MMC Reliable write support */
#define MMC_BLK_PACKED_CMD	(1 << 2)	/* MMC packed command support */
#define MMC_BLK_CMD_QUEUE	(1 << 3) /* MMC command queue support */

	unsigned int	usage;
	unsigned int	read_only;
	unsigned int	part_type;
	unsigned int	name_idx;
	unsigned int	reset_done;
#define MMC_BLK_READ		BIT(0)
#define MMC_BLK_WRITE		BIT(1)
#define MMC_BLK_DISCARD		BIT(2)
#define MMC_BLK_SECDISCARD	BIT(3)
#define MMC_BLK_FLUSH		BIT(4)


	/*
	 * Only set in main mmc_blk_data associated
	 * with mmc_card with mmc_set_drvdata, and keeps
	 * track of the current selected device partition.
	 */
	unsigned int	part_curr;
	struct device_attribute force_ro;
	struct device_attribute power_ro_lock;
	struct device_attribute num_wr_reqs_to_start_packing;
	struct device_attribute bkops_check_threshold;
	struct device_attribute no_pack_for_random;
	int	area_type;
};

static DEFINE_MUTEX(open_lock);

enum {
	MMC_PACKED_NR_IDX = -1,
	MMC_PACKED_NR_ZERO,
	MMC_PACKED_NR_SINGLE,
};

module_param(perdev_minors, int, 0444);
MODULE_PARM_DESC(perdev_minors, "Minors numbers to allocate per device");

static inline int mmc_blk_part_switch(struct mmc_card *card,
				      struct mmc_blk_data *md);
static int get_card_status(struct mmc_card *card, u32 *status, int retries);
static int mmc_blk_cmdq_switch(struct mmc_card *card,
			       struct mmc_blk_data *md, bool enable);

static inline void mmc_blk_clear_packed(struct mmc_queue_req *mqrq)
{
	struct mmc_packed *packed = mqrq->packed;

	BUG_ON(!packed);

	mqrq->cmd_type = MMC_PACKED_NONE;
	packed->nr_entries = MMC_PACKED_NR_ZERO;
	packed->idx_failure = MMC_PACKED_NR_IDX;
	packed->retries = 0;
	packed->blocks = 0;
}

static struct mmc_blk_data *mmc_blk_get(struct gendisk *disk)
{
	struct mmc_blk_data *md;

	mutex_lock(&open_lock);
	md = disk->private_data;
	if (md && md->usage == 0)
		md = NULL;
	if (md)
		md->usage++;
	mutex_unlock(&open_lock);

	return md;
}

static inline int mmc_get_devidx(struct gendisk *disk)
{
	int devidx = disk->first_minor / perdev_minors;
	return devidx;
}

static void mmc_blk_put(struct mmc_blk_data *md)
{
	mutex_lock(&open_lock);
	md->usage--;
	if (md->usage == 0) {
		int devidx = mmc_get_devidx(md->disk);
		blk_cleanup_queue(md->queue.queue);

		__clear_bit(devidx, dev_use);

		put_disk(md->disk);
		kfree(md);
	}
	mutex_unlock(&open_lock);
}

static ssize_t power_ro_lock_show(struct device *dev,
		struct device_attribute *attr, char *buf)
{
	int ret;
	struct mmc_blk_data *md = mmc_blk_get(dev_to_disk(dev));
	struct mmc_card *card;
	int locked = 0;

	if (!md)
		return -EINVAL;

	card = md->queue.card;
	if (card->ext_csd.boot_ro_lock & EXT_CSD_BOOT_WP_B_PERM_WP_EN)
		locked = 2;
	else if (card->ext_csd.boot_ro_lock & EXT_CSD_BOOT_WP_B_PWR_WP_EN)
		locked = 1;

	ret = snprintf(buf, PAGE_SIZE, "%d\n", locked);

	return ret;
}

static ssize_t power_ro_lock_store(struct device *dev,
		struct device_attribute *attr, const char *buf, size_t count)
{
	int ret;
	struct mmc_blk_data *md, *part_md;
	struct mmc_card *card;
	unsigned long set;

	if (kstrtoul(buf, 0, &set))
		return -EINVAL;

	if (set != 1)
		return count;

	md = mmc_blk_get(dev_to_disk(dev));
	if (!md)
		return -EINVAL;
	card = md->queue.card;

	mmc_rpm_hold(card->host, &card->dev);
	mmc_claim_host(card->host);

	ret = mmc_switch(card, EXT_CSD_CMD_SET_NORMAL, EXT_CSD_BOOT_WP,
				card->ext_csd.boot_ro_lock |
				EXT_CSD_BOOT_WP_B_PWR_WP_EN,
				card->ext_csd.part_time);
	if (ret)
		pr_err("%s: Locking boot partition ro until next power on failed: %d\n", md->disk->disk_name, ret);
	else
		card->ext_csd.boot_ro_lock |= EXT_CSD_BOOT_WP_B_PWR_WP_EN;

	mmc_release_host(card->host);
	mmc_rpm_release(card->host, &card->dev);

	if (!ret) {
		pr_info("%s: Locking boot partition ro until next power on\n",
			md->disk->disk_name);
		set_disk_ro(md->disk, 1);

		list_for_each_entry(part_md, &md->part, part)
			if (part_md->area_type == MMC_BLK_DATA_AREA_BOOT) {
				pr_info("%s: Locking boot partition ro until next power on\n", part_md->disk->disk_name);
				set_disk_ro(part_md->disk, 1);
			}
	}

	mmc_blk_put(md);
	return count;
}

static ssize_t force_ro_show(struct device *dev, struct device_attribute *attr,
			     char *buf)
{
	int ret;
	struct mmc_blk_data *md = mmc_blk_get(dev_to_disk(dev));

	if (!md)
		return -EINVAL;

	ret = snprintf(buf, PAGE_SIZE, "%d\n",
		       get_disk_ro(dev_to_disk(dev)) ^
		       md->read_only);
	mmc_blk_put(md);
	return ret;
}

static ssize_t force_ro_store(struct device *dev, struct device_attribute *attr,
			      const char *buf, size_t count)
{
	int ret;
	char *end;
	struct mmc_blk_data *md = mmc_blk_get(dev_to_disk(dev));
	unsigned long set = simple_strtoul(buf, &end, 0);

	if (!md)
		return -EINVAL;

	if (end == buf) {
		ret = -EINVAL;
		goto out;
	}

	set_disk_ro(dev_to_disk(dev), set || md->read_only);
	ret = count;
out:
	mmc_blk_put(md);
	return ret;
}

static ssize_t
num_wr_reqs_to_start_packing_show(struct device *dev,
				  struct device_attribute *attr, char *buf)
{
	struct mmc_blk_data *md = mmc_blk_get(dev_to_disk(dev));
	int num_wr_reqs_to_start_packing;
	int ret;

	if (!md)
		return -EINVAL;
	num_wr_reqs_to_start_packing = md->queue.num_wr_reqs_to_start_packing;

	ret = snprintf(buf, PAGE_SIZE, "%d\n", num_wr_reqs_to_start_packing);

	mmc_blk_put(md);
	return ret;
}

static ssize_t
num_wr_reqs_to_start_packing_store(struct device *dev,
				 struct device_attribute *attr,
				 const char *buf, size_t count)
{
	int value;
	struct mmc_blk_data *md = mmc_blk_get(dev_to_disk(dev));
	struct mmc_card *card;
	int ret = count;

	if (!md)
		return -EINVAL;

	card = md->queue.card;
	if (!card) {
		ret = -EINVAL;
		goto exit;
	}

	sscanf(buf, "%d", &value);

	if (value >= 0) {
		md->queue.num_wr_reqs_to_start_packing =
		    min_t(int, value, (int)card->ext_csd.max_packed_writes);

		pr_debug("%s: trigger to pack: new value = %d",
			mmc_hostname(card->host),
			md->queue.num_wr_reqs_to_start_packing);
	} else {
		pr_err("%s: value %d is not valid. old value remains = %d",
			mmc_hostname(card->host), value,
			md->queue.num_wr_reqs_to_start_packing);
		ret = -EINVAL;
	}

exit:
	mmc_blk_put(md);
	return ret;
}

static ssize_t
bkops_check_threshold_show(struct device *dev,
				  struct device_attribute *attr, char *buf)
{
	struct mmc_blk_data *md = mmc_blk_get(dev_to_disk(dev));
	struct mmc_card *card;
	int ret;

	if (!md)
		return -EINVAL;

	card = md->queue.card;
	if (!card)
		ret = -EINVAL;
	else
	    ret = snprintf(buf, PAGE_SIZE, "%d\n",
		card->bkops_info.size_percentage_to_queue_delayed_work);

	mmc_blk_put(md);
	return ret;
}

static ssize_t
bkops_check_threshold_store(struct device *dev,
				 struct device_attribute *attr,
				 const char *buf, size_t count)
{
	int value;
	struct mmc_blk_data *md = mmc_blk_get(dev_to_disk(dev));
	struct mmc_card *card;
	unsigned int card_size;
	int ret = count;

	if (!md)
		return -EINVAL;

	card = md->queue.card;
	if (!card) {
		ret = -EINVAL;
		goto exit;
	}

	sscanf(buf, "%d", &value);
	if ((value <= 0) || (value >= 100)) {
		ret = -EINVAL;
		goto exit;
	}

	card_size = (unsigned int)get_capacity(md->disk);
	if (card_size <= 0) {
		ret = -EINVAL;
		goto exit;
	}
	card->bkops_info.size_percentage_to_queue_delayed_work = value;
	card->bkops_info.min_sectors_to_queue_delayed_work =
		(card_size * value) / 100;

	pr_debug("%s: size_percentage = %d, min_sectors = %d",
			mmc_hostname(card->host),
			card->bkops_info.size_percentage_to_queue_delayed_work,
			card->bkops_info.min_sectors_to_queue_delayed_work);

exit:
	mmc_blk_put(md);
	return count;
}

static ssize_t
no_pack_for_random_show(struct device *dev,
				  struct device_attribute *attr, char *buf)
{
	struct mmc_blk_data *md = mmc_blk_get(dev_to_disk(dev));
	int ret;

	if (!md)
		return -EINVAL;
	ret = snprintf(buf, PAGE_SIZE, "%d\n", md->queue.no_pack_for_random);

	mmc_blk_put(md);
	return ret;
}

static ssize_t
no_pack_for_random_store(struct device *dev,
				 struct device_attribute *attr,
				 const char *buf, size_t count)
{
	int value;
	struct mmc_blk_data *md = mmc_blk_get(dev_to_disk(dev));
	struct mmc_card *card;
	int ret = count;

	if (!md)
		return -EINVAL;

	card = md->queue.card;
	if (!card) {
		ret = -EINVAL;
		goto exit;
	}

	sscanf(buf, "%d", &value);

	if (value < 0) {
		pr_err("%s: value %d is not valid. old value remains = %d",
			mmc_hostname(card->host), value,
			md->queue.no_pack_for_random);
		ret = -EINVAL;
		goto exit;
	}

	md->queue.no_pack_for_random = (value > 0) ?  true : false;

	pr_debug("%s: no_pack_for_random: new value = %d",
		mmc_hostname(card->host),
		md->queue.no_pack_for_random);

exit:
	mmc_blk_put(md);
	return ret;
}

static int mmc_blk_open(struct block_device *bdev, fmode_t mode)
{
	struct mmc_blk_data *md = mmc_blk_get(bdev->bd_disk);
	int ret = -ENXIO;

	mutex_lock(&block_mutex);
	if (md) {
		if (md->usage == 2)
			check_disk_change(bdev);
		ret = 0;

		if ((mode & FMODE_WRITE) && md->read_only) {
			mmc_blk_put(md);
			ret = -EROFS;
		}
	}
	mutex_unlock(&block_mutex);

	return ret;
}

static void mmc_blk_release(struct gendisk *disk, fmode_t mode)
{
	struct mmc_blk_data *md = disk->private_data;

	mutex_lock(&block_mutex);
	mmc_blk_put(md);
	mutex_unlock(&block_mutex);
}

static int
mmc_blk_getgeo(struct block_device *bdev, struct hd_geometry *geo)
{
	geo->cylinders = get_capacity(bdev->bd_disk) / (4 * 16);
	geo->heads = 4;
	geo->sectors = 16;
	return 0;
}

struct mmc_blk_ioc_data {
	struct mmc_ioc_cmd ic;
	unsigned char *buf;
	u64 buf_bytes;
};

static struct mmc_blk_ioc_data *mmc_blk_ioctl_copy_from_user(
	struct mmc_ioc_cmd __user *user)
{
	struct mmc_blk_ioc_data *idata;
	int err;

	idata = kzalloc(sizeof(*idata), GFP_KERNEL);
	if (!idata) {
		err = -ENOMEM;
		goto out;
	}

	if (copy_from_user(&idata->ic, user, sizeof(idata->ic))) {
		err = -EFAULT;
		goto idata_err;
	}

	idata->buf_bytes = (u64) idata->ic.blksz * idata->ic.blocks;
	if (idata->buf_bytes > MMC_IOC_MAX_BYTES) {
		err = -EOVERFLOW;
		goto idata_err;
	}

	if (!idata->buf_bytes)
		return idata;

	idata->buf = kzalloc(idata->buf_bytes, GFP_KERNEL);
	if (!idata->buf) {
		err = -ENOMEM;
		goto idata_err;
	}

	if (copy_from_user(idata->buf, (void __user *)(unsigned long)
					idata->ic.data_ptr, idata->buf_bytes)) {
		err = -EFAULT;
		goto copy_err;
	}

	return idata;

copy_err:
	kfree(idata->buf);
idata_err:
	kfree(idata);
out:
	return ERR_PTR(err);
}

static int ioctl_rpmb_card_status_poll(struct mmc_card *card, u32 *status,
				       u32 retries_max)
{
	int err;
	u32 retry_count = 0;

	if (!status || !retries_max)
		return -EINVAL;

	do {
		err = get_card_status(card, status, 5);
		if (err)
			break;

		if (!R1_STATUS(*status) &&
				(R1_CURRENT_STATE(*status) != R1_STATE_PRG))
			break; /* RPMB programming operation complete */

		/*
		 * Rechedule to give the MMC device a chance to continue
		 * processing the previous command without being polled too
		 * frequently.
		 */
		usleep_range(1000, 5000);
	} while (++retry_count < retries_max);

	if (retry_count == retries_max)
		err = -EPERM;

	return err;
}

static int ioctl_do_sanitize(struct mmc_card *card)
{
        int err;

        if (!(mmc_can_sanitize(card) &&
              (card->host->caps2 & MMC_CAP2_SANITIZE))) {
                        pr_warn("%s: %s - SANITIZE is not supported\n",
                                mmc_hostname(card->host), __func__);
                        err = -EOPNOTSUPP;
                        goto out;
        }

        pr_debug("%s: %s - SANITIZE IN PROGRESS...\n",
                mmc_hostname(card->host), __func__);

        err = mmc_switch(card, EXT_CSD_CMD_SET_NORMAL,
                                        EXT_CSD_SANITIZE_START, 1,
                                        MMC_SANITIZE_REQ_TIMEOUT);

        if (err)
                pr_err("%s: %s - EXT_CSD_SANITIZE_START failed. err=%d\n",
                       mmc_hostname(card->host), __func__, err);

        pr_debug("%s: %s - SANITIZE COMPLETED\n", mmc_hostname(card->host),
                                             __func__);
out:
        return err;
}

static int mmc_blk_ioctl_cmd(struct block_device *bdev,
	struct mmc_ioc_cmd __user *ic_ptr)
{
	struct mmc_blk_ioc_data *idata;
	struct mmc_blk_data *md;
	struct mmc_card *card;
	struct mmc_command cmd = {0};
	struct mmc_data data = {0};
	struct mmc_request mrq = {NULL};
	struct scatterlist sg;
	int err;

	/*
	 * The caller must have CAP_SYS_RAWIO, and must be calling this on the
	 * whole block device, not on a partition.  This prevents overspray
	 * between sibling partitions.
	 */
	if ((!capable(CAP_SYS_RAWIO)) || (bdev != bdev->bd_contains))
		return -EPERM;

	idata = mmc_blk_ioctl_copy_from_user(ic_ptr);
	if (IS_ERR_OR_NULL(idata))
		return PTR_ERR(idata);
	md = mmc_blk_get(bdev->bd_disk);
	if (!md) {
		err = -EINVAL;
		goto cmd_err;
	}

	card = md->queue.card;
	if (IS_ERR_OR_NULL(card)) {
		err = PTR_ERR(card);
		goto cmd_done;
	}

	cmd.opcode = idata->ic.opcode;
	cmd.arg = idata->ic.arg;
	cmd.flags = idata->ic.flags;

	if (idata->buf_bytes) {
		data.sg = &sg;
		data.sg_len = 1;
		data.blksz = idata->ic.blksz;
		data.blocks = idata->ic.blocks;

		sg_init_one(data.sg, idata->buf, idata->buf_bytes);

		if (idata->ic.write_flag)
			data.flags = MMC_DATA_WRITE;
		else
			data.flags = MMC_DATA_READ;

		/* data.flags must already be set before doing this. */
		mmc_set_data_timeout(&data, card);

		/* Allow overriding the timeout_ns for empirical tuning. */
		if (idata->ic.data_timeout_ns)
			data.timeout_ns = idata->ic.data_timeout_ns;

		if ((cmd.flags & MMC_RSP_R1B) == MMC_RSP_R1B) {
			/*
			 * Pretend this is a data transfer and rely on the
			 * host driver to compute timeout.  When all host
			 * drivers support cmd.cmd_timeout for R1B, this
			 * can be changed to:
			 *
			 *     mrq.data = NULL;
			 *     cmd.cmd_timeout = idata->ic.cmd_timeout_ms;
			 */
			data.timeout_ns = idata->ic.cmd_timeout_ms * 1000000;
		}

		mrq.data = &data;
	}

	mrq.cmd = &cmd;

	mmc_rpm_hold(card->host, &card->dev);
	mmc_claim_host(card->host);

	if (mmc_card_cmdq(card)) {
		err = mmc_cmdq_halt_on_empty_queue(card->host);
		if (err) {
			pr_err("%s: halt failed while doing %s err (%d)\n",
					mmc_hostname(card->host),
					__func__, err);
			goto cmd_rel_host_halt;
		}
	}

	if (mmc_card_get_bkops_en_manual(card))
		mmc_stop_bkops(card);

	err = mmc_blk_part_switch(card, md);
	if (err)
		goto cmd_rel_host;

	if (idata->ic.is_acmd) {
		err = mmc_app_cmd(card->host, card);
		if (err)
			goto cmd_rel_host;
	}

        if (MMC_EXTRACT_INDEX_FROM_ARG(cmd.arg) == EXT_CSD_SANITIZE_START) {
                err = ioctl_do_sanitize(card);

                if (err)
                        pr_err("%s: ioctl_do_sanitize() failed. err = %d",
                               __func__, err);

                goto cmd_rel_host;
        }

	mmc_wait_for_req(card->host, &mrq);

	if (cmd.error) {
		dev_err(mmc_dev(card->host), "%s: cmd error %d\n",
						__func__, cmd.error);
		err = cmd.error;
		goto cmd_rel_host;
	}
	if (data.error) {
		dev_err(mmc_dev(card->host), "%s: data error %d\n",
						__func__, data.error);
		err = data.error;
		goto cmd_rel_host;
	}

	/*
	 * According to the SD specs, some commands require a delay after
	 * issuing the command.
	 */
	if (idata->ic.postsleep_min_us)
		usleep_range(idata->ic.postsleep_min_us, idata->ic.postsleep_max_us);

	if (copy_to_user(&(ic_ptr->response), cmd.resp, sizeof(cmd.resp))) {
		err = -EFAULT;
		goto cmd_rel_host;
	}

	if (!idata->ic.write_flag) {
		if (copy_to_user((void __user *)(unsigned long) idata->ic.data_ptr,
						idata->buf, idata->buf_bytes)) {
			err = -EFAULT;
			goto cmd_rel_host;
		}
	}

cmd_rel_host:
	if (mmc_card_cmdq(card)) {
		if (mmc_cmdq_halt(card->host, false))
			pr_err("%s: %s: cmdq unhalt failed\n",
			       mmc_hostname(card->host), __func__);
	}
cmd_rel_host_halt:
	mmc_release_host(card->host);
	mmc_rpm_release(card->host, &card->dev);
cmd_done:
	mmc_blk_put(md);
cmd_err:
	kfree(idata->buf);
	kfree(idata);
	return err;
}

struct mmc_blk_ioc_rpmb_data {
	struct mmc_blk_ioc_data *data[MMC_IOC_MAX_RPMB_CMD];
};

static struct mmc_blk_ioc_rpmb_data *mmc_blk_ioctl_rpmb_copy_from_user(
	struct mmc_ioc_rpmb __user *user)
{
	struct mmc_blk_ioc_rpmb_data *idata;
	int err, i;

	idata = kzalloc(sizeof(*idata), GFP_KERNEL);
	if (!idata) {
		err = -ENOMEM;
		goto out;
	}

	for (i = 0; i < MMC_IOC_MAX_RPMB_CMD; i++) {
		idata->data[i] = mmc_blk_ioctl_copy_from_user(&(user->cmds[i]));
		if (IS_ERR(idata->data[i])) {
			err = PTR_ERR(idata->data[i]);
			goto copy_err;
		}
	}

	return idata;

copy_err:
	while (--i >= 0) {
		kfree(idata->data[i]->buf);
		kfree(idata->data[i]);
	}
	kfree(idata);
out:
	return ERR_PTR(err);
}

static int mmc_blk_ioctl_rpmb_cmd(struct block_device *bdev,
	struct mmc_ioc_rpmb __user *ic_ptr)
{
	struct mmc_blk_ioc_rpmb_data *idata;
	struct mmc_blk_data *md;
	struct mmc_card *card;
	struct mmc_command cmd = {0};
	struct mmc_data data = {0};
	struct mmc_request mrq = {NULL};
	struct scatterlist sg;
	int err = 0, i = 0;
	u32 status = 0;

	/* The caller must have CAP_SYS_RAWIO */
	if (!capable(CAP_SYS_RAWIO))
		return -EPERM;

	md = mmc_blk_get(bdev->bd_disk);
	/* make sure this is a rpmb partition */
	if ((!md) || (!(md->area_type & MMC_BLK_DATA_AREA_RPMB))) {
		err = -EINVAL;
		return err;
	}

	idata = mmc_blk_ioctl_rpmb_copy_from_user(ic_ptr);
	if (IS_ERR(idata)) {
		err = PTR_ERR(idata);
		goto cmd_done;
	}

	card = md->queue.card;
	if (IS_ERR(card)) {
		err = PTR_ERR(card);
		goto idata_free;
	}

	mmc_rpm_hold(card->host, &card->dev);
	mmc_claim_host(card->host);

	if (mmc_card_get_bkops_en_manual(card))
		mmc_stop_bkops(card);

	err = mmc_blk_part_switch(card, md);
	if (err)
		goto cmd_rel_host;

	for (i = 0; i < MMC_IOC_MAX_RPMB_CMD; i++) {
		struct mmc_blk_ioc_data *curr_data;
		struct mmc_ioc_cmd *curr_cmd;

		curr_data = idata->data[i];
		curr_cmd = &curr_data->ic;
		if (!curr_cmd->opcode)
			break;

		cmd.opcode = curr_cmd->opcode;
		cmd.arg = curr_cmd->arg;
		cmd.flags = curr_cmd->flags;

		if (curr_data->buf_bytes) {
			data.sg = &sg;
			data.sg_len = 1;
			data.blksz = curr_cmd->blksz;
			data.blocks = curr_cmd->blocks;

			sg_init_one(data.sg, curr_data->buf,
					curr_data->buf_bytes);

			if (curr_cmd->write_flag)
				data.flags = MMC_DATA_WRITE;
			else
				data.flags = MMC_DATA_READ;

			/* data.flags must already be set before doing this. */
			mmc_set_data_timeout(&data, card);

			/*
			 * Allow overriding the timeout_ns for empirical tuning.
			 */
			if (curr_cmd->data_timeout_ns)
				data.timeout_ns = curr_cmd->data_timeout_ns;

			mrq.data = &data;
		}

		mrq.cmd = &cmd;

		err = mmc_set_blockcount(card, data.blocks,
				curr_cmd->write_flag & (1 << 31));
		if (err)
			goto cmd_rel_host;

		mmc_wait_for_req(card->host, &mrq);

		if (cmd.error) {
			dev_err(mmc_dev(card->host), "%s: cmd error %d\n",
					__func__, cmd.error);
			err = cmd.error;
			goto cmd_rel_host;
		}
		if (data.error) {
			dev_err(mmc_dev(card->host), "%s: data error %d\n",
					__func__, data.error);
			err = data.error;
			goto cmd_rel_host;
		}

		if (copy_to_user(&(ic_ptr->cmds[i].response), cmd.resp,
					sizeof(cmd.resp))) {
			err = -EFAULT;
			goto cmd_rel_host;
		}

		if (!curr_cmd->write_flag) {
			if (copy_to_user((void __user *)(unsigned long)
						curr_cmd->data_ptr,
						curr_data->buf,
						curr_data->buf_bytes)) {
				err = -EFAULT;
				goto cmd_rel_host;
			}
		}

		/*
		 * Ensure RPMB command has completed by polling CMD13
		 * "Send Status".
		 */
		err = ioctl_rpmb_card_status_poll(card, &status, 5);
		if (err)
			dev_err(mmc_dev(card->host),
					"%s: Card Status=0x%08X, error %d\n",
					__func__, status, err);
	}

cmd_rel_host:
	mmc_release_host(card->host);
	mmc_rpm_release(card->host, &card->dev);

idata_free:
	for (i = 0; i < MMC_IOC_MAX_RPMB_CMD; i++) {
		kfree(idata->data[i]->buf);
		kfree(idata->data[i]);
	}
	kfree(idata);

cmd_done:
	mmc_blk_put(md);
	return err;
}

static int mmc_blk_ioctl(struct block_device *bdev, fmode_t mode,
	unsigned int cmd, unsigned long arg)
{
	int ret = -EINVAL;
	if (cmd == MMC_IOC_CMD)
		ret = mmc_blk_ioctl_cmd(bdev, (struct mmc_ioc_cmd __user *)arg);
	if (cmd == MMC_IOC_RPMB_CMD)
		ret = mmc_blk_ioctl_rpmb_cmd(bdev,
				(struct mmc_ioc_rpmb __user *)arg);
	return ret;
}

#ifdef CONFIG_COMPAT
static int mmc_blk_compat_ioctl(struct block_device *bdev, fmode_t mode,
	unsigned int cmd, unsigned long arg)
{
	return mmc_blk_ioctl(bdev, mode, cmd, (unsigned long) compat_ptr(arg));
}
#endif

static const struct block_device_operations mmc_bdops = {
	.open			= mmc_blk_open,
	.release		= mmc_blk_release,
	.getgeo			= mmc_blk_getgeo,
	.owner			= THIS_MODULE,
	.ioctl			= mmc_blk_ioctl,
#ifdef CONFIG_COMPAT
	.compat_ioctl		= mmc_blk_compat_ioctl,
#endif
};

static int mmc_blk_cmdq_switch(struct mmc_card *card,
			       struct mmc_blk_data *md, bool enable)
{
	int ret = 0;
	bool cmdq_mode = !!mmc_card_cmdq(card);
	struct mmc_host *host = card->host;
	struct mmc_cmdq_context_info *ctx = &host->cmdq_ctx;

	if (!(card->host->caps2 & MMC_CAP2_CMD_QUEUE) ||
	    !card->ext_csd.cmdq_support ||
	    (enable && !(md->flags & MMC_BLK_CMD_QUEUE)) ||
	    (cmdq_mode == enable))
		return 0;

	if (enable) {
		ret = mmc_set_blocklen(card, MMC_CARD_CMDQ_BLK_SIZE);
		if (ret) {
			pr_err("%s: failed (%d) to set block-size to %d\n",
			       __func__, ret, MMC_CARD_CMDQ_BLK_SIZE);
			goto out;
		}

	} else {
		if (!test_bit(CMDQ_STATE_HALT, &ctx->curr_state)) {
			ret = mmc_cmdq_halt(host, true);
			if (ret) {
				pr_err("%s: halt: failed: %d\n",
					mmc_hostname(host), ret);
				goto out;
			}
		}
	}

	ret = mmc_switch(card, EXT_CSD_CMD_SET_NORMAL,
			 EXT_CSD_CMDQ, enable,
			 card->ext_csd.generic_cmd6_time);
	if (ret) {
		pr_err("%s: cmdq mode %sable failed %d\n",
		       md->disk->disk_name, enable ? "en" : "dis", ret);
		goto out;
	}

	if (enable)
		mmc_card_set_cmdq(card);
	else
		mmc_card_clr_cmdq(card);
out:
	return ret;
}

static inline int mmc_blk_part_switch(struct mmc_card *card,
				      struct mmc_blk_data *md)
{
	int ret;
	struct mmc_blk_data *main_md = mmc_get_drvdata(card);

	if ((main_md->part_curr == md->part_type) &&
	    (card->part_curr == md->part_type))
		return 0;

	if (mmc_card_mmc(card)) {
		u8 part_config = card->ext_csd.part_config;

		if (md->part_type) {
			/* disable CQ mode for non-user data partitions */
			ret = mmc_blk_cmdq_switch(card, md, false);
			if (ret)
				return ret;
		}

		part_config &= ~EXT_CSD_PART_CONFIG_ACC_MASK;
		part_config |= md->part_type;

		ret = mmc_switch(card, EXT_CSD_CMD_SET_NORMAL,
				 EXT_CSD_PART_CONFIG, part_config,
				 card->ext_csd.part_time);
		if (ret)
			return ret;

		card->ext_csd.part_config = part_config;
		card->part_curr = md->part_type;
	}

	main_md->part_curr = md->part_type;
	return 0;
}

static u32 mmc_sd_num_wr_blocks(struct mmc_card *card)
{
	int err;
	u32 result;
	__be32 *blocks;

	struct mmc_request mrq = {NULL};
	struct mmc_command cmd = {0};
	struct mmc_data data = {0};

	struct scatterlist sg;

	cmd.opcode = MMC_APP_CMD;
	cmd.arg = card->rca << 16;
	cmd.flags = MMC_RSP_SPI_R1 | MMC_RSP_R1 | MMC_CMD_AC;

	err = mmc_wait_for_cmd(card->host, &cmd, 0);
	if (err)
		return (u32)-1;
	if (!mmc_host_is_spi(card->host) && !(cmd.resp[0] & R1_APP_CMD))
		return (u32)-1;

	memset(&cmd, 0, sizeof(struct mmc_command));

	cmd.opcode = SD_APP_SEND_NUM_WR_BLKS;
	cmd.arg = 0;
	cmd.flags = MMC_RSP_SPI_R1 | MMC_RSP_R1 | MMC_CMD_ADTC;

	data.blksz = 4;
	data.blocks = 1;
	data.flags = MMC_DATA_READ;
	data.sg = &sg;
	data.sg_len = 1;
	mmc_set_data_timeout(&data, card);

	mrq.cmd = &cmd;
	mrq.data = &data;

	blocks = kmalloc(4, GFP_KERNEL);
	if (!blocks)
		return (u32)-1;

	sg_init_one(&sg, blocks, 4);

	mmc_wait_for_req(card->host, &mrq);

	result = ntohl(*blocks);
	kfree(blocks);

	if (cmd.error || data.error)
		result = (u32)-1;

	return result;
}

static int send_stop(struct mmc_card *card, u32 *status)
{
	struct mmc_command cmd = {0};
	int err;

	cmd.opcode = MMC_STOP_TRANSMISSION;
	cmd.flags = MMC_RSP_SPI_R1B | MMC_RSP_R1B | MMC_CMD_AC;
	err = mmc_wait_for_cmd(card->host, &cmd, 5);
	if (err == 0)
		*status = cmd.resp[0];
	return err;
}

static int get_card_status(struct mmc_card *card, u32 *status, int retries)
{
	struct mmc_command cmd = {0};
	int err;

	cmd.opcode = MMC_SEND_STATUS;
	if (!mmc_host_is_spi(card->host))
		cmd.arg = card->rca << 16;
	cmd.flags = MMC_RSP_SPI_R2 | MMC_RSP_R1 | MMC_CMD_AC;
	err = mmc_wait_for_cmd(card->host, &cmd, retries);
	if (err == 0)
		*status = cmd.resp[0];
	return err;
}

#define ERR_NOMEDIUM	3
#define ERR_RETRY	2
#define ERR_ABORT	1
#define ERR_CONTINUE	0

static int mmc_blk_cmd_error(struct request *req, const char *name, int error,
	bool status_valid, u32 status)
{
	switch (error) {
	case -EILSEQ:
		/* response crc error, retry the r/w cmd */
		pr_err_ratelimited(
			"%s: response CRC error sending %s command, card status %#x\n",
			req->rq_disk->disk_name,
			name, status);
		return ERR_RETRY;

	case -ETIMEDOUT:
		pr_err_ratelimited(
			"%s: timed out sending %s command, card status %#x\n",
			req->rq_disk->disk_name, name, status);

		/* If the status cmd initially failed, retry the r/w cmd */
		if (!status_valid) {
			pr_err_ratelimited("%s: status not valid, retrying timeout\n",
				req->rq_disk->disk_name);
			return ERR_RETRY;
		}
		/*
		 * If it was a r/w cmd crc error, or illegal command
		 * (eg, issued in wrong state) then retry - we should
		 * have corrected the state problem above.
		 */
		if (status & (R1_COM_CRC_ERROR | R1_ILLEGAL_COMMAND)) {
			pr_err_ratelimited(
				"%s: command error, retrying timeout\n",
				req->rq_disk->disk_name);
			return ERR_RETRY;
		}

		/* Otherwise abort the command */
		pr_err_ratelimited(
			"%s: not retrying timeout\n",
			req->rq_disk->disk_name);
		return ERR_ABORT;

	default:
		/* We don't understand the error code the driver gave us */
		pr_err_ratelimited(
			"%s: unknown error %d sending read/write command, card status %#x\n",
		       req->rq_disk->disk_name, error, status);
		return ERR_ABORT;
	}
}

/*
 * Initial r/w and stop cmd error recovery.
 * We don't know whether the card received the r/w cmd or not, so try to
 * restore things back to a sane state.  Essentially, we do this as follows:
 * - Obtain card status.  If the first attempt to obtain card status fails,
 *   the status word will reflect the failed status cmd, not the failed
 *   r/w cmd.  If we fail to obtain card status, it suggests we can no
 *   longer communicate with the card.
 * - Check the card state.  If the card received the cmd but there was a
 *   transient problem with the response, it might still be in a data transfer
 *   mode.  Try to send it a stop command.  If this fails, we can't recover.
 * - If the r/w cmd failed due to a response CRC error, it was probably
 *   transient, so retry the cmd.
 * - If the r/w cmd timed out, but we didn't get the r/w cmd status, retry.
 * - If the r/w cmd timed out, and the r/w cmd failed due to CRC error or
 *   illegal cmd, retry.
 * Otherwise we don't understand what happened, so abort.
 */
static int mmc_blk_cmd_recovery(struct mmc_card *card, struct request *req,
	struct mmc_blk_request *brq, int *ecc_err, int *gen_err)
{
	bool prev_cmd_status_valid = true;
	u32 status, stop_status = 0;
	int err, retry;

	if (mmc_card_removed(card))
		return ERR_NOMEDIUM;

	/*
	 * Try to get card status which indicates both the card state
	 * and why there was no response.  If the first attempt fails,
	 * we can't be sure the returned status is for the r/w command.
	 */
	for (retry = 2; retry >= 0; retry--) {
		err = get_card_status(card, &status, 0);
		if (!err)
			break;

		prev_cmd_status_valid = false;
		pr_err("%s: error %d sending status command, %sing\n",
		       req->rq_disk->disk_name, err, retry ? "retry" : "abort");
	}

	/* We couldn't get a response from the card.  Give up. */
	if (err) {
		/* Check if the card is removed */
		if (mmc_detect_card_removed(card->host))
			return ERR_NOMEDIUM;
		return ERR_ABORT;
	}

	/* Flag ECC errors */
	if ((status & R1_CARD_ECC_FAILED) ||
	    (brq->stop.resp[0] & R1_CARD_ECC_FAILED) ||
	    (brq->cmd.resp[0] & R1_CARD_ECC_FAILED))
		*ecc_err = 1;

	/* Flag General errors */
	if (!mmc_host_is_spi(card->host) && rq_data_dir(req) != READ)
		if ((status & R1_ERROR) ||
			(brq->stop.resp[0] & R1_ERROR)) {
			pr_err("%s: %s: general error sending stop or status command, stop cmd response %#x, card status %#x\n",
			       req->rq_disk->disk_name, __func__,
			       brq->stop.resp[0], status);
			*gen_err = 1;
		}

	/*
	 * Check the current card state.  If it is in some data transfer
	 * mode, tell it to stop (and hopefully transition back to TRAN.)
	 */
	if (R1_CURRENT_STATE(status) == R1_STATE_DATA ||
	    R1_CURRENT_STATE(status) == R1_STATE_RCV) {
		err = send_stop(card, &stop_status);
		if (err)
			pr_err("%s: error %d sending stop command\n",
			       req->rq_disk->disk_name, err);

		/*
		 * If the stop cmd also timed out, the card is probably
		 * not present, so abort.  Other errors are bad news too.
		 */
		if (err)
			return ERR_ABORT;
		if (stop_status & R1_CARD_ECC_FAILED)
			*ecc_err = 1;
		if (!mmc_host_is_spi(card->host) && rq_data_dir(req) != READ)
			if (stop_status & R1_ERROR) {
				pr_err("%s: %s: general error sending stop command, stop cmd response %#x\n",
				       req->rq_disk->disk_name, __func__,
				       stop_status);
				*gen_err = 1;
			}
	}

	/* Check for set block count errors */
	if (brq->sbc.error)
		return mmc_blk_cmd_error(req, "SET_BLOCK_COUNT", brq->sbc.error,
				prev_cmd_status_valid, status);

	/* Check for r/w command errors */
	if (brq->cmd.error)
		return mmc_blk_cmd_error(req, "r/w cmd", brq->cmd.error,
				prev_cmd_status_valid, status);

	/* Data errors */
	if (!brq->stop.error)
		return ERR_CONTINUE;

	/* Now for stop errors.  These aren't fatal to the transfer. */
	pr_err("%s: error %d sending stop command, original cmd response %#x, card status %#x\n",
	       req->rq_disk->disk_name, brq->stop.error,
	       brq->cmd.resp[0], status);

	/*
	 * Subsitute in our own stop status as this will give the error
	 * state which happened during the execution of the r/w command.
	 */
	if (stop_status) {
		brq->stop.resp[0] = stop_status;
		brq->stop.error = 0;
	}
	return ERR_CONTINUE;
}

static int mmc_blk_reset(struct mmc_blk_data *md, struct mmc_host *host,
			 int type)
{
	int err;

	if (md->reset_done & type)
		return -EEXIST;

	md->reset_done |= type;
	err = mmc_hw_reset(host);
	if (err && err != -EOPNOTSUPP) {
		/* We failed to reset so we need to abort the request */
		pr_err("%s: %s: failed to reset %d\n", mmc_hostname(host),
				__func__, err);
		return -ENODEV;
	}
	/* Ensure we switch back to the correct partition */
	if (host->card) {
		struct mmc_blk_data *main_md = mmc_get_drvdata(host->card);
		int part_err;

		main_md->part_curr = main_md->part_type;
		part_err = mmc_blk_part_switch(host->card, md);
		if (part_err) {
			/*
			 * We have failed to get back into the correct
			 * partition, so we need to abort the whole request.
			 */
			return -ENODEV;
		}
	}
	return err;
}

static inline void mmc_blk_reset_success(struct mmc_blk_data *md, int type)
{
	md->reset_done &= ~type;
}

<<<<<<< HEAD
static struct mmc_cmdq_req *mmc_blk_cmdq_prep_discard_req(struct mmc_queue *mq,
						struct request *req)
{
	struct mmc_blk_data *md = mq->data;
	struct mmc_card *card = md->queue.card;
	struct mmc_host *host = card->host;
	struct mmc_cmdq_context_info *ctx_info = &host->cmdq_ctx;
	struct mmc_cmdq_req *cmdq_req;
	struct mmc_queue_req *active_mqrq;

	BUG_ON(req->tag > card->ext_csd.cmdq_depth);
	BUG_ON(test_and_set_bit(req->tag, &host->cmdq_ctx.active_reqs));

	set_bit(CMDQ_STATE_DCMD_ACTIVE, &ctx_info->curr_state);

	active_mqrq = &mq->mqrq_cmdq[req->tag];
	active_mqrq->req = req;

	cmdq_req = mmc_cmdq_prep_dcmd(active_mqrq, mq);
	cmdq_req->cmdq_req_flags |= QBR;
	cmdq_req->mrq.cmd = &cmdq_req->cmd;
	cmdq_req->tag = req->tag;
	return cmdq_req;
}

static int mmc_blk_cmdq_issue_discard_rq(struct mmc_queue *mq,
					struct request *req)
{
	struct mmc_blk_data *md = mq->data;
	struct mmc_card *card = md->queue.card;
	struct mmc_cmdq_req *cmdq_req = NULL;
	struct mmc_host *host = card->host;
	struct mmc_cmdq_context_info *ctx_info = &host->cmdq_ctx;
	unsigned int from, nr, arg;
	int err = 0;

	if (!mmc_can_erase(card)) {
		err = -EOPNOTSUPP;
		goto out;
	}

	from = blk_rq_pos(req);
	nr = blk_rq_sectors(req);

	if (mmc_card_get_bkops_en_manual(card))
		card->bkops_info.sectors_changed += blk_rq_sectors(req);

	if (mmc_can_discard(card))
		arg = MMC_DISCARD_ARG;
	else if (mmc_can_trim(card))
		arg = MMC_TRIM_ARG;
	else
		arg = MMC_ERASE_ARG;

	cmdq_req = mmc_blk_cmdq_prep_discard_req(mq, req);
	if (card->quirks & MMC_QUIRK_INAND_CMD38) {
		__mmc_switch_cmdq_mode(cmdq_req->mrq.cmd,
				EXT_CSD_CMD_SET_NORMAL,
				INAND_CMD38_ARG_EXT_CSD,
				arg == MMC_TRIM_ARG ?
				INAND_CMD38_ARG_TRIM :
				INAND_CMD38_ARG_ERASE,
				0, true, false);
		err = mmc_cmdq_wait_for_dcmd(card->host, cmdq_req);
		if (err)
			goto clear_dcmd;
	}
	err = mmc_cmdq_erase(cmdq_req, card, from, nr, arg);
clear_dcmd:
	/* clear pending request */
	if (cmdq_req) {
		BUG_ON(!test_and_clear_bit(cmdq_req->tag,
					   &ctx_info->active_reqs));
		clear_bit(CMDQ_STATE_DCMD_ACTIVE, &ctx_info->curr_state);
	}
out:
	blk_end_request(req, err, blk_rq_bytes(req));

	if (test_and_clear_bit(0, &ctx_info->req_starved))
		blk_run_queue(mq->queue);
	mmc_release_host(host);
	mmc_rpm_release(host, &card->dev);
	return err ? 1 : 0;
=======
int mmc_access_rpmb(struct mmc_queue *mq)
{
	struct mmc_blk_data *md = mq->data;
	/*
	 * If this is a RPMB partition access, return ture
	 */
	if (md && md->part_type == EXT_CSD_PART_CONFIG_ACC_RPMB)
		return true;

	return false;
>>>>>>> f1178e99
}

static int mmc_blk_issue_discard_rq(struct mmc_queue *mq, struct request *req)
{
	struct mmc_blk_data *md = mq->data;
	struct mmc_card *card = md->queue.card;
	unsigned int from, nr, arg;
	int err = 0, type = MMC_BLK_DISCARD;

	if (!mmc_can_erase(card)) {
		err = -EOPNOTSUPP;
		goto out;
	}

	from = blk_rq_pos(req);
	nr = blk_rq_sectors(req);

	if (mmc_card_get_bkops_en_manual(card))
		card->bkops_info.sectors_changed += blk_rq_sectors(req);

	if (mmc_can_discard(card))
		arg = MMC_DISCARD_ARG;
	else if (mmc_can_trim(card))
		arg = MMC_TRIM_ARG;
	else
		arg = MMC_ERASE_ARG;
retry:
	if (card->quirks & MMC_QUIRK_INAND_CMD38) {
		err = mmc_switch(card, EXT_CSD_CMD_SET_NORMAL,
				 INAND_CMD38_ARG_EXT_CSD,
				 arg == MMC_TRIM_ARG ?
				 INAND_CMD38_ARG_TRIM :
				 INAND_CMD38_ARG_ERASE,
				 0);
		if (err)
			goto out;
	}
	err = mmc_erase(card, from, nr, arg);
out:
	if (err == -EIO && !mmc_blk_reset(md, card->host, type))
		goto retry;
	if (!err)
		mmc_blk_reset_success(md, type);
	blk_end_request(req, err, blk_rq_bytes(req));

	return err ? 0 : 1;
}

static int mmc_blk_cmdq_issue_secdiscard_rq(struct mmc_queue *mq,
				       struct request *req)
{
	struct mmc_blk_data *md = mq->data;
	struct mmc_card *card = md->queue.card;
	struct mmc_cmdq_req *cmdq_req = NULL;
	unsigned int from, nr, arg;
	struct mmc_host *host = card->host;
	struct mmc_cmdq_context_info *ctx_info = &host->cmdq_ctx;
	int err = 0;

	if (!(mmc_can_secure_erase_trim(card))) {
		err = -EOPNOTSUPP;
		goto out;
	}

	from = blk_rq_pos(req);
	nr = blk_rq_sectors(req);

	if (mmc_can_trim(card) && !mmc_erase_group_aligned(card, from, nr))
		arg = MMC_SECURE_TRIM1_ARG;
	else
		arg = MMC_SECURE_ERASE_ARG;

	cmdq_req = mmc_blk_cmdq_prep_discard_req(mq, req);
	if (card->quirks & MMC_QUIRK_INAND_CMD38) {
		__mmc_switch_cmdq_mode(cmdq_req->mrq.cmd,
				EXT_CSD_CMD_SET_NORMAL,
				INAND_CMD38_ARG_EXT_CSD,
				arg == MMC_SECURE_TRIM1_ARG ?
				INAND_CMD38_ARG_SECTRIM1 :
				INAND_CMD38_ARG_SECERASE,
				0, true, false);
		err = mmc_cmdq_wait_for_dcmd(card->host, cmdq_req);
		if (err)
			goto clear_dcmd;
	}

	err = mmc_cmdq_erase(cmdq_req, card, from, nr, arg);
	if (err)
		goto clear_dcmd;

	if (arg == MMC_SECURE_TRIM1_ARG) {
		if (card->quirks & MMC_QUIRK_INAND_CMD38) {
			__mmc_switch_cmdq_mode(cmdq_req->mrq.cmd,
					EXT_CSD_CMD_SET_NORMAL,
					INAND_CMD38_ARG_EXT_CSD,
					INAND_CMD38_ARG_SECTRIM2,
					0, true, false);
			err = mmc_cmdq_wait_for_dcmd(card->host, cmdq_req);
			if (err)
				goto clear_dcmd;
		}

		err = mmc_cmdq_erase(cmdq_req, card, from, nr,
				MMC_SECURE_TRIM2_ARG);
	}
clear_dcmd:
	/* clear pending request */
	if (cmdq_req) {
		BUG_ON(!test_and_clear_bit(cmdq_req->tag,
					   &ctx_info->active_reqs));
		clear_bit(CMDQ_STATE_DCMD_ACTIVE, &ctx_info->curr_state);
	}
out:
	blk_end_request(req, err, blk_rq_bytes(req));

	if (test_and_clear_bit(0, &ctx_info->req_starved))
		blk_run_queue(mq->queue);
	mmc_release_host(host);
	mmc_rpm_release(host, &card->dev);
	return err ? 1 : 0;
}

static int mmc_blk_issue_secdiscard_rq(struct mmc_queue *mq,
				       struct request *req)
{
	struct mmc_blk_data *md = mq->data;
	struct mmc_card *card = md->queue.card;
	unsigned int from, nr, arg;
	int err = 0, type = MMC_BLK_SECDISCARD;

	if (!(mmc_can_secure_erase_trim(card))) {
		err = -EOPNOTSUPP;
		goto out;
	}

	from = blk_rq_pos(req);
	nr = blk_rq_sectors(req);

	if (mmc_can_trim(card) && !mmc_erase_group_aligned(card, from, nr))
		arg = MMC_SECURE_TRIM1_ARG;
	else
		arg = MMC_SECURE_ERASE_ARG;

retry:
	if (card->quirks & MMC_QUIRK_INAND_CMD38) {
		err = mmc_switch(card, EXT_CSD_CMD_SET_NORMAL,
				 INAND_CMD38_ARG_EXT_CSD,
				 arg == MMC_SECURE_TRIM1_ARG ?
				 INAND_CMD38_ARG_SECTRIM1 :
				 INAND_CMD38_ARG_SECERASE,
				 0);
		if (err)
			goto out_retry;
	}

	err = mmc_erase(card, from, nr, arg);
	if (err == -EIO)
		goto out_retry;
	if (err)
		goto out;

	if (arg == MMC_SECURE_TRIM1_ARG) {
		if (card->quirks & MMC_QUIRK_INAND_CMD38) {
			err = mmc_switch(card, EXT_CSD_CMD_SET_NORMAL,
					 INAND_CMD38_ARG_EXT_CSD,
					 INAND_CMD38_ARG_SECTRIM2,
					 0);
			if (err)
				goto out_retry;
		}

		err = mmc_erase(card, from, nr, MMC_SECURE_TRIM2_ARG);
		if (err == -EIO)
			goto out_retry;
		if (err)
			goto out;
	}

out_retry:
	if (err && !mmc_blk_reset(md, card->host, type))
		goto retry;
	if (!err)
		mmc_blk_reset_success(md, type);
out:
	blk_end_request(req, err, blk_rq_bytes(req));

	return err ? 0 : 1;
}

static int mmc_blk_issue_flush(struct mmc_queue *mq, struct request *req)
{
	struct mmc_blk_data *md = mq->data;
	struct request_queue *q = mq->queue;
	struct mmc_card *card = md->queue.card;
	int ret = 0;

	ret = mmc_flush_cache(card);
	if (ret == -ENODEV) {
		pr_err("%s: %s: restart mmc card",
				req->rq_disk->disk_name, __func__);
		if (mmc_blk_reset(md, card->host, MMC_BLK_FLUSH))
			pr_err("%s: %s: fail to restart mmc",
				req->rq_disk->disk_name, __func__);
		else
			mmc_blk_reset_success(md, MMC_BLK_FLUSH);
	}

	if (ret == -ETIMEDOUT) {
		pr_info("%s: %s: requeue flush request after timeout",
				req->rq_disk->disk_name, __func__);
		spin_lock_irq(q->queue_lock);
		blk_requeue_request(q, req);
		spin_unlock_irq(q->queue_lock);
		ret = 0;
		goto exit;
	} else if (ret) {
		pr_err("%s: %s: notify flush error to upper layers",
				req->rq_disk->disk_name, __func__);
		ret = -EIO;
	}

	blk_end_request_all(req, ret);
exit:
	return ret ? 0 : 1;
}

/*
 * Reformat current write as a reliable write, supporting
 * both legacy and the enhanced reliable write MMC cards.
 * In each transfer we'll handle only as much as a single
 * reliable write can handle, thus finish the request in
 * partial completions.
 */
static inline void mmc_apply_rel_rw(struct mmc_blk_request *brq,
				    struct mmc_card *card,
				    struct request *req)
{
	if (!(card->ext_csd.rel_param & EXT_CSD_WR_REL_PARAM_EN)) {
		/* Legacy mode imposes restrictions on transfers. */
		if (!IS_ALIGNED(brq->cmd.arg, card->ext_csd.rel_sectors))
			brq->data.blocks = 1;

		if (brq->data.blocks > card->ext_csd.rel_sectors)
			brq->data.blocks = card->ext_csd.rel_sectors;
		else if (brq->data.blocks < card->ext_csd.rel_sectors)
			brq->data.blocks = 1;
	}
}

#define CMD_ERRORS							\
	(R1_OUT_OF_RANGE |	/* Command argument out of range */	\
	 R1_ADDRESS_ERROR |	/* Misaligned address */		\
	 R1_BLOCK_LEN_ERROR |	/* Transferred block length incorrect */\
	 R1_WP_VIOLATION |	/* Tried to write to protected block */	\
	 R1_CC_ERROR |		/* Card controller error */		\
	 R1_ERROR)		/* General/unknown error */

static int mmc_blk_err_check(struct mmc_card *card,
			     struct mmc_async_req *areq)
{
	struct mmc_queue_req *mq_mrq = container_of(areq, struct mmc_queue_req,
						    mmc_active);
	struct mmc_blk_request *brq = &mq_mrq->brq;
	struct request *req = mq_mrq->req;
	int ecc_err = 0, gen_err = 0;

	/*
	 * sbc.error indicates a problem with the set block count
	 * command.  No data will have been transferred.
	 *
	 * cmd.error indicates a problem with the r/w command.  No
	 * data will have been transferred.
	 *
	 * stop.error indicates a problem with the stop command.  Data
	 * may have been transferred, or may still be transferring.
	 */
	if (brq->sbc.error || brq->cmd.error || brq->stop.error ||
	    brq->data.error) {
		switch (mmc_blk_cmd_recovery(card, req, brq, &ecc_err, &gen_err)) {
		case ERR_RETRY:
			return MMC_BLK_RETRY;
		case ERR_ABORT:
			return MMC_BLK_ABORT;
		case ERR_NOMEDIUM:
			return MMC_BLK_NOMEDIUM;
		case ERR_CONTINUE:
			break;
		}
	}

	/*
	 * Check for errors relating to the execution of the
	 * initial command - such as address errors.  No data
	 * has been transferred.
	 */
	if (brq->cmd.resp[0] & CMD_ERRORS) {
		pr_err("%s: r/w command failed, status = %#x\n",
		       req->rq_disk->disk_name, brq->cmd.resp[0]);
		return MMC_BLK_ABORT;
	}

	/*
	 * Everything else is either success, or a data error of some
	 * kind.  If it was a write, we may have transitioned to
	 * program mode, which we have to wait for it to complete.
	 */
	if (!mmc_host_is_spi(card->host) && rq_data_dir(req) != READ) {
		u32 status;
		unsigned long timeout;

		/* Check stop command response */
		if (brq->stop.resp[0] & R1_ERROR) {
			pr_err("%s: %s: general error sending stop command, stop cmd response %#x\n",
			       req->rq_disk->disk_name, __func__,
			       brq->stop.resp[0]);
			gen_err = 1;
		}

		timeout = jiffies + msecs_to_jiffies(MMC_BLK_TIMEOUT_MS);
		do {
			int err = get_card_status(card, &status, 5);
			if (err) {
				pr_err("%s: error %d requesting status\n",
				       req->rq_disk->disk_name, err);
				return MMC_BLK_CMD_ERR;
			}

			if (status & R1_ERROR) {
				pr_err("%s: %s: general error sending status command, card status %#x\n",
				       req->rq_disk->disk_name, __func__,
				       status);
				gen_err = 1;
			}

			/* Timeout if the device never becomes ready for data
			 * and never leaves the program state.
			 */
			if (time_after(jiffies, timeout)) {
				pr_err("%s: Card stuck in programming state!"\
					" %s %s\n", mmc_hostname(card->host),
					req->rq_disk->disk_name, __func__);

				return MMC_BLK_CMD_ERR;
			}
			/*
			 * Some cards mishandle the status bits,
			 * so make sure to check both the busy
			 * indication and the card state.
			 */
		} while (!(status & R1_READY_FOR_DATA) ||
			 (R1_CURRENT_STATE(status) == R1_STATE_PRG));
	}

	/* if general error occurs, retry the write operation. */
	if (gen_err) {
		pr_warn("%s: retrying write for general error\n",
				req->rq_disk->disk_name);
		return MMC_BLK_RETRY;
	}

	if (brq->data.error) {
		pr_err("%s: error %d transferring data, sector %u, nr %u, cmd response %#x, card status %#x\n",
		       req->rq_disk->disk_name, brq->data.error,
		       (unsigned)blk_rq_pos(req),
		       (unsigned)blk_rq_sectors(req),
		       brq->cmd.resp[0], brq->stop.resp[0]);

		if (rq_data_dir(req) == READ) {
			if (ecc_err)
				return MMC_BLK_ECC_ERR;
			return MMC_BLK_DATA_ERR;
		} else {
			return MMC_BLK_CMD_ERR;
		}
	}

	if (!brq->data.bytes_xfered)
		return MMC_BLK_RETRY;

	if (mmc_packed_cmd(mq_mrq->cmd_type)) {
		if (unlikely(brq->data.blocks << 9 != brq->data.bytes_xfered))
			return MMC_BLK_PARTIAL;
		else
			return MMC_BLK_SUCCESS;
	}

	if (blk_rq_bytes(req) != brq->data.bytes_xfered)
		return MMC_BLK_PARTIAL;

	return MMC_BLK_SUCCESS;
}

/*
 * mmc_blk_reinsert_req() - re-insert request back to the scheduler
 * @areq:	request to re-insert.
 *
 * Request may be packed or single. When fails to reinsert request, it will be
 * requeued to the the dispatch queue.
 */
static void mmc_blk_reinsert_req(struct mmc_async_req *areq)
{
	struct request *prq;
	int ret = 0;
	struct mmc_queue_req *mq_rq;
	struct request_queue *q;

	mq_rq = container_of(areq, struct mmc_queue_req, mmc_active);
	q = mq_rq->req->q;
	if (mq_rq->cmd_type != MMC_PACKED_NONE) {
		while (!list_empty(&mq_rq->packed->list)) {
			/* return requests in reverse order */
			prq = list_entry_rq(mq_rq->packed->list.prev);
			list_del_init(&prq->queuelist);
			spin_lock_irq(q->queue_lock);
			ret = blk_reinsert_request(q, prq);
			if (ret) {
				blk_requeue_request(q, prq);
				spin_unlock_irq(q->queue_lock);
				goto reinsert_error;
			}
			spin_unlock_irq(q->queue_lock);
		}
	} else {
		spin_lock_irq(q->queue_lock);
		ret = blk_reinsert_request(q, mq_rq->req);
		if (ret)
			blk_requeue_request(q, mq_rq->req);
		spin_unlock_irq(q->queue_lock);
	}
	return;

reinsert_error:
	pr_err("%s: blk_reinsert_request() failed (%d)",
			mq_rq->req->rq_disk->disk_name, ret);
	/*
	 * -EIO will be reported for this request and rest of packed_list.
	 *  Urgent request will be proceeded anyway, while upper layer
	 *  responsibility to re-send failed requests
	 */
	while (!list_empty(&mq_rq->packed->list)) {
		prq = list_entry_rq(mq_rq->packed->list.next);
		list_del_init(&prq->queuelist);
		spin_lock_irq(q->queue_lock);
		blk_requeue_request(q, prq);
		spin_unlock_irq(q->queue_lock);
	}
}

/*
 * mmc_blk_update_interrupted_req() - update of the stopped request
 * @card:	the MMC card associated with the request.
 * @areq:	interrupted async request.
 *
 * Get stopped request state from card and update successfully done part of
 * the request by setting packed_fail_idx.  The packed_fail_idx is index of
 * first uncompleted request in packed request list, for non-packed request
 * packed_fail_idx remains unchanged.
 *
 * Returns: MMC_BLK_SUCCESS for success, MMC_BLK_ABORT otherwise
 */
static int mmc_blk_update_interrupted_req(struct mmc_card *card,
					struct mmc_async_req *areq)
{
	int ret = MMC_BLK_SUCCESS;
	u8 *ext_csd;
	int correctly_done;
	struct mmc_queue_req *mq_rq = container_of(areq, struct mmc_queue_req,
				      mmc_active);
	struct request *prq;
	u8 req_index = 0;

	if (mq_rq->cmd_type == MMC_PACKED_NONE)
		return MMC_BLK_SUCCESS;

	ext_csd = kmalloc(512, GFP_KERNEL);
	if (!ext_csd)
		return MMC_BLK_ABORT;

	/* get correctly programmed sectors number from card */
	ret = mmc_send_ext_csd(card, ext_csd);
	if (ret) {
		pr_err("%s: error %d reading ext_csd\n",
				mmc_hostname(card->host), ret);
		ret = MMC_BLK_ABORT;
		goto exit;
	}
	correctly_done = card->ext_csd.data_sector_size *
		(ext_csd[EXT_CSD_CORRECTLY_PRG_SECTORS_NUM + 0] << 0 |
		 ext_csd[EXT_CSD_CORRECTLY_PRG_SECTORS_NUM + 1] << 8 |
		 ext_csd[EXT_CSD_CORRECTLY_PRG_SECTORS_NUM + 2] << 16 |
		 ext_csd[EXT_CSD_CORRECTLY_PRG_SECTORS_NUM + 3] << 24);

	/*
	 * skip packed command header (1 sector) included by the counter but not
	 * actually written to the NAND
	 */
	if (correctly_done >= card->ext_csd.data_sector_size)
		correctly_done -= card->ext_csd.data_sector_size;

	list_for_each_entry(prq, &mq_rq->packed->list, queuelist) {
		if ((correctly_done - (int)blk_rq_bytes(prq)) < 0) {
			/* prq is not successfull */
			mq_rq->packed->idx_failure = req_index;
			break;
		}
		correctly_done -= blk_rq_bytes(prq);
		req_index++;
	}
exit:
	kfree(ext_csd);
	return ret;
}

static int mmc_blk_packed_err_check(struct mmc_card *card,
				    struct mmc_async_req *areq)
{
	struct mmc_queue_req *mq_rq = container_of(areq, struct mmc_queue_req,
			mmc_active);
	struct request *req = mq_rq->req;
	struct mmc_packed *packed = mq_rq->packed;
	int err, check, status;
	u8 *ext_csd;

	BUG_ON(!packed);

	packed->retries--;
	check = mmc_blk_err_check(card, areq);
	err = get_card_status(card, &status, 0);
	if (err) {
		pr_err("%s: error %d sending status command\n",
		       req->rq_disk->disk_name, err);
		return MMC_BLK_ABORT;
	}

	if (status & R1_EXCEPTION_EVENT) {
		ext_csd = kzalloc(512, GFP_KERNEL);
		if (!ext_csd) {
			pr_err("%s: unable to allocate buffer for ext_csd\n",
			       req->rq_disk->disk_name);
			return -ENOMEM;
		}

		err = mmc_send_ext_csd(card, ext_csd);
		if (err) {
			pr_err("%s: error %d sending ext_csd\n",
			       req->rq_disk->disk_name, err);
			check = MMC_BLK_ABORT;
			goto free;
		}

		if ((ext_csd[EXT_CSD_EXP_EVENTS_STATUS] &
		     EXT_CSD_PACKED_FAILURE) &&
		    (ext_csd[EXT_CSD_PACKED_CMD_STATUS] &
		     EXT_CSD_PACKED_GENERIC_ERROR)) {
			if (ext_csd[EXT_CSD_PACKED_CMD_STATUS] &
			    EXT_CSD_PACKED_INDEXED_ERROR) {
				packed->idx_failure =
				  ext_csd[EXT_CSD_PACKED_FAILURE_INDEX] - 1;
				check = MMC_BLK_PARTIAL;
			}
			pr_err("%s: packed cmd failed, nr %u, sectors %u, "
			       "failure index: %d\n",
			       req->rq_disk->disk_name, packed->nr_entries,
			       packed->blocks, packed->idx_failure);
		}
free:
		kfree(ext_csd);
	}

	return check;
}

static void mmc_blk_rw_rq_prep(struct mmc_queue_req *mqrq,
			       struct mmc_card *card,
			       int disable_multi,
			       struct mmc_queue *mq)
{
	u32 readcmd, writecmd;
	struct mmc_blk_request *brq = &mqrq->brq;
	struct request *req = mqrq->req;
	struct mmc_blk_data *md = mq->data;
	bool do_data_tag;

	/*
	 * Reliable writes are used to implement Forced Unit Access and
	 * REQ_META accesses, and are supported only on MMCs.
	 *
	 * XXX: this really needs a good explanation of why REQ_META
	 * is treated special.
	 */
	bool do_rel_wr = ((req->cmd_flags & REQ_FUA) ||
			  (req->cmd_flags & REQ_META)) &&
		(rq_data_dir(req) == WRITE) &&
		(md->flags & MMC_BLK_REL_WR);

	memset(brq, 0, sizeof(struct mmc_blk_request));
	brq->mrq.cmd = &brq->cmd;
	brq->mrq.data = &brq->data;

	brq->cmd.arg = blk_rq_pos(req);
	if (!mmc_card_blockaddr(card))
		brq->cmd.arg <<= 9;
	brq->cmd.flags = MMC_RSP_SPI_R1 | MMC_RSP_R1 | MMC_CMD_ADTC;
	brq->data.blksz = 512;
	brq->stop.opcode = MMC_STOP_TRANSMISSION;
	brq->stop.arg = 0;
	brq->stop.flags = MMC_RSP_SPI_R1B | MMC_RSP_R1B | MMC_CMD_AC;
	brq->data.blocks = blk_rq_sectors(req);

	brq->data.fault_injected = false;
	/*
	 * The block layer doesn't support all sector count
	 * restrictions, so we need to be prepared for too big
	 * requests.
	 */
	if (brq->data.blocks > card->host->max_blk_count)
		brq->data.blocks = card->host->max_blk_count;

	if (brq->data.blocks > 1) {
		/*
		 * After a read error, we redo the request one sector
		 * at a time in order to accurately determine which
		 * sectors can be read successfully.
		 */
		if (disable_multi)
			brq->data.blocks = 1;

		/* Some controllers can't do multiblock reads due to hw bugs */
		if (card->host->caps2 & MMC_CAP2_NO_MULTI_READ &&
		    rq_data_dir(req) == READ)
			brq->data.blocks = 1;
	}

	if (brq->data.blocks > 1 || do_rel_wr) {
		/* SPI multiblock writes terminate using a special
		 * token, not a STOP_TRANSMISSION request.
		 */
		if (!mmc_host_is_spi(card->host) ||
		    rq_data_dir(req) == READ)
			brq->mrq.stop = &brq->stop;
		readcmd = MMC_READ_MULTIPLE_BLOCK;
		writecmd = MMC_WRITE_MULTIPLE_BLOCK;
	} else {
		brq->mrq.stop = NULL;
		readcmd = MMC_READ_SINGLE_BLOCK;
		writecmd = MMC_WRITE_BLOCK;
	}
	if (rq_data_dir(req) == READ) {
		brq->cmd.opcode = readcmd;
		brq->data.flags |= MMC_DATA_READ;
	} else {
		brq->cmd.opcode = writecmd;
		brq->data.flags |= MMC_DATA_WRITE;
	}

	if (do_rel_wr)
		mmc_apply_rel_rw(brq, card, req);

	/*
	 * Data tag is used only during writing meta data to speed
	 * up write and any subsequent read of this meta data
	 */
	do_data_tag = (card->ext_csd.data_tag_unit_size) &&
		(req->cmd_flags & REQ_META) &&
		(rq_data_dir(req) == WRITE) &&
		((brq->data.blocks * brq->data.blksz) >=
		 card->ext_csd.data_tag_unit_size);

	/*
	 * Pre-defined multi-block transfers are preferable to
	 * open ended-ones (and necessary for reliable writes).
	 * However, it is not sufficient to just send CMD23,
	 * and avoid the final CMD12, as on an error condition
	 * CMD12 (stop) needs to be sent anyway. This, coupled
	 * with Auto-CMD23 enhancements provided by some
	 * hosts, means that the complexity of dealing
	 * with this is best left to the host. If CMD23 is
	 * supported by card and host, we'll fill sbc in and let
	 * the host deal with handling it correctly. This means
	 * that for hosts that don't expose MMC_CAP_CMD23, no
	 * change of behavior will be observed.
	 *
	 * N.B: Some MMC cards experience perf degradation.
	 * We'll avoid using CMD23-bounded multiblock writes for
	 * these, while retaining features like reliable writes.
	 */
	if ((md->flags & MMC_BLK_CMD23) && mmc_op_multi(brq->cmd.opcode) &&
	    (do_rel_wr || !(card->quirks & MMC_QUIRK_BLK_NO_CMD23) ||
	     do_data_tag)) {
		brq->sbc.opcode = MMC_SET_BLOCK_COUNT;
		brq->sbc.arg = brq->data.blocks |
			(do_rel_wr ? (1 << 31) : 0) |
			(do_data_tag ? (1 << 29) : 0);
		brq->sbc.flags = MMC_RSP_R1 | MMC_CMD_AC;
		brq->mrq.sbc = &brq->sbc;
	}

	mmc_set_data_timeout(&brq->data, card);

	brq->data.sg = mqrq->sg;
	brq->data.sg_len = mmc_queue_map_sg(mq, mqrq);

	/*
	 * Adjust the sg list so it is the same size as the
	 * request.
	 */
	if (brq->data.blocks != blk_rq_sectors(req)) {
		int i, data_size = brq->data.blocks << 9;
		struct scatterlist *sg;

		for_each_sg(brq->data.sg, sg, brq->data.sg_len, i) {
			data_size -= sg->length;
			if (data_size <= 0) {
				sg->length += data_size;
				i++;
				break;
			}
		}
		brq->data.sg_len = i;
	}

	mqrq->mmc_active.mrq = &brq->mrq;
	mqrq->mmc_active.mrq->req = mqrq->req;
	mqrq->mmc_active.cmd_flags = req->cmd_flags;
	if (mq->err_check_fn)
		mqrq->mmc_active.err_check = mq->err_check_fn;
	else
		mqrq->mmc_active.err_check = mmc_blk_err_check;
	mqrq->mmc_active.reinsert_req = mmc_blk_reinsert_req;
	mqrq->mmc_active.update_interrupted_req =
		mmc_blk_update_interrupted_req;

	mmc_queue_bounce_pre(mqrq);
}

static inline u8 mmc_calc_packed_hdr_segs(struct request_queue *q,
					  struct mmc_card *card)
{
	unsigned int hdr_sz = mmc_large_sector(card) ? 4096 : 512;
	unsigned int max_seg_sz = queue_max_segment_size(q);
	unsigned int len, nr_segs = 0;

	do {
		len = min(hdr_sz, max_seg_sz);
		hdr_sz -= len;
		nr_segs++;
	} while (hdr_sz);

	return nr_segs;
}

/**
 * mmc_blk_disable_wr_packing() - disables packing mode
 * @mq:	MMC queue.
 *
 */
void mmc_blk_disable_wr_packing(struct mmc_queue *mq)
{
	if (mq) {
		mq->wr_packing_enabled = false;
		mq->num_of_potential_packed_wr_reqs = 0;
	}
}
EXPORT_SYMBOL(mmc_blk_disable_wr_packing);

static int get_packed_trigger(int potential, struct mmc_card *card,
			      struct request *req, int curr_trigger)
{
	static int num_mean_elements = 1;
	static unsigned long mean_potential = PCKD_TRGR_INIT_MEAN_POTEN;
	unsigned int trigger = curr_trigger;
	unsigned int pckd_trgr_upper_bound = card->ext_csd.max_packed_writes;

	/* scale down the upper bound to 75% */
	pckd_trgr_upper_bound = (pckd_trgr_upper_bound * 3) / 4;

	/*
	 * since the most common calls for this function are with small
	 * potential write values and since we don't want these calls to affect
	 * the packed trigger, set a lower bound and ignore calls with
	 * potential lower than that bound
	 */
	if (potential <= PCKD_TRGR_POTEN_LOWER_BOUND)
		return trigger;

	/*
	 * this is to prevent integer overflow in the following calculation:
	 * once every PACKED_TRIGGER_MAX_ELEMENTS reset the algorithm
	 */
	if (num_mean_elements > PACKED_TRIGGER_MAX_ELEMENTS) {
		num_mean_elements = 1;
		mean_potential = PCKD_TRGR_INIT_MEAN_POTEN;
	}

	/*
	 * get next mean value based on previous mean value and current
	 * potential packed writes. Calculation is as follows:
	 * mean_pot[i+1] =
	 *	((mean_pot[i] * num_mean_elem) + potential)/(num_mean_elem + 1)
	 */
	mean_potential *= num_mean_elements;
	/*
	 * add num_mean_elements so that the division of two integers doesn't
	 * lower mean_potential too much
	 */
	if (potential > mean_potential)
		mean_potential += num_mean_elements;
	mean_potential += potential;
	/* this is for gaining more precision when dividing two integers */
	mean_potential *= PCKD_TRGR_PRECISION_MULTIPLIER;
	/* this completes the mean calculation */
	mean_potential /= ++num_mean_elements;
	mean_potential /= PCKD_TRGR_PRECISION_MULTIPLIER;

	/*
	 * if current potential packed writes is greater than the mean potential
	 * then the heuristic is that the following workload will contain many
	 * write requests, therefore we lower the packed trigger. In the
	 * opposite case we want to increase the trigger in order to get less
	 * packing events.
	 */
	if (potential >= mean_potential)
		trigger = (trigger <= PCKD_TRGR_LOWER_BOUND) ?
				PCKD_TRGR_LOWER_BOUND : trigger - 1;
	else
		trigger = (trigger >= pckd_trgr_upper_bound) ?
				pckd_trgr_upper_bound : trigger + 1;

	/*
	 * an urgent read request indicates a packed list being interrupted
	 * by this read, therefore we aim for less packing, hence the trigger
	 * gets increased
	 */
	if (req && (req->cmd_flags & REQ_URGENT) && (rq_data_dir(req) == READ))
		trigger += PCKD_TRGR_URGENT_PENALTY;

	return trigger;
}

static void mmc_blk_write_packing_control(struct mmc_queue *mq,
					  struct request *req)
{
	struct mmc_host *host = mq->card->host;
	int data_dir;

	if (!(host->caps2 & MMC_CAP2_PACKED_WR))
		return;

	/* Support for the write packing on eMMC 4.5 or later */
	if (mq->card->ext_csd.rev <= 5)
		return;

	/*
	 * In case the packing control is not supported by the host, it should
	 * not have an effect on the write packing. Therefore we have to enable
	 * the write packing
	 */
	if (!(host->caps2 & MMC_CAP2_PACKED_WR_CONTROL)) {
		mq->wr_packing_enabled = true;
		return;
	}

	if (!req || (req && (req->cmd_flags & REQ_FLUSH))) {
		if (mq->num_of_potential_packed_wr_reqs >
				mq->num_wr_reqs_to_start_packing)
			mq->wr_packing_enabled = true;
		mq->num_wr_reqs_to_start_packing =
			get_packed_trigger(mq->num_of_potential_packed_wr_reqs,
					   mq->card, req,
					   mq->num_wr_reqs_to_start_packing);
		mq->num_of_potential_packed_wr_reqs = 0;
		return;
	}

	data_dir = rq_data_dir(req);

	if (data_dir == READ) {
		mmc_blk_disable_wr_packing(mq);
		mq->num_wr_reqs_to_start_packing =
			get_packed_trigger(mq->num_of_potential_packed_wr_reqs,
					   mq->card, req,
					   mq->num_wr_reqs_to_start_packing);
		mq->num_of_potential_packed_wr_reqs = 0;
		mq->wr_packing_enabled = false;
		return;
	} else if (data_dir == WRITE) {
		mq->num_of_potential_packed_wr_reqs++;
	}

	if (mq->num_of_potential_packed_wr_reqs >
			mq->num_wr_reqs_to_start_packing)
		mq->wr_packing_enabled = true;
}

struct mmc_wr_pack_stats *mmc_blk_get_packed_statistics(struct mmc_card *card)
{
	if (!card)
		return NULL;

	return &card->wr_pack_stats;
}
EXPORT_SYMBOL(mmc_blk_get_packed_statistics);

void mmc_blk_init_packed_statistics(struct mmc_card *card)
{
	int max_num_of_packed_reqs = 0;

	if (!card || !card->wr_pack_stats.packing_events)
		return;

	max_num_of_packed_reqs = card->ext_csd.max_packed_writes;

	spin_lock(&card->wr_pack_stats.lock);
	memset(card->wr_pack_stats.packing_events, 0,
		(max_num_of_packed_reqs + 1) *
	       sizeof(*card->wr_pack_stats.packing_events));
	memset(&card->wr_pack_stats.pack_stop_reason, 0,
		sizeof(card->wr_pack_stats.pack_stop_reason));
	card->wr_pack_stats.enabled = true;
	spin_unlock(&card->wr_pack_stats.lock);
}
EXPORT_SYMBOL(mmc_blk_init_packed_statistics);

static u8 mmc_blk_prep_packed_list(struct mmc_queue *mq, struct request *req)
{
	struct request_queue *q = mq->queue;
	struct mmc_card *card = mq->card;
	struct request *cur = req, *next = NULL;
	struct mmc_blk_data *md = mq->data;
	struct mmc_queue_req *mqrq = mq->mqrq_cur;
	bool en_rel_wr = card->ext_csd.rel_param & EXT_CSD_WR_REL_PARAM_EN;
	unsigned int req_sectors = 0, phys_segments = 0;
	unsigned int max_blk_count, max_phys_segs;
	bool put_back = true;
	u8 max_packed_rw = 0;
	u8 reqs = 0;
	struct mmc_wr_pack_stats *stats = &card->wr_pack_stats;

	if (!(md->flags & MMC_BLK_PACKED_CMD))
		goto no_packed;

	if (!mq->wr_packing_enabled)
		goto no_packed;

	if ((rq_data_dir(cur) == WRITE) &&
	    mmc_host_packed_wr(card->host))
		max_packed_rw = card->ext_csd.max_packed_writes;

	if (max_packed_rw == 0)
		goto no_packed;

	if (mmc_req_rel_wr(cur) &&
	    (md->flags & MMC_BLK_REL_WR) && !en_rel_wr)
		goto no_packed;

	if (mmc_large_sector(card) &&
	    !IS_ALIGNED(blk_rq_sectors(cur), 8))
		goto no_packed;

	if (cur->cmd_flags & REQ_FUA)
		goto no_packed;

	mmc_blk_clear_packed(mqrq);

	max_blk_count = min(card->host->max_blk_count,
			    card->host->max_req_size >> 9);
	if (unlikely(max_blk_count > 0xffff))
		max_blk_count = 0xffff;

	max_phys_segs = queue_max_segments(q);
	req_sectors += blk_rq_sectors(cur);
	phys_segments += cur->nr_phys_segments;

	if (rq_data_dir(cur) == WRITE) {
		req_sectors += mmc_large_sector(card) ? 8 : 1;
		phys_segments += mmc_calc_packed_hdr_segs(q, card);
	}

	spin_lock(&stats->lock);
	do {
		if (reqs >= max_packed_rw - 1) {
			put_back = false;
			break;
		}

		spin_lock_irq(q->queue_lock);
		next = blk_fetch_request(q);
		spin_unlock_irq(q->queue_lock);
		if (!next) {
			MMC_BLK_UPDATE_STOP_REASON(stats, EMPTY_QUEUE);
			put_back = false;
			break;
		}

		if (mmc_large_sector(card) &&
		    !IS_ALIGNED(blk_rq_sectors(next), 8)) {
			MMC_BLK_UPDATE_STOP_REASON(stats, LARGE_SEC_ALIGN);
			break;
		}

		if (next->cmd_flags & REQ_DISCARD ||
		    next->cmd_flags & REQ_FLUSH) {
			MMC_BLK_UPDATE_STOP_REASON(stats, FLUSH_OR_DISCARD);
			break;
		}

		if (next->cmd_flags & REQ_FUA) {
			MMC_BLK_UPDATE_STOP_REASON(stats, FUA);
			break;
		}

		if (rq_data_dir(cur) != rq_data_dir(next)) {
			MMC_BLK_UPDATE_STOP_REASON(stats, WRONG_DATA_DIR);
			break;
		}

		if (mmc_req_rel_wr(next) &&
		    (md->flags & MMC_BLK_REL_WR) && !en_rel_wr) {
			MMC_BLK_UPDATE_STOP_REASON(stats, REL_WRITE);
			break;
		}

		req_sectors += blk_rq_sectors(next);
		if (req_sectors > max_blk_count) {
			if (stats->enabled)
				stats->pack_stop_reason[EXCEEDS_SECTORS]++;
			break;
		}

		phys_segments +=  next->nr_phys_segments;
		if (phys_segments > max_phys_segs) {
			MMC_BLK_UPDATE_STOP_REASON(stats, EXCEEDS_SEGMENTS);
			break;
		}

		if (mq->no_pack_for_random) {
			if ((blk_rq_pos(cur) + blk_rq_sectors(cur)) !=
			    blk_rq_pos(next)) {
				MMC_BLK_UPDATE_STOP_REASON(stats, RANDOM);
				put_back = 1;
				break;
			}
		}

		if (rq_data_dir(next) == WRITE) {
			mq->num_of_potential_packed_wr_reqs++;
			if (mmc_card_get_bkops_en_manual(card))
				card->bkops_info.sectors_changed +=
					blk_rq_sectors(next);
		}
		list_add_tail(&next->queuelist, &mqrq->packed->list);
		cur = next;
		reqs++;
	} while (1);

	if (put_back) {
		spin_lock_irq(q->queue_lock);
		blk_requeue_request(q, next);
		spin_unlock_irq(q->queue_lock);
	}

	if (stats->enabled) {
		if (reqs + 1 <= card->ext_csd.max_packed_writes)
			stats->packing_events[reqs + 1]++;
		if (reqs + 1 == max_packed_rw)
			MMC_BLK_UPDATE_STOP_REASON(stats, THRESHOLD);
	}

	spin_unlock(&stats->lock);

	if (reqs > 0) {
		list_add(&req->queuelist, &mqrq->packed->list);
		mqrq->packed->nr_entries = ++reqs;
		mqrq->packed->retries = reqs;
		return reqs;
	}

no_packed:
	mqrq->cmd_type = MMC_PACKED_NONE;
	return 0;
}

static void mmc_blk_packed_hdr_wrq_prep(struct mmc_queue_req *mqrq,
					struct mmc_card *card,
					struct mmc_queue *mq)
{
	struct mmc_blk_request *brq = &mqrq->brq;
	struct request *req = mqrq->req;
	struct request *prq;
	struct mmc_blk_data *md = mq->data;
	struct mmc_packed *packed = mqrq->packed;
	bool do_rel_wr, do_data_tag;
	u32 *packed_cmd_hdr;
	u8 hdr_blocks;
	u8 i = 1;

	BUG_ON(!packed);

	mqrq->cmd_type = MMC_PACKED_WRITE;
	packed->blocks = 0;
	packed->idx_failure = MMC_PACKED_NR_IDX;

	packed_cmd_hdr = packed->cmd_hdr;
	memset(packed_cmd_hdr, 0, sizeof(packed->cmd_hdr));
	packed_cmd_hdr[0] = (packed->nr_entries << 16) |
		(PACKED_CMD_WR << 8) | PACKED_CMD_VER;
	hdr_blocks = mmc_large_sector(card) ? 8 : 1;

	/*
	 * Argument for each entry of packed group
	 */
	list_for_each_entry(prq, &packed->list, queuelist) {
		do_rel_wr = mmc_req_rel_wr(prq) && (md->flags & MMC_BLK_REL_WR);
		do_data_tag = (card->ext_csd.data_tag_unit_size) &&
			(prq->cmd_flags & REQ_META) &&
			(rq_data_dir(prq) == WRITE) &&
			((brq->data.blocks * brq->data.blksz) >=
			 card->ext_csd.data_tag_unit_size);
		/* Argument of CMD23 */
		packed_cmd_hdr[(i * 2)] =
			(do_rel_wr ? MMC_CMD23_ARG_REL_WR : 0) |
			(do_data_tag ? MMC_CMD23_ARG_TAG_REQ : 0) |
			blk_rq_sectors(prq);
		/* Argument of CMD18 or CMD25 */
		packed_cmd_hdr[((i * 2)) + 1] =
			mmc_card_blockaddr(card) ?
			blk_rq_pos(prq) : blk_rq_pos(prq) << 9;
		packed->blocks += blk_rq_sectors(prq);
		i++;
	}

	memset(brq, 0, sizeof(struct mmc_blk_request));
	brq->mrq.cmd = &brq->cmd;
	brq->mrq.data = &brq->data;
	brq->mrq.sbc = &brq->sbc;
	brq->mrq.stop = &brq->stop;

	brq->sbc.opcode = MMC_SET_BLOCK_COUNT;
	brq->sbc.arg = MMC_CMD23_ARG_PACKED | (packed->blocks + hdr_blocks);
	brq->sbc.flags = MMC_RSP_R1 | MMC_CMD_AC;

	brq->cmd.opcode = MMC_WRITE_MULTIPLE_BLOCK;
	brq->cmd.arg = blk_rq_pos(req);
	if (!mmc_card_blockaddr(card))
		brq->cmd.arg <<= 9;
	brq->cmd.flags = MMC_RSP_SPI_R1 | MMC_RSP_R1 | MMC_CMD_ADTC;

	brq->data.blksz = 512;
	brq->data.blocks = packed->blocks + hdr_blocks;
	brq->data.flags |= MMC_DATA_WRITE;
	brq->data.fault_injected = false;

	brq->stop.opcode = MMC_STOP_TRANSMISSION;
	brq->stop.arg = 0;
	brq->stop.flags = MMC_RSP_SPI_R1B | MMC_RSP_R1B | MMC_CMD_AC;

	mmc_set_data_timeout(&brq->data, card);

	brq->data.sg = mqrq->sg;
	brq->data.sg_len = mmc_queue_map_sg(mq, mqrq);

	mqrq->mmc_active.mrq = &brq->mrq;
	mqrq->mmc_active.cmd_flags = req->cmd_flags;

	/*
	 * This is intended for packed commands tests usage - in case these
	 * functions are not in use the respective pointers are NULL
	 */
	if (mq->err_check_fn)
		mqrq->mmc_active.err_check = mq->err_check_fn;
	else
		mqrq->mmc_active.err_check = mmc_blk_packed_err_check;

	if (mq->packed_test_fn)
		mq->packed_test_fn(mq->queue, mqrq);


	mqrq->mmc_active.reinsert_req = mmc_blk_reinsert_req;
	mqrq->mmc_active.update_interrupted_req =
		mmc_blk_update_interrupted_req;

	mmc_queue_bounce_pre(mqrq);
}

static int mmc_blk_cmd_err(struct mmc_blk_data *md, struct mmc_card *card,
			   struct mmc_blk_request *brq, struct request *req,
			   int ret)
{
	struct mmc_queue_req *mq_rq;
	mq_rq = container_of(brq, struct mmc_queue_req, brq);

	/*
	 * If this is an SD card and we're writing, we can first
	 * mark the known good sectors as ok.
	 *
	 * If the card is not SD, we can still ok written sectors
	 * as reported by the controller (which might be less than
	 * the real number of written sectors, but never more).
	 */
	if (mmc_card_sd(card)) {
		u32 blocks;
		if (!brq->data.fault_injected) {
			blocks = mmc_sd_num_wr_blocks(card);
			if (blocks != (u32)-1)
				ret = blk_end_request(req, 0, blocks << 9);
		} else
			ret = blk_end_request(req, 0, brq->data.bytes_xfered);
	} else {
		if (!mmc_packed_cmd(mq_rq->cmd_type))
			ret = blk_end_request(req, 0, brq->data.bytes_xfered);
	}
	return ret;
}

static int mmc_blk_end_packed_req(struct mmc_queue_req *mq_rq)
{
	struct request *prq;
	struct mmc_packed *packed = mq_rq->packed;
	int idx = packed->idx_failure, i = 0;
	int ret = 0;

	BUG_ON(!packed);

	while (!list_empty(&packed->list)) {
		prq = list_entry_rq(packed->list.next);
		if (idx == i) {
			/* retry from error index */
			packed->nr_entries -= idx;
			mq_rq->req = prq;
			ret = 1;

			if (packed->nr_entries == MMC_PACKED_NR_SINGLE) {
				list_del_init(&prq->queuelist);
				mmc_blk_clear_packed(mq_rq);
			}
			return ret;
		}
		list_del_init(&prq->queuelist);
		blk_end_request(prq, 0, blk_rq_bytes(prq));
		i++;
	}

	mmc_blk_clear_packed(mq_rq);
	return ret;
}

static void mmc_blk_abort_packed_req(struct mmc_queue_req *mq_rq)
{
	struct request *prq;
	struct mmc_packed *packed = mq_rq->packed;

	BUG_ON(!packed);

	while (!list_empty(&packed->list)) {
		prq = list_entry_rq(packed->list.next);
		list_del_init(&prq->queuelist);
		blk_end_request(prq, -EIO, blk_rq_bytes(prq));
	}

	mmc_blk_clear_packed(mq_rq);
}

static void mmc_blk_revert_packed_req(struct mmc_queue *mq,
				      struct mmc_queue_req *mq_rq)
{
	struct request *prq;
	struct request_queue *q = mq->queue;
	struct mmc_packed *packed = mq_rq->packed;

	BUG_ON(!packed);

	while (!list_empty(&packed->list)) {
		prq = list_entry_rq(packed->list.prev);
		if (prq->queuelist.prev != &packed->list) {
			list_del_init(&prq->queuelist);
			spin_lock_irq(q->queue_lock);
			blk_requeue_request(mq->queue, prq);
			spin_unlock_irq(q->queue_lock);
		} else {
			list_del_init(&prq->queuelist);
		}
	}

	mmc_blk_clear_packed(mq_rq);
}

static int mmc_blk_cmdq_start_req(struct mmc_host *host,
				  struct mmc_cmdq_req *cmdq_req)
{
	struct mmc_request *mrq = &cmdq_req->mrq;

	mrq->done = mmc_blk_cmdq_req_done;
	return mmc_cmdq_start_req(host, cmdq_req);
}

/* prepare for non-data commands */
static struct mmc_cmdq_req *mmc_cmdq_prep_dcmd(
		struct mmc_queue_req *mqrq, struct mmc_queue *mq)
{
	struct request *req = mqrq->req;
	struct mmc_cmdq_req *cmdq_req = &mqrq->cmdq_req;

	memset(&mqrq->cmdq_req, 0, sizeof(struct mmc_cmdq_req));

	cmdq_req->mrq.data = NULL;
	cmdq_req->cmd_flags = req->cmd_flags;
	cmdq_req->mrq.req = mqrq->req;
	req->special = mqrq;
	cmdq_req->cmdq_req_flags |= DCMD;
	cmdq_req->mrq.cmdq_req = cmdq_req;

	return &mqrq->cmdq_req;
}


#define IS_RT_CLASS_REQ(x)     \
	(IOPRIO_PRIO_CLASS(req_get_ioprio(x)) == IOPRIO_CLASS_RT)

static struct mmc_cmdq_req *mmc_blk_cmdq_rw_prep(
		struct mmc_queue_req *mqrq, struct mmc_queue *mq)
{
	struct mmc_card *card = mq->card;
	struct request *req = mqrq->req;
	struct mmc_blk_data *md = mq->data;
	bool do_rel_wr = mmc_req_rel_wr(req) && (md->flags & MMC_BLK_REL_WR);
	bool do_data_tag;
	bool read_dir = (rq_data_dir(req) == READ);
	bool prio = IS_RT_CLASS_REQ(req);
	struct mmc_cmdq_req *cmdq_rq = &mqrq->cmdq_req;

	memset(&mqrq->cmdq_req, 0, sizeof(struct mmc_cmdq_req));

	cmdq_rq->tag = req->tag;
	if (read_dir) {
		cmdq_rq->cmdq_req_flags |= DIR;
		cmdq_rq->data.flags = MMC_DATA_READ;
	} else {
		cmdq_rq->data.flags = MMC_DATA_WRITE;
	}
	if (prio)
		cmdq_rq->cmdq_req_flags |= PRIO;

	if (do_rel_wr)
		cmdq_rq->cmdq_req_flags |= REL_WR;

	cmdq_rq->data.blocks = blk_rq_sectors(req);
	cmdq_rq->blk_addr = blk_rq_pos(req);
	cmdq_rq->data.blksz = MMC_CARD_CMDQ_BLK_SIZE;

	mmc_set_data_timeout(&cmdq_rq->data, card);

	do_data_tag = (card->ext_csd.data_tag_unit_size) &&
		(req->cmd_flags & REQ_META) &&
		(rq_data_dir(req) == WRITE) &&
		((cmdq_rq->data.blocks * cmdq_rq->data.blksz) >=
		 card->ext_csd.data_tag_unit_size);
	if (do_data_tag)
		cmdq_rq->cmdq_req_flags |= DAT_TAG;
	cmdq_rq->data.sg = mqrq->sg;
	cmdq_rq->data.sg_len = mmc_queue_map_sg(mq, mqrq);

	/*
	 * Adjust the sg list so it is the same size as the
	 * request.
	 */
	if (cmdq_rq->data.blocks > card->host->max_blk_count)
		cmdq_rq->data.blocks = card->host->max_blk_count;

	if (cmdq_rq->data.blocks != blk_rq_sectors(req)) {
		int i, data_size = cmdq_rq->data.blocks << 9;
		struct scatterlist *sg;

		for_each_sg(cmdq_rq->data.sg, sg, cmdq_rq->data.sg_len, i) {
			data_size -= sg->length;
			if (data_size <= 0) {
				sg->length += data_size;
				i++;
				break;
			}
		}
		cmdq_rq->data.sg_len = i;
	}

	mqrq->cmdq_req.cmd_flags = req->cmd_flags;
	mqrq->cmdq_req.mrq.req = mqrq->req;
	mqrq->cmdq_req.mrq.cmdq_req = &mqrq->cmdq_req;
	mqrq->cmdq_req.mrq.data = &mqrq->cmdq_req.data;
	mqrq->req->special = mqrq;

	pr_debug("%s: %s: mrq: 0x%p req: 0x%p mqrq: 0x%p bytes to xf: %d mmc_cmdq_req: 0x%p card-addr: 0x%08x dir(r-1/w-0): %d\n",
		 mmc_hostname(card->host), __func__, &mqrq->cmdq_req.mrq,
		 mqrq->req, mqrq, (cmdq_rq->data.blocks * cmdq_rq->data.blksz),
		 cmdq_rq, cmdq_rq->blk_addr,
		 (cmdq_rq->cmdq_req_flags & DIR) ? 1 : 0);

	return &mqrq->cmdq_req;
}

static int mmc_blk_cmdq_issue_rw_rq(struct mmc_queue *mq, struct request *req)
{
	struct mmc_queue_req *active_mqrq;
	struct mmc_card *card = mq->card;
	struct mmc_host *host = card->host;
	struct mmc_cmdq_req *mc_rq;
	int ret = 0;

	if (host->clk_scaling.enable) {
		mmc_clk_scaling(host, false);
		spin_lock_bh(&host->clk_scaling.lock);
		if (!host->clk_scaling.cq_is_busy_started &&
		    !test_bit(CMDQ_STATE_DCMD_ACTIVE,
			      &host->cmdq_ctx.curr_state)) {
			host->clk_scaling.start_busy =
						ktime_get();
			host->clk_scaling.cq_is_busy_started = true;
			host->clk_scaling.invalid_state = false;
		}
		spin_unlock_bh(&host->clk_scaling.lock);
	}

	BUG_ON(test_and_set_bit(req->tag, &host->cmdq_ctx.data_active_reqs));
	BUG_ON((req->tag < 0) || (req->tag > card->ext_csd.cmdq_depth));
	BUG_ON(test_and_set_bit(req->tag, &host->cmdq_ctx.active_reqs));

	active_mqrq = &mq->mqrq_cmdq[req->tag];
	active_mqrq->req = req;

	mc_rq = mmc_blk_cmdq_rw_prep(active_mqrq, mq);

	ret = mmc_blk_cmdq_start_req(card->host, mc_rq);
	return ret;
}

/*
 * Issues a flush (dcmd) request
 */
int mmc_blk_cmdq_issue_flush_rq(struct mmc_queue *mq, struct request *req)
{
	int err;
	struct mmc_queue_req *active_mqrq;
	struct mmc_card *card = mq->card;
	struct mmc_host *host;
	struct mmc_cmdq_req *cmdq_req;
	struct mmc_cmdq_context_info *ctx_info;

	BUG_ON(!card);
	host = card->host;
	BUG_ON(!host);
	BUG_ON(req->tag > card->ext_csd.cmdq_depth);
	BUG_ON(test_and_set_bit(req->tag, &host->cmdq_ctx.active_reqs));

	ctx_info = &host->cmdq_ctx;

	set_bit(CMDQ_STATE_DCMD_ACTIVE, &ctx_info->curr_state);

	active_mqrq = &mq->mqrq_cmdq[req->tag];
	active_mqrq->req = req;

	cmdq_req = mmc_cmdq_prep_dcmd(active_mqrq, mq);
	cmdq_req->cmdq_req_flags |= QBR;
	cmdq_req->mrq.cmd = &cmdq_req->cmd;
	cmdq_req->tag = req->tag;

	err = mmc_cmdq_prepare_flush(cmdq_req->mrq.cmd);
	if (err) {
		pr_err("%s: failed (%d) preparing flush req\n",
		       mmc_hostname(host), err);
		return err;
	}
	err = mmc_blk_cmdq_start_req(card->host, cmdq_req);
	return err;
}
EXPORT_SYMBOL(mmc_blk_cmdq_issue_flush_rq);

static void mmc_blk_cmdq_reset(struct mmc_host *host, bool clear_all)
{
	if (!host->cmdq_ops->reset)
		return;

	if (!test_bit(CMDQ_STATE_HALT, &host->cmdq_ctx.curr_state)) {
		if (mmc_cmdq_halt(host, true)) {
			pr_err("%s: halt failed\n", mmc_hostname(host));
			goto reset;
		}
	}

	if (clear_all)
		mmc_cmdq_discard_queue(host, 0);
reset:
	mmc_hw_reset(host);
	mmc_host_clk_hold(host);
	host->cmdq_ops->reset(host, true);
	mmc_host_clk_release(host);
	clear_bit(CMDQ_STATE_HALT, &host->cmdq_ctx.curr_state);
}

static void mmc_blk_cmdq_shutdown(struct mmc_queue *mq)
{
	int err;
	struct mmc_card *card = mq->card;
	struct mmc_host *host = card->host;

	mmc_rpm_hold(host, &card->dev);
	mmc_claim_host(card->host);

	err = mmc_cmdq_halt(host, true);
	if (err) {
		pr_err("%s: halt: failed: %d\n", __func__, err);
		return;
	}

	/* disable CQ mode in card */
	err = mmc_switch(card, EXT_CSD_CMD_SET_NORMAL,
			 EXT_CSD_CMDQ, 0,
			 card->ext_csd.generic_cmd6_time);
	if (err) {
		pr_err("%s: failed to switch card to legacy mode: %d\n",
		       __func__, err);
		goto out;
	} else {
		host->card->cmdq_init = false;
	}
out:
	mmc_release_host(card->host);
	mmc_rpm_release(host, &card->dev);
}

static enum blk_eh_timer_return mmc_blk_cmdq_req_timed_out(struct request *req)
{
	struct mmc_queue *mq = req->q->queuedata;
	struct mmc_host *host = mq->card->host;
	struct mmc_queue_req *mq_rq = req->special;
	struct mmc_request *mrq;
	struct mmc_cmdq_req *cmdq_req;

	BUG_ON(!host);

	/*
	 * The mmc_queue_req will be present only if the request
	 * is issued to the LLD. The request could be fetched from
	 * block layer queue but could be waiting to be issued
	 * (for e.g. clock scaling is waiting for an empty cmdq queue)
	 * Reset the timer in such cases to give LLD more time
	 */
	if (!mq_rq) {
		pr_warn("%s: restart timer for tag: %d\n", __func__, req->tag);
		return BLK_EH_RESET_TIMER;
	}

	mrq = &mq_rq->cmdq_req.mrq;
	cmdq_req = &mq_rq->cmdq_req;

	BUG_ON(!mrq || !cmdq_req);

	if (cmdq_req->cmdq_req_flags & DCMD)
		mrq->cmd->error = -ETIMEDOUT;
	else
		mrq->data->error = -ETIMEDOUT;

	BUG_ON(host->err_mrq != NULL);
	host->err_mrq = mrq;

	mmc_host_clk_release(mrq->host);
	return BLK_EH_HANDLED;
}

static void mmc_blk_cmdq_err(struct mmc_queue *mq)
{
	int err;
	int status;
	int retry = 0;
	u32 stop_status;

	struct mmc_host *host = mq->card->host;
	struct mmc_request *mrq = host->err_mrq;
	struct mmc_card *card = mq->card;
	struct mmc_cmdq_context_info *ctx_info = &host->cmdq_ctx;
	struct request_queue *q = mrq->req->q;
	int tag = mrq->req->tag;

	mmc_rpm_hold(host, &card->dev);
	mmc_host_clk_hold(host);
	host->cmdq_ops->dumpstate(host);
	mmc_host_clk_release(host);

	err = mmc_cmdq_halt(host, true);
	if (err) {
		pr_err("halt: failed: %d\n", err);
		goto reset;
	}

	/* RED error - Fatal: requires reset */
	if (mrq->cmdq_req->resp_err) {
		pr_crit("%s: Response error detected: Device in bad state\n",
			mmc_hostname(host));
		blk_end_request_all(mrq->req, -EIO);
		goto reset;
	}

	if (mrq->data->error) {
		blk_end_request_all(mrq->req, mrq->data->error);
		for (; retry < MAX_RETRIES; retry++) {
			err = get_card_status(card, &status, 0);
			if (!err)
				break;
		}

		if (err) {
			pr_err("%s: No response from card !!!\n",
			       mmc_hostname(host));
			goto reset;
		}

		if (R1_CURRENT_STATE(status) == R1_STATE_DATA ||
		    R1_CURRENT_STATE(status) == R1_STATE_RCV) {
			err = send_stop(card, &stop_status);
			if (err) {
				pr_err("%s: error %d sending stop command\n",
				       mmc_hostname(host), err);
				goto reset;
			}
		}

		if (mmc_cmdq_discard_queue(host, tag))
			goto reset;
		else
			goto unhalt;
	}

	/* DCMD commands */
	if (mrq->cmd->error)
		blk_end_request_all(mrq->req, mrq->cmd->error);

reset:
	spin_lock_irq(mq->queue->queue_lock);
	blk_queue_invalidate_tags(q);
	spin_unlock_irq(mq->queue->queue_lock);
	mmc_blk_cmdq_reset(host, true);
	goto out;

unhalt:
	mmc_cmdq_halt(host, false);

out:
	host->err_mrq = NULL;
	mmc_rpm_release(host, &card->dev);

	if (test_and_clear_bit(0, &ctx_info->req_starved))
		blk_run_queue(q);
}

/* invoked by block layer in softirq context */
void mmc_blk_cmdq_complete_rq(struct request *rq)
{
	struct mmc_queue_req *mq_rq = rq->special;
	struct mmc_request *mrq = &mq_rq->cmdq_req.mrq;
	struct mmc_host *host = mrq->host;
	struct mmc_cmdq_context_info *ctx_info = &host->cmdq_ctx;
	struct mmc_cmdq_req *cmdq_req = &mq_rq->cmdq_req;
	struct mmc_queue *mq = (struct mmc_queue *)rq->q->queuedata;
	int err = 0;
	bool is_dcmd = false;

	if (mrq->cmd && mrq->cmd->error)
		err = mrq->cmd->error;
	else if (mrq->data && mrq->data->error)
		err = mrq->data->error;

	/* clear pending request */
	BUG_ON(!test_and_clear_bit(cmdq_req->tag,
				   &ctx_info->active_reqs));
	if (cmdq_req->cmdq_req_flags & DCMD)
		is_dcmd = true;
	else
		BUG_ON(!test_and_clear_bit(cmdq_req->tag,
					 &ctx_info->data_active_reqs));

	mmc_cmdq_post_req(host, mrq, err);
	if (err) {
		pr_err("%s: %s: txfr error: %d\n", mmc_hostname(mrq->host),
		       __func__, err);
		if (test_bit(CMDQ_STATE_ERR, &ctx_info->curr_state)) {
			pr_err("%s: CQ in error state, ending current req: %d\n",
				__func__, err);
			blk_end_request_all(rq, err);
		} else {
			set_bit(CMDQ_STATE_ERR, &ctx_info->curr_state);
			schedule_work(&mq->cmdq_err_work);
		}
		goto out;
	}

	if (cmdq_req->cmdq_req_flags & DCMD) {
		clear_bit(CMDQ_STATE_DCMD_ACTIVE, &ctx_info->curr_state);
		blk_end_request_all(rq, err);
		goto out;
	}

	blk_end_request(rq, err, cmdq_req->data.bytes_xfered);

out:
	if (host->clk_scaling.enable) {
		spin_lock_bh(&host->clk_scaling.lock);
		mmc_update_clk_scaling(host, is_dcmd);
		spin_unlock_bh(&host->clk_scaling.lock);
	}

	if (!test_bit(CMDQ_STATE_ERR, &ctx_info->curr_state) &&
			test_and_clear_bit(0, &ctx_info->req_starved))
		blk_run_queue(mq->queue);
	mmc_release_host(host);
	mmc_rpm_release(host, &host->card->dev);

	if (!ctx_info->active_reqs)
		wake_up_interruptible(&host->cmdq_ctx.queue_empty_wq);

	if (blk_queue_stopped(mq->queue) && !ctx_info->active_reqs)
		complete(&mq->cmdq_shutdown_complete);
	return;
}

/*
 * Complete reqs from block layer softirq context
 * Invoked in irq context
 */
void mmc_blk_cmdq_req_done(struct mmc_request *mrq)
{
	struct request *req = mrq->req;

	mmc_host_clk_release(mrq->host);
	blk_complete_request(req);
}
EXPORT_SYMBOL(mmc_blk_cmdq_req_done);

static int mmc_blk_issue_rw_rq(struct mmc_queue *mq, struct request *rqc)
{
	struct mmc_blk_data *md = mq->data;
	struct mmc_card *card = md->queue.card;
	struct mmc_blk_request *brq = &mq->mqrq_cur->brq;
	int ret = 1, disable_multi = 0, retry = 0, type;
	enum mmc_blk_status status;
	struct mmc_queue_req *mq_rq;
	struct request *req = rqc;
	struct mmc_async_req *areq;
	const u8 packed_nr = 2;
	u8 reqs = 0;

	if (!rqc && !mq->mqrq_prev->req)
		return 0;

	if (rqc) {
		if (mmc_card_get_bkops_en_manual(card) &&
			(rq_data_dir(rqc) == WRITE))
			card->bkops_info.sectors_changed += blk_rq_sectors(rqc);
		reqs = mmc_blk_prep_packed_list(mq, rqc);
	}

	do {
		if (rqc) {
			/*
			 * When 4KB native sector is enabled, only 8 blocks
			 * multiple read or write is allowed
			 */
			if ((brq->data.blocks & 0x07) &&
			    (card->ext_csd.data_sector_size == 4096)) {
				pr_err("%s: Transfer size is not 4KB sector size aligned\n",
					req->rq_disk->disk_name);
				mq_rq = mq->mqrq_cur;
				goto cmd_abort;
			}

			if (reqs >= packed_nr)
				mmc_blk_packed_hdr_wrq_prep(mq->mqrq_cur,
							    card, mq);
			else
				mmc_blk_rw_rq_prep(mq->mqrq_cur, card, 0, mq);
			areq = &mq->mqrq_cur->mmc_active;
		} else
			areq = NULL;
		areq = mmc_start_req(card->host, areq, (int *) &status);
		if (!areq) {
			if (status == MMC_BLK_NEW_REQUEST)
				set_bit(MMC_QUEUE_NEW_REQUEST, &mq->flags);
			return 0;
		}

		mq_rq = container_of(areq, struct mmc_queue_req, mmc_active);
		brq = &mq_rq->brq;
		req = mq_rq->req;
		type = rq_data_dir(req) == READ ? MMC_BLK_READ : MMC_BLK_WRITE;
		mmc_queue_bounce_post(mq_rq);

		switch (status) {
		case MMC_BLK_URGENT:
			if (mq_rq->cmd_type != MMC_PACKED_NONE) {
				/* complete successfully transmitted part */
				if (mmc_blk_end_packed_req(mq_rq))
					/* process for not transmitted part */
					mmc_blk_reinsert_req(areq);
			} else {
				mmc_blk_reinsert_req(areq);
			}

			set_bit(MMC_QUEUE_URGENT_REQUEST, &mq->flags);
			ret = 0;
			break;
		case MMC_BLK_URGENT_DONE:
		case MMC_BLK_SUCCESS:
		case MMC_BLK_PARTIAL:
			/*
			 * A block was successfully transferred.
			 */
			mmc_blk_reset_success(md, type);

			if (mmc_packed_cmd(mq_rq->cmd_type)) {
				ret = mmc_blk_end_packed_req(mq_rq);
				break;
			} else {
				ret = blk_end_request(req, 0,
						brq->data.bytes_xfered);
			}

			/*
			 * If the blk_end_request function returns non-zero even
			 * though all data has been transferred and no errors
			 * were returned by the host controller, it's a bug.
			 */
			if (status == MMC_BLK_SUCCESS && ret) {
				pr_err("%s BUG rq_tot %d d_xfer %d\n",
				       __func__, blk_rq_bytes(req),
				       brq->data.bytes_xfered);
				rqc = NULL;
				goto cmd_abort;
			}
			break;
		case MMC_BLK_CMD_ERR:
			ret = mmc_blk_cmd_err(md, card, brq, req, ret);
			if (!mmc_blk_reset(md, card->host, type)) {
				if (!ret) {
					/*
					 * We have successfully completed block
					 * request and notified to upper layers.
					 * As the reset is successful, assume
					 * h/w is in clean state and proceed
					 * with new request.
					 */
					BUG_ON(card->host->areq);
					goto start_new_req;
				}
				break;
			}
			goto cmd_abort;
		case MMC_BLK_RETRY:
			if (retry++ < MMC_BLK_MAX_RETRIES)
				break;
			/* Fall through */
		case MMC_BLK_ABORT:
			if (!mmc_blk_reset(md, card->host, type) &&
					(retry++ < (MMC_BLK_MAX_RETRIES + 1)))
					break;
			goto cmd_abort;
		case MMC_BLK_DATA_ERR: {
			int err;

			err = mmc_blk_reset(md, card->host, type);
			if (!err)
				break;
			goto cmd_abort;
		}
		case MMC_BLK_ECC_ERR:
			if (brq->data.blocks > 1) {
				/* Redo read one sector at a time */
				pr_warning("%s: retrying using single block read\n",
					   req->rq_disk->disk_name);
				disable_multi = 1;
				break;
			}
			/*
			 * After an error, we redo I/O one sector at a
			 * time, so we only reach here after trying to
			 * read a single sector.
			 */
			ret = blk_end_request(req, -EIO,
						brq->data.blksz);
			if (!ret)
				goto start_new_req;
			break;
		case MMC_BLK_NOMEDIUM:
			goto cmd_abort;
		default:
			pr_err("%s: Unhandled return value (%d)",
					req->rq_disk->disk_name, status);
			goto cmd_abort;
		}

		if (ret) {
			if (mmc_packed_cmd(mq_rq->cmd_type)) {
				if (!mq_rq->packed->retries)
					goto cmd_abort;
				mmc_blk_packed_hdr_wrq_prep(mq_rq, card, mq);
				mmc_start_req(card->host,
					      &mq_rq->mmc_active, NULL);
			} else {

				/*
				 * In case of a incomplete request
				 * prepare it again and resend.
				 */
				mmc_blk_rw_rq_prep(mq_rq, card,
						disable_multi, mq);
				mmc_start_req(card->host,
						&mq_rq->mmc_active, NULL);
			}
		}
	} while (ret);

	return 1;

 cmd_abort:
	if (mmc_packed_cmd(mq_rq->cmd_type)) {
		mmc_blk_abort_packed_req(mq_rq);
	} else {
		if (mmc_card_removed(card))
			req->cmd_flags |= REQ_QUIET;
		while (ret)
			ret = blk_end_request(req, -EIO,
					blk_rq_cur_bytes(req));
	}

 start_new_req:
	if (rqc) {
		if (mmc_card_removed(card)) {
			rqc->cmd_flags |= REQ_QUIET;
			blk_end_request_all(rqc, -EIO);
		} else {
			/*
			 * If current request is packed, it needs to put back.
			 */
			if (mmc_packed_cmd(mq->mqrq_cur->cmd_type))
				mmc_blk_revert_packed_req(mq, mq->mqrq_cur);

			mmc_blk_rw_rq_prep(mq->mqrq_cur, card, 0, mq);
			mmc_start_req(card->host,
				      &mq->mqrq_cur->mmc_active, NULL);
		}
	}

	return 0;
}

static inline int mmc_blk_cmdq_part_switch(struct mmc_card *card,
				      struct mmc_blk_data *md)
{
	struct mmc_blk_data *main_md = mmc_get_drvdata(card);
	struct mmc_host *host = card->host;
	struct mmc_cmdq_context_info *ctx = &host->cmdq_ctx;
	u8 part_config = card->ext_csd.part_config;

	if ((main_md->part_curr == md->part_type) &&
	    (card->part_curr == md->part_type))
		return 0;

	WARN_ON(!((card->host->caps2 & MMC_CAP2_CMD_QUEUE) &&
		 card->ext_csd.cmdq_support &&
		 (md->flags & MMC_BLK_CMD_QUEUE)));

	if (!test_bit(CMDQ_STATE_HALT, &ctx->curr_state))
		WARN_ON(mmc_cmdq_halt(host, true));

	/* disable CQ mode in card */
	if (mmc_card_cmdq(card)) {
		WARN_ON(mmc_switch(card, EXT_CSD_CMD_SET_NORMAL,
				 EXT_CSD_CMDQ, 0,
				  card->ext_csd.generic_cmd6_time));
		mmc_card_clr_cmdq(card);
	}

	part_config &= ~EXT_CSD_PART_CONFIG_ACC_MASK;
	part_config |= md->part_type;

	WARN_ON(mmc_switch(card, EXT_CSD_CMD_SET_NORMAL,
			 EXT_CSD_PART_CONFIG, part_config,
			  card->ext_csd.part_time));

	card->ext_csd.part_config = part_config;
	card->part_curr = md->part_type;

	main_md->part_curr = md->part_type;

	WARN_ON(mmc_blk_cmdq_switch(card, md, true));
	WARN_ON(mmc_cmdq_halt(host, false));

	return 0;
}

static int mmc_blk_cmdq_issue_rq(struct mmc_queue *mq, struct request *req)
{
	int ret;
	struct mmc_blk_data *md = mq->data;
	struct mmc_card *card = md->queue.card;
	unsigned int cmd_flags = req ? req->cmd_flags : 0;

	mmc_rpm_hold(card->host, &card->dev);
	mmc_claim_host(card->host);
	ret = mmc_blk_cmdq_part_switch(card, md);
	if (ret) {
		pr_err("%s: %s: partition switch failed %d\n",
				md->disk->disk_name, __func__, ret);
		blk_end_request_all(req, ret);
		mmc_release_host(card->host);
		mmc_rpm_release(card->host, &card->dev);
		goto switch_failure;
	}

	if (cmd_flags & REQ_DISCARD) {
		if (cmd_flags & REQ_SECURE &&
			!(card->quirks & MMC_QUIRK_SEC_ERASE_TRIM_BROKEN))
			ret = mmc_blk_cmdq_issue_secdiscard_rq(mq, req);
		else
			ret = mmc_blk_cmdq_issue_discard_rq(mq, req);
	} else if (cmd_flags & REQ_FLUSH) {
		ret = mmc_blk_cmdq_issue_flush_rq(mq, req);
	} else {
		ret = mmc_blk_cmdq_issue_rw_rq(mq, req);
	}

switch_failure:
	return ret;
}

static int mmc_blk_issue_rq(struct mmc_queue *mq, struct request *req)
{
	int ret;
	struct mmc_blk_data *md = mq->data;
	struct mmc_card *card = md->queue.card;
	struct mmc_host *host = card->host;
	unsigned long flags;
	unsigned int cmd_flags = req ? req->cmd_flags : 0;

	if (req && !mq->mqrq_prev->req) {
		mmc_rpm_hold(host, &card->dev);
		/* claim host only for the first request */
		mmc_claim_host(card->host);
#ifdef CONFIG_MMC_BLOCK_DEFERRED_RESUME
	if (mmc_bus_needs_resume(card->host))
		mmc_resume_bus(card->host);
#endif
		if (mmc_card_get_bkops_en_manual(card))
			mmc_stop_bkops(card);
	}

	ret = mmc_blk_part_switch(card, md);
	if (ret) {
		if (req) {
			blk_end_request_all(req, -EIO);
		}
		ret = 0;
		goto out;
	}

	mmc_blk_write_packing_control(mq, req);

	clear_bit(MMC_QUEUE_NEW_REQUEST, &mq->flags);
	clear_bit(MMC_QUEUE_URGENT_REQUEST, &mq->flags);
	if (cmd_flags & REQ_DISCARD) {
		/* complete ongoing async transfer before issuing discard */
		if (card->host->areq)
			mmc_blk_issue_rw_rq(mq, NULL);
		if (cmd_flags & REQ_SECURE &&
			!(card->quirks & MMC_QUIRK_SEC_ERASE_TRIM_BROKEN))
			ret = mmc_blk_issue_secdiscard_rq(mq, req);
		else
			ret = mmc_blk_issue_discard_rq(mq, req);
	} else if (cmd_flags & REQ_FLUSH) {
		/* complete ongoing async transfer before issuing flush */
		if (card->host->areq)
			mmc_blk_issue_rw_rq(mq, NULL);
		ret = mmc_blk_issue_flush(mq, req);
	} else {
		if (!req && host->areq) {
			spin_lock_irqsave(&host->context_info.lock, flags);
			host->context_info.is_waiting_last_req = true;
			spin_unlock_irqrestore(&host->context_info.lock, flags);
		}
		ret = mmc_blk_issue_rw_rq(mq, req);
	}

out:
	/*
	 * packet burst is over, when one of the following occurs:
	 * - no more requests and new request notification is not in progress
	 * - urgent notification in progress and current request is not urgent
	 *   (all existing requests completed or reinserted to the block layer)
	 */
	if ((!req && !(test_bit(MMC_QUEUE_NEW_REQUEST, &mq->flags))) ||
			((test_bit(MMC_QUEUE_URGENT_REQUEST, &mq->flags)) &&
			 !(cmd_flags & MMC_REQ_NOREINSERT_MASK))) {
		if (mmc_card_need_bkops(card))
			mmc_start_bkops(card, false);
		/*
		 * Release host when there are no more requests
		 * and after special request(discard, flush) is done.
		 * In case sepecial request, there is no reentry to
		 * the 'mmc_blk_issue_rq' with 'mqrq_prev->req'.
		 */
		mmc_release_host(card->host);
		mmc_rpm_release(host, &card->dev);
	}
	return ret;
}

static inline int mmc_blk_readonly(struct mmc_card *card)
{
	return mmc_card_readonly(card) ||
	       !(card->csd.cmdclass & CCC_BLOCK_WRITE);
}

static struct mmc_blk_data *mmc_blk_alloc_req(struct mmc_card *card,
					      struct device *parent,
					      sector_t size,
					      bool default_ro,
					      const char *subname,
					      int area_type)
{
	struct mmc_blk_data *md;
	int devidx, ret;
	unsigned int percentage =
		BKOPS_SIZE_PERCENTAGE_TO_QUEUE_DELAYED_WORK;

	devidx = find_first_zero_bit(dev_use, max_devices);
	if (devidx >= max_devices)
		return ERR_PTR(-ENOSPC);
	__set_bit(devidx, dev_use);

	md = kzalloc(sizeof(struct mmc_blk_data), GFP_KERNEL);
	if (!md) {
		ret = -ENOMEM;
		goto out;
	}

	/*
	 * !subname implies we are creating main mmc_blk_data that will be
	 * associated with mmc_card with mmc_set_drvdata. Due to device
	 * partitions, devidx will not coincide with a per-physical card
	 * index anymore so we keep track of a name index.
	 */
	if (!subname) {
		md->name_idx = find_first_zero_bit(name_use, max_devices);
		__set_bit(md->name_idx, name_use);
	} else
		md->name_idx = ((struct mmc_blk_data *)
				dev_to_disk(parent)->private_data)->name_idx;

	md->area_type = area_type;

	/*
	 * Set the read-only status based on the supported commands
	 * and the write protect switch.
	 */
	md->read_only = mmc_blk_readonly(card);

	md->disk = alloc_disk(perdev_minors);
	if (md->disk == NULL) {
		ret = -ENOMEM;
		goto err_kfree;
	}

	spin_lock_init(&md->lock);
	INIT_LIST_HEAD(&md->part);
	md->usage = 1;

	ret = mmc_init_queue(&md->queue, card, &md->lock, subname, area_type);
	if (ret)
		goto err_putdisk;

	md->queue.issue_fn = mmc_blk_issue_rq;
	md->queue.data = md;

	md->disk->major	= MMC_BLOCK_MAJOR;
	md->disk->first_minor = devidx * perdev_minors;
	md->disk->fops = &mmc_bdops;
	md->disk->private_data = md;
	md->disk->queue = md->queue.queue;
	md->disk->driverfs_dev = parent;
	set_disk_ro(md->disk, md->read_only || default_ro);
	md->disk->flags = GENHD_FL_EXT_DEVT;
	if (area_type & MMC_BLK_DATA_AREA_RPMB)
		md->disk->flags |= GENHD_FL_NO_PART_SCAN;

	/*
	 * As discussed on lkml, GENHD_FL_REMOVABLE should:
	 *
	 * - be set for removable media with permanent block devices
	 * - be unset for removable block devices with permanent media
	 *
	 * Since MMC block devices clearly fall under the second
	 * case, we do not set GENHD_FL_REMOVABLE.  Userspace
	 * should use the block device creation/destruction hotplug
	 * messages to tell when the card is present.
	 */

	snprintf(md->disk->disk_name, sizeof(md->disk->disk_name),
		 "mmcblk%d%s", md->name_idx, subname ? subname : "");

	if (mmc_card_mmc(card))
		blk_queue_logical_block_size(md->queue.queue,
					     card->ext_csd.data_sector_size);
	else
		blk_queue_logical_block_size(md->queue.queue, 512);

	set_capacity(md->disk, size);

	card->bkops_info.size_percentage_to_queue_delayed_work = percentage;
	card->bkops_info.min_sectors_to_queue_delayed_work =
		((unsigned int)size * percentage) / 100;

	if (mmc_host_cmd23(card->host)) {
		if (mmc_card_mmc(card) ||
		    (mmc_card_sd(card) &&
		     card->scr.cmds & SD_SCR_CMD23_SUPPORT))
			md->flags |= MMC_BLK_CMD23;
	}

	if (mmc_card_mmc(card) &&
	    md->flags & MMC_BLK_CMD23 &&
	    ((card->ext_csd.rel_param & EXT_CSD_WR_REL_PARAM_EN) ||
	     card->ext_csd.rel_sectors)) {
		md->flags |= MMC_BLK_REL_WR;
		blk_queue_flush(md->queue.queue, REQ_FLUSH | REQ_FUA);
	}

	if (card->cmdq_init) {
		md->flags |= MMC_BLK_CMD_QUEUE;
		md->queue.cmdq_complete_fn = mmc_blk_cmdq_complete_rq;
		md->queue.cmdq_issue_fn = mmc_blk_cmdq_issue_rq;
		md->queue.cmdq_error_fn = mmc_blk_cmdq_err;
		md->queue.cmdq_req_timed_out = mmc_blk_cmdq_req_timed_out;
		md->queue.cmdq_shutdown = mmc_blk_cmdq_shutdown;
	}

	if (mmc_card_mmc(card) && !card->cmdq_init &&
	    (area_type == MMC_BLK_DATA_AREA_MAIN) &&
	    (md->flags & MMC_BLK_CMD23) &&
	    card->ext_csd.packed_event_en) {
		if (!mmc_packed_init(&md->queue, card))
			md->flags |= MMC_BLK_PACKED_CMD;
	}

	return md;

 err_putdisk:
	put_disk(md->disk);
 err_kfree:
	if (!subname)
		__clear_bit(md->name_idx, name_use);
	kfree(md);
 out:
	__clear_bit(devidx, dev_use);
	return ERR_PTR(ret);
}

static struct mmc_blk_data *mmc_blk_alloc(struct mmc_card *card)
{
	sector_t size;
	struct mmc_blk_data *md;

	if (!mmc_card_sd(card) && mmc_card_blockaddr(card)) {
		/*
		 * The EXT_CSD sector count is in number or 512 byte
		 * sectors.
		 */
		size = card->ext_csd.sectors;
	} else {
		/*
		 * The CSD capacity field is in units of read_blkbits.
		 * set_capacity takes units of 512 bytes.
		 */
		size = card->csd.capacity << (card->csd.read_blkbits - 9);
	}

	md = mmc_blk_alloc_req(card, &card->dev, size, false, NULL,
					MMC_BLK_DATA_AREA_MAIN);
	return md;
}

static int mmc_blk_alloc_part(struct mmc_card *card,
			      struct mmc_blk_data *md,
			      unsigned int part_type,
			      sector_t size,
			      bool default_ro,
			      const char *subname,
			      int area_type)
{
	char cap_str[10];
	struct mmc_blk_data *part_md;

	part_md = mmc_blk_alloc_req(card, disk_to_dev(md->disk), size, default_ro,
				    subname, area_type);
	if (IS_ERR(part_md))
		return PTR_ERR(part_md);
	part_md->part_type = part_type;
	list_add(&part_md->part, &md->part);

	string_get_size((u64)get_capacity(part_md->disk) << 9, STRING_UNITS_2,
			cap_str, sizeof(cap_str));
	pr_info("%s: %s %s partition %u %s\n",
	       part_md->disk->disk_name, mmc_card_id(card),
	       mmc_card_name(card), part_md->part_type, cap_str);
	return 0;
}

/* MMC Physical partitions consist of two boot partitions and
 * up to four general purpose partitions.
 * For each partition enabled in EXT_CSD a block device will be allocatedi
 * to provide access to the partition.
 */

static int mmc_blk_alloc_parts(struct mmc_card *card, struct mmc_blk_data *md)
{
	int idx, ret = 0;

	if (!mmc_card_mmc(card))
		return 0;

	for (idx = 0; idx < card->nr_parts; idx++) {
		if (card->part[idx].size) {
			ret = mmc_blk_alloc_part(card, md,
				card->part[idx].part_cfg,
				card->part[idx].size >> 9,
				card->part[idx].force_ro,
				card->part[idx].name,
				card->part[idx].area_type);
			if (ret)
				return ret;
		}
	}

	return ret;
}

static void mmc_blk_remove_req(struct mmc_blk_data *md)
{
	struct mmc_card *card;

	if (md) {
		card = md->queue.card;
		device_remove_file(disk_to_dev(md->disk),
				   &md->num_wr_reqs_to_start_packing);
		if (md->disk->flags & GENHD_FL_UP) {
			device_remove_file(disk_to_dev(md->disk), &md->force_ro);
			if ((md->area_type & MMC_BLK_DATA_AREA_BOOT) &&
					card->ext_csd.boot_ro_lockable)
				device_remove_file(disk_to_dev(md->disk),
					&md->power_ro_lock);

			/* Stop new requests from getting into the queue */
			del_gendisk(md->disk);
		}

		/* Then flush out any already in there */
		mmc_cleanup_queue(&md->queue);
		if (md->flags & MMC_BLK_PACKED_CMD)
			mmc_packed_clean(&md->queue);
		if (md->flags & MMC_BLK_CMD_QUEUE)
			mmc_cmdq_clean(&md->queue, card);
		mmc_blk_put(md);
	}
}

static void mmc_blk_remove_parts(struct mmc_card *card,
				 struct mmc_blk_data *md)
{
	struct list_head *pos, *q;
	struct mmc_blk_data *part_md;

	__clear_bit(md->name_idx, name_use);
	list_for_each_safe(pos, q, &md->part) {
		part_md = list_entry(pos, struct mmc_blk_data, part);
		list_del(pos);
		mmc_blk_remove_req(part_md);
	}
}

static int mmc_add_disk(struct mmc_blk_data *md)
{
	int ret;
	struct mmc_card *card = md->queue.card;

	add_disk(md->disk);
	md->force_ro.show = force_ro_show;
	md->force_ro.store = force_ro_store;
	sysfs_attr_init(&md->force_ro.attr);
	md->force_ro.attr.name = "force_ro";
	md->force_ro.attr.mode = S_IRUGO | S_IWUSR;
	ret = device_create_file(disk_to_dev(md->disk), &md->force_ro);
	if (ret)
		goto force_ro_fail;

	if ((md->area_type & MMC_BLK_DATA_AREA_BOOT) &&
	     card->ext_csd.boot_ro_lockable) {
		umode_t mode;

		if (card->ext_csd.boot_ro_lock & EXT_CSD_BOOT_WP_B_PWR_WP_DIS)
			mode = S_IRUGO;
		else
			mode = S_IRUGO | S_IWUSR;

		md->power_ro_lock.show = power_ro_lock_show;
		md->power_ro_lock.store = power_ro_lock_store;
		sysfs_attr_init(&md->power_ro_lock.attr);
		md->power_ro_lock.attr.mode = mode;
		md->power_ro_lock.attr.name =
					"ro_lock_until_next_power_on";
		ret = device_create_file(disk_to_dev(md->disk),
				&md->power_ro_lock);
		if (ret)
			goto power_ro_lock_fail;
	}

	md->num_wr_reqs_to_start_packing.show =
		num_wr_reqs_to_start_packing_show;
	md->num_wr_reqs_to_start_packing.store =
		num_wr_reqs_to_start_packing_store;
	sysfs_attr_init(&md->num_wr_reqs_to_start_packing.attr);
	md->num_wr_reqs_to_start_packing.attr.name =
		"num_wr_reqs_to_start_packing";
	md->num_wr_reqs_to_start_packing.attr.mode = S_IRUGO | S_IWUSR;
	ret = device_create_file(disk_to_dev(md->disk),
				 &md->num_wr_reqs_to_start_packing);
	if (ret)
		goto num_wr_reqs_to_start_packing_fail;

	md->bkops_check_threshold.show = bkops_check_threshold_show;
	md->bkops_check_threshold.store = bkops_check_threshold_store;
	sysfs_attr_init(&md->bkops_check_threshold.attr);
	md->bkops_check_threshold.attr.name = "bkops_check_threshold";
	md->bkops_check_threshold.attr.mode = S_IRUGO | S_IWUSR;
	ret = device_create_file(disk_to_dev(md->disk),
				 &md->bkops_check_threshold);
	if (ret)
		goto bkops_check_threshold_fails;

	md->no_pack_for_random.show = no_pack_for_random_show;
	md->no_pack_for_random.store = no_pack_for_random_store;
	sysfs_attr_init(&md->no_pack_for_random.attr);
	md->no_pack_for_random.attr.name = "no_pack_for_random";
	md->no_pack_for_random.attr.mode = S_IRUGO | S_IWUSR;
	ret = device_create_file(disk_to_dev(md->disk),
				 &md->no_pack_for_random);
	if (ret)
		goto no_pack_for_random_fails;

	return ret;

no_pack_for_random_fails:
	device_remove_file(disk_to_dev(md->disk),
			   &md->bkops_check_threshold);
bkops_check_threshold_fails:
	device_remove_file(disk_to_dev(md->disk),
			   &md->num_wr_reqs_to_start_packing);
num_wr_reqs_to_start_packing_fail:
	device_remove_file(disk_to_dev(md->disk), &md->power_ro_lock);
power_ro_lock_fail:
	device_remove_file(disk_to_dev(md->disk), &md->force_ro);
force_ro_fail:
	del_gendisk(md->disk);

	return ret;
}

static const struct mmc_fixup blk_fixups[] =
{
	MMC_FIXUP("SEM02G", CID_MANFID_SANDISK, 0x100, add_quirk,
		  MMC_QUIRK_INAND_CMD38),
	MMC_FIXUP("SEM04G", CID_MANFID_SANDISK, 0x100, add_quirk,
		  MMC_QUIRK_INAND_CMD38),
	MMC_FIXUP("SEM08G", CID_MANFID_SANDISK, 0x100, add_quirk,
		  MMC_QUIRK_INAND_CMD38),
	MMC_FIXUP("SEM16G", CID_MANFID_SANDISK, 0x100, add_quirk,
		  MMC_QUIRK_INAND_CMD38),
	MMC_FIXUP("SEM32G", CID_MANFID_SANDISK, 0x100, add_quirk,
		  MMC_QUIRK_INAND_CMD38),

	/*
	 * Some MMC cards experience performance degradation with CMD23
	 * instead of CMD12-bounded multiblock transfers. For now we'll
	 * black list what's bad...
	 * - Certain Toshiba cards.
	 *
	 * N.B. This doesn't affect SD cards.
	 */
	MMC_FIXUP("MMC08G", CID_MANFID_TOSHIBA, CID_OEMID_ANY, add_quirk_mmc,
		  MMC_QUIRK_BLK_NO_CMD23),
	MMC_FIXUP("MMC16G", CID_MANFID_TOSHIBA, CID_OEMID_ANY, add_quirk_mmc,
		  MMC_QUIRK_BLK_NO_CMD23),
	MMC_FIXUP("MMC32G", CID_MANFID_TOSHIBA, CID_OEMID_ANY, add_quirk_mmc,
		  MMC_QUIRK_BLK_NO_CMD23),

	/*
	 * Some Micron MMC cards needs longer data read timeout than
	 * indicated in CSD.
	 */
	MMC_FIXUP(CID_NAME_ANY, CID_MANFID_MICRON, 0x200, add_quirk_mmc,
		  MMC_QUIRK_LONG_READ_TIME),

	/*
	 * Some Samsung MMC cards need longer data read timeout than
	 * indicated in CSD.
	 */
	MMC_FIXUP("Q7XSAB", CID_MANFID_SAMSUNG, 0x100, add_quirk_mmc,
		  MMC_QUIRK_LONG_READ_TIME),

	/*
	 * On these Samsung MoviNAND parts, performing secure erase or
	 * secure trim can result in unrecoverable corruption due to a
	 * firmware bug.
	 */
	MMC_FIXUP("M8G2FA", CID_MANFID_SAMSUNG, CID_OEMID_ANY, add_quirk_mmc,
		  MMC_QUIRK_SEC_ERASE_TRIM_BROKEN),
	MMC_FIXUP("MAG4FA", CID_MANFID_SAMSUNG, CID_OEMID_ANY, add_quirk_mmc,
		  MMC_QUIRK_SEC_ERASE_TRIM_BROKEN),
	MMC_FIXUP("MBG8FA", CID_MANFID_SAMSUNG, CID_OEMID_ANY, add_quirk_mmc,
		  MMC_QUIRK_SEC_ERASE_TRIM_BROKEN),
	MMC_FIXUP("MCGAFA", CID_MANFID_SAMSUNG, CID_OEMID_ANY, add_quirk_mmc,
		  MMC_QUIRK_SEC_ERASE_TRIM_BROKEN),
	MMC_FIXUP("VAL00M", CID_MANFID_SAMSUNG, CID_OEMID_ANY, add_quirk_mmc,
		  MMC_QUIRK_SEC_ERASE_TRIM_BROKEN),
	MMC_FIXUP("VYL00M", CID_MANFID_SAMSUNG, CID_OEMID_ANY, add_quirk_mmc,
		  MMC_QUIRK_SEC_ERASE_TRIM_BROKEN),
	MMC_FIXUP("KYL00M", CID_MANFID_SAMSUNG, CID_OEMID_ANY, add_quirk_mmc,
		  MMC_QUIRK_SEC_ERASE_TRIM_BROKEN),
	MMC_FIXUP("VZL00M", CID_MANFID_SAMSUNG, CID_OEMID_ANY, add_quirk_mmc,
		  MMC_QUIRK_SEC_ERASE_TRIM_BROKEN),
	MMC_FIXUP(CID_NAME_ANY, CID_MANFID_HYNIX, CID_OEMID_ANY, add_quirk_mmc,
		  MMC_QUIRK_BROKEN_DATA_TIMEOUT),

	/* Some INAND MCP devices advertise incorrect timeout values */
	MMC_FIXUP("SEM04G", 0x45, CID_OEMID_ANY, add_quirk_mmc,
		  MMC_QUIRK_INAND_DATA_TIMEOUT),

	END_FIXUP
};

static int mmc_blk_probe(struct mmc_card *card)
{
	struct mmc_blk_data *md, *part_md;
	char cap_str[10];

	/*
	 * Check that the card supports the command class(es) we need.
	 */
	if (!(card->csd.cmdclass & CCC_BLOCK_READ))
		return -ENODEV;

	md = mmc_blk_alloc(card);
	if (IS_ERR(md))
		return PTR_ERR(md);

	string_get_size((u64)get_capacity(md->disk) << 9, STRING_UNITS_2,
			cap_str, sizeof(cap_str));
	pr_info("%s: %s %s %s %s\n",
		md->disk->disk_name, mmc_card_id(card), mmc_card_name(card),
		cap_str, md->read_only ? "(ro)" : "");

	if (mmc_blk_alloc_parts(card, md))
		goto out;

	mmc_set_drvdata(card, md);
	mmc_fixup_device(card, blk_fixups);

#ifdef CONFIG_MMC_BLOCK_DEFERRED_RESUME
	mmc_set_bus_resume_policy(card->host, 1);
#endif
	if (mmc_add_disk(md))
		goto out;

	list_for_each_entry(part_md, &md->part, part) {
		if (mmc_add_disk(part_md))
			goto out;
	}
	return 0;

 out:
	mmc_blk_remove_parts(card, md);
	mmc_blk_remove_req(md);
	return 0;
}

static void mmc_blk_remove(struct mmc_card *card)
{
	struct mmc_blk_data *md = mmc_get_drvdata(card);

	mmc_blk_remove_parts(card, md);
	mmc_claim_host(card->host);
	mmc_blk_part_switch(card, md);
	mmc_release_host(card->host);
	mmc_blk_remove_req(md);
	mmc_set_drvdata(card, NULL);
#ifdef CONFIG_MMC_BLOCK_DEFERRED_RESUME
	mmc_set_bus_resume_policy(card->host, 0);
#endif
}

static int _mmc_blk_suspend(struct mmc_card *card)
{
	struct mmc_blk_data *part_md;
	struct mmc_blk_data *md = mmc_get_drvdata(card);
	int rc = 0;

	if (md) {
		rc = mmc_queue_suspend(&md->queue, 0);
		if (rc)
			goto out;
		list_for_each_entry(part_md, &md->part, part) {
			rc = mmc_queue_suspend(&part_md->queue, 0);
			if (rc)
				goto out_resume;
		}
	}
	goto out;

 out_resume:
	mmc_queue_resume(&md->queue);
	list_for_each_entry(part_md, &md->part, part) {
		mmc_queue_resume(&part_md->queue);
	}
 out:
	return rc;
}

static void mmc_blk_shutdown(struct mmc_card *card)
{
	_mmc_blk_suspend(card);
}

#ifdef CONFIG_PM
static int mmc_blk_suspend(struct mmc_card *card)
{
	return _mmc_blk_suspend(card);
}

static int mmc_blk_resume(struct mmc_card *card)
{
	struct mmc_blk_data *part_md;
	struct mmc_blk_data *md = mmc_get_drvdata(card);

	if (md) {
		/*
		 * Resume involves the card going into idle state,
		 * so current partition is always the main one.
		 */
		md->part_curr = md->part_type;
		mmc_queue_resume(&md->queue);
		list_for_each_entry(part_md, &md->part, part) {
			mmc_queue_resume(&part_md->queue);
		}
	}
	return 0;
}
#else
#define	mmc_blk_suspend	NULL
#define mmc_blk_resume	NULL
#endif

static struct mmc_driver mmc_driver = {
	.drv		= {
		.name	= "mmcblk",
	},
	.probe		= mmc_blk_probe,
	.remove		= mmc_blk_remove,
	.suspend	= mmc_blk_suspend,
	.resume		= mmc_blk_resume,
	.shutdown	= mmc_blk_shutdown,
};

static int __init mmc_blk_init(void)
{
	int res;

	if (perdev_minors != CONFIG_MMC_BLOCK_MINORS)
		pr_info("mmcblk: using %d minors per device\n", perdev_minors);

	max_devices = 256 / perdev_minors;

	res = register_blkdev(MMC_BLOCK_MAJOR, "mmc");
	if (res)
		goto out;

	res = mmc_register_driver(&mmc_driver);
	if (res)
		goto out2;

	return 0;
 out2:
	unregister_blkdev(MMC_BLOCK_MAJOR, "mmc");
 out:
	return res;
}

static void __exit mmc_blk_exit(void)
{
	mmc_unregister_driver(&mmc_driver);
	unregister_blkdev(MMC_BLOCK_MAJOR, "mmc");
}

module_init(mmc_blk_init);
module_exit(mmc_blk_exit);

MODULE_LICENSE("GPL");
MODULE_DESCRIPTION("Multimedia Card (MMC) block device driver");
<|MERGE_RESOLUTION|>--- conflicted
+++ resolved
@@ -1432,7 +1432,6 @@
 	md->reset_done &= ~type;
 }
 
-<<<<<<< HEAD
 static struct mmc_cmdq_req *mmc_blk_cmdq_prep_discard_req(struct mmc_queue *mq,
 						struct request *req)
 {
@@ -1516,7 +1515,8 @@
 	mmc_release_host(host);
 	mmc_rpm_release(host, &card->dev);
 	return err ? 1 : 0;
-=======
+}
+
 int mmc_access_rpmb(struct mmc_queue *mq)
 {
 	struct mmc_blk_data *md = mq->data;
@@ -1527,7 +1527,6 @@
 		return true;
 
 	return false;
->>>>>>> f1178e99
 }
 
 static int mmc_blk_issue_discard_rq(struct mmc_queue *mq, struct request *req)
