/*
 * Block driver for media (i.e., flash cards)
 *
 * Copyright 2002 Hewlett-Packard Company
 * Copyright 2005-2008 Pierre Ossman
 *
 * Use consistent with the GNU GPL is permitted,
 * provided that this copyright notice is
 * preserved in its entirety in all copies and derived works.
 *
 * HEWLETT-PACKARD COMPANY MAKES NO WARRANTIES, EXPRESSED OR IMPLIED,
 * AS TO THE USEFULNESS OR CORRECTNESS OF THIS CODE OR ITS
 * FITNESS FOR ANY PARTICULAR PURPOSE.
 *
 * Many thanks to Alessandro Rubini and Jonathan Corbet!
 *
 * Author:  Andrew Christian
 *          28 May 2002
 */
#include <linux/moduleparam.h>
#include <linux/module.h>
#include <linux/init.h>

#include <linux/kernel.h>
#include <linux/fs.h>
#include <linux/slab.h>
#include <linux/errno.h>
#include <linux/hdreg.h>
#include <linux/kdev_t.h>
#include <linux/blkdev.h>
#include <linux/mutex.h>
#include <linux/scatterlist.h>
#include <linux/string_helpers.h>
#include <linux/delay.h>
#include <linux/capability.h>
#include <linux/compat.h>
#include <linux/pm_runtime.h>

#define CREATE_TRACE_POINTS
#include <trace/events/mmc.h>

#include <linux/mmc/ioctl.h>
#include <linux/mmc/card.h>
#include <linux/mmc/host.h>
#include <linux/mmc/mmc.h>
#include <linux/mmc/sd.h>

#include <asm/uaccess.h>

#include "queue.h"

MODULE_ALIAS("mmc:block");
#ifdef MODULE_PARAM_PREFIX
#undef MODULE_PARAM_PREFIX
#endif
#define MODULE_PARAM_PREFIX "mmcblk."

#define INAND_CMD38_ARG_EXT_CSD  113
#define INAND_CMD38_ARG_ERASE    0x00
#define INAND_CMD38_ARG_TRIM     0x01
#define INAND_CMD38_ARG_SECERASE 0x80
#define INAND_CMD38_ARG_SECTRIM1 0x81
#define INAND_CMD38_ARG_SECTRIM2 0x88
#define MMC_BLK_TIMEOUT_MS  (30 * 1000)        /* 30 sec timeout */

#define mmc_req_rel_wr(req)	(((req->cmd_flags & REQ_FUA) || \
				  (req->cmd_flags & REQ_META)) && \
				  (rq_data_dir(req) == WRITE))
#define PACKED_CMD_VER	0x01
#define PACKED_CMD_WR	0x02
#define PACKED_TRIGGER_MAX_ELEMENTS	5000

#define MMC_SANITIZE_REQ_TIMEOUT 240000 /* msec */
#define MMC_EXTRACT_INDEX_FROM_ARG(x) ((x & 0x00FF0000) >> 16)
#define MMC_BLK_UPDATE_STOP_REASON(stats, reason)			\
	do {								\
		if (stats->enabled)					\
			stats->pack_stop_reason[reason]++;		\
	} while (0)

#define PCKD_TRGR_INIT_MEAN_POTEN	17
#define PCKD_TRGR_POTEN_LOWER_BOUND	5
#define PCKD_TRGR_URGENT_PENALTY	2
#define PCKD_TRGR_LOWER_BOUND		5
#define PCKD_TRGR_PRECISION_MULTIPLIER	100

static DEFINE_MUTEX(block_mutex);

/*
 * The defaults come from config options but can be overriden by module
 * or bootarg options.
 */
static int perdev_minors = CONFIG_MMC_BLOCK_MINORS;

/*
 * We've only got one major, so number of mmcblk devices is
 * limited to 256 / number of minors per device.
 */
static int max_devices;

/* 256 minors, so at most 256 separate devices */
static DECLARE_BITMAP(dev_use, 256);
static DECLARE_BITMAP(name_use, 256);

/*
 * There is one mmc_blk_data per slot.
 */
struct mmc_blk_data {
	spinlock_t	lock;
	struct gendisk	*disk;
	struct mmc_queue queue;
	struct list_head part;

	unsigned int	flags;
#define MMC_BLK_CMD23	(1 << 0)	/* Can do SET_BLOCK_COUNT for multiblock */
#define MMC_BLK_REL_WR	(1 << 1)	/* MMC Reliable write support */
#define MMC_BLK_PACKED_CMD	(1 << 2)	/* MMC packed command support */

	unsigned int	usage;
	unsigned int	read_only;
	unsigned int	part_type;
	unsigned int	name_idx;
	unsigned int	reset_done;
#define MMC_BLK_READ		BIT(0)
#define MMC_BLK_WRITE		BIT(1)
#define MMC_BLK_DISCARD		BIT(2)
#define MMC_BLK_SECDISCARD	BIT(3)

	/*
	 * Only set in main mmc_blk_data associated
	 * with mmc_card with mmc_set_drvdata, and keeps
	 * track of the current selected device partition.
	 */
	unsigned int	part_curr;
	struct device_attribute force_ro;
	struct device_attribute power_ro_lock;
	struct device_attribute num_wr_reqs_to_start_packing;
	struct device_attribute bkops_check_threshold;
	struct device_attribute no_pack_for_random;
	int	area_type;
};

static DEFINE_MUTEX(open_lock);

enum {
	MMC_PACKED_NR_IDX = -1,
	MMC_PACKED_NR_ZERO,
	MMC_PACKED_NR_SINGLE,
};

module_param(perdev_minors, int, 0444);
MODULE_PARM_DESC(perdev_minors, "Minors numbers to allocate per device");

static inline int mmc_blk_part_switch(struct mmc_card *card,
				      struct mmc_blk_data *md);
static int get_card_status(struct mmc_card *card, u32 *status, int retries);

static inline void mmc_blk_clear_packed(struct mmc_queue_req *mqrq)
{
	struct mmc_packed *packed = mqrq->packed;

	BUG_ON(!packed);

	mqrq->cmd_type = MMC_PACKED_NONE;
	packed->nr_entries = MMC_PACKED_NR_ZERO;
	packed->idx_failure = MMC_PACKED_NR_IDX;
	packed->retries = 0;
	packed->blocks = 0;
}

static struct mmc_blk_data *mmc_blk_get(struct gendisk *disk)
{
	struct mmc_blk_data *md;

	mutex_lock(&open_lock);
	md = disk->private_data;
	if (md && md->usage == 0)
		md = NULL;
	if (md)
		md->usage++;
	mutex_unlock(&open_lock);

	return md;
}

static inline int mmc_get_devidx(struct gendisk *disk)
{
	int devidx = disk->first_minor / perdev_minors;
	return devidx;
}

static void mmc_blk_put(struct mmc_blk_data *md)
{
	mutex_lock(&open_lock);
	md->usage--;
	if (md->usage == 0) {
		int devidx = mmc_get_devidx(md->disk);
		blk_cleanup_queue(md->queue.queue);

		__clear_bit(devidx, dev_use);

		put_disk(md->disk);
		kfree(md);
	}
	mutex_unlock(&open_lock);
}

static ssize_t power_ro_lock_show(struct device *dev,
		struct device_attribute *attr, char *buf)
{
	int ret;
	struct mmc_blk_data *md = mmc_blk_get(dev_to_disk(dev));
	struct mmc_card *card;
	int locked = 0;

	if (!md)
		return -EINVAL;

	card = md->queue.card;
	if (card->ext_csd.boot_ro_lock & EXT_CSD_BOOT_WP_B_PERM_WP_EN)
		locked = 2;
	else if (card->ext_csd.boot_ro_lock & EXT_CSD_BOOT_WP_B_PWR_WP_EN)
		locked = 1;

	ret = snprintf(buf, PAGE_SIZE, "%d\n", locked);

	return ret;
}

static ssize_t power_ro_lock_store(struct device *dev,
		struct device_attribute *attr, const char *buf, size_t count)
{
	int ret;
	struct mmc_blk_data *md, *part_md;
	struct mmc_card *card;
	unsigned long set;

	if (kstrtoul(buf, 0, &set))
		return -EINVAL;

	if (set != 1)
		return count;

	md = mmc_blk_get(dev_to_disk(dev));
	if (!md)
		return -EINVAL;
	card = md->queue.card;

	mmc_rpm_hold(card->host, &card->dev);
	mmc_claim_host(card->host);

	ret = mmc_switch(card, EXT_CSD_CMD_SET_NORMAL, EXT_CSD_BOOT_WP,
				card->ext_csd.boot_ro_lock |
				EXT_CSD_BOOT_WP_B_PWR_WP_EN,
				card->ext_csd.part_time);
	if (ret)
		pr_err("%s: Locking boot partition ro until next power on failed: %d\n", md->disk->disk_name, ret);
	else
		card->ext_csd.boot_ro_lock |= EXT_CSD_BOOT_WP_B_PWR_WP_EN;

	mmc_release_host(card->host);
	mmc_rpm_release(card->host, &card->dev);

	if (!ret) {
		pr_info("%s: Locking boot partition ro until next power on\n",
			md->disk->disk_name);
		set_disk_ro(md->disk, 1);

		list_for_each_entry(part_md, &md->part, part)
			if (part_md->area_type == MMC_BLK_DATA_AREA_BOOT) {
				pr_info("%s: Locking boot partition ro until next power on\n", part_md->disk->disk_name);
				set_disk_ro(part_md->disk, 1);
			}
	}

	mmc_blk_put(md);
	return count;
}

static ssize_t force_ro_show(struct device *dev, struct device_attribute *attr,
			     char *buf)
{
	int ret;
	struct mmc_blk_data *md = mmc_blk_get(dev_to_disk(dev));

	if (!md)
		return -EINVAL;

	ret = snprintf(buf, PAGE_SIZE, "%d",
		       get_disk_ro(dev_to_disk(dev)) ^
		       md->read_only);
	mmc_blk_put(md);
	return ret;
}

static ssize_t force_ro_store(struct device *dev, struct device_attribute *attr,
			      const char *buf, size_t count)
{
	int ret;
	char *end;
	struct mmc_blk_data *md = mmc_blk_get(dev_to_disk(dev));
	unsigned long set = simple_strtoul(buf, &end, 0);

	if (!md)
		return -EINVAL;

	if (end == buf) {
		ret = -EINVAL;
		goto out;
	}

	set_disk_ro(dev_to_disk(dev), set || md->read_only);
	ret = count;
out:
	mmc_blk_put(md);
	return ret;
}

static ssize_t
num_wr_reqs_to_start_packing_show(struct device *dev,
				  struct device_attribute *attr, char *buf)
{
	struct mmc_blk_data *md = mmc_blk_get(dev_to_disk(dev));
	int num_wr_reqs_to_start_packing;
	int ret;

	if (!md)
		return -EINVAL;
	num_wr_reqs_to_start_packing = md->queue.num_wr_reqs_to_start_packing;

	ret = snprintf(buf, PAGE_SIZE, "%d\n", num_wr_reqs_to_start_packing);

	mmc_blk_put(md);
	return ret;
}

static ssize_t
num_wr_reqs_to_start_packing_store(struct device *dev,
				 struct device_attribute *attr,
				 const char *buf, size_t count)
{
	int value;
	struct mmc_blk_data *md = mmc_blk_get(dev_to_disk(dev));
	struct mmc_card *card;
	int ret = count;

	if (!md)
		return -EINVAL;

	card = md->queue.card;
	if (!card) {
		ret = -EINVAL;
		goto exit;
	}

	sscanf(buf, "%d", &value);

	if (value >= 0) {
		md->queue.num_wr_reqs_to_start_packing =
		    min_t(int, value, (int)card->ext_csd.max_packed_writes);

		pr_debug("%s: trigger to pack: new value = %d",
			mmc_hostname(card->host),
			md->queue.num_wr_reqs_to_start_packing);
	} else {
		pr_err("%s: value %d is not valid. old value remains = %d",
			mmc_hostname(card->host), value,
			md->queue.num_wr_reqs_to_start_packing);
		ret = -EINVAL;
	}

exit:
	mmc_blk_put(md);
	return ret;
}

static ssize_t
bkops_check_threshold_show(struct device *dev,
				  struct device_attribute *attr, char *buf)
{
	struct mmc_blk_data *md = mmc_blk_get(dev_to_disk(dev));
	struct mmc_card *card;
	int ret;

	if (!md)
		return -EINVAL;

	card = md->queue.card;
	if (!card)
		ret = -EINVAL;
	else
	    ret = snprintf(buf, PAGE_SIZE, "%d\n",
		card->bkops_info.size_percentage_to_queue_delayed_work);

	mmc_blk_put(md);
	return ret;
}

static ssize_t
bkops_check_threshold_store(struct device *dev,
				 struct device_attribute *attr,
				 const char *buf, size_t count)
{
	int value;
	struct mmc_blk_data *md = mmc_blk_get(dev_to_disk(dev));
	struct mmc_card *card;
	unsigned int card_size;
	int ret = count;

	if (!md)
		return -EINVAL;

	card = md->queue.card;
	if (!card) {
		ret = -EINVAL;
		goto exit;
	}

	sscanf(buf, "%d", &value);
	if ((value <= 0) || (value >= 100)) {
		ret = -EINVAL;
		goto exit;
	}

	card_size = (unsigned int)get_capacity(md->disk);
	if (card_size <= 0) {
		ret = -EINVAL;
		goto exit;
	}
	card->bkops_info.size_percentage_to_queue_delayed_work = value;
	card->bkops_info.min_sectors_to_queue_delayed_work =
		(card_size * value) / 100;

	pr_debug("%s: size_percentage = %d, min_sectors = %d",
			mmc_hostname(card->host),
			card->bkops_info.size_percentage_to_queue_delayed_work,
			card->bkops_info.min_sectors_to_queue_delayed_work);

exit:
	mmc_blk_put(md);
	return count;
}

static ssize_t
no_pack_for_random_show(struct device *dev,
				  struct device_attribute *attr, char *buf)
{
	struct mmc_blk_data *md = mmc_blk_get(dev_to_disk(dev));
	int ret;

	if (!md)
		return -EINVAL;
	ret = snprintf(buf, PAGE_SIZE, "%d\n", md->queue.no_pack_for_random);

	mmc_blk_put(md);
	return ret;
}

static ssize_t
no_pack_for_random_store(struct device *dev,
				 struct device_attribute *attr,
				 const char *buf, size_t count)
{
	int value;
	struct mmc_blk_data *md = mmc_blk_get(dev_to_disk(dev));
	struct mmc_card *card;
	int ret = count;

	if (!md)
		return -EINVAL;

	card = md->queue.card;
	if (!card) {
		ret = -EINVAL;
		goto exit;
	}

	sscanf(buf, "%d", &value);

	if (value < 0) {
		pr_err("%s: value %d is not valid. old value remains = %d",
			mmc_hostname(card->host), value,
			md->queue.no_pack_for_random);
		ret = -EINVAL;
		goto exit;
	}

	md->queue.no_pack_for_random = (value > 0) ?  true : false;

	pr_debug("%s: no_pack_for_random: new value = %d",
		mmc_hostname(card->host),
		md->queue.no_pack_for_random);

exit:
	mmc_blk_put(md);
	return ret;
}

static int mmc_blk_open(struct block_device *bdev, fmode_t mode)
{
	struct mmc_blk_data *md = mmc_blk_get(bdev->bd_disk);
	int ret = -ENXIO;

	mutex_lock(&block_mutex);
	if (md) {
		if (md->usage == 2)
			check_disk_change(bdev);
		ret = 0;

		if ((mode & FMODE_WRITE) && md->read_only) {
			mmc_blk_put(md);
			ret = -EROFS;
		}
	}
	mutex_unlock(&block_mutex);

	return ret;
}

static void mmc_blk_release(struct gendisk *disk, fmode_t mode)
{
	struct mmc_blk_data *md = disk->private_data;

	mutex_lock(&block_mutex);
	mmc_blk_put(md);
	mutex_unlock(&block_mutex);
}

static int
mmc_blk_getgeo(struct block_device *bdev, struct hd_geometry *geo)
{
	geo->cylinders = get_capacity(bdev->bd_disk) / (4 * 16);
	geo->heads = 4;
	geo->sectors = 16;
	return 0;
}

struct mmc_blk_ioc_data {
	struct mmc_ioc_cmd ic;
	unsigned char *buf;
	u64 buf_bytes;
};

static struct mmc_blk_ioc_data *mmc_blk_ioctl_copy_from_user(
	struct mmc_ioc_cmd __user *user)
{
	struct mmc_blk_ioc_data *idata;
	int err;

	idata = kzalloc(sizeof(*idata), GFP_KERNEL);
	if (!idata) {
		err = -ENOMEM;
		goto out;
	}

	if (copy_from_user(&idata->ic, user, sizeof(idata->ic))) {
		err = -EFAULT;
		goto idata_err;
	}

	idata->buf_bytes = (u64) idata->ic.blksz * idata->ic.blocks;
	if (idata->buf_bytes > MMC_IOC_MAX_BYTES) {
		err = -EOVERFLOW;
		goto idata_err;
	}

	if (!idata->buf_bytes)
		return idata;

	idata->buf = kzalloc(idata->buf_bytes, GFP_KERNEL);
	if (!idata->buf) {
		err = -ENOMEM;
		goto idata_err;
	}

	if (copy_from_user(idata->buf, (void __user *)(unsigned long)
					idata->ic.data_ptr, idata->buf_bytes)) {
		err = -EFAULT;
		goto copy_err;
	}

	return idata;

copy_err:
	kfree(idata->buf);
idata_err:
	kfree(idata);
out:
	return ERR_PTR(err);
}

static int ioctl_rpmb_card_status_poll(struct mmc_card *card, u32 *status,
				       u32 retries_max)
{
	int err;
	u32 retry_count = 0;

	if (!status || !retries_max)
		return -EINVAL;

	do {
		err = get_card_status(card, status, 5);
		if (err)
			break;

		if (!R1_STATUS(*status) &&
				(R1_CURRENT_STATE(*status) != R1_STATE_PRG))
			break; /* RPMB programming operation complete */

		/*
		 * Rechedule to give the MMC device a chance to continue
		 * processing the previous command without being polled too
		 * frequently.
		 */
		usleep_range(1000, 5000);
	} while (++retry_count < retries_max);

	if (retry_count == retries_max)
		err = -EPERM;

	return err;
}

static int ioctl_do_sanitize(struct mmc_card *card)
{
        int err;

        if (!(mmc_can_sanitize(card) &&
              (card->host->caps2 & MMC_CAP2_SANITIZE))) {
                        pr_warn("%s: %s - SANITIZE is not supported\n",
                                mmc_hostname(card->host), __func__);
                        err = -EOPNOTSUPP;
                        goto out;
        }

        pr_debug("%s: %s - SANITIZE IN PROGRESS...\n",
                mmc_hostname(card->host), __func__);

        err = mmc_switch(card, EXT_CSD_CMD_SET_NORMAL,
                                        EXT_CSD_SANITIZE_START, 1,
                                        MMC_SANITIZE_REQ_TIMEOUT);

        if (err)
                pr_err("%s: %s - EXT_CSD_SANITIZE_START failed. err=%d\n",
                       mmc_hostname(card->host), __func__, err);

        pr_debug("%s: %s - SANITIZE COMPLETED\n", mmc_hostname(card->host),
                                             __func__);
out:
        return err;
}

static int mmc_blk_ioctl_cmd(struct block_device *bdev,
	struct mmc_ioc_cmd __user *ic_ptr)
{
	struct mmc_blk_ioc_data *idata;
	struct mmc_blk_data *md;
	struct mmc_card *card;
	struct mmc_command cmd = {0};
	struct mmc_data data = {0};
	struct mmc_request mrq = {NULL};
	struct scatterlist sg;
	int err;

	/*
	 * The caller must have CAP_SYS_RAWIO, and must be calling this on the
	 * whole block device, not on a partition.  This prevents overspray
	 * between sibling partitions.
	 */
	if ((!capable(CAP_SYS_RAWIO)) || (bdev != bdev->bd_contains))
		return -EPERM;

	idata = mmc_blk_ioctl_copy_from_user(ic_ptr);
	if (IS_ERR_OR_NULL(idata))
		return PTR_ERR(idata);
	md = mmc_blk_get(bdev->bd_disk);
	if (!md) {
		err = -EINVAL;
		goto cmd_err;
	}

	card = md->queue.card;
	if (IS_ERR_OR_NULL(card)) {
		err = PTR_ERR(card);
		goto cmd_done;
	}

	cmd.opcode = idata->ic.opcode;
	cmd.arg = idata->ic.arg;
	cmd.flags = idata->ic.flags;

	if (idata->buf_bytes) {
		data.sg = &sg;
		data.sg_len = 1;
		data.blksz = idata->ic.blksz;
		data.blocks = idata->ic.blocks;

		sg_init_one(data.sg, idata->buf, idata->buf_bytes);

		if (idata->ic.write_flag)
			data.flags = MMC_DATA_WRITE;
		else
			data.flags = MMC_DATA_READ;

		/* data.flags must already be set before doing this. */
		mmc_set_data_timeout(&data, card);

		/* Allow overriding the timeout_ns for empirical tuning. */
		if (idata->ic.data_timeout_ns)
			data.timeout_ns = idata->ic.data_timeout_ns;

		if ((cmd.flags & MMC_RSP_R1B) == MMC_RSP_R1B) {
			/*
			 * Pretend this is a data transfer and rely on the
			 * host driver to compute timeout.  When all host
			 * drivers support cmd.cmd_timeout for R1B, this
			 * can be changed to:
			 *
			 *     mrq.data = NULL;
			 *     cmd.cmd_timeout = idata->ic.cmd_timeout_ms;
			 */
			data.timeout_ns = idata->ic.cmd_timeout_ms * 1000000;
		}

		mrq.data = &data;
	}

	mrq.cmd = &cmd;

	mmc_rpm_hold(card->host, &card->dev);
	mmc_claim_host(card->host);

	err = mmc_blk_part_switch(card, md);
	if (err)
		goto cmd_rel_host;

	if (idata->ic.is_acmd) {
		err = mmc_app_cmd(card->host, card);
		if (err)
			goto cmd_rel_host;
	}

        if (MMC_EXTRACT_INDEX_FROM_ARG(cmd.arg) == EXT_CSD_SANITIZE_START) {
                err = ioctl_do_sanitize(card);

                if (err)
                        pr_err("%s: ioctl_do_sanitize() failed. err = %d",
                               __func__, err);

                goto cmd_rel_host;
        }

	mmc_wait_for_req(card->host, &mrq);

	if (cmd.error) {
		dev_err(mmc_dev(card->host), "%s: cmd error %d\n",
						__func__, cmd.error);
		err = cmd.error;
		goto cmd_rel_host;
	}
	if (data.error) {
		dev_err(mmc_dev(card->host), "%s: data error %d\n",
						__func__, data.error);
		err = data.error;
		goto cmd_rel_host;
	}

	/*
	 * According to the SD specs, some commands require a delay after
	 * issuing the command.
	 */
	if (idata->ic.postsleep_min_us)
		usleep_range(idata->ic.postsleep_min_us, idata->ic.postsleep_max_us);

	if (copy_to_user(&(ic_ptr->response), cmd.resp, sizeof(cmd.resp))) {
		err = -EFAULT;
		goto cmd_rel_host;
	}

	if (!idata->ic.write_flag) {
		if (copy_to_user((void __user *)(unsigned long) idata->ic.data_ptr,
						idata->buf, idata->buf_bytes)) {
			err = -EFAULT;
			goto cmd_rel_host;
		}
	}

cmd_rel_host:
	mmc_release_host(card->host);
	mmc_rpm_release(card->host, &card->dev);

cmd_done:
	mmc_blk_put(md);
cmd_err:
	kfree(idata->buf);
	kfree(idata);
	return err;
}

struct mmc_blk_ioc_rpmb_data {
	struct mmc_blk_ioc_data *data[MMC_IOC_MAX_RPMB_CMD];
};

static struct mmc_blk_ioc_rpmb_data *mmc_blk_ioctl_rpmb_copy_from_user(
	struct mmc_ioc_rpmb __user *user)
{
	struct mmc_blk_ioc_rpmb_data *idata;
	int err, i;

	idata = kzalloc(sizeof(*idata), GFP_KERNEL);
	if (!idata) {
		err = -ENOMEM;
		goto out;
	}

	for (i = 0; i < MMC_IOC_MAX_RPMB_CMD; i++) {
		idata->data[i] = mmc_blk_ioctl_copy_from_user(&(user->cmds[i]));
		if (IS_ERR(idata->data[i])) {
			err = PTR_ERR(idata->data[i]);
			goto copy_err;
		}
	}

	return idata;

copy_err:
	while (--i >= 0) {
		kfree(idata->data[i]->buf);
		kfree(idata->data[i]);
	}
	kfree(idata);
out:
	return ERR_PTR(err);
}

static int mmc_blk_ioctl_rpmb_cmd(struct block_device *bdev,
	struct mmc_ioc_rpmb __user *ic_ptr)
{
	struct mmc_blk_ioc_rpmb_data *idata;
	struct mmc_blk_data *md;
	struct mmc_card *card;
	struct mmc_command cmd = {0};
	struct mmc_data data = {0};
	struct mmc_request mrq = {NULL};
	struct scatterlist sg;
	int err = 0, i = 0;
	u32 status = 0;

	/* The caller must have CAP_SYS_RAWIO */
	if (!capable(CAP_SYS_RAWIO))
		return -EPERM;

	md = mmc_blk_get(bdev->bd_disk);
	/* make sure this is a rpmb partition */
	if ((!md) || (!(md->area_type & MMC_BLK_DATA_AREA_RPMB))) {
		err = -EINVAL;
		return err;
	}

	idata = mmc_blk_ioctl_rpmb_copy_from_user(ic_ptr);
	if (IS_ERR(idata)) {
		err = PTR_ERR(idata);
		goto cmd_done;
	}

	card = md->queue.card;
	if (IS_ERR(card)) {
		err = PTR_ERR(card);
		goto idata_free;
	}

	mmc_rpm_hold(card->host, &card->dev);
	mmc_claim_host(card->host);

	err = mmc_blk_part_switch(card, md);
	if (err)
		goto cmd_rel_host;

	for (i = 0; i < MMC_IOC_MAX_RPMB_CMD; i++) {
		struct mmc_blk_ioc_data *curr_data;
		struct mmc_ioc_cmd *curr_cmd;

		curr_data = idata->data[i];
		curr_cmd = &curr_data->ic;
		if (!curr_cmd->opcode)
			break;

		cmd.opcode = curr_cmd->opcode;
		cmd.arg = curr_cmd->arg;
		cmd.flags = curr_cmd->flags;

		if (curr_data->buf_bytes) {
			data.sg = &sg;
			data.sg_len = 1;
			data.blksz = curr_cmd->blksz;
			data.blocks = curr_cmd->blocks;

			sg_init_one(data.sg, curr_data->buf,
					curr_data->buf_bytes);

			if (curr_cmd->write_flag)
				data.flags = MMC_DATA_WRITE;
			else
				data.flags = MMC_DATA_READ;

			/* data.flags must already be set before doing this. */
			mmc_set_data_timeout(&data, card);

			/*
			 * Allow overriding the timeout_ns for empirical tuning.
			 */
			if (curr_cmd->data_timeout_ns)
				data.timeout_ns = curr_cmd->data_timeout_ns;

			mrq.data = &data;
		}

		mrq.cmd = &cmd;

		err = mmc_set_blockcount(card, data.blocks,
				curr_cmd->write_flag & (1 << 31));
		if (err)
			goto cmd_rel_host;

		mmc_wait_for_req(card->host, &mrq);

		if (cmd.error) {
			dev_err(mmc_dev(card->host), "%s: cmd error %d\n",
					__func__, cmd.error);
			err = cmd.error;
			goto cmd_rel_host;
		}
		if (data.error) {
			dev_err(mmc_dev(card->host), "%s: data error %d\n",
					__func__, data.error);
			err = data.error;
			goto cmd_rel_host;
		}

		if (copy_to_user(&(ic_ptr->cmds[i].response), cmd.resp,
					sizeof(cmd.resp))) {
			err = -EFAULT;
			goto cmd_rel_host;
		}

		if (!curr_cmd->write_flag) {
			if (copy_to_user((void __user *)(unsigned long)
						curr_cmd->data_ptr,
						curr_data->buf,
						curr_data->buf_bytes)) {
				err = -EFAULT;
				goto cmd_rel_host;
			}
		}

		/*
		 * Ensure RPMB command has completed by polling CMD13
		 * "Send Status".
		 */
		err = ioctl_rpmb_card_status_poll(card, &status, 5);
		if (err)
			dev_err(mmc_dev(card->host),
					"%s: Card Status=0x%08X, error %d\n",
					__func__, status, err);
	}

cmd_rel_host:
	mmc_release_host(card->host);
	mmc_rpm_release(card->host, &card->dev);

idata_free:
	for (i = 0; i < MMC_IOC_MAX_RPMB_CMD; i++) {
		kfree(idata->data[i]->buf);
		kfree(idata->data[i]);
	}
	kfree(idata);

cmd_done:
	mmc_blk_put(md);
	return err;
}

static int mmc_blk_ioctl(struct block_device *bdev, fmode_t mode,
	unsigned int cmd, unsigned long arg)
{
	int ret = -EINVAL;
	if (cmd == MMC_IOC_CMD)
		ret = mmc_blk_ioctl_cmd(bdev, (struct mmc_ioc_cmd __user *)arg);
	if (cmd == MMC_IOC_RPMB_CMD)
		ret = mmc_blk_ioctl_rpmb_cmd(bdev,
				(struct mmc_ioc_rpmb __user *)arg);
	return ret;
}

#ifdef CONFIG_COMPAT
static int mmc_blk_compat_ioctl(struct block_device *bdev, fmode_t mode,
	unsigned int cmd, unsigned long arg)
{
	return mmc_blk_ioctl(bdev, mode, cmd, (unsigned long) compat_ptr(arg));
}
#endif

static const struct block_device_operations mmc_bdops = {
	.open			= mmc_blk_open,
	.release		= mmc_blk_release,
	.getgeo			= mmc_blk_getgeo,
	.owner			= THIS_MODULE,
	.ioctl			= mmc_blk_ioctl,
#ifdef CONFIG_COMPAT
	.compat_ioctl		= mmc_blk_compat_ioctl,
#endif
};

static inline int mmc_blk_part_switch(struct mmc_card *card,
				      struct mmc_blk_data *md)
{
	int ret;
	struct mmc_blk_data *main_md = mmc_get_drvdata(card);

	if ((main_md->part_curr == md->part_type) &&
	    (card->part_curr == md->part_type))
		return 0;

	if (mmc_card_mmc(card)) {
		u8 part_config = card->ext_csd.part_config;

		part_config &= ~EXT_CSD_PART_CONFIG_ACC_MASK;
		part_config |= md->part_type;

		ret = mmc_switch(card, EXT_CSD_CMD_SET_NORMAL,
				 EXT_CSD_PART_CONFIG, part_config,
				 card->ext_csd.part_time);
		if (ret)
			return ret;

		card->ext_csd.part_config = part_config;
		card->part_curr = md->part_type;
	}

	main_md->part_curr = md->part_type;
	return 0;
}

static u32 mmc_sd_num_wr_blocks(struct mmc_card *card)
{
	int err;
	u32 result;
	__be32 *blocks;

	struct mmc_request mrq = {NULL};
	struct mmc_command cmd = {0};
	struct mmc_data data = {0};

	struct scatterlist sg;

	cmd.opcode = MMC_APP_CMD;
	cmd.arg = card->rca << 16;
	cmd.flags = MMC_RSP_SPI_R1 | MMC_RSP_R1 | MMC_CMD_AC;

	err = mmc_wait_for_cmd(card->host, &cmd, 0);
	if (err)
		return (u32)-1;
	if (!mmc_host_is_spi(card->host) && !(cmd.resp[0] & R1_APP_CMD))
		return (u32)-1;

	memset(&cmd, 0, sizeof(struct mmc_command));

	cmd.opcode = SD_APP_SEND_NUM_WR_BLKS;
	cmd.arg = 0;
	cmd.flags = MMC_RSP_SPI_R1 | MMC_RSP_R1 | MMC_CMD_ADTC;

	data.blksz = 4;
	data.blocks = 1;
	data.flags = MMC_DATA_READ;
	data.sg = &sg;
	data.sg_len = 1;
	mmc_set_data_timeout(&data, card);

	mrq.cmd = &cmd;
	mrq.data = &data;

	blocks = kmalloc(4, GFP_KERNEL);
	if (!blocks)
		return (u32)-1;

	sg_init_one(&sg, blocks, 4);

	mmc_wait_for_req(card->host, &mrq);

	result = ntohl(*blocks);
	kfree(blocks);

	if (cmd.error || data.error)
		result = (u32)-1;

	return result;
}

static int send_stop(struct mmc_card *card, u32 *status)
{
	struct mmc_command cmd = {0};
	int err;

	cmd.opcode = MMC_STOP_TRANSMISSION;
	cmd.flags = MMC_RSP_SPI_R1B | MMC_RSP_R1B | MMC_CMD_AC;
	err = mmc_wait_for_cmd(card->host, &cmd, 5);
	if (err == 0)
		*status = cmd.resp[0];
	return err;
}

static int get_card_status(struct mmc_card *card, u32 *status, int retries)
{
	struct mmc_command cmd = {0};
	int err;

	cmd.opcode = MMC_SEND_STATUS;
	if (!mmc_host_is_spi(card->host))
		cmd.arg = card->rca << 16;
	cmd.flags = MMC_RSP_SPI_R2 | MMC_RSP_R1 | MMC_CMD_AC;
	err = mmc_wait_for_cmd(card->host, &cmd, retries);
	if (err == 0)
		*status = cmd.resp[0];
	return err;
}

#define ERR_NOMEDIUM	3
#define ERR_RETRY	2
#define ERR_ABORT	1
#define ERR_CONTINUE	0

static int mmc_blk_cmd_error(struct request *req, const char *name, int error,
	bool status_valid, u32 status)
{
	switch (error) {
	case -EILSEQ:
		/* response crc error, retry the r/w cmd */
		pr_err("%s: %s sending %s command, card status %#x\n",
			req->rq_disk->disk_name, "response CRC error",
			name, status);
		return ERR_RETRY;

	case -ETIMEDOUT:
		pr_err("%s: %s sending %s command, card status %#x\n",
			req->rq_disk->disk_name, "timed out", name, status);

		/* If the status cmd initially failed, retry the r/w cmd */
		if (!status_valid) {
			pr_err("%s: status not valid, retrying timeout\n", req->rq_disk->disk_name);
			return ERR_RETRY;
		}
		/*
		 * If it was a r/w cmd crc error, or illegal command
		 * (eg, issued in wrong state) then retry - we should
		 * have corrected the state problem above.
		 */
		if (status & (R1_COM_CRC_ERROR | R1_ILLEGAL_COMMAND)) {
			pr_err("%s: command error, retrying timeout\n", req->rq_disk->disk_name);
			return ERR_RETRY;
		}

		/* Otherwise abort the command */
		pr_err("%s: not retrying timeout\n", req->rq_disk->disk_name);
		return ERR_ABORT;

	default:
		/* We don't understand the error code the driver gave us */
		pr_err("%s: unknown error %d sending read/write command, card status %#x\n",
		       req->rq_disk->disk_name, error, status);
		return ERR_ABORT;
	}
}

/*
 * Initial r/w and stop cmd error recovery.
 * We don't know whether the card received the r/w cmd or not, so try to
 * restore things back to a sane state.  Essentially, we do this as follows:
 * - Obtain card status.  If the first attempt to obtain card status fails,
 *   the status word will reflect the failed status cmd, not the failed
 *   r/w cmd.  If we fail to obtain card status, it suggests we can no
 *   longer communicate with the card.
 * - Check the card state.  If the card received the cmd but there was a
 *   transient problem with the response, it might still be in a data transfer
 *   mode.  Try to send it a stop command.  If this fails, we can't recover.
 * - If the r/w cmd failed due to a response CRC error, it was probably
 *   transient, so retry the cmd.
 * - If the r/w cmd timed out, but we didn't get the r/w cmd status, retry.
 * - If the r/w cmd timed out, and the r/w cmd failed due to CRC error or
 *   illegal cmd, retry.
 * Otherwise we don't understand what happened, so abort.
 */
static int mmc_blk_cmd_recovery(struct mmc_card *card, struct request *req,
	struct mmc_blk_request *brq, int *ecc_err, int *gen_err)
{
	bool prev_cmd_status_valid = true;
	u32 status, stop_status = 0;
	int err, retry;

	if (mmc_card_removed(card))
		return ERR_NOMEDIUM;

	/*
	 * Try to get card status which indicates both the card state
	 * and why there was no response.  If the first attempt fails,
	 * we can't be sure the returned status is for the r/w command.
	 */
	for (retry = 2; retry >= 0; retry--) {
		err = get_card_status(card, &status, 0);
		if (!err)
			break;

		prev_cmd_status_valid = false;
		pr_err("%s: error %d sending status command, %sing\n",
		       req->rq_disk->disk_name, err, retry ? "retry" : "abort");
	}

	/* We couldn't get a response from the card.  Give up. */
	if (err) {
		/* Check if the card is removed */
		if (mmc_detect_card_removed(card->host))
			return ERR_NOMEDIUM;
		return ERR_ABORT;
	}

	/* Flag ECC errors */
	if ((status & R1_CARD_ECC_FAILED) ||
	    (brq->stop.resp[0] & R1_CARD_ECC_FAILED) ||
	    (brq->cmd.resp[0] & R1_CARD_ECC_FAILED))
		*ecc_err = 1;

	/* Flag General errors */
	if (!mmc_host_is_spi(card->host) && rq_data_dir(req) != READ)
		if ((status & R1_ERROR) ||
			(brq->stop.resp[0] & R1_ERROR)) {
			pr_err("%s: %s: general error sending stop or status command, stop cmd response %#x, card status %#x\n",
			       req->rq_disk->disk_name, __func__,
			       brq->stop.resp[0], status);
			*gen_err = 1;
		}

	/*
	 * Check the current card state.  If it is in some data transfer
	 * mode, tell it to stop (and hopefully transition back to TRAN.)
	 */
	if (R1_CURRENT_STATE(status) == R1_STATE_DATA ||
	    R1_CURRENT_STATE(status) == R1_STATE_RCV) {
		err = send_stop(card, &stop_status);
		if (err)
			pr_err("%s: error %d sending stop command\n",
			       req->rq_disk->disk_name, err);

		/*
		 * If the stop cmd also timed out, the card is probably
		 * not present, so abort.  Other errors are bad news too.
		 */
		if (err)
			return ERR_ABORT;
		if (stop_status & R1_CARD_ECC_FAILED)
			*ecc_err = 1;
		if (!mmc_host_is_spi(card->host) && rq_data_dir(req) != READ)
			if (stop_status & R1_ERROR) {
				pr_err("%s: %s: general error sending stop command, stop cmd response %#x\n",
				       req->rq_disk->disk_name, __func__,
				       stop_status);
				*gen_err = 1;
			}
	}

	/* Check for set block count errors */
	if (brq->sbc.error)
		return mmc_blk_cmd_error(req, "SET_BLOCK_COUNT", brq->sbc.error,
				prev_cmd_status_valid, status);

	/* Check for r/w command errors */
	if (brq->cmd.error)
		return mmc_blk_cmd_error(req, "r/w cmd", brq->cmd.error,
				prev_cmd_status_valid, status);

	/* Data errors */
	if (!brq->stop.error)
		return ERR_CONTINUE;

	/* Now for stop errors.  These aren't fatal to the transfer. */
	pr_err("%s: error %d sending stop command, original cmd response %#x, card status %#x\n",
	       req->rq_disk->disk_name, brq->stop.error,
	       brq->cmd.resp[0], status);

	/*
	 * Subsitute in our own stop status as this will give the error
	 * state which happened during the execution of the r/w command.
	 */
	if (stop_status) {
		brq->stop.resp[0] = stop_status;
		brq->stop.error = 0;
	}
	return ERR_CONTINUE;
}

static int mmc_blk_reset(struct mmc_blk_data *md, struct mmc_host *host,
			 int type)
{
	int err;

	if (md->reset_done & type)
		return -EEXIST;

	md->reset_done |= type;
	err = mmc_hw_reset(host);
	/* Ensure we switch back to the correct partition */
	if (err != -EOPNOTSUPP) {
		struct mmc_blk_data *main_md = mmc_get_drvdata(host->card);
		int part_err;

		main_md->part_curr = main_md->part_type;
		part_err = mmc_blk_part_switch(host->card, md);
		if (part_err) {
			/*
			 * We have failed to get back into the correct
			 * partition, so we need to abort the whole request.
			 */
			return -ENODEV;
		}
	}
	return err;
}

static inline void mmc_blk_reset_success(struct mmc_blk_data *md, int type)
{
	md->reset_done &= ~type;
}

static int mmc_blk_issue_discard_rq(struct mmc_queue *mq, struct request *req)
{
	struct mmc_blk_data *md = mq->data;
	struct mmc_card *card = md->queue.card;
	unsigned int from, nr, arg;
	int err = 0, type = MMC_BLK_DISCARD;

	if (!mmc_can_erase(card)) {
		err = -EOPNOTSUPP;
		goto out;
	}

	from = blk_rq_pos(req);
	nr = blk_rq_sectors(req);

	if (card->ext_csd.bkops_en)
		card->bkops_info.sectors_changed += blk_rq_sectors(req);

	if (mmc_can_discard(card))
		arg = MMC_DISCARD_ARG;
	else if (mmc_can_trim(card))
		arg = MMC_TRIM_ARG;
	else
		arg = MMC_ERASE_ARG;
retry:
	if (card->quirks & MMC_QUIRK_INAND_CMD38) {
		err = mmc_switch(card, EXT_CSD_CMD_SET_NORMAL,
				 INAND_CMD38_ARG_EXT_CSD,
				 arg == MMC_TRIM_ARG ?
				 INAND_CMD38_ARG_TRIM :
				 INAND_CMD38_ARG_ERASE,
				 0);
		if (err)
			goto out;
	}
	err = mmc_erase(card, from, nr, arg);
out:
	if (err == -EIO && !mmc_blk_reset(md, card->host, type))
		goto retry;
	if (!err)
		mmc_blk_reset_success(md, type);
	blk_end_request(req, err, blk_rq_bytes(req));

	return err ? 0 : 1;
}

static int mmc_blk_issue_secdiscard_rq(struct mmc_queue *mq,
				       struct request *req)
{
	struct mmc_blk_data *md = mq->data;
	struct mmc_card *card = md->queue.card;
	unsigned int from, nr, arg;
	int err = 0, type = MMC_BLK_SECDISCARD;

	if (!(mmc_can_secure_erase_trim(card))) {
		err = -EOPNOTSUPP;
		goto out;
	}

	from = blk_rq_pos(req);
	nr = blk_rq_sectors(req);

	if (mmc_can_trim(card) && !mmc_erase_group_aligned(card, from, nr))
		arg = MMC_SECURE_TRIM1_ARG;
	else
		arg = MMC_SECURE_ERASE_ARG;

retry:
	if (card->quirks & MMC_QUIRK_INAND_CMD38) {
		err = mmc_switch(card, EXT_CSD_CMD_SET_NORMAL,
				 INAND_CMD38_ARG_EXT_CSD,
				 arg == MMC_SECURE_TRIM1_ARG ?
				 INAND_CMD38_ARG_SECTRIM1 :
				 INAND_CMD38_ARG_SECERASE,
				 0);
		if (err)
			goto out_retry;
	}

	err = mmc_erase(card, from, nr, arg);
	if (err == -EIO)
		goto out_retry;
	if (err)
		goto out;

	if (arg == MMC_SECURE_TRIM1_ARG) {
		if (card->quirks & MMC_QUIRK_INAND_CMD38) {
			err = mmc_switch(card, EXT_CSD_CMD_SET_NORMAL,
					 INAND_CMD38_ARG_EXT_CSD,
					 INAND_CMD38_ARG_SECTRIM2,
					 0);
			if (err)
				goto out_retry;
		}

		err = mmc_erase(card, from, nr, MMC_SECURE_TRIM2_ARG);
		if (err == -EIO)
			goto out_retry;
		if (err)
			goto out;
	}

	if (mmc_can_sanitize(card)) {
		trace_mmc_blk_erase_start(EXT_CSD_SANITIZE_START, 0, 0);
		err = mmc_switch(card, EXT_CSD_CMD_SET_NORMAL,
				 EXT_CSD_SANITIZE_START, 1, 30000);
		trace_mmc_blk_erase_end(EXT_CSD_SANITIZE_START, 0, 0);
	}
out_retry:
	if (err && !mmc_blk_reset(md, card->host, type))
		goto retry;
	if (!err)
		mmc_blk_reset_success(md, type);
out:
	blk_end_request(req, err, blk_rq_bytes(req));

	return err ? 0 : 1;
}

static int mmc_blk_issue_flush(struct mmc_queue *mq, struct request *req)
{
	struct mmc_blk_data *md = mq->data;
	struct request_queue *q = mq->queue;
	struct mmc_card *card = md->queue.card;
	int ret = 0;

	ret = mmc_flush_cache(card);
	if (ret == -ETIMEDOUT) {
		pr_info("%s: %s: requeue flush request after timeout",
				req->rq_disk->disk_name, __func__);
		spin_lock_irq(q->queue_lock);
		blk_requeue_request(q, req);
		spin_unlock_irq(q->queue_lock);
		ret = 0;
		goto exit;
	} else if (ret) {
		pr_err("%s: %s: notify flush error to upper layers",
				req->rq_disk->disk_name, __func__);
		ret = -EIO;
	}

	blk_end_request_all(req, ret);
exit:
	return ret ? 0 : 1;
}

/*
 * Reformat current write as a reliable write, supporting
 * both legacy and the enhanced reliable write MMC cards.
 * In each transfer we'll handle only as much as a single
 * reliable write can handle, thus finish the request in
 * partial completions.
 */
static inline void mmc_apply_rel_rw(struct mmc_blk_request *brq,
				    struct mmc_card *card,
				    struct request *req)
{
	if (!(card->ext_csd.rel_param & EXT_CSD_WR_REL_PARAM_EN)) {
		/* Legacy mode imposes restrictions on transfers. */
		if (!IS_ALIGNED(brq->cmd.arg, card->ext_csd.rel_sectors))
			brq->data.blocks = 1;

		if (brq->data.blocks > card->ext_csd.rel_sectors)
			brq->data.blocks = card->ext_csd.rel_sectors;
		else if (brq->data.blocks < card->ext_csd.rel_sectors)
			brq->data.blocks = 1;
	}
}

#define CMD_ERRORS							\
	(R1_OUT_OF_RANGE |	/* Command argument out of range */	\
	 R1_ADDRESS_ERROR |	/* Misaligned address */		\
	 R1_BLOCK_LEN_ERROR |	/* Transferred block length incorrect */\
	 R1_WP_VIOLATION |	/* Tried to write to protected block */	\
	 R1_CC_ERROR |		/* Card controller error */		\
	 R1_ERROR)		/* General/unknown error */

static int mmc_blk_err_check(struct mmc_card *card,
			     struct mmc_async_req *areq)
{
	struct mmc_queue_req *mq_mrq = container_of(areq, struct mmc_queue_req,
						    mmc_active);
	struct mmc_blk_request *brq = &mq_mrq->brq;
	struct request *req = mq_mrq->req;
	int ecc_err = 0, gen_err = 0;

	/*
	 * sbc.error indicates a problem with the set block count
	 * command.  No data will have been transferred.
	 *
	 * cmd.error indicates a problem with the r/w command.  No
	 * data will have been transferred.
	 *
	 * stop.error indicates a problem with the stop command.  Data
	 * may have been transferred, or may still be transferring.
	 */
	if (brq->sbc.error || brq->cmd.error || brq->stop.error ||
	    brq->data.error) {
		switch (mmc_blk_cmd_recovery(card, req, brq, &ecc_err, &gen_err)) {
		case ERR_RETRY:
			return MMC_BLK_RETRY;
		case ERR_ABORT:
			return MMC_BLK_ABORT;
		case ERR_NOMEDIUM:
			return MMC_BLK_NOMEDIUM;
		case ERR_CONTINUE:
			break;
		}
	}

	/*
	 * Check for errors relating to the execution of the
	 * initial command - such as address errors.  No data
	 * has been transferred.
	 */
	if (brq->cmd.resp[0] & CMD_ERRORS) {
		pr_err("%s: r/w command failed, status = %#x\n",
		       req->rq_disk->disk_name, brq->cmd.resp[0]);
		return MMC_BLK_ABORT;
	}

	/*
	 * Everything else is either success, or a data error of some
	 * kind.  If it was a write, we may have transitioned to
	 * program mode, which we have to wait for it to complete.
	 */
	if (!mmc_host_is_spi(card->host) && rq_data_dir(req) != READ) {
		u32 status;
		unsigned long timeout;

		/* Check stop command response */
		if (brq->stop.resp[0] & R1_ERROR) {
			pr_err("%s: %s: general error sending stop command, stop cmd response %#x\n",
			       req->rq_disk->disk_name, __func__,
			       brq->stop.resp[0]);
			gen_err = 1;
		}

		timeout = jiffies + msecs_to_jiffies(MMC_BLK_TIMEOUT_MS);
		do {
			int err = get_card_status(card, &status, 5);
			if (err) {
				pr_err("%s: error %d requesting status\n",
				       req->rq_disk->disk_name, err);
				return MMC_BLK_CMD_ERR;
			}

			if (status & R1_ERROR) {
				pr_err("%s: %s: general error sending status command, card status %#x\n",
				       req->rq_disk->disk_name, __func__,
				       status);
				gen_err = 1;
			}

			/* Timeout if the device never becomes ready for data
			 * and never leaves the program state.
			 */
			if (time_after(jiffies, timeout)) {
				pr_err("%s: Card stuck in programming state!"\
					" %s %s\n", mmc_hostname(card->host),
					req->rq_disk->disk_name, __func__);

				return MMC_BLK_CMD_ERR;
			}
			/*
			 * Some cards mishandle the status bits,
			 * so make sure to check both the busy
			 * indication and the card state.
			 */
		} while (!(status & R1_READY_FOR_DATA) ||
			 (R1_CURRENT_STATE(status) == R1_STATE_PRG));
	}

	/* if general error occurs, retry the write operation. */
	if (gen_err) {
		pr_warn("%s: retrying write for general error\n",
				req->rq_disk->disk_name);
		return MMC_BLK_RETRY;
	}

	if (brq->data.error) {
		pr_err("%s: error %d transferring data, sector %u, nr %u, cmd response %#x, card status %#x\n",
		       req->rq_disk->disk_name, brq->data.error,
		       (unsigned)blk_rq_pos(req),
		       (unsigned)blk_rq_sectors(req),
		       brq->cmd.resp[0], brq->stop.resp[0]);

		if (rq_data_dir(req) == READ) {
			if (ecc_err)
				return MMC_BLK_ECC_ERR;
			return MMC_BLK_DATA_ERR;
		} else {
			return MMC_BLK_CMD_ERR;
		}
	}

	if (!brq->data.bytes_xfered)
		return MMC_BLK_RETRY;

	if (mmc_packed_cmd(mq_mrq->cmd_type)) {
		if (unlikely(brq->data.blocks << 9 != brq->data.bytes_xfered))
			return MMC_BLK_PARTIAL;
		else
			return MMC_BLK_SUCCESS;
	}

	if (blk_rq_bytes(req) != brq->data.bytes_xfered)
		return MMC_BLK_PARTIAL;

	return MMC_BLK_SUCCESS;
}

/*
 * mmc_blk_reinsert_req() - re-insert request back to the scheduler
 * @areq:	request to re-insert.
 *
 * Request may be packed or single. When fails to reinsert request, it will be
 * requeued to the the dispatch queue.
 */
static void mmc_blk_reinsert_req(struct mmc_async_req *areq)
{
	struct request *prq;
	int ret = 0;
	struct mmc_queue_req *mq_rq;
	struct request_queue *q;

	mq_rq = container_of(areq, struct mmc_queue_req, mmc_active);
	q = mq_rq->req->q;
	if (mq_rq->cmd_type != MMC_PACKED_NONE) {
		while (!list_empty(&mq_rq->packed->list)) {
			/* return requests in reverse order */
			prq = list_entry_rq(mq_rq->packed->list.prev);
			list_del_init(&prq->queuelist);
			spin_lock_irq(q->queue_lock);
			ret = blk_reinsert_request(q, prq);
			if (ret) {
				blk_requeue_request(q, prq);
				spin_unlock_irq(q->queue_lock);
				goto reinsert_error;
			}
			spin_unlock_irq(q->queue_lock);
		}
	} else {
		spin_lock_irq(q->queue_lock);
		ret = blk_reinsert_request(q, mq_rq->req);
		if (ret)
			blk_requeue_request(q, mq_rq->req);
		spin_unlock_irq(q->queue_lock);
	}
	return;

reinsert_error:
	pr_err("%s: blk_reinsert_request() failed (%d)",
			mq_rq->req->rq_disk->disk_name, ret);
	/*
	 * -EIO will be reported for this request and rest of packed_list.
	 *  Urgent request will be proceeded anyway, while upper layer
	 *  responsibility to re-send failed requests
	 */
	while (!list_empty(&mq_rq->packed->list)) {
		prq = list_entry_rq(mq_rq->packed->list.next);
		list_del_init(&prq->queuelist);
		spin_lock_irq(q->queue_lock);
		blk_requeue_request(q, prq);
		spin_unlock_irq(q->queue_lock);
	}
}

/*
 * mmc_blk_update_interrupted_req() - update of the stopped request
 * @card:	the MMC card associated with the request.
 * @areq:	interrupted async request.
 *
 * Get stopped request state from card and update successfully done part of
 * the request by setting packed_fail_idx.  The packed_fail_idx is index of
 * first uncompleted request in packed request list, for non-packed request
 * packed_fail_idx remains unchanged.
 *
 * Returns: MMC_BLK_SUCCESS for success, MMC_BLK_ABORT otherwise
 */
static int mmc_blk_update_interrupted_req(struct mmc_card *card,
					struct mmc_async_req *areq)
{
	int ret = MMC_BLK_SUCCESS;
	u8 *ext_csd;
	int correctly_done;
	struct mmc_queue_req *mq_rq = container_of(areq, struct mmc_queue_req,
				      mmc_active);
	struct request *prq;
	u8 req_index = 0;

	if (mq_rq->cmd_type == MMC_PACKED_NONE)
		return MMC_BLK_SUCCESS;

	ext_csd = kmalloc(512, GFP_KERNEL);
	if (!ext_csd)
		return MMC_BLK_ABORT;

	/* get correctly programmed sectors number from card */
	ret = mmc_send_ext_csd(card, ext_csd);
	if (ret) {
		pr_err("%s: error %d reading ext_csd\n",
				mmc_hostname(card->host), ret);
		ret = MMC_BLK_ABORT;
		goto exit;
	}
	correctly_done = card->ext_csd.data_sector_size *
		(ext_csd[EXT_CSD_CORRECTLY_PRG_SECTORS_NUM + 0] << 0 |
		 ext_csd[EXT_CSD_CORRECTLY_PRG_SECTORS_NUM + 1] << 8 |
		 ext_csd[EXT_CSD_CORRECTLY_PRG_SECTORS_NUM + 2] << 16 |
		 ext_csd[EXT_CSD_CORRECTLY_PRG_SECTORS_NUM + 3] << 24);

	/*
	 * skip packed command header (1 sector) included by the counter but not
	 * actually written to the NAND
	 */
	if (correctly_done >= card->ext_csd.data_sector_size)
		correctly_done -= card->ext_csd.data_sector_size;

	list_for_each_entry(prq, &mq_rq->packed->list, queuelist) {
		if ((correctly_done - (int)blk_rq_bytes(prq)) < 0) {
			/* prq is not successfull */
			mq_rq->packed->idx_failure = req_index;
			break;
		}
		correctly_done -= blk_rq_bytes(prq);
		req_index++;
	}
exit:
	kfree(ext_csd);
	return ret;
}

static int mmc_blk_packed_err_check(struct mmc_card *card,
				    struct mmc_async_req *areq)
{
	struct mmc_queue_req *mq_rq = container_of(areq, struct mmc_queue_req,
			mmc_active);
	struct request *req = mq_rq->req;
	struct mmc_packed *packed = mq_rq->packed;
	int err, check, status;
	u8 *ext_csd;

	BUG_ON(!packed);

	packed->retries--;
	check = mmc_blk_err_check(card, areq);
	err = get_card_status(card, &status, 0);
	if (err) {
		pr_err("%s: error %d sending status command\n",
		       req->rq_disk->disk_name, err);
		return MMC_BLK_ABORT;
	}

	if (status & R1_EXCEPTION_EVENT) {
		ext_csd = kzalloc(512, GFP_KERNEL);
		if (!ext_csd) {
			pr_err("%s: unable to allocate buffer for ext_csd\n",
			       req->rq_disk->disk_name);
			return -ENOMEM;
		}

		err = mmc_send_ext_csd(card, ext_csd);
		if (err) {
			pr_err("%s: error %d sending ext_csd\n",
			       req->rq_disk->disk_name, err);
			check = MMC_BLK_ABORT;
			goto free;
		}

		if ((ext_csd[EXT_CSD_EXP_EVENTS_STATUS] &
		     EXT_CSD_PACKED_FAILURE) &&
		    (ext_csd[EXT_CSD_PACKED_CMD_STATUS] &
		     EXT_CSD_PACKED_GENERIC_ERROR)) {
			if (ext_csd[EXT_CSD_PACKED_CMD_STATUS] &
			    EXT_CSD_PACKED_INDEXED_ERROR) {
				packed->idx_failure =
				  ext_csd[EXT_CSD_PACKED_FAILURE_INDEX] - 1;
				check = MMC_BLK_PARTIAL;
			}
			pr_err("%s: packed cmd failed, nr %u, sectors %u, "
			       "failure index: %d\n",
			       req->rq_disk->disk_name, packed->nr_entries,
			       packed->blocks, packed->idx_failure);
		}
free:
		kfree(ext_csd);
	}

	return check;
}

static void mmc_blk_rw_rq_prep(struct mmc_queue_req *mqrq,
			       struct mmc_card *card,
			       int disable_multi,
			       struct mmc_queue *mq)
{
	u32 readcmd, writecmd;
	struct mmc_blk_request *brq = &mqrq->brq;
	struct request *req = mqrq->req;
	struct mmc_blk_data *md = mq->data;
	bool do_data_tag;

	/*
	 * Reliable writes are used to implement Forced Unit Access and
	 * REQ_META accesses, and are supported only on MMCs.
	 *
	 * XXX: this really needs a good explanation of why REQ_META
	 * is treated special.
	 */
	bool do_rel_wr = ((req->cmd_flags & REQ_FUA) ||
			  (req->cmd_flags & REQ_META)) &&
		(rq_data_dir(req) == WRITE) &&
		(md->flags & MMC_BLK_REL_WR);

	memset(brq, 0, sizeof(struct mmc_blk_request));
	brq->mrq.cmd = &brq->cmd;
	brq->mrq.data = &brq->data;

	brq->cmd.arg = blk_rq_pos(req);
	if (!mmc_card_blockaddr(card))
		brq->cmd.arg <<= 9;
	brq->cmd.flags = MMC_RSP_SPI_R1 | MMC_RSP_R1 | MMC_CMD_ADTC;
	brq->data.blksz = 512;
	brq->stop.opcode = MMC_STOP_TRANSMISSION;
	brq->stop.arg = 0;
	brq->stop.flags = MMC_RSP_SPI_R1B | MMC_RSP_R1B | MMC_CMD_AC;
	brq->data.blocks = blk_rq_sectors(req);

	brq->data.fault_injected = false;
	/*
	 * The block layer doesn't support all sector count
	 * restrictions, so we need to be prepared for too big
	 * requests.
	 */
	if (brq->data.blocks > card->host->max_blk_count)
		brq->data.blocks = card->host->max_blk_count;

	if (brq->data.blocks > 1) {
		/*
		 * After a read error, we redo the request one sector
		 * at a time in order to accurately determine which
		 * sectors can be read successfully.
		 */
		if (disable_multi)
			brq->data.blocks = 1;

		/* Some controllers can't do multiblock reads due to hw bugs */
		if (card->host->caps2 & MMC_CAP2_NO_MULTI_READ &&
		    rq_data_dir(req) == READ)
			brq->data.blocks = 1;
	}

	if (brq->data.blocks > 1 || do_rel_wr) {
		/* SPI multiblock writes terminate using a special
		 * token, not a STOP_TRANSMISSION request.
		 */
		if (!mmc_host_is_spi(card->host) ||
		    rq_data_dir(req) == READ)
			brq->mrq.stop = &brq->stop;
		readcmd = MMC_READ_MULTIPLE_BLOCK;
		writecmd = MMC_WRITE_MULTIPLE_BLOCK;
	} else {
		brq->mrq.stop = NULL;
		readcmd = MMC_READ_SINGLE_BLOCK;
		writecmd = MMC_WRITE_BLOCK;
	}
	if (rq_data_dir(req) == READ) {
		brq->cmd.opcode = readcmd;
		brq->data.flags |= MMC_DATA_READ;
	} else {
		brq->cmd.opcode = writecmd;
		brq->data.flags |= MMC_DATA_WRITE;
	}

	if (do_rel_wr)
		mmc_apply_rel_rw(brq, card, req);

	/*
	 * Data tag is used only during writing meta data to speed
	 * up write and any subsequent read of this meta data
	 */
	do_data_tag = (card->ext_csd.data_tag_unit_size) &&
		(req->cmd_flags & REQ_META) &&
		(rq_data_dir(req) == WRITE) &&
		((brq->data.blocks * brq->data.blksz) >=
		 card->ext_csd.data_tag_unit_size);

	/*
	 * Pre-defined multi-block transfers are preferable to
	 * open ended-ones (and necessary for reliable writes).
	 * However, it is not sufficient to just send CMD23,
	 * and avoid the final CMD12, as on an error condition
	 * CMD12 (stop) needs to be sent anyway. This, coupled
	 * with Auto-CMD23 enhancements provided by some
	 * hosts, means that the complexity of dealing
	 * with this is best left to the host. If CMD23 is
	 * supported by card and host, we'll fill sbc in and let
	 * the host deal with handling it correctly. This means
	 * that for hosts that don't expose MMC_CAP_CMD23, no
	 * change of behavior will be observed.
	 *
	 * N.B: Some MMC cards experience perf degradation.
	 * We'll avoid using CMD23-bounded multiblock writes for
	 * these, while retaining features like reliable writes.
	 */
	if ((md->flags & MMC_BLK_CMD23) && mmc_op_multi(brq->cmd.opcode) &&
	    (do_rel_wr || !(card->quirks & MMC_QUIRK_BLK_NO_CMD23) ||
	     do_data_tag)) {
		brq->sbc.opcode = MMC_SET_BLOCK_COUNT;
		brq->sbc.arg = brq->data.blocks |
			(do_rel_wr ? (1 << 31) : 0) |
			(do_data_tag ? (1 << 29) : 0);
		brq->sbc.flags = MMC_RSP_R1 | MMC_CMD_AC;
		brq->mrq.sbc = &brq->sbc;
	}

	mmc_set_data_timeout(&brq->data, card);

	brq->data.sg = mqrq->sg;
	brq->data.sg_len = mmc_queue_map_sg(mq, mqrq);

	/*
	 * Adjust the sg list so it is the same size as the
	 * request.
	 */
	if (brq->data.blocks != blk_rq_sectors(req)) {
		int i, data_size = brq->data.blocks << 9;
		struct scatterlist *sg;

		for_each_sg(brq->data.sg, sg, brq->data.sg_len, i) {
			data_size -= sg->length;
			if (data_size <= 0) {
				sg->length += data_size;
				i++;
				break;
			}
		}
		brq->data.sg_len = i;
	}

	mqrq->mmc_active.mrq = &brq->mrq;
	mqrq->mmc_active.cmd_flags = req->cmd_flags;
	if (mq->err_check_fn)
		mqrq->mmc_active.err_check = mq->err_check_fn;
	else
		mqrq->mmc_active.err_check = mmc_blk_err_check;
	mqrq->mmc_active.reinsert_req = mmc_blk_reinsert_req;
	mqrq->mmc_active.update_interrupted_req =
		mmc_blk_update_interrupted_req;

	mmc_queue_bounce_pre(mqrq);
}

static inline u8 mmc_calc_packed_hdr_segs(struct request_queue *q,
					  struct mmc_card *card)
{
	unsigned int hdr_sz = mmc_large_sector(card) ? 4096 : 512;
	unsigned int max_seg_sz = queue_max_segment_size(q);
	unsigned int len, nr_segs = 0;

	do {
		len = min(hdr_sz, max_seg_sz);
		hdr_sz -= len;
		nr_segs++;
	} while (hdr_sz);

	return nr_segs;
}

/**
 * mmc_blk_disable_wr_packing() - disables packing mode
 * @mq:	MMC queue.
 *
 */
void mmc_blk_disable_wr_packing(struct mmc_queue *mq)
{
	if (mq) {
		mq->wr_packing_enabled = false;
		mq->num_of_potential_packed_wr_reqs = 0;
	}
}
EXPORT_SYMBOL(mmc_blk_disable_wr_packing);

static int get_packed_trigger(int potential, struct mmc_card *card,
			      struct request *req, int curr_trigger)
{
	static int num_mean_elements = 1;
	static unsigned long mean_potential = PCKD_TRGR_INIT_MEAN_POTEN;
	unsigned int trigger = curr_trigger;
	unsigned int pckd_trgr_upper_bound = card->ext_csd.max_packed_writes;

	/* scale down the upper bound to 75% */
	pckd_trgr_upper_bound = (pckd_trgr_upper_bound * 3) / 4;

	/*
	 * since the most common calls for this function are with small
	 * potential write values and since we don't want these calls to affect
	 * the packed trigger, set a lower bound and ignore calls with
	 * potential lower than that bound
	 */
	if (potential <= PCKD_TRGR_POTEN_LOWER_BOUND)
		return trigger;

	/*
	 * this is to prevent integer overflow in the following calculation:
	 * once every PACKED_TRIGGER_MAX_ELEMENTS reset the algorithm
	 */
	if (num_mean_elements > PACKED_TRIGGER_MAX_ELEMENTS) {
		num_mean_elements = 1;
		mean_potential = PCKD_TRGR_INIT_MEAN_POTEN;
	}

	/*
	 * get next mean value based on previous mean value and current
	 * potential packed writes. Calculation is as follows:
	 * mean_pot[i+1] =
	 *	((mean_pot[i] * num_mean_elem) + potential)/(num_mean_elem + 1)
	 */
	mean_potential *= num_mean_elements;
	/*
	 * add num_mean_elements so that the division of two integers doesn't
	 * lower mean_potential too much
	 */
	if (potential > mean_potential)
		mean_potential += num_mean_elements;
	mean_potential += potential;
	/* this is for gaining more precision when dividing two integers */
	mean_potential *= PCKD_TRGR_PRECISION_MULTIPLIER;
	/* this completes the mean calculation */
	mean_potential /= ++num_mean_elements;
	mean_potential /= PCKD_TRGR_PRECISION_MULTIPLIER;

	/*
	 * if current potential packed writes is greater than the mean potential
	 * then the heuristic is that the following workload will contain many
	 * write requests, therefore we lower the packed trigger. In the
	 * opposite case we want to increase the trigger in order to get less
	 * packing events.
	 */
	if (potential >= mean_potential)
		trigger = (trigger <= PCKD_TRGR_LOWER_BOUND) ?
				PCKD_TRGR_LOWER_BOUND : trigger - 1;
	else
		trigger = (trigger >= pckd_trgr_upper_bound) ?
				pckd_trgr_upper_bound : trigger + 1;

	/*
	 * an urgent read request indicates a packed list being interrupted
	 * by this read, therefore we aim for less packing, hence the trigger
	 * gets increased
	 */
	if (req && (req->cmd_flags & REQ_URGENT) && (rq_data_dir(req) == READ))
		trigger += PCKD_TRGR_URGENT_PENALTY;

	return trigger;
}

static void mmc_blk_write_packing_control(struct mmc_queue *mq,
					  struct request *req)
{
	struct mmc_host *host = mq->card->host;
	int data_dir;

	if (!(host->caps2 & MMC_CAP2_PACKED_WR))
		return;

	/* Support for the write packing on eMMC 4.5 or later */
	if (mq->card->ext_csd.rev <= 5)
		return;

	/*
	 * In case the packing control is not supported by the host, it should
	 * not have an effect on the write packing. Therefore we have to enable
	 * the write packing
	 */
	if (!(host->caps2 & MMC_CAP2_PACKED_WR_CONTROL)) {
		mq->wr_packing_enabled = true;
		return;
	}

	if (!req || (req && (req->cmd_flags & REQ_FLUSH))) {
		if (mq->num_of_potential_packed_wr_reqs >
				mq->num_wr_reqs_to_start_packing)
			mq->wr_packing_enabled = true;
		mq->num_wr_reqs_to_start_packing =
			get_packed_trigger(mq->num_of_potential_packed_wr_reqs,
					   mq->card, req,
					   mq->num_wr_reqs_to_start_packing);
		mq->num_of_potential_packed_wr_reqs = 0;
		return;
	}

	data_dir = rq_data_dir(req);

	if (data_dir == READ) {
		mmc_blk_disable_wr_packing(mq);
		mq->num_wr_reqs_to_start_packing =
			get_packed_trigger(mq->num_of_potential_packed_wr_reqs,
					   mq->card, req,
					   mq->num_wr_reqs_to_start_packing);
		mq->num_of_potential_packed_wr_reqs = 0;
		mq->wr_packing_enabled = false;
		return;
	} else if (data_dir == WRITE) {
		mq->num_of_potential_packed_wr_reqs++;
	}

	if (mq->num_of_potential_packed_wr_reqs >
			mq->num_wr_reqs_to_start_packing)
		mq->wr_packing_enabled = true;
}

struct mmc_wr_pack_stats *mmc_blk_get_packed_statistics(struct mmc_card *card)
{
	if (!card)
		return NULL;

	return &card->wr_pack_stats;
}
EXPORT_SYMBOL(mmc_blk_get_packed_statistics);

void mmc_blk_init_packed_statistics(struct mmc_card *card)
{
	int max_num_of_packed_reqs = 0;

	if (!card || !card->wr_pack_stats.packing_events)
		return;

	max_num_of_packed_reqs = card->ext_csd.max_packed_writes;

	spin_lock(&card->wr_pack_stats.lock);
	memset(card->wr_pack_stats.packing_events, 0,
		(max_num_of_packed_reqs + 1) *
	       sizeof(*card->wr_pack_stats.packing_events));
	memset(&card->wr_pack_stats.pack_stop_reason, 0,
		sizeof(card->wr_pack_stats.pack_stop_reason));
	card->wr_pack_stats.enabled = true;
	spin_unlock(&card->wr_pack_stats.lock);
}
EXPORT_SYMBOL(mmc_blk_init_packed_statistics);

static u8 mmc_blk_prep_packed_list(struct mmc_queue *mq, struct request *req)
{
	struct request_queue *q = mq->queue;
	struct mmc_card *card = mq->card;
	struct request *cur = req, *next = NULL;
	struct mmc_blk_data *md = mq->data;
	struct mmc_queue_req *mqrq = mq->mqrq_cur;
	bool en_rel_wr = card->ext_csd.rel_param & EXT_CSD_WR_REL_PARAM_EN;
	unsigned int req_sectors = 0, phys_segments = 0;
	unsigned int max_blk_count, max_phys_segs;
	bool put_back = true;
	u8 max_packed_rw = 0;
	u8 reqs = 0;
	struct mmc_wr_pack_stats *stats = &card->wr_pack_stats;

	if (!(md->flags & MMC_BLK_PACKED_CMD))
		goto no_packed;

	if (!mq->wr_packing_enabled)
		goto no_packed;

	if ((rq_data_dir(cur) == WRITE) &&
	    mmc_host_packed_wr(card->host))
		max_packed_rw = card->ext_csd.max_packed_writes;

	if (max_packed_rw == 0)
		goto no_packed;

	if (mmc_req_rel_wr(cur) &&
	    (md->flags & MMC_BLK_REL_WR) && !en_rel_wr)
		goto no_packed;

	if (mmc_large_sector(card) &&
	    !IS_ALIGNED(blk_rq_sectors(cur), 8))
		goto no_packed;

	if (cur->cmd_flags & REQ_FUA)
		goto no_packed;

	mmc_blk_clear_packed(mqrq);

	max_blk_count = min(card->host->max_blk_count,
			    card->host->max_req_size >> 9);
	if (unlikely(max_blk_count > 0xffff))
		max_blk_count = 0xffff;

	max_phys_segs = queue_max_segments(q);
	req_sectors += blk_rq_sectors(cur);
	phys_segments += cur->nr_phys_segments;

	if (rq_data_dir(cur) == WRITE) {
		req_sectors += mmc_large_sector(card) ? 8 : 1;
		phys_segments += mmc_calc_packed_hdr_segs(q, card);
	}

	spin_lock(&stats->lock);
	do {
		if (reqs >= max_packed_rw - 1) {
			put_back = false;
			break;
		}

		spin_lock_irq(q->queue_lock);
		next = blk_fetch_request(q);
		spin_unlock_irq(q->queue_lock);
		if (!next) {
			MMC_BLK_UPDATE_STOP_REASON(stats, EMPTY_QUEUE);
			put_back = false;
			break;
		}

		if (mmc_large_sector(card) &&
		    !IS_ALIGNED(blk_rq_sectors(next), 8)) {
			MMC_BLK_UPDATE_STOP_REASON(stats, LARGE_SEC_ALIGN);
			break;
		}

		if (next->cmd_flags & REQ_DISCARD ||
		    next->cmd_flags & REQ_FLUSH) {
			MMC_BLK_UPDATE_STOP_REASON(stats, FLUSH_OR_DISCARD);
			break;
		}

		if (next->cmd_flags & REQ_FUA) {
			MMC_BLK_UPDATE_STOP_REASON(stats, FUA);
			break;
		}

		if (rq_data_dir(cur) != rq_data_dir(next)) {
			MMC_BLK_UPDATE_STOP_REASON(stats, WRONG_DATA_DIR);
			break;
		}

		if (mmc_req_rel_wr(next) &&
		    (md->flags & MMC_BLK_REL_WR) && !en_rel_wr) {
			MMC_BLK_UPDATE_STOP_REASON(stats, REL_WRITE);
			break;
		}

		req_sectors += blk_rq_sectors(next);
		if (req_sectors > max_blk_count) {
			if (stats->enabled)
				stats->pack_stop_reason[EXCEEDS_SECTORS]++;
			break;
		}

		phys_segments +=  next->nr_phys_segments;
		if (phys_segments > max_phys_segs) {
			MMC_BLK_UPDATE_STOP_REASON(stats, EXCEEDS_SEGMENTS);
			break;
		}

		if (mq->no_pack_for_random) {
			if ((blk_rq_pos(cur) + blk_rq_sectors(cur)) !=
			    blk_rq_pos(next)) {
				MMC_BLK_UPDATE_STOP_REASON(stats, RANDOM);
				put_back = 1;
				break;
			}
		}

		if (rq_data_dir(next) == WRITE) {
			mq->num_of_potential_packed_wr_reqs++;
			if (card->ext_csd.bkops_en)
				card->bkops_info.sectors_changed +=
					blk_rq_sectors(next);
		}
		list_add_tail(&next->queuelist, &mqrq->packed->list);
		cur = next;
		reqs++;
	} while (1);

	if (put_back) {
		spin_lock_irq(q->queue_lock);
		blk_requeue_request(q, next);
		spin_unlock_irq(q->queue_lock);
	}

	if (stats->enabled) {
		if (reqs + 1 <= card->ext_csd.max_packed_writes)
			stats->packing_events[reqs + 1]++;
		if (reqs + 1 == max_packed_rw)
			MMC_BLK_UPDATE_STOP_REASON(stats, THRESHOLD);
	}

	spin_unlock(&stats->lock);

	if (reqs > 0) {
		list_add(&req->queuelist, &mqrq->packed->list);
		mqrq->packed->nr_entries = ++reqs;
		mqrq->packed->retries = reqs;
		return reqs;
	}

no_packed:
	mqrq->cmd_type = MMC_PACKED_NONE;
	return 0;
}

static void mmc_blk_packed_hdr_wrq_prep(struct mmc_queue_req *mqrq,
					struct mmc_card *card,
					struct mmc_queue *mq)
{
	struct mmc_blk_request *brq = &mqrq->brq;
	struct request *req = mqrq->req;
	struct request *prq;
	struct mmc_blk_data *md = mq->data;
	struct mmc_packed *packed = mqrq->packed;
	bool do_rel_wr, do_data_tag;
	u32 *packed_cmd_hdr;
	u8 hdr_blocks;
	u8 i = 1;

	BUG_ON(!packed);

	mqrq->cmd_type = MMC_PACKED_WRITE;
	packed->blocks = 0;
	packed->idx_failure = MMC_PACKED_NR_IDX;

	packed_cmd_hdr = packed->cmd_hdr;
	memset(packed_cmd_hdr, 0, sizeof(packed->cmd_hdr));
	packed_cmd_hdr[0] = (packed->nr_entries << 16) |
		(PACKED_CMD_WR << 8) | PACKED_CMD_VER;
	hdr_blocks = mmc_large_sector(card) ? 8 : 1;

	/*
	 * Argument for each entry of packed group
	 */
	list_for_each_entry(prq, &packed->list, queuelist) {
		do_rel_wr = mmc_req_rel_wr(prq) && (md->flags & MMC_BLK_REL_WR);
		do_data_tag = (card->ext_csd.data_tag_unit_size) &&
			(prq->cmd_flags & REQ_META) &&
			(rq_data_dir(prq) == WRITE) &&
			((brq->data.blocks * brq->data.blksz) >=
			 card->ext_csd.data_tag_unit_size);
		/* Argument of CMD23 */
		packed_cmd_hdr[(i * 2)] =
			(do_rel_wr ? MMC_CMD23_ARG_REL_WR : 0) |
			(do_data_tag ? MMC_CMD23_ARG_TAG_REQ : 0) |
			blk_rq_sectors(prq);
		/* Argument of CMD18 or CMD25 */
		packed_cmd_hdr[((i * 2)) + 1] =
			mmc_card_blockaddr(card) ?
			blk_rq_pos(prq) : blk_rq_pos(prq) << 9;
		packed->blocks += blk_rq_sectors(prq);
		i++;
	}

	memset(brq, 0, sizeof(struct mmc_blk_request));
	brq->mrq.cmd = &brq->cmd;
	brq->mrq.data = &brq->data;
	brq->mrq.sbc = &brq->sbc;
	brq->mrq.stop = &brq->stop;

	brq->sbc.opcode = MMC_SET_BLOCK_COUNT;
	brq->sbc.arg = MMC_CMD23_ARG_PACKED | (packed->blocks + hdr_blocks);
	brq->sbc.flags = MMC_RSP_R1 | MMC_CMD_AC;

	brq->cmd.opcode = MMC_WRITE_MULTIPLE_BLOCK;
	brq->cmd.arg = blk_rq_pos(req);
	if (!mmc_card_blockaddr(card))
		brq->cmd.arg <<= 9;
	brq->cmd.flags = MMC_RSP_SPI_R1 | MMC_RSP_R1 | MMC_CMD_ADTC;

	brq->data.blksz = 512;
	brq->data.blocks = packed->blocks + hdr_blocks;
	brq->data.flags |= MMC_DATA_WRITE;
	brq->data.fault_injected = false;

	brq->stop.opcode = MMC_STOP_TRANSMISSION;
	brq->stop.arg = 0;
	brq->stop.flags = MMC_RSP_SPI_R1B | MMC_RSP_R1B | MMC_CMD_AC;

	mmc_set_data_timeout(&brq->data, card);

	brq->data.sg = mqrq->sg;
	brq->data.sg_len = mmc_queue_map_sg(mq, mqrq);

	mqrq->mmc_active.mrq = &brq->mrq;
	mqrq->mmc_active.cmd_flags = req->cmd_flags;

	/*
	 * This is intended for packed commands tests usage - in case these
	 * functions are not in use the respective pointers are NULL
	 */
	if (mq->err_check_fn)
		mqrq->mmc_active.err_check = mq->err_check_fn;
	else
		mqrq->mmc_active.err_check = mmc_blk_packed_err_check;

	if (mq->packed_test_fn)
		mq->packed_test_fn(mq->queue, mqrq);


	mqrq->mmc_active.reinsert_req = mmc_blk_reinsert_req;
	mqrq->mmc_active.update_interrupted_req =
		mmc_blk_update_interrupted_req;

	mmc_queue_bounce_pre(mqrq);
}

static int mmc_blk_cmd_err(struct mmc_blk_data *md, struct mmc_card *card,
			   struct mmc_blk_request *brq, struct request *req,
			   int ret)
{
	struct mmc_queue_req *mq_rq;
	mq_rq = container_of(brq, struct mmc_queue_req, brq);

	/*
	 * If this is an SD card and we're writing, we can first
	 * mark the known good sectors as ok.
	 *
	 * If the card is not SD, we can still ok written sectors
	 * as reported by the controller (which might be less than
	 * the real number of written sectors, but never more).
	 */
	if (mmc_card_sd(card)) {
		u32 blocks;
		if (!brq->data.fault_injected) {
			blocks = mmc_sd_num_wr_blocks(card);
			if (blocks != (u32)-1)
				ret = blk_end_request(req, 0, blocks << 9);
		} else
			ret = blk_end_request(req, 0, brq->data.bytes_xfered);
	} else {
		if (!mmc_packed_cmd(mq_rq->cmd_type))
			ret = blk_end_request(req, 0, brq->data.bytes_xfered);
	}
	return ret;
}

static int mmc_blk_end_packed_req(struct mmc_queue_req *mq_rq)
{
	struct request *prq;
	struct mmc_packed *packed = mq_rq->packed;
	int idx = packed->idx_failure, i = 0;
	int ret = 0;

	BUG_ON(!packed);

	while (!list_empty(&packed->list)) {
		prq = list_entry_rq(packed->list.next);
		if (idx == i) {
			/* retry from error index */
			packed->nr_entries -= idx;
			mq_rq->req = prq;
			ret = 1;

			if (packed->nr_entries == MMC_PACKED_NR_SINGLE) {
				list_del_init(&prq->queuelist);
				mmc_blk_clear_packed(mq_rq);
			}
			return ret;
		}
		list_del_init(&prq->queuelist);
		blk_end_request(prq, 0, blk_rq_bytes(prq));
		i++;
	}

	mmc_blk_clear_packed(mq_rq);
	return ret;
}

static void mmc_blk_abort_packed_req(struct mmc_queue_req *mq_rq)
{
	struct request *prq;
	struct mmc_packed *packed = mq_rq->packed;

	BUG_ON(!packed);

	while (!list_empty(&packed->list)) {
		prq = list_entry_rq(packed->list.next);
		list_del_init(&prq->queuelist);
		blk_end_request(prq, -EIO, blk_rq_bytes(prq));
	}

	mmc_blk_clear_packed(mq_rq);
}

static void mmc_blk_revert_packed_req(struct mmc_queue *mq,
				      struct mmc_queue_req *mq_rq)
{
	struct request *prq;
	struct request_queue *q = mq->queue;
	struct mmc_packed *packed = mq_rq->packed;

	BUG_ON(!packed);

	while (!list_empty(&packed->list)) {
		prq = list_entry_rq(packed->list.prev);
		if (prq->queuelist.prev != &packed->list) {
			list_del_init(&prq->queuelist);
			spin_lock_irq(q->queue_lock);
			blk_requeue_request(mq->queue, prq);
			spin_unlock_irq(q->queue_lock);
		} else {
			list_del_init(&prq->queuelist);
		}
	}

	mmc_blk_clear_packed(mq_rq);
}

static int mmc_blk_issue_rw_rq(struct mmc_queue *mq, struct request *rqc)
{
	struct mmc_blk_data *md = mq->data;
	struct mmc_card *card = md->queue.card;
	struct mmc_blk_request *brq = &mq->mqrq_cur->brq;
	int ret = 1, disable_multi = 0, retry = 0, type;
	enum mmc_blk_status status;
	struct mmc_queue_req *mq_rq;
	struct request *req = rqc;
	struct mmc_async_req *areq;
	const u8 packed_nr = 2;
	u8 reqs = 0;

	if (!rqc && !mq->mqrq_prev->req)
		return 0;

	if (rqc) {
		if ((card->ext_csd.bkops_en) && (rq_data_dir(rqc) == WRITE))
			card->bkops_info.sectors_changed += blk_rq_sectors(rqc);
		reqs = mmc_blk_prep_packed_list(mq, rqc);
	}

	do {
		if (rqc) {
			/*
			 * When 4KB native sector is enabled, only 8 blocks
			 * multiple read or write is allowed
			 */
			if ((brq->data.blocks & 0x07) &&
			    (card->ext_csd.data_sector_size == 4096)) {
				pr_err("%s: Transfer size is not 4KB sector size aligned\n",
					req->rq_disk->disk_name);
				mq_rq = mq->mqrq_cur;
				goto cmd_abort;
			}

			if (reqs >= packed_nr)
				mmc_blk_packed_hdr_wrq_prep(mq->mqrq_cur,
							    card, mq);
			else
				mmc_blk_rw_rq_prep(mq->mqrq_cur, card, 0, mq);
			areq = &mq->mqrq_cur->mmc_active;
		} else
			areq = NULL;
		areq = mmc_start_req(card->host, areq, (int *) &status);
		if (!areq) {
			if (status == MMC_BLK_NEW_REQUEST)
				mq->flags |= MMC_QUEUE_NEW_REQUEST;
			return 0;
		}

		mq_rq = container_of(areq, struct mmc_queue_req, mmc_active);
		brq = &mq_rq->brq;
		req = mq_rq->req;
		type = rq_data_dir(req) == READ ? MMC_BLK_READ : MMC_BLK_WRITE;
		mmc_queue_bounce_post(mq_rq);

		switch (status) {
		case MMC_BLK_URGENT:
			if (mq_rq->cmd_type != MMC_PACKED_NONE) {
				/* complete successfully transmitted part */
				if (mmc_blk_end_packed_req(mq_rq))
					/* process for not transmitted part */
					mmc_blk_reinsert_req(areq);
			} else {
				mmc_blk_reinsert_req(areq);
			}

			mq->flags |= MMC_QUEUE_URGENT_REQUEST;
			ret = 0;
			break;
		case MMC_BLK_URGENT_DONE:
		case MMC_BLK_SUCCESS:
		case MMC_BLK_PARTIAL:
			/*
			 * A block was successfully transferred.
			 */
			mmc_blk_reset_success(md, type);

			if (mmc_packed_cmd(mq_rq->cmd_type)) {
				ret = mmc_blk_end_packed_req(mq_rq);
				break;
			} else {
				ret = blk_end_request(req, 0,
						brq->data.bytes_xfered);
			}

			/*
			 * If the blk_end_request function returns non-zero even
			 * though all data has been transferred and no errors
			 * were returned by the host controller, it's a bug.
			 */
			if (status == MMC_BLK_SUCCESS && ret) {
				pr_err("%s BUG rq_tot %d d_xfer %d\n",
				       __func__, blk_rq_bytes(req),
				       brq->data.bytes_xfered);
				rqc = NULL;
				goto cmd_abort;
			}
			break;
		case MMC_BLK_CMD_ERR:
			ret = mmc_blk_cmd_err(md, card, brq, req, ret);
			if (!mmc_blk_reset(md, card->host, type)) {
				if (!ret) {
					/*
					 * We have successfully completed block
					 * request and notified to upper layers.
					 * As the reset is successful, assume
					 * h/w is in clean state and proceed
					 * with new request.
					 */
					BUG_ON(card->host->areq);
					goto start_new_req;
				}
				break;
			}
			goto cmd_abort;
		case MMC_BLK_RETRY:
			if (retry++ < 5)
				break;
			/* Fall through */
		case MMC_BLK_ABORT:
			if (!mmc_blk_reset(md, card->host, type))
				break;
			goto cmd_abort;
		case MMC_BLK_DATA_ERR: {
			int err;

			err = mmc_blk_reset(md, card->host, type);
			if (!err)
				break;
			if (err == -ENODEV ||
				mmc_packed_cmd(mq_rq->cmd_type))
				goto cmd_abort;
			/* Fall through */
		}
		case MMC_BLK_ECC_ERR:
			if (brq->data.blocks > 1) {
				/* Redo read one sector at a time */
				pr_warning("%s: retrying using single block read\n",
					   req->rq_disk->disk_name);
				disable_multi = 1;
				break;
			}
			/*
			 * After an error, we redo I/O one sector at a
			 * time, so we only reach here after trying to
			 * read a single sector.
			 */
			ret = blk_end_request(req, -EIO,
						brq->data.blksz);
			if (!ret)
				goto start_new_req;
			break;
		case MMC_BLK_NOMEDIUM:
			goto cmd_abort;
		default:
			pr_err("%s: Unhandled return value (%d)",
					req->rq_disk->disk_name, status);
			goto cmd_abort;
		}

		if (ret) {
			if (mmc_packed_cmd(mq_rq->cmd_type)) {
				if (!mq_rq->packed->retries)
					goto cmd_abort;
				mmc_blk_packed_hdr_wrq_prep(mq_rq, card, mq);
				mmc_start_req(card->host,
					      &mq_rq->mmc_active, NULL);
			} else {

				/*
				 * In case of a incomplete request
				 * prepare it again and resend.
				 */
				mmc_blk_rw_rq_prep(mq_rq, card,
						disable_multi, mq);
				mmc_start_req(card->host,
						&mq_rq->mmc_active, NULL);
			}
		}
	} while (ret);

	return 1;

 cmd_abort:
	if (mmc_packed_cmd(mq_rq->cmd_type)) {
		mmc_blk_abort_packed_req(mq_rq);
	} else {
		if (mmc_card_removed(card))
			req->cmd_flags |= REQ_QUIET;
		while (ret)
			ret = blk_end_request(req, -EIO,
					blk_rq_cur_bytes(req));
	}

 start_new_req:
	if (rqc) {
		if (mmc_card_removed(card)) {
			rqc->cmd_flags |= REQ_QUIET;
			blk_end_request_all(rqc, -EIO);
		} else {
			/*
			 * If current request is packed, it needs to put back.
			 */
			if (mmc_packed_cmd(mq->mqrq_cur->cmd_type))
				mmc_blk_revert_packed_req(mq, mq->mqrq_cur);

			mmc_blk_rw_rq_prep(mq->mqrq_cur, card, 0, mq);
			mmc_start_req(card->host,
				      &mq->mqrq_cur->mmc_active, NULL);
		}
	}

	return 0;
}

static int mmc_blk_issue_rq(struct mmc_queue *mq, struct request *req)
{
	int ret;
	struct mmc_blk_data *md = mq->data;
	struct mmc_card *card = md->queue.card;
	struct mmc_host *host = card->host;
	unsigned long flags;
	unsigned int cmd_flags = req ? req->cmd_flags : 0;

	if (req && !mq->mqrq_prev->req) {
		mmc_rpm_hold(host, &card->dev);
#ifdef CONFIG_MMC_BLOCK_DEFERRED_RESUME
	if (mmc_bus_needs_resume(card->host))
		mmc_resume_bus(card->host);
#endif
		/* claim host only for the first request */
		mmc_claim_host(card->host);
		if (card->ext_csd.bkops_en)
			mmc_stop_bkops(card);
	}

	ret = mmc_blk_part_switch(card, md);
	if (ret) {
		if (req) {
			blk_end_request_all(req, -EIO);
		}
		ret = 0;
		goto out;
	}

	mmc_blk_write_packing_control(mq, req);

	mq->flags &= ~MMC_QUEUE_NEW_REQUEST;
<<<<<<< HEAD
	mq->flags &= ~MMC_QUEUE_URGENT_REQUEST;
	if (req && req->cmd_flags & REQ_DISCARD) {
=======
	if (cmd_flags & REQ_DISCARD) {
>>>>>>> 8f0c10ea
		/* complete ongoing async transfer before issuing discard */
		if (card->host->areq)
			mmc_blk_issue_rw_rq(mq, NULL);
		if (req->cmd_flags & REQ_SECURE &&
			!(card->quirks & MMC_QUIRK_SEC_ERASE_TRIM_BROKEN))
			ret = mmc_blk_issue_secdiscard_rq(mq, req);
		else
			ret = mmc_blk_issue_discard_rq(mq, req);
	} else if (cmd_flags & REQ_FLUSH) {
		/* complete ongoing async transfer before issuing flush */
		if (card->host->areq)
			mmc_blk_issue_rw_rq(mq, NULL);
		ret = mmc_blk_issue_flush(mq, req);
	} else {
		if (!req && host->areq) {
			spin_lock_irqsave(&host->context_info.lock, flags);
			host->context_info.is_waiting_last_req = true;
			spin_unlock_irqrestore(&host->context_info.lock, flags);
		}
		ret = mmc_blk_issue_rw_rq(mq, req);
	}

out:
	/*
	 * packet burst is over, when one of the following occurs:
	 * - no more requests and new request notification is not in progress
	 * - urgent notification in progress and current request is not urgent
	 *   (all existing requests completed or reinserted to the block layer)
	 */
	if ((!req && !(mq->flags & MMC_QUEUE_NEW_REQUEST)) ||
<<<<<<< HEAD
			((mq->flags & MMC_QUEUE_URGENT_REQUEST) &&
			 !(mq->mqrq_cur->req->cmd_flags &
				MMC_REQ_NOREINSERT_MASK))) {
		if (mmc_card_need_bkops(card))
			mmc_start_bkops(card, false);
=======
	     (cmd_flags & MMC_REQ_SPECIAL_MASK))
>>>>>>> 8f0c10ea
		/*
		 * Release host when there are no more requests
		 * and after special request(discard, flush) is done.
		 * In case sepecial request, there is no reentry to
		 * the 'mmc_blk_issue_rq' with 'mqrq_prev->req'.
		 */
		mmc_release_host(card->host);
		mmc_rpm_release(host, &card->dev);
	}
	return ret;
}

static inline int mmc_blk_readonly(struct mmc_card *card)
{
	return mmc_card_readonly(card) ||
	       !(card->csd.cmdclass & CCC_BLOCK_WRITE);
}

static struct mmc_blk_data *mmc_blk_alloc_req(struct mmc_card *card,
					      struct device *parent,
					      sector_t size,
					      bool default_ro,
					      const char *subname,
					      int area_type)
{
	struct mmc_blk_data *md;
	int devidx, ret;
	unsigned int percentage =
		BKOPS_SIZE_PERCENTAGE_TO_QUEUE_DELAYED_WORK;

	devidx = find_first_zero_bit(dev_use, max_devices);
	if (devidx >= max_devices)
		return ERR_PTR(-ENOSPC);
	__set_bit(devidx, dev_use);

	md = kzalloc(sizeof(struct mmc_blk_data), GFP_KERNEL);
	if (!md) {
		ret = -ENOMEM;
		goto out;
	}

	/*
	 * !subname implies we are creating main mmc_blk_data that will be
	 * associated with mmc_card with mmc_set_drvdata. Due to device
	 * partitions, devidx will not coincide with a per-physical card
	 * index anymore so we keep track of a name index.
	 */
	if (!subname) {
		md->name_idx = find_first_zero_bit(name_use, max_devices);
		__set_bit(md->name_idx, name_use);
	} else
		md->name_idx = ((struct mmc_blk_data *)
				dev_to_disk(parent)->private_data)->name_idx;

	md->area_type = area_type;

	/*
	 * Set the read-only status based on the supported commands
	 * and the write protect switch.
	 */
	md->read_only = mmc_blk_readonly(card);

	md->disk = alloc_disk(perdev_minors);
	if (md->disk == NULL) {
		ret = -ENOMEM;
		goto err_kfree;
	}

	spin_lock_init(&md->lock);
	INIT_LIST_HEAD(&md->part);
	md->usage = 1;

	ret = mmc_init_queue(&md->queue, card, &md->lock, subname);
	if (ret)
		goto err_putdisk;

	md->queue.issue_fn = mmc_blk_issue_rq;
	md->queue.data = md;

	md->disk->major	= MMC_BLOCK_MAJOR;
	md->disk->first_minor = devidx * perdev_minors;
	md->disk->fops = &mmc_bdops;
	md->disk->private_data = md;
	md->disk->queue = md->queue.queue;
	md->disk->driverfs_dev = parent;
	set_disk_ro(md->disk, md->read_only || default_ro);
	md->disk->flags = GENHD_FL_EXT_DEVT;
	if (area_type & MMC_BLK_DATA_AREA_RPMB)
		md->disk->flags |= GENHD_FL_NO_PART_SCAN;

	/*
	 * As discussed on lkml, GENHD_FL_REMOVABLE should:
	 *
	 * - be set for removable media with permanent block devices
	 * - be unset for removable block devices with permanent media
	 *
	 * Since MMC block devices clearly fall under the second
	 * case, we do not set GENHD_FL_REMOVABLE.  Userspace
	 * should use the block device creation/destruction hotplug
	 * messages to tell when the card is present.
	 */

	snprintf(md->disk->disk_name, sizeof(md->disk->disk_name),
		 "mmcblk%d%s", md->name_idx, subname ? subname : "");

	if (mmc_card_mmc(card))
		blk_queue_logical_block_size(md->queue.queue,
					     card->ext_csd.data_sector_size);
	else
		blk_queue_logical_block_size(md->queue.queue, 512);

	set_capacity(md->disk, size);

	card->bkops_info.size_percentage_to_queue_delayed_work = percentage;
	card->bkops_info.min_sectors_to_queue_delayed_work =
		((unsigned int)size * percentage) / 100;

	if (mmc_host_cmd23(card->host)) {
		if (mmc_card_mmc(card) ||
		    (mmc_card_sd(card) &&
		     card->scr.cmds & SD_SCR_CMD23_SUPPORT))
			md->flags |= MMC_BLK_CMD23;
	}

	if (mmc_card_mmc(card) &&
	    md->flags & MMC_BLK_CMD23 &&
	    ((card->ext_csd.rel_param & EXT_CSD_WR_REL_PARAM_EN) ||
	     card->ext_csd.rel_sectors)) {
		md->flags |= MMC_BLK_REL_WR;
		blk_queue_flush(md->queue.queue, REQ_FLUSH | REQ_FUA);
	}

	if (mmc_card_mmc(card) &&
	    (area_type == MMC_BLK_DATA_AREA_MAIN) &&
	    (md->flags & MMC_BLK_CMD23) &&
	    card->ext_csd.packed_event_en) {
		if (!mmc_packed_init(&md->queue, card))
			md->flags |= MMC_BLK_PACKED_CMD;
	}

	return md;

 err_putdisk:
	put_disk(md->disk);
 err_kfree:
	if (!subname)
		__clear_bit(md->name_idx, name_use);
	kfree(md);
 out:
	__clear_bit(devidx, dev_use);
	return ERR_PTR(ret);
}

static struct mmc_blk_data *mmc_blk_alloc(struct mmc_card *card)
{
	sector_t size;
	struct mmc_blk_data *md;

	if (!mmc_card_sd(card) && mmc_card_blockaddr(card)) {
		/*
		 * The EXT_CSD sector count is in number or 512 byte
		 * sectors.
		 */
		size = card->ext_csd.sectors;
	} else {
		/*
		 * The CSD capacity field is in units of read_blkbits.
		 * set_capacity takes units of 512 bytes.
		 */
		size = card->csd.capacity << (card->csd.read_blkbits - 9);
	}

	md = mmc_blk_alloc_req(card, &card->dev, size, false, NULL,
					MMC_BLK_DATA_AREA_MAIN);
	return md;
}

static int mmc_blk_alloc_part(struct mmc_card *card,
			      struct mmc_blk_data *md,
			      unsigned int part_type,
			      sector_t size,
			      bool default_ro,
			      const char *subname,
			      int area_type)
{
	char cap_str[10];
	struct mmc_blk_data *part_md;

	part_md = mmc_blk_alloc_req(card, disk_to_dev(md->disk), size, default_ro,
				    subname, area_type);
	if (IS_ERR(part_md))
		return PTR_ERR(part_md);
	part_md->part_type = part_type;
	list_add(&part_md->part, &md->part);

	string_get_size((u64)get_capacity(part_md->disk) << 9, STRING_UNITS_2,
			cap_str, sizeof(cap_str));
	pr_info("%s: %s %s partition %u %s\n",
	       part_md->disk->disk_name, mmc_card_id(card),
	       mmc_card_name(card), part_md->part_type, cap_str);
	return 0;
}

/* MMC Physical partitions consist of two boot partitions and
 * up to four general purpose partitions.
 * For each partition enabled in EXT_CSD a block device will be allocatedi
 * to provide access to the partition.
 */

static int mmc_blk_alloc_parts(struct mmc_card *card, struct mmc_blk_data *md)
{
	int idx, ret = 0;

	if (!mmc_card_mmc(card))
		return 0;

	for (idx = 0; idx < card->nr_parts; idx++) {
		if (card->part[idx].size) {
			ret = mmc_blk_alloc_part(card, md,
				card->part[idx].part_cfg,
				card->part[idx].size >> 9,
				card->part[idx].force_ro,
				card->part[idx].name,
				card->part[idx].area_type);
			if (ret)
				return ret;
		}
	}

	return ret;
}

static void mmc_blk_remove_req(struct mmc_blk_data *md)
{
	struct mmc_card *card;

	if (md) {
		card = md->queue.card;
		device_remove_file(disk_to_dev(md->disk),
				   &md->num_wr_reqs_to_start_packing);
		if (md->disk->flags & GENHD_FL_UP) {
			device_remove_file(disk_to_dev(md->disk), &md->force_ro);
			if ((md->area_type & MMC_BLK_DATA_AREA_BOOT) &&
					card->ext_csd.boot_ro_lockable)
				device_remove_file(disk_to_dev(md->disk),
					&md->power_ro_lock);

			/* Stop new requests from getting into the queue */
			del_gendisk(md->disk);
		}

		/* Then flush out any already in there */
		mmc_cleanup_queue(&md->queue);
		if (md->flags & MMC_BLK_PACKED_CMD)
			mmc_packed_clean(&md->queue);
		mmc_blk_put(md);
	}
}

static void mmc_blk_remove_parts(struct mmc_card *card,
				 struct mmc_blk_data *md)
{
	struct list_head *pos, *q;
	struct mmc_blk_data *part_md;

	__clear_bit(md->name_idx, name_use);
	list_for_each_safe(pos, q, &md->part) {
		part_md = list_entry(pos, struct mmc_blk_data, part);
		list_del(pos);
		mmc_blk_remove_req(part_md);
	}
}

static int mmc_add_disk(struct mmc_blk_data *md)
{
	int ret;
	struct mmc_card *card = md->queue.card;

	add_disk(md->disk);
	md->force_ro.show = force_ro_show;
	md->force_ro.store = force_ro_store;
	sysfs_attr_init(&md->force_ro.attr);
	md->force_ro.attr.name = "force_ro";
	md->force_ro.attr.mode = S_IRUGO | S_IWUSR;
	ret = device_create_file(disk_to_dev(md->disk), &md->force_ro);
	if (ret)
		goto force_ro_fail;

	if ((md->area_type & MMC_BLK_DATA_AREA_BOOT) &&
	     card->ext_csd.boot_ro_lockable) {
		umode_t mode;

		if (card->ext_csd.boot_ro_lock & EXT_CSD_BOOT_WP_B_PWR_WP_DIS)
			mode = S_IRUGO;
		else
			mode = S_IRUGO | S_IWUSR;

		md->power_ro_lock.show = power_ro_lock_show;
		md->power_ro_lock.store = power_ro_lock_store;
		sysfs_attr_init(&md->power_ro_lock.attr);
		md->power_ro_lock.attr.mode = mode;
		md->power_ro_lock.attr.name =
					"ro_lock_until_next_power_on";
		ret = device_create_file(disk_to_dev(md->disk),
				&md->power_ro_lock);
		if (ret)
			goto power_ro_lock_fail;
	}

	md->num_wr_reqs_to_start_packing.show =
		num_wr_reqs_to_start_packing_show;
	md->num_wr_reqs_to_start_packing.store =
		num_wr_reqs_to_start_packing_store;
	sysfs_attr_init(&md->num_wr_reqs_to_start_packing.attr);
	md->num_wr_reqs_to_start_packing.attr.name =
		"num_wr_reqs_to_start_packing";
	md->num_wr_reqs_to_start_packing.attr.mode = S_IRUGO | S_IWUSR;
	ret = device_create_file(disk_to_dev(md->disk),
				 &md->num_wr_reqs_to_start_packing);
	if (ret)
		goto num_wr_reqs_to_start_packing_fail;

	md->bkops_check_threshold.show = bkops_check_threshold_show;
	md->bkops_check_threshold.store = bkops_check_threshold_store;
	sysfs_attr_init(&md->bkops_check_threshold.attr);
	md->bkops_check_threshold.attr.name = "bkops_check_threshold";
	md->bkops_check_threshold.attr.mode = S_IRUGO | S_IWUSR;
	ret = device_create_file(disk_to_dev(md->disk),
				 &md->bkops_check_threshold);
	if (ret)
		goto bkops_check_threshold_fails;

	md->no_pack_for_random.show = no_pack_for_random_show;
	md->no_pack_for_random.store = no_pack_for_random_store;
	sysfs_attr_init(&md->no_pack_for_random.attr);
	md->no_pack_for_random.attr.name = "no_pack_for_random";
	md->no_pack_for_random.attr.mode = S_IRUGO | S_IWUSR;
	ret = device_create_file(disk_to_dev(md->disk),
				 &md->no_pack_for_random);
	if (ret)
		goto no_pack_for_random_fails;

	return ret;

no_pack_for_random_fails:
	device_remove_file(disk_to_dev(md->disk),
			   &md->bkops_check_threshold);
bkops_check_threshold_fails:
	device_remove_file(disk_to_dev(md->disk),
			   &md->num_wr_reqs_to_start_packing);
num_wr_reqs_to_start_packing_fail:
	device_remove_file(disk_to_dev(md->disk), &md->power_ro_lock);
power_ro_lock_fail:
	device_remove_file(disk_to_dev(md->disk), &md->force_ro);
force_ro_fail:
	del_gendisk(md->disk);

	return ret;
}

static const struct mmc_fixup blk_fixups[] =
{
	MMC_FIXUP("SEM02G", CID_MANFID_SANDISK, 0x100, add_quirk,
		  MMC_QUIRK_INAND_CMD38),
	MMC_FIXUP("SEM04G", CID_MANFID_SANDISK, 0x100, add_quirk,
		  MMC_QUIRK_INAND_CMD38),
	MMC_FIXUP("SEM08G", CID_MANFID_SANDISK, 0x100, add_quirk,
		  MMC_QUIRK_INAND_CMD38),
	MMC_FIXUP("SEM16G", CID_MANFID_SANDISK, 0x100, add_quirk,
		  MMC_QUIRK_INAND_CMD38),
	MMC_FIXUP("SEM32G", CID_MANFID_SANDISK, 0x100, add_quirk,
		  MMC_QUIRK_INAND_CMD38),

	/*
	 * Some MMC cards experience performance degradation with CMD23
	 * instead of CMD12-bounded multiblock transfers. For now we'll
	 * black list what's bad...
	 * - Certain Toshiba cards.
	 *
	 * N.B. This doesn't affect SD cards.
	 */
	MMC_FIXUP("MMC08G", CID_MANFID_TOSHIBA, CID_OEMID_ANY, add_quirk_mmc,
		  MMC_QUIRK_BLK_NO_CMD23),
	MMC_FIXUP("MMC16G", CID_MANFID_TOSHIBA, CID_OEMID_ANY, add_quirk_mmc,
		  MMC_QUIRK_BLK_NO_CMD23),
	MMC_FIXUP("MMC32G", CID_MANFID_TOSHIBA, CID_OEMID_ANY, add_quirk_mmc,
		  MMC_QUIRK_BLK_NO_CMD23),

	/*
	 * Some Micron MMC cards needs longer data read timeout than
	 * indicated in CSD.
	 */
	MMC_FIXUP(CID_NAME_ANY, CID_MANFID_MICRON, 0x200, add_quirk_mmc,
		  MMC_QUIRK_LONG_READ_TIME),

	/*
	 * On these Samsung MoviNAND parts, performing secure erase or
	 * secure trim can result in unrecoverable corruption due to a
	 * firmware bug.
	 */
	MMC_FIXUP("M8G2FA", CID_MANFID_SAMSUNG, CID_OEMID_ANY, add_quirk_mmc,
		  MMC_QUIRK_SEC_ERASE_TRIM_BROKEN),
	MMC_FIXUP("MAG4FA", CID_MANFID_SAMSUNG, CID_OEMID_ANY, add_quirk_mmc,
		  MMC_QUIRK_SEC_ERASE_TRIM_BROKEN),
	MMC_FIXUP("MBG8FA", CID_MANFID_SAMSUNG, CID_OEMID_ANY, add_quirk_mmc,
		  MMC_QUIRK_SEC_ERASE_TRIM_BROKEN),
	MMC_FIXUP("MCGAFA", CID_MANFID_SAMSUNG, CID_OEMID_ANY, add_quirk_mmc,
		  MMC_QUIRK_SEC_ERASE_TRIM_BROKEN),
	MMC_FIXUP("VAL00M", CID_MANFID_SAMSUNG, CID_OEMID_ANY, add_quirk_mmc,
		  MMC_QUIRK_SEC_ERASE_TRIM_BROKEN),
	MMC_FIXUP("VYL00M", CID_MANFID_SAMSUNG, CID_OEMID_ANY, add_quirk_mmc,
		  MMC_QUIRK_SEC_ERASE_TRIM_BROKEN),
	MMC_FIXUP("KYL00M", CID_MANFID_SAMSUNG, CID_OEMID_ANY, add_quirk_mmc,
		  MMC_QUIRK_SEC_ERASE_TRIM_BROKEN),
	MMC_FIXUP("VZL00M", CID_MANFID_SAMSUNG, CID_OEMID_ANY, add_quirk_mmc,
		  MMC_QUIRK_SEC_ERASE_TRIM_BROKEN),
	MMC_FIXUP(CID_NAME_ANY, CID_MANFID_HYNIX, CID_OEMID_ANY, add_quirk_mmc,
		  MMC_QUIRK_BROKEN_DATA_TIMEOUT),

	/* Some INAND MCP devices advertise incorrect timeout values */
	MMC_FIXUP("SEM04G", 0x45, CID_OEMID_ANY, add_quirk_mmc,
		  MMC_QUIRK_INAND_DATA_TIMEOUT),

	END_FIXUP
};

static int mmc_blk_probe(struct mmc_card *card)
{
	struct mmc_blk_data *md, *part_md;
	char cap_str[10];

	/*
	 * Check that the card supports the command class(es) we need.
	 */
	if (!(card->csd.cmdclass & CCC_BLOCK_READ))
		return -ENODEV;

	md = mmc_blk_alloc(card);
	if (IS_ERR(md))
		return PTR_ERR(md);

	string_get_size((u64)get_capacity(md->disk) << 9, STRING_UNITS_2,
			cap_str, sizeof(cap_str));
	pr_info("%s: %s %s %s %s\n",
		md->disk->disk_name, mmc_card_id(card), mmc_card_name(card),
		cap_str, md->read_only ? "(ro)" : "");

	if (mmc_blk_alloc_parts(card, md))
		goto out;

	mmc_set_drvdata(card, md);
	mmc_fixup_device(card, blk_fixups);

#ifdef CONFIG_MMC_BLOCK_DEFERRED_RESUME
	mmc_set_bus_resume_policy(card->host, 1);
#endif
	if (mmc_add_disk(md))
		goto out;

	list_for_each_entry(part_md, &md->part, part) {
		if (mmc_add_disk(part_md))
			goto out;
	}
	return 0;

 out:
	mmc_blk_remove_parts(card, md);
	mmc_blk_remove_req(md);
	return 0;
}

static void mmc_blk_remove(struct mmc_card *card)
{
	struct mmc_blk_data *md = mmc_get_drvdata(card);

	mmc_blk_remove_parts(card, md);
	mmc_claim_host(card->host);
	mmc_blk_part_switch(card, md);
	mmc_release_host(card->host);
	mmc_blk_remove_req(md);
	mmc_set_drvdata(card, NULL);
#ifdef CONFIG_MMC_BLOCK_DEFERRED_RESUME
	mmc_set_bus_resume_policy(card->host, 0);
#endif
}

static void mmc_blk_shutdown(struct mmc_card *card)
{
	struct mmc_blk_data *part_md;
	struct mmc_blk_data *md = mmc_get_drvdata(card);
	int rc;

	/* Silent the block layer */
	if (md) {
		rc = mmc_queue_suspend(&md->queue, 1);
		if (rc)
			goto suspend_error;
		list_for_each_entry(part_md, &md->part, part) {
			rc = mmc_queue_suspend(&part_md->queue, 1);
			if (rc)
				goto suspend_error;
		}
	}

	/* send power off notification */
	if (mmc_card_mmc(card)) {
		mmc_rpm_hold(card->host, &card->dev);
		mmc_claim_host(card->host);
		mmc_stop_bkops(card);
		mmc_release_host(card->host);
		mmc_send_long_pon(card);
		mmc_rpm_release(card->host, &card->dev);
	}
	return;

suspend_error:
	pr_err("%s: mmc_queue_suspend returned error = %d",
			mmc_hostname(card->host), rc);
}

#ifdef CONFIG_PM
static int mmc_blk_suspend(struct mmc_card *card)
{
	struct mmc_blk_data *part_md;
	struct mmc_blk_data *md = mmc_get_drvdata(card);
	int rc = 0;

	if (md) {
		rc = mmc_queue_suspend(&md->queue, 0);
		if (rc)
			goto out;
		list_for_each_entry(part_md, &md->part, part) {
			rc = mmc_queue_suspend(&part_md->queue, 0);
			if (rc)
				goto out_resume;
		}
	}
	goto out;

 out_resume:
	mmc_queue_resume(&md->queue);
	list_for_each_entry(part_md, &md->part, part) {
		mmc_queue_resume(&part_md->queue);
	}
 out:
	return rc;
}

static int mmc_blk_resume(struct mmc_card *card)
{
	struct mmc_blk_data *part_md;
	struct mmc_blk_data *md = mmc_get_drvdata(card);

	if (md) {
		/*
		 * Resume involves the card going into idle state,
		 * so current partition is always the main one.
		 */
		md->part_curr = md->part_type;
		mmc_queue_resume(&md->queue);
		list_for_each_entry(part_md, &md->part, part) {
			mmc_queue_resume(&part_md->queue);
		}
	}
	return 0;
}
#else
#define	mmc_blk_suspend	NULL
#define mmc_blk_resume	NULL
#endif

static struct mmc_driver mmc_driver = {
	.drv		= {
		.name	= "mmcblk",
	},
	.probe		= mmc_blk_probe,
	.remove		= mmc_blk_remove,
	.suspend	= mmc_blk_suspend,
	.resume		= mmc_blk_resume,
	.shutdown	= mmc_blk_shutdown,
};

static int __init mmc_blk_init(void)
{
	int res;

	if (perdev_minors != CONFIG_MMC_BLOCK_MINORS)
		pr_info("mmcblk: using %d minors per device\n", perdev_minors);

	max_devices = 256 / perdev_minors;

	res = register_blkdev(MMC_BLOCK_MAJOR, "mmc");
	if (res)
		goto out;

	res = mmc_register_driver(&mmc_driver);
	if (res)
		goto out2;

	return 0;
 out2:
	unregister_blkdev(MMC_BLOCK_MAJOR, "mmc");
 out:
	return res;
}

static void __exit mmc_blk_exit(void)
{
	mmc_unregister_driver(&mmc_driver);
	unregister_blkdev(MMC_BLOCK_MAJOR, "mmc");
}

module_init(mmc_blk_init);
module_exit(mmc_blk_exit);

MODULE_LICENSE("GPL");
MODULE_DESCRIPTION("Multimedia Card (MMC) block device driver");
<|MERGE_RESOLUTION|>--- conflicted
+++ resolved
@@ -2784,12 +2784,8 @@
 	mmc_blk_write_packing_control(mq, req);
 
 	mq->flags &= ~MMC_QUEUE_NEW_REQUEST;
-<<<<<<< HEAD
 	mq->flags &= ~MMC_QUEUE_URGENT_REQUEST;
-	if (req && req->cmd_flags & REQ_DISCARD) {
-=======
 	if (cmd_flags & REQ_DISCARD) {
->>>>>>> 8f0c10ea
 		/* complete ongoing async transfer before issuing discard */
 		if (card->host->areq)
 			mmc_blk_issue_rw_rq(mq, NULL);
@@ -2820,15 +2816,11 @@
 	 *   (all existing requests completed or reinserted to the block layer)
 	 */
 	if ((!req && !(mq->flags & MMC_QUEUE_NEW_REQUEST)) ||
-<<<<<<< HEAD
 			((mq->flags & MMC_QUEUE_URGENT_REQUEST) &&
 			 !(mq->mqrq_cur->req->cmd_flags &
 				MMC_REQ_NOREINSERT_MASK))) {
 		if (mmc_card_need_bkops(card))
 			mmc_start_bkops(card, false);
-=======
-	     (cmd_flags & MMC_REQ_SPECIAL_MASK))
->>>>>>> 8f0c10ea
 		/*
 		 * Release host when there are no more requests
 		 * and after special request(discard, flush) is done.
