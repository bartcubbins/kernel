--- conflicted
+++ resolved
@@ -945,15 +945,11 @@
 	 * configuration here and attempting to put them into D0 again is
 	 * pointless, so avoid doing that.
 	 */
-<<<<<<< HEAD
-	if (!(pci_dev->skip_bus_pm && pm_suspend_no_platform())
+	if (!(skip_bus_pm && pm_suspend_no_platform())
 #ifdef CONFIG_PCI_QTI
 		&& !pci_dev->no_d3hot
 #endif
 	)
-=======
-	if (!(skip_bus_pm && pm_suspend_no_platform()))
->>>>>>> a9a13eee
 		pci_pm_default_resume_early(pci_dev);
 
 	pci_fixup_device(pci_fixup_resume_early, pci_dev);
@@ -1380,15 +1376,12 @@
 	pci_enable_wake(pci_dev, PCI_D0, false);
 	pci_fixup_device(pci_fixup_resume, pci_dev);
 
-<<<<<<< HEAD
+	if (prev_state == PCI_D3cold)
+		pci_bridge_wait_for_secondary_bus(pci_dev);
+
 #ifdef CONFIG_PCI_QTI
 skip_restore:
 #endif
-=======
-	if (prev_state == PCI_D3cold)
-		pci_bridge_wait_for_secondary_bus(pci_dev);
-
->>>>>>> a9a13eee
 	if (pm && pm->runtime_resume)
 		rc = pm->runtime_resume(dev);
 
