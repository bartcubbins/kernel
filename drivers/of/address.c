// SPDX-License-Identifier: GPL-2.0
#define pr_fmt(fmt)	"OF: " fmt

#include <linux/device.h>
#include <linux/fwnode.h>
#include <linux/io.h>
#include <linux/ioport.h>
#include <linux/logic_pio.h>
#include <linux/module.h>
#include <linux/of_address.h>
#include <linux/pci.h>
#include <linux/pci_regs.h>
#include <linux/sizes.h>
#include <linux/slab.h>
#include <linux/string.h>

#include "of_private.h"

/* Max address size we deal with */
#define OF_MAX_ADDR_CELLS	4
#define OF_CHECK_ADDR_COUNT(na)	((na) > 0 && (na) <= OF_MAX_ADDR_CELLS)
#define OF_CHECK_COUNTS(na, ns)	(OF_CHECK_ADDR_COUNT(na) && (ns) > 0)

static struct of_bus *of_match_bus(struct device_node *np);
static int __of_address_to_resource(struct device_node *dev,
		const __be32 *addrp, u64 size, unsigned int flags,
		const char *name, struct resource *r);

/* Debug utility */
#ifdef DEBUG
static void of_dump_addr(const char *s, const __be32 *addr, int na)
{
	pr_debug("%s", s);
	while (na--)
		pr_cont(" %08x", be32_to_cpu(*(addr++)));
	pr_cont("\n");
}
#else
static void of_dump_addr(const char *s, const __be32 *addr, int na) { }
#endif

/* Callbacks for bus specific translators */
struct of_bus {
	const char	*name;
	const char	*addresses;
	int		(*match)(struct device_node *parent);
	void		(*count_cells)(struct device_node *child,
				       int *addrc, int *sizec);
	u64		(*map)(__be32 *addr, const __be32 *range,
				int na, int ns, int pna);
	int		(*translate)(__be32 *addr, u64 offset, int na);
	unsigned int	(*get_flags)(const __be32 *addr);
};

/*
 * Default translator (generic bus)
 */

static void of_bus_default_count_cells(struct device_node *dev,
				       int *addrc, int *sizec)
{
	if (addrc)
		*addrc = of_n_addr_cells(dev);
	if (sizec)
		*sizec = of_n_size_cells(dev);
}

static u64 of_bus_default_map(__be32 *addr, const __be32 *range,
		int na, int ns, int pna)
{
	u64 cp, s, da;

	cp = of_read_number(range, na);
	s  = of_read_number(range + na + pna, ns);
	da = of_read_number(addr, na);

	pr_debug("default map, cp=%llx, s=%llx, da=%llx\n",
		 (unsigned long long)cp, (unsigned long long)s,
		 (unsigned long long)da);

	if (da < cp || da >= (cp + s))
		return OF_BAD_ADDR;
	return da - cp;
}

static int of_bus_default_translate(__be32 *addr, u64 offset, int na)
{
	u64 a = of_read_number(addr, na);
	memset(addr, 0, na * 4);
	a += offset;
	if (na > 1)
		addr[na - 2] = cpu_to_be32(a >> 32);
	addr[na - 1] = cpu_to_be32(a & 0xffffffffu);

	return 0;
}

static unsigned int of_bus_default_get_flags(const __be32 *addr)
{
	return IORESOURCE_MEM;
}

#ifdef CONFIG_PCI
/*
 * PCI bus specific translator
 */

static int of_bus_pci_match(struct device_node *np)
{
	/*
 	 * "pciex" is PCI Express
	 * "vci" is for the /chaos bridge on 1st-gen PCI powermacs
	 * "ht" is hypertransport
	 */
	return of_node_is_type(np, "pci") || of_node_is_type(np, "pciex") ||
		of_node_is_type(np, "vci") || of_node_is_type(np, "ht");
}

static void of_bus_pci_count_cells(struct device_node *np,
				   int *addrc, int *sizec)
{
	if (addrc)
		*addrc = 3;
	if (sizec)
		*sizec = 2;
}

static unsigned int of_bus_pci_get_flags(const __be32 *addr)
{
	unsigned int flags = 0;
	u32 w = be32_to_cpup(addr);

	switch((w >> 24) & 0x03) {
	case 0x01:
		flags |= IORESOURCE_IO;
		break;
	case 0x02: /* 32 bits */
	case 0x03: /* 64 bits */
		flags |= IORESOURCE_MEM;
		break;
	}
	if (w & 0x40000000)
		flags |= IORESOURCE_PREFETCH;
	return flags;
}

static u64 of_bus_pci_map(__be32 *addr, const __be32 *range, int na, int ns,
		int pna)
{
	u64 cp, s, da;
	unsigned int af, rf;

	af = of_bus_pci_get_flags(addr);
	rf = of_bus_pci_get_flags(range);

	/* Check address type match */
	if ((af ^ rf) & (IORESOURCE_MEM | IORESOURCE_IO))
		return OF_BAD_ADDR;

	/* Read address values, skipping high cell */
	cp = of_read_number(range + 1, na - 1);
	s  = of_read_number(range + na + pna, ns);
	da = of_read_number(addr + 1, na - 1);

	pr_debug("PCI map, cp=%llx, s=%llx, da=%llx\n",
		 (unsigned long long)cp, (unsigned long long)s,
		 (unsigned long long)da);

	if (da < cp || da >= (cp + s))
		return OF_BAD_ADDR;
	return da - cp;
}

static int of_bus_pci_translate(__be32 *addr, u64 offset, int na)
{
	return of_bus_default_translate(addr + 1, offset, na - 1);
}

const __be32 *of_get_pci_address(struct device_node *dev, int bar_no, u64 *size,
			unsigned int *flags)
{
	const __be32 *prop;
	unsigned int psize;
	struct device_node *parent;
	struct of_bus *bus;
	int onesize, i, na, ns;

	/* Get parent & match bus type */
	parent = of_get_parent(dev);
	if (parent == NULL)
		return NULL;
	bus = of_match_bus(parent);
	if (strcmp(bus->name, "pci")) {
		of_node_put(parent);
		return NULL;
	}
	bus->count_cells(dev, &na, &ns);
	of_node_put(parent);
	if (!OF_CHECK_ADDR_COUNT(na))
		return NULL;

	/* Get "reg" or "assigned-addresses" property */
	prop = of_get_property(dev, bus->addresses, &psize);
	if (prop == NULL)
		return NULL;
	psize /= 4;

	onesize = na + ns;
	for (i = 0; psize >= onesize; psize -= onesize, prop += onesize, i++) {
		u32 val = be32_to_cpu(prop[0]);
		if ((val & 0xff) == ((bar_no * 4) + PCI_BASE_ADDRESS_0)) {
			if (size)
				*size = of_read_number(prop + na, ns);
			if (flags)
				*flags = bus->get_flags(prop);
			return prop;
		}
	}
	return NULL;
}
EXPORT_SYMBOL(of_get_pci_address);

int of_pci_address_to_resource(struct device_node *dev, int bar,
			       struct resource *r)
{
	const __be32	*addrp;
	u64		size;
	unsigned int	flags;

	addrp = of_get_pci_address(dev, bar, &size, &flags);
	if (addrp == NULL)
		return -EINVAL;
	return __of_address_to_resource(dev, addrp, size, flags, NULL, r);
}
EXPORT_SYMBOL_GPL(of_pci_address_to_resource);

static int parser_init(struct of_pci_range_parser *parser,
			struct device_node *node, const char *name)
{
	const int na = 3, ns = 2;
	int rlen;

	parser->node = node;
	parser->pna = of_n_addr_cells(node);
	parser->np = parser->pna + na + ns;
	parser->dma = !strcmp(name, "dma-ranges");

	parser->range = of_get_property(node, name, &rlen);
	if (parser->range == NULL)
		return -ENOENT;

	parser->end = parser->range + rlen / sizeof(__be32);

	return 0;
}

int of_pci_range_parser_init(struct of_pci_range_parser *parser,
				struct device_node *node)
{
	return parser_init(parser, node, "ranges");
}
EXPORT_SYMBOL_GPL(of_pci_range_parser_init);

int of_pci_dma_range_parser_init(struct of_pci_range_parser *parser,
				struct device_node *node)
{
	return parser_init(parser, node, "dma-ranges");
}
EXPORT_SYMBOL_GPL(of_pci_dma_range_parser_init);

struct of_pci_range *of_pci_range_parser_one(struct of_pci_range_parser *parser,
						struct of_pci_range *range)
{
	const int na = 3, ns = 2;

	if (!range)
		return NULL;

	if (!parser->range || parser->range + parser->np > parser->end)
		return NULL;

	range->pci_space = be32_to_cpup(parser->range);
	range->flags = of_bus_pci_get_flags(parser->range);
	range->pci_addr = of_read_number(parser->range + 1, ns);
	if (parser->dma)
		range->cpu_addr = of_translate_dma_address(parser->node,
				parser->range + na);
	else
		range->cpu_addr = of_translate_address(parser->node,
				parser->range + na);
	range->size = of_read_number(parser->range + parser->pna + na, ns);

	parser->range += parser->np;

	/* Now consume following elements while they are contiguous */
	while (parser->range + parser->np <= parser->end) {
		u32 flags;
		u64 pci_addr, cpu_addr, size;

		flags = of_bus_pci_get_flags(parser->range);
		pci_addr = of_read_number(parser->range + 1, ns);
		if (parser->dma)
			cpu_addr = of_translate_dma_address(parser->node,
					parser->range + na);
		else
			cpu_addr = of_translate_address(parser->node,
					parser->range + na);
		size = of_read_number(parser->range + parser->pna + na, ns);

		if (flags != range->flags)
			break;
		if (pci_addr != range->pci_addr + range->size ||
		    cpu_addr != range->cpu_addr + range->size)
			break;

		range->size += size;
		parser->range += parser->np;
	}

	return range;
}
EXPORT_SYMBOL_GPL(of_pci_range_parser_one);

/*
 * of_pci_range_to_resource - Create a resource from an of_pci_range
 * @range:	the PCI range that describes the resource
 * @np:		device node where the range belongs to
 * @res:	pointer to a valid resource that will be updated to
 *              reflect the values contained in the range.
 *
 * Returns EINVAL if the range cannot be converted to resource.
 *
 * Note that if the range is an IO range, the resource will be converted
 * using pci_address_to_pio() which can fail if it is called too early or
 * if the range cannot be matched to any host bridge IO space (our case here).
 * To guard against that we try to register the IO range first.
 * If that fails we know that pci_address_to_pio() will do too.
 */
int of_pci_range_to_resource(struct of_pci_range *range,
			     struct device_node *np, struct resource *res)
{
	int err;
	res->flags = range->flags;
	res->parent = res->child = res->sibling = NULL;
	res->name = np->full_name;

	if (res->flags & IORESOURCE_IO) {
		unsigned long port;
		err = pci_register_io_range(&np->fwnode, range->cpu_addr,
				range->size);
		if (err)
			goto invalid_range;
		port = pci_address_to_pio(range->cpu_addr);
		if (port == (unsigned long)-1) {
			err = -EINVAL;
			goto invalid_range;
		}
		res->start = port;
	} else {
		if ((sizeof(resource_size_t) < 8) &&
		    upper_32_bits(range->cpu_addr)) {
			err = -EINVAL;
			goto invalid_range;
		}

		res->start = range->cpu_addr;
	}
	res->end = res->start + range->size - 1;
	return 0;

invalid_range:
	res->start = (resource_size_t)OF_BAD_ADDR;
	res->end = (resource_size_t)OF_BAD_ADDR;
	return err;
}
EXPORT_SYMBOL(of_pci_range_to_resource);
#endif /* CONFIG_PCI */

/*
 * ISA bus specific translator
 */

static int of_bus_isa_match(struct device_node *np)
{
	return of_node_name_eq(np, "isa");
}

static void of_bus_isa_count_cells(struct device_node *child,
				   int *addrc, int *sizec)
{
	if (addrc)
		*addrc = 2;
	if (sizec)
		*sizec = 1;
}

static u64 of_bus_isa_map(__be32 *addr, const __be32 *range, int na, int ns,
		int pna)
{
	u64 cp, s, da;

	/* Check address type match */
	if ((addr[0] ^ range[0]) & cpu_to_be32(1))
		return OF_BAD_ADDR;

	/* Read address values, skipping high cell */
	cp = of_read_number(range + 1, na - 1);
	s  = of_read_number(range + na + pna, ns);
	da = of_read_number(addr + 1, na - 1);

	pr_debug("ISA map, cp=%llx, s=%llx, da=%llx\n",
		 (unsigned long long)cp, (unsigned long long)s,
		 (unsigned long long)da);

	if (da < cp || da >= (cp + s))
		return OF_BAD_ADDR;
	return da - cp;
}

static int of_bus_isa_translate(__be32 *addr, u64 offset, int na)
{
	return of_bus_default_translate(addr + 1, offset, na - 1);
}

static unsigned int of_bus_isa_get_flags(const __be32 *addr)
{
	unsigned int flags = 0;
	u32 w = be32_to_cpup(addr);

	if (w & 1)
		flags |= IORESOURCE_IO;
	else
		flags |= IORESOURCE_MEM;
	return flags;
}

/*
 * Array of bus specific translators
 */

static struct of_bus of_busses[] = {
#ifdef CONFIG_PCI
	/* PCI */
	{
		.name = "pci",
		.addresses = "assigned-addresses",
		.match = of_bus_pci_match,
		.count_cells = of_bus_pci_count_cells,
		.map = of_bus_pci_map,
		.translate = of_bus_pci_translate,
		.get_flags = of_bus_pci_get_flags,
	},
#endif /* CONFIG_PCI */
	/* ISA */
	{
		.name = "isa",
		.addresses = "reg",
		.match = of_bus_isa_match,
		.count_cells = of_bus_isa_count_cells,
		.map = of_bus_isa_map,
		.translate = of_bus_isa_translate,
		.get_flags = of_bus_isa_get_flags,
	},
	/* Default */
	{
		.name = "default",
		.addresses = "reg",
		.match = NULL,
		.count_cells = of_bus_default_count_cells,
		.map = of_bus_default_map,
		.translate = of_bus_default_translate,
		.get_flags = of_bus_default_get_flags,
	},
};

static struct of_bus *of_match_bus(struct device_node *np)
{
	int i;

	for (i = 0; i < ARRAY_SIZE(of_busses); i++)
		if (!of_busses[i].match || of_busses[i].match(np))
			return &of_busses[i];
	BUG();
	return NULL;
}

static int of_empty_ranges_quirk(struct device_node *np)
{
	if (IS_ENABLED(CONFIG_PPC)) {
		/* To save cycles, we cache the result for global "Mac" setting */
		static int quirk_state = -1;

		/* PA-SEMI sdc DT bug */
		if (of_device_is_compatible(np, "1682m-sdc"))
			return true;

		/* Make quirk cached */
		if (quirk_state < 0)
			quirk_state =
				of_machine_is_compatible("Power Macintosh") ||
				of_machine_is_compatible("MacRISC");
		return quirk_state;
	}
	return false;
}

static int of_translate_one(struct device_node *parent, struct of_bus *bus,
			    struct of_bus *pbus, __be32 *addr,
			    int na, int ns, int pna, const char *rprop)
{
	const __be32 *ranges;
	unsigned int rlen;
	int rone;
	u64 offset = OF_BAD_ADDR;

	/*
	 * Normally, an absence of a "ranges" property means we are
	 * crossing a non-translatable boundary, and thus the addresses
	 * below the current cannot be converted to CPU physical ones.
	 * Unfortunately, while this is very clear in the spec, it's not
	 * what Apple understood, and they do have things like /uni-n or
	 * /ht nodes with no "ranges" property and a lot of perfectly
	 * useable mapped devices below them. Thus we treat the absence of
	 * "ranges" as equivalent to an empty "ranges" property which means
	 * a 1:1 translation at that level. It's up to the caller not to try
	 * to translate addresses that aren't supposed to be translated in
	 * the first place. --BenH.
	 *
	 * As far as we know, this damage only exists on Apple machines, so
	 * This code is only enabled on powerpc. --gcl
	 *
	 * This quirk also applies for 'dma-ranges' which frequently exist in
	 * child nodes without 'dma-ranges' in the parent nodes. --RobH
	 */
	ranges = of_get_property(parent, rprop, &rlen);
	if (ranges == NULL && !of_empty_ranges_quirk(parent) &&
	    strcmp(rprop, "dma-ranges")) {
		pr_debug("no ranges; cannot translate\n");
		return 1;
	}
	if (ranges == NULL || rlen == 0) {
		offset = of_read_number(addr, na);
		memset(addr, 0, pna * 4);
		pr_debug("empty ranges; 1:1 translation\n");
		goto finish;
	}

	pr_debug("walking ranges...\n");

	/* Now walk through the ranges */
	rlen /= 4;
	rone = na + pna + ns;
	for (; rlen >= rone; rlen -= rone, ranges += rone) {
		offset = bus->map(addr, ranges, na, ns, pna);
		if (offset != OF_BAD_ADDR)
			break;
	}
	if (offset == OF_BAD_ADDR) {
		pr_debug("not found !\n");
		return 1;
	}
	memcpy(addr, ranges + na, 4 * pna);

 finish:
	of_dump_addr("parent translation for:", addr, pna);
	pr_debug("with offset: %llx\n", (unsigned long long)offset);

	/* Translate it into parent bus space */
	return pbus->translate(addr, offset, pna);
}

/*
 * Translate an address from the device-tree into a CPU physical address,
 * this walks up the tree and applies the various bus mappings on the
 * way.
 *
 * Note: We consider that crossing any level with #size-cells == 0 to mean
 * that translation is impossible (that is we are not dealing with a value
 * that can be mapped to a cpu physical address). This is not really specified
 * that way, but this is traditionally the way IBM at least do things
 *
 * Whenever the translation fails, the *host pointer will be set to the
 * device that had registered logical PIO mapping, and the return code is
 * relative to that node.
 */
static u64 __of_translate_address(struct device_node *dev,
				  struct device_node *(*get_parent)(const struct device_node *),
				  const __be32 *in_addr, const char *rprop,
				  struct device_node **host)
{
	struct device_node *parent = NULL;
	struct of_bus *bus, *pbus;
	__be32 addr[OF_MAX_ADDR_CELLS];
	int na, ns, pna, pns;
	u64 result = OF_BAD_ADDR;

	pr_debug("** translation for device %pOF **\n", dev);

	/* Increase refcount at current level */
	of_node_get(dev);

	*host = NULL;
	/* Get parent & match bus type */
	parent = get_parent(dev);
	if (parent == NULL)
		goto bail;
	bus = of_match_bus(parent);

	/* Count address cells & copy address locally */
	bus->count_cells(dev, &na, &ns);
	if (!OF_CHECK_COUNTS(na, ns)) {
		pr_debug("Bad cell count for %pOF\n", dev);
		goto bail;
	}
	memcpy(addr, in_addr, na * 4);

	pr_debug("bus is %s (na=%d, ns=%d) on %pOF\n",
	    bus->name, na, ns, parent);
	of_dump_addr("translating address:", addr, na);

	/* Translate */
	for (;;) {
		struct logic_pio_hwaddr *iorange;

		/* Switch to parent bus */
		of_node_put(dev);
		dev = parent;
		parent = get_parent(dev);

		/* If root, we have finished */
		if (parent == NULL) {
			pr_debug("reached root node\n");
			result = of_read_number(addr, na);
			break;
		}

		/*
		 * For indirectIO device which has no ranges property, get
		 * the address from reg directly.
		 */
		iorange = find_io_range_by_fwnode(&dev->fwnode);
		if (iorange && (iorange->flags != LOGIC_PIO_CPU_MMIO)) {
			result = of_read_number(addr + 1, na - 1);
			pr_debug("indirectIO matched(%pOF) 0x%llx\n",
				 dev, result);
			*host = of_node_get(dev);
			break;
		}

		/* Get new parent bus and counts */
		pbus = of_match_bus(parent);
		pbus->count_cells(dev, &pna, &pns);
		if (!OF_CHECK_COUNTS(pna, pns)) {
			pr_err("Bad cell count for %pOF\n", dev);
			break;
		}

		pr_debug("parent bus is %s (na=%d, ns=%d) on %pOF\n",
		    pbus->name, pna, pns, parent);

		/* Apply bus translation */
		if (of_translate_one(dev, bus, pbus, addr, na, ns, pna, rprop))
			break;

		/* Complete the move up one level */
		na = pna;
		ns = pns;
		bus = pbus;

		of_dump_addr("one level translation:", addr, na);
	}
 bail:
	of_node_put(parent);
	of_node_put(dev);

	return result;
}

u64 of_translate_address(struct device_node *dev, const __be32 *in_addr)
{
	struct device_node *host;
	u64 ret;

	ret = __of_translate_address(dev, of_get_parent,
				     in_addr, "ranges", &host);
	if (host) {
		of_node_put(host);
		return OF_BAD_ADDR;
	}

	return ret;
}
EXPORT_SYMBOL(of_translate_address);

static struct device_node *__of_get_dma_parent(const struct device_node *np)
{
	struct of_phandle_args args;
	int ret, index;

	index = of_property_match_string(np, "interconnect-names", "dma-mem");
	if (index < 0)
		return of_get_parent(np);

	ret = of_parse_phandle_with_args(np, "interconnects",
					 "#interconnect-cells",
					 index, &args);
	if (ret < 0)
		return of_get_parent(np);

	return of_node_get(args.np);
}

static struct device_node *of_get_next_dma_parent(struct device_node *np)
{
	struct device_node *parent;

	parent = __of_get_dma_parent(np);
	of_node_put(np);

	return parent;
}

u64 of_translate_dma_address(struct device_node *dev, const __be32 *in_addr)
{
	struct device_node *host;
	u64 ret;

	ret = __of_translate_address(dev, __of_get_dma_parent,
				     in_addr, "dma-ranges", &host);

	if (host) {
		of_node_put(host);
		return OF_BAD_ADDR;
	}

	return ret;
}
EXPORT_SYMBOL(of_translate_dma_address);

const __be32 *of_get_address(struct device_node *dev, int index, u64 *size,
		    unsigned int *flags)
{
	const __be32 *prop;
	unsigned int psize;
	struct device_node *parent;
	struct of_bus *bus;
	int onesize, i, na, ns;

	/* Get parent & match bus type */
	parent = of_get_parent(dev);
	if (parent == NULL)
		return NULL;
	bus = of_match_bus(parent);
	bus->count_cells(dev, &na, &ns);
	of_node_put(parent);
	if (!OF_CHECK_ADDR_COUNT(na))
		return NULL;

	/* Get "reg" or "assigned-addresses" property */
	prop = of_get_property(dev, bus->addresses, &psize);
	if (prop == NULL)
		return NULL;
	psize /= 4;

	onesize = na + ns;
	for (i = 0; psize >= onesize; psize -= onesize, prop += onesize, i++)
		if (i == index) {
			if (size)
				*size = of_read_number(prop + na, ns);
			if (flags)
				*flags = bus->get_flags(prop);
			return prop;
		}
	return NULL;
}
EXPORT_SYMBOL(of_get_address);

static u64 of_translate_ioport(struct device_node *dev, const __be32 *in_addr,
			u64 size)
{
	u64 taddr;
	unsigned long port;
	struct device_node *host;

	taddr = __of_translate_address(dev, of_get_parent,
				       in_addr, "ranges", &host);
	if (host) {
		/* host-specific port access */
		port = logic_pio_trans_hwaddr(&host->fwnode, taddr, size);
		of_node_put(host);
	} else {
		/* memory-mapped I/O range */
		port = pci_address_to_pio(taddr);
	}

	if (port == (unsigned long)-1)
		return OF_BAD_ADDR;

	return port;
}

static int __of_address_to_resource(struct device_node *dev,
		const __be32 *addrp, u64 size, unsigned int flags,
		const char *name, struct resource *r)
{
	u64 taddr;

	if (flags & IORESOURCE_MEM)
		taddr = of_translate_address(dev, addrp);
	else if (flags & IORESOURCE_IO)
		taddr = of_translate_ioport(dev, addrp, size);
	else
		return -EINVAL;

	if (taddr == OF_BAD_ADDR)
		return -EINVAL;
	memset(r, 0, sizeof(struct resource));

	r->start = taddr;
	r->end = taddr + size - 1;
	r->flags = flags;
	r->name = name ? name : dev->full_name;

	return 0;
}

/**
 * of_address_to_resource - Translate device tree address and return as resource
 *
 * Note that if your address is a PIO address, the conversion will fail if
 * the physical address can't be internally converted to an IO token with
 * pci_address_to_pio(), that is because it's either called too early or it
 * can't be matched to any host bridge IO space
 */
int of_address_to_resource(struct device_node *dev, int index,
			   struct resource *r)
{
	const __be32	*addrp;
	u64		size;
	unsigned int	flags;
	const char	*name = NULL;

	addrp = of_get_address(dev, index, &size, &flags);
	if (addrp == NULL)
		return -EINVAL;

	/* Get optional "reg-names" property to add a name to a resource */
	of_property_read_string_index(dev, "reg-names",	index, &name);

	return __of_address_to_resource(dev, addrp, size, flags, name, r);
}
EXPORT_SYMBOL_GPL(of_address_to_resource);

/**
 * of_iomap - Maps the memory mapped IO for a given device_node
 * @device:	the device whose io range will be mapped
 * @index:	index of the io range
 *
 * Returns a pointer to the mapped memory
 */
void __iomem *of_iomap(struct device_node *np, int index)
{
	struct resource res;

	if (of_address_to_resource(np, index, &res))
		return NULL;

	return ioremap(res.start, resource_size(&res));
}
EXPORT_SYMBOL(of_iomap);

/*
 * of_io_request_and_map - Requests a resource and maps the memory mapped IO
 *			   for a given device_node
 * @device:	the device whose io range will be mapped
 * @index:	index of the io range
 * @name:	name "override" for the memory region request or NULL
 *
 * Returns a pointer to the requested and mapped memory or an ERR_PTR() encoded
 * error code on failure. Usage example:
 *
 *	base = of_io_request_and_map(node, 0, "foo");
 *	if (IS_ERR(base))
 *		return PTR_ERR(base);
 */
void __iomem *of_io_request_and_map(struct device_node *np, int index,
				    const char *name)
{
	struct resource res;
	void __iomem *mem;

	if (of_address_to_resource(np, index, &res))
		return IOMEM_ERR_PTR(-EINVAL);

	if (!name)
		name = res.name;
	if (!request_mem_region(res.start, resource_size(&res), name))
		return IOMEM_ERR_PTR(-EBUSY);

	mem = ioremap(res.start, resource_size(&res));
	if (!mem) {
		release_mem_region(res.start, resource_size(&res));
		return IOMEM_ERR_PTR(-ENOMEM);
	}

	return mem;
}
EXPORT_SYMBOL(of_io_request_and_map);

/**
 * of_dma_get_range - Get DMA range info
 * @np:		device node to get DMA range info
 * @dma_addr:	pointer to store initial DMA address of DMA range
 * @paddr:	pointer to store initial CPU address of DMA range
 * @size:	pointer to store size of DMA range
 *
 * Look in bottom up direction for the first "dma-ranges" property
 * and parse it.
 *  dma-ranges format:
 *	DMA addr (dma_addr)	: naddr cells
 *	CPU addr (phys_addr_t)	: pna cells
 *	size			: nsize cells
 *
 * It returns -ENODEV if "dma-ranges" property was not found
 * for this device in DT.
 */
int of_dma_get_range(struct device_node *np, u64 *dma_addr, u64 *paddr, u64 *size)
{
	struct device_node *node = of_node_get(np);
	const __be32 *ranges = NULL;
	int len, naddr, nsize, pna;
	int ret = 0;
	bool found_dma_ranges = false;
	u64 dmaaddr;

	while (node) {
		ranges = of_get_property(node, "dma-ranges", &len);

		/* Ignore empty ranges, they imply no translation required */
		if (ranges && len > 0)
			break;

		/* Once we find 'dma-ranges', then a missing one is an error */
		if (found_dma_ranges && !ranges) {
			ret = -ENODEV;
			goto out;
		}
		found_dma_ranges = true;

		node = of_get_next_dma_parent(node);
	}

	if (!node || !ranges) {
		pr_debug("no dma-ranges found for node(%pOF)\n", np);
		ret = -ENODEV;
		goto out;
	}

	naddr = of_bus_n_addr_cells(node);
	nsize = of_bus_n_size_cells(node);
	pna = of_n_addr_cells(node);
	if ((len / sizeof(__be32)) % (pna + naddr + nsize)) {
		ret = -EINVAL;
		goto out;
	}

	/* dma-ranges format:
	 * DMA addr	: naddr cells
	 * CPU addr	: pna cells
	 * size		: nsize cells
	 */
	dmaaddr = of_read_number(ranges, naddr);
	*paddr = of_translate_dma_address(node, ranges + naddr);
	if (*paddr == OF_BAD_ADDR) {
		pr_err("translation of DMA address(%llx) to CPU address failed node(%pOF)\n",
		       dmaaddr, np);
		ret = -EINVAL;
		goto out;
	}
	*dma_addr = dmaaddr;

	*size = of_read_number(ranges + naddr + pna, nsize);

	pr_debug("dma_addr(%llx) cpu_addr(%llx) size(%llx)\n",
		 *dma_addr, *paddr, *size);

out:
	of_node_put(node);

	return ret;
}

/**
 * of_dma_is_coherent - Check if device is coherent
 * @np:	device node
 *
 * It returns true if "dma-coherent" property was found
 * for this device in the DT, or if DMA is coherent by
 * default for OF devices on the current platform.
 */
bool of_dma_is_coherent(struct device_node *np)
{
	struct device_node *node = of_node_get(np);

	if (IS_ENABLED(CONFIG_OF_DMA_DEFAULT_COHERENT))
		return true;

	while (node) {
		if (of_property_read_bool(node, "dma-coherent")) {
			of_node_put(node);
			return true;
		}
		node = of_get_next_dma_parent(node);
<<<<<<< HEAD
=======
	}
	of_node_put(node);
	return false;
}
EXPORT_SYMBOL_GPL(of_dma_is_coherent);

#if defined(CONFIG_DMA_COHERENT_HINT_CACHED)
/**
 * of_dma_is_coherent_hint_cached - Check if device is coherent hint cached
 * @np: device node
 *
 * It returns true if "dma-coherent-hint-cached" property was found
 * for this device in DT.
 */
bool of_dma_is_coherent_hint_cached(struct device_node *np)
{
	struct device_node *node = of_node_get(np);

	while (node) {
		if (of_property_read_bool(node, "dma-coherent-hint-cached")) {
			of_node_put(node);
			return true;
		}
		node = of_get_next_parent(node);
>>>>>>> 0070b55b
	}
	of_node_put(node);
	return false;
}
EXPORT_SYMBOL(of_dma_is_coherent_hint_cached);
#endif /* CONFIG_DMA_COHERENT_HINT_CACHED */<|MERGE_RESOLUTION|>--- conflicted
+++ resolved
@@ -1011,8 +1011,6 @@
 			return true;
 		}
 		node = of_get_next_dma_parent(node);
-<<<<<<< HEAD
-=======
 	}
 	of_node_put(node);
 	return false;
@@ -1037,7 +1035,6 @@
 			return true;
 		}
 		node = of_get_next_parent(node);
->>>>>>> 0070b55b
 	}
 	of_node_put(node);
 	return false;
