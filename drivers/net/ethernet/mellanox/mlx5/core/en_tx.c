/*
 * Copyright (c) 2015-2016, Mellanox Technologies. All rights reserved.
 *
 * This software is available to you under a choice of one of two
 * licenses.  You may choose to be licensed under the terms of the GNU
 * General Public License (GPL) Version 2, available from the file
 * COPYING in the main directory of this source tree, or the
 * OpenIB.org BSD license below:
 *
 *     Redistribution and use in source and binary forms, with or
 *     without modification, are permitted provided that the following
 *     conditions are met:
 *
 *      - Redistributions of source code must retain the above
 *        copyright notice, this list of conditions and the following
 *        disclaimer.
 *
 *      - Redistributions in binary form must reproduce the above
 *        copyright notice, this list of conditions and the following
 *        disclaimer in the documentation and/or other materials
 *        provided with the distribution.
 *
 * THE SOFTWARE IS PROVIDED "AS IS", WITHOUT WARRANTY OF ANY KIND,
 * EXPRESS OR IMPLIED, INCLUDING BUT NOT LIMITED TO THE WARRANTIES OF
 * MERCHANTABILITY, FITNESS FOR A PARTICULAR PURPOSE AND
 * NONINFRINGEMENT. IN NO EVENT SHALL THE AUTHORS OR COPYRIGHT HOLDERS
 * BE LIABLE FOR ANY CLAIM, DAMAGES OR OTHER LIABILITY, WHETHER IN AN
 * ACTION OF CONTRACT, TORT OR OTHERWISE, ARISING FROM, OUT OF OR IN
 * CONNECTION WITH THE SOFTWARE OR THE USE OR OTHER DEALINGS IN THE
 * SOFTWARE.
 */

#include <linux/tcp.h>
#include <linux/if_vlan.h>
#include <linux/ptp_classify.h>
#include <net/geneve.h>
#include <net/dsfield.h>
#include "en.h"
#include "en/txrx.h"
#include "ipoib/ipoib.h"
#include "en_accel/en_accel.h"
#include "lib/clock.h"
#include "en/ptp.h"

static void mlx5e_dma_unmap_wqe_err(struct mlx5e_txqsq *sq, u8 num_dma)
{
	int i;

	for (i = 0; i < num_dma; i++) {
		struct mlx5e_sq_dma *last_pushed_dma =
			mlx5e_dma_get(sq, --sq->dma_fifo_pc);

		mlx5e_tx_dma_unmap(sq->pdev, last_pushed_dma);
	}
}

#ifdef CONFIG_MLX5_CORE_EN_DCB
static inline int mlx5e_get_dscp_up(struct mlx5e_priv *priv, struct sk_buff *skb)
{
	int dscp_cp = 0;

	if (skb->protocol == htons(ETH_P_IP))
		dscp_cp = ipv4_get_dsfield(ip_hdr(skb)) >> 2;
	else if (skb->protocol == htons(ETH_P_IPV6))
		dscp_cp = ipv6_get_dsfield(ipv6_hdr(skb)) >> 2;

	return priv->dcbx_dp.dscp2prio[dscp_cp];
}
#endif

static bool mlx5e_use_ptpsq(struct sk_buff *skb)
{
	struct flow_keys fk;

	if (!skb_flow_dissect_flow_keys(skb, &fk, 0))
		return false;

	if (fk.basic.n_proto == htons(ETH_P_1588))
		return true;

	if (fk.basic.n_proto != htons(ETH_P_IP) &&
	    fk.basic.n_proto != htons(ETH_P_IPV6))
		return false;

	return (fk.basic.ip_proto == IPPROTO_UDP &&
		fk.ports.dst == htons(PTP_EV_PORT));
}

static u16 mlx5e_select_ptpsq(struct net_device *dev, struct sk_buff *skb)
{
	struct mlx5e_priv *priv = netdev_priv(dev);
	int up = 0;

	if (!netdev_get_num_tc(dev))
		goto return_txq;

#ifdef CONFIG_MLX5_CORE_EN_DCB
	if (priv->dcbx_dp.trust_state == MLX5_QPTS_TRUST_DSCP)
		up = mlx5e_get_dscp_up(priv, skb);
	else
#endif
		if (skb_vlan_tag_present(skb))
			up = skb_vlan_tag_get_prio(skb);

return_txq:
	return priv->port_ptp_tc2realtxq[up];
}

u16 mlx5e_select_queue(struct net_device *dev, struct sk_buff *skb,
		       struct net_device *sb_dev)
{
	struct mlx5e_priv *priv = netdev_priv(dev);
	int txq_ix;
	int up = 0;
	int ch_ix;

	if (unlikely(priv->channels.port_ptp)) {
		int num_tc_x_num_ch;

		if (unlikely(skb_shinfo(skb)->tx_flags & SKBTX_HW_TSTAMP) &&
		    mlx5e_use_ptpsq(skb))
			return mlx5e_select_ptpsq(dev, skb);

		/* Sync with mlx5e_update_num_tc_x_num_ch - avoid refetching. */
		num_tc_x_num_ch = READ_ONCE(priv->num_tc_x_num_ch);

		txq_ix = netdev_pick_tx(dev, skb, NULL);
		/* Fix netdev_pick_tx() not to choose ptp_channel txqs.
		 * If they are selected, switch to regular queues.
		 * Driver to select these queues only at mlx5e_select_ptpsq().
		 */
		if (unlikely(txq_ix >= num_tc_x_num_ch))
			txq_ix %= num_tc_x_num_ch;
	} else {
		txq_ix = netdev_pick_tx(dev, skb, NULL);
	}

	if (!netdev_get_num_tc(dev))
		return txq_ix;

#ifdef CONFIG_MLX5_CORE_EN_DCB
	if (priv->dcbx_dp.trust_state == MLX5_QPTS_TRUST_DSCP)
		up = mlx5e_get_dscp_up(priv, skb);
	else
#endif
		if (skb_vlan_tag_present(skb))
			up = skb_vlan_tag_get_prio(skb);

	/* Normalize any picked txq_ix to [0, num_channels),
	 * So we can return a txq_ix that matches the channel and
	 * packet UP.
	 */
	ch_ix = priv->txq2sq[txq_ix]->ch_ix;

	return priv->channel_tc2realtxq[ch_ix][up];
}

static inline int mlx5e_skb_l2_header_offset(struct sk_buff *skb)
{
#define MLX5E_MIN_INLINE (ETH_HLEN + VLAN_HLEN)

	return max(skb_network_offset(skb), MLX5E_MIN_INLINE);
}

static inline int mlx5e_skb_l3_header_offset(struct sk_buff *skb)
{
	if (skb_transport_header_was_set(skb))
		return skb_transport_offset(skb);
	else
		return mlx5e_skb_l2_header_offset(skb);
}

static inline u16 mlx5e_calc_min_inline(enum mlx5_inline_modes mode,
					struct sk_buff *skb)
{
	u16 hlen;

	switch (mode) {
	case MLX5_INLINE_MODE_NONE:
		return 0;
	case MLX5_INLINE_MODE_TCP_UDP:
		hlen = eth_get_headlen(skb->dev, skb->data, skb_headlen(skb));
		if (hlen == ETH_HLEN && !skb_vlan_tag_present(skb))
			hlen += VLAN_HLEN;
		break;
	case MLX5_INLINE_MODE_IP:
		hlen = mlx5e_skb_l3_header_offset(skb);
		break;
	case MLX5_INLINE_MODE_L2:
	default:
		hlen = mlx5e_skb_l2_header_offset(skb);
	}
	return min_t(u16, hlen, skb_headlen(skb));
}

static inline void mlx5e_insert_vlan(void *start, struct sk_buff *skb, u16 ihs)
{
	struct vlan_ethhdr *vhdr = (struct vlan_ethhdr *)start;
	int cpy1_sz = 2 * ETH_ALEN;
	int cpy2_sz = ihs - cpy1_sz;

	memcpy(vhdr, skb->data, cpy1_sz);
	vhdr->h_vlan_proto = skb->vlan_proto;
	vhdr->h_vlan_TCI = cpu_to_be16(skb_vlan_tag_get(skb));
	memcpy(&vhdr->h_vlan_encapsulated_proto, skb->data + cpy1_sz, cpy2_sz);
}

/* If packet is not IP's CHECKSUM_PARTIAL (e.g. icmd packet),
 * need to set L3 checksum flag for IPsec
 */
static void
ipsec_txwqe_build_eseg_csum(struct mlx5e_txqsq *sq, struct sk_buff *skb,
			    struct mlx5_wqe_eth_seg *eseg)
{
	eseg->cs_flags = MLX5_ETH_WQE_L3_CSUM;
	if (skb->encapsulation) {
		eseg->cs_flags |= MLX5_ETH_WQE_L3_INNER_CSUM;
		sq->stats->csum_partial_inner++;
	} else {
		sq->stats->csum_partial++;
	}
}

static inline void
mlx5e_txwqe_build_eseg_csum(struct mlx5e_txqsq *sq, struct sk_buff *skb,
			    struct mlx5e_accel_tx_state *accel,
			    struct mlx5_wqe_eth_seg *eseg)
{
	if (likely(skb->ip_summed == CHECKSUM_PARTIAL)) {
		eseg->cs_flags = MLX5_ETH_WQE_L3_CSUM;
		if (skb->encapsulation) {
			eseg->cs_flags |= MLX5_ETH_WQE_L3_INNER_CSUM |
					  MLX5_ETH_WQE_L4_INNER_CSUM;
			sq->stats->csum_partial_inner++;
		} else {
			eseg->cs_flags |= MLX5_ETH_WQE_L4_CSUM;
			sq->stats->csum_partial++;
		}
#ifdef CONFIG_MLX5_EN_TLS
	} else if (unlikely(accel && accel->tls.tls_tisn)) {
		eseg->cs_flags = MLX5_ETH_WQE_L3_CSUM | MLX5_ETH_WQE_L4_CSUM;
		sq->stats->csum_partial++;
#endif
	} else if (unlikely(eseg->flow_table_metadata & cpu_to_be32(MLX5_ETH_WQE_FT_META_IPSEC))) {
		ipsec_txwqe_build_eseg_csum(sq, skb, eseg);

	} else
		sq->stats->csum_none++;
}

static inline u16
mlx5e_tx_get_gso_ihs(struct mlx5e_txqsq *sq, struct sk_buff *skb)
{
	struct mlx5e_sq_stats *stats = sq->stats;
	u16 ihs;

	if (skb->encapsulation) {
		ihs = skb_inner_transport_offset(skb) + inner_tcp_hdrlen(skb);
		stats->tso_inner_packets++;
		stats->tso_inner_bytes += skb->len - ihs;
	} else {
		if (skb_shinfo(skb)->gso_type & SKB_GSO_UDP_L4)
			ihs = skb_transport_offset(skb) + sizeof(struct udphdr);
		else
			ihs = skb_transport_offset(skb) + tcp_hdrlen(skb);
		stats->tso_packets++;
		stats->tso_bytes += skb->len - ihs;
	}

	return ihs;
}

static inline int
mlx5e_txwqe_build_dsegs(struct mlx5e_txqsq *sq, struct sk_buff *skb,
			unsigned char *skb_data, u16 headlen,
			struct mlx5_wqe_data_seg *dseg)
{
	dma_addr_t dma_addr = 0;
	u8 num_dma          = 0;
	int i;

	if (headlen) {
		dma_addr = dma_map_single(sq->pdev, skb_data, headlen,
					  DMA_TO_DEVICE);
		if (unlikely(dma_mapping_error(sq->pdev, dma_addr)))
			goto dma_unmap_wqe_err;

		dseg->addr       = cpu_to_be64(dma_addr);
		dseg->lkey       = sq->mkey_be;
		dseg->byte_count = cpu_to_be32(headlen);

		mlx5e_dma_push(sq, dma_addr, headlen, MLX5E_DMA_MAP_SINGLE);
		num_dma++;
		dseg++;
	}

	for (i = 0; i < skb_shinfo(skb)->nr_frags; i++) {
		skb_frag_t *frag = &skb_shinfo(skb)->frags[i];
		int fsz = skb_frag_size(frag);

		dma_addr = skb_frag_dma_map(sq->pdev, frag, 0, fsz,
					    DMA_TO_DEVICE);
		if (unlikely(dma_mapping_error(sq->pdev, dma_addr)))
			goto dma_unmap_wqe_err;

		dseg->addr       = cpu_to_be64(dma_addr);
		dseg->lkey       = sq->mkey_be;
		dseg->byte_count = cpu_to_be32(fsz);

		mlx5e_dma_push(sq, dma_addr, fsz, MLX5E_DMA_MAP_PAGE);
		num_dma++;
		dseg++;
	}

	return num_dma;

dma_unmap_wqe_err:
	mlx5e_dma_unmap_wqe_err(sq, num_dma);
	return -ENOMEM;
}

struct mlx5e_tx_attr {
	u32 num_bytes;
	u16 headlen;
	u16 ihs;
	__be16 mss;
	u16 insz;
	u8 opcode;
};

struct mlx5e_tx_wqe_attr {
	u16 ds_cnt;
	u16 ds_cnt_inl;
	u16 ds_cnt_ids;
	u8 num_wqebbs;
};

static u8
mlx5e_tx_wqe_inline_mode(struct mlx5e_txqsq *sq, struct sk_buff *skb,
			 struct mlx5e_accel_tx_state *accel)
{
	u8 mode;

#ifdef CONFIG_MLX5_EN_TLS
	if (accel && accel->tls.tls_tisn)
		return MLX5_INLINE_MODE_TCP_UDP;
#endif

	mode = sq->min_inline_mode;

	if (skb_vlan_tag_present(skb) &&
	    test_bit(MLX5E_SQ_STATE_VLAN_NEED_L2_INLINE, &sq->state))
		mode = max_t(u8, MLX5_INLINE_MODE_L2, mode);

	return mode;
}

static void mlx5e_sq_xmit_prepare(struct mlx5e_txqsq *sq, struct sk_buff *skb,
				  struct mlx5e_accel_tx_state *accel,
				  struct mlx5e_tx_attr *attr)
{
	struct mlx5e_sq_stats *stats = sq->stats;

	if (skb_is_gso(skb)) {
		u16 ihs = mlx5e_tx_get_gso_ihs(sq, skb);

		*attr = (struct mlx5e_tx_attr) {
			.opcode    = MLX5_OPCODE_LSO,
			.mss       = cpu_to_be16(skb_shinfo(skb)->gso_size),
			.ihs       = ihs,
			.num_bytes = skb->len + (skb_shinfo(skb)->gso_segs - 1) * ihs,
			.headlen   = skb_headlen(skb) - ihs,
		};

		stats->packets += skb_shinfo(skb)->gso_segs;
	} else {
		u8 mode = mlx5e_tx_wqe_inline_mode(sq, skb, accel);
		u16 ihs = mlx5e_calc_min_inline(mode, skb);

		*attr = (struct mlx5e_tx_attr) {
			.opcode    = MLX5_OPCODE_SEND,
			.mss       = cpu_to_be16(0),
			.ihs       = ihs,
			.num_bytes = max_t(unsigned int, skb->len, ETH_ZLEN),
			.headlen   = skb_headlen(skb) - ihs,
		};

		stats->packets++;
	}

	attr->insz = mlx5e_accel_tx_ids_len(sq, accel);
	stats->bytes += attr->num_bytes;
}

static void mlx5e_sq_calc_wqe_attr(struct sk_buff *skb, const struct mlx5e_tx_attr *attr,
				   struct mlx5e_tx_wqe_attr *wqe_attr)
{
	u16 ds_cnt = MLX5E_TX_WQE_EMPTY_DS_COUNT;
	u16 ds_cnt_inl = 0;
	u16 ds_cnt_ids = 0;

	if (attr->insz)
		ds_cnt_ids = DIV_ROUND_UP(sizeof(struct mlx5_wqe_inline_seg) + attr->insz,
					  MLX5_SEND_WQE_DS);

	ds_cnt += !!attr->headlen + skb_shinfo(skb)->nr_frags + ds_cnt_ids;
	if (attr->ihs) {
		u16 inl = attr->ihs - INL_HDR_START_SZ;

		if (skb_vlan_tag_present(skb))
			inl += VLAN_HLEN;

		ds_cnt_inl = DIV_ROUND_UP(inl, MLX5_SEND_WQE_DS);
		ds_cnt += ds_cnt_inl;
	}

	*wqe_attr = (struct mlx5e_tx_wqe_attr) {
		.ds_cnt     = ds_cnt,
		.ds_cnt_inl = ds_cnt_inl,
		.ds_cnt_ids = ds_cnt_ids,
		.num_wqebbs = DIV_ROUND_UP(ds_cnt, MLX5_SEND_WQEBB_NUM_DS),
	};
}

static void mlx5e_tx_skb_update_hwts_flags(struct sk_buff *skb)
{
	if (unlikely(skb_shinfo(skb)->tx_flags & SKBTX_HW_TSTAMP))
		skb_shinfo(skb)->tx_flags |= SKBTX_IN_PROGRESS;
}

static void mlx5e_tx_check_stop(struct mlx5e_txqsq *sq)
{
	if (unlikely(!mlx5e_wqc_has_room_for(&sq->wq, sq->cc, sq->pc, sq->stop_room))) {
		netif_tx_stop_queue(sq->txq);
		sq->stats->stopped++;
	}
}

static inline void
mlx5e_txwqe_complete(struct mlx5e_txqsq *sq, struct sk_buff *skb,
		     const struct mlx5e_tx_attr *attr,
		     const struct mlx5e_tx_wqe_attr *wqe_attr, u8 num_dma,
		     struct mlx5e_tx_wqe_info *wi, struct mlx5_wqe_ctrl_seg *cseg,
		     bool xmit_more)
{
	struct mlx5_wq_cyc *wq = &sq->wq;
	bool send_doorbell;

	*wi = (struct mlx5e_tx_wqe_info) {
		.skb = skb,
		.num_bytes = attr->num_bytes,
		.num_dma = num_dma,
		.num_wqebbs = wqe_attr->num_wqebbs,
		.num_fifo_pkts = 0,
	};

	cseg->opmod_idx_opcode = cpu_to_be32((sq->pc << 8) | attr->opcode);
	cseg->qpn_ds           = cpu_to_be32((sq->sqn << 8) | wqe_attr->ds_cnt);

	mlx5e_tx_skb_update_hwts_flags(skb);

	sq->pc += wi->num_wqebbs;

	mlx5e_tx_check_stop(sq);

	if (unlikely(sq->ptpsq)) {
		mlx5e_skb_cb_hwtstamp_init(skb);
		mlx5e_skb_fifo_push(&sq->ptpsq->skb_fifo, skb);
		skb_get(skb);
	}

	send_doorbell = __netdev_tx_sent_queue(sq->txq, attr->num_bytes, xmit_more);
	if (send_doorbell)
		mlx5e_notify_hw(wq, sq->pc, sq->uar_map, cseg);
}

static void
mlx5e_sq_xmit_wqe(struct mlx5e_txqsq *sq, struct sk_buff *skb,
		  const struct mlx5e_tx_attr *attr, const struct mlx5e_tx_wqe_attr *wqe_attr,
		  struct mlx5e_tx_wqe *wqe, u16 pi, bool xmit_more)
{
	struct mlx5_wqe_ctrl_seg *cseg;
	struct mlx5_wqe_eth_seg  *eseg;
	struct mlx5_wqe_data_seg *dseg;
	struct mlx5e_tx_wqe_info *wi;

	struct mlx5e_sq_stats *stats = sq->stats;
	int num_dma;

	stats->xmit_more += xmit_more;

	/* fill wqe */
	wi   = &sq->db.wqe_info[pi];
	cseg = &wqe->ctrl;
	eseg = &wqe->eth;
	dseg =  wqe->data;

	eseg->mss = attr->mss;

	if (attr->ihs) {
		if (skb_vlan_tag_present(skb)) {
			eseg->inline_hdr.sz |= cpu_to_be16(attr->ihs + VLAN_HLEN);
			mlx5e_insert_vlan(eseg->inline_hdr.start, skb, attr->ihs);
			stats->added_vlan_packets++;
		} else {
			eseg->inline_hdr.sz |= cpu_to_be16(attr->ihs);
			memcpy(eseg->inline_hdr.start, skb->data, attr->ihs);
		}
		dseg += wqe_attr->ds_cnt_inl;
	} else if (skb_vlan_tag_present(skb)) {
		eseg->insert.type = cpu_to_be16(MLX5_ETH_WQE_INSERT_VLAN);
		if (skb->vlan_proto == cpu_to_be16(ETH_P_8021AD))
			eseg->insert.type |= cpu_to_be16(MLX5_ETH_WQE_SVLAN);
		eseg->insert.vlan_tci = cpu_to_be16(skb_vlan_tag_get(skb));
		stats->added_vlan_packets++;
	}

	dseg += wqe_attr->ds_cnt_ids;
	num_dma = mlx5e_txwqe_build_dsegs(sq, skb, skb->data + attr->ihs,
					  attr->headlen, dseg);
	if (unlikely(num_dma < 0))
		goto err_drop;

	mlx5e_txwqe_complete(sq, skb, attr, wqe_attr, num_dma, wi, cseg, xmit_more);

	return;

err_drop:
	stats->dropped++;
	dev_kfree_skb_any(skb);
}

static bool mlx5e_tx_skb_supports_mpwqe(struct sk_buff *skb, struct mlx5e_tx_attr *attr)
{
	return !skb_is_nonlinear(skb) && !skb_vlan_tag_present(skb) && !attr->ihs &&
	       !attr->insz;
}

static bool mlx5e_tx_mpwqe_same_eseg(struct mlx5e_txqsq *sq, struct mlx5_wqe_eth_seg *eseg)
{
	struct mlx5e_tx_mpwqe *session = &sq->mpwqe;

	/* Assumes the session is already running and has at least one packet. */
	return !memcmp(&session->wqe->eth, eseg, MLX5E_ACCEL_ESEG_LEN);
}

static void mlx5e_tx_mpwqe_session_start(struct mlx5e_txqsq *sq,
					 struct mlx5_wqe_eth_seg *eseg)
{
	struct mlx5e_tx_mpwqe *session = &sq->mpwqe;
	struct mlx5e_tx_wqe *wqe;
	u16 pi;

	pi = mlx5e_txqsq_get_next_pi(sq, MLX5E_TX_MPW_MAX_WQEBBS);
	wqe = MLX5E_TX_FETCH_WQE(sq, pi);
	prefetchw(wqe->data);

	*session = (struct mlx5e_tx_mpwqe) {
		.wqe = wqe,
		.bytes_count = 0,
		.ds_count = MLX5E_TX_WQE_EMPTY_DS_COUNT,
		.pkt_count = 0,
		.inline_on = 0,
	};

	memcpy(&session->wqe->eth, eseg, MLX5E_ACCEL_ESEG_LEN);

	sq->stats->mpwqe_blks++;
}

static bool mlx5e_tx_mpwqe_session_is_active(struct mlx5e_txqsq *sq)
{
	return sq->mpwqe.wqe;
}

static void mlx5e_tx_mpwqe_add_dseg(struct mlx5e_txqsq *sq, struct mlx5e_xmit_data *txd)
{
	struct mlx5e_tx_mpwqe *session = &sq->mpwqe;
	struct mlx5_wqe_data_seg *dseg;

	dseg = (struct mlx5_wqe_data_seg *)session->wqe + session->ds_count;

	session->pkt_count++;
	session->bytes_count += txd->len;

	dseg->addr = cpu_to_be64(txd->dma_addr);
	dseg->byte_count = cpu_to_be32(txd->len);
	dseg->lkey = sq->mkey_be;
	session->ds_count++;

	sq->stats->mpwqe_pkts++;
}

static struct mlx5_wqe_ctrl_seg *mlx5e_tx_mpwqe_session_complete(struct mlx5e_txqsq *sq)
{
	struct mlx5e_tx_mpwqe *session = &sq->mpwqe;
	u8 ds_count = session->ds_count;
	struct mlx5_wqe_ctrl_seg *cseg;
	struct mlx5e_tx_wqe_info *wi;
	u16 pi;

	cseg = &session->wqe->ctrl;
	cseg->opmod_idx_opcode = cpu_to_be32((sq->pc << 8) | MLX5_OPCODE_ENHANCED_MPSW);
	cseg->qpn_ds = cpu_to_be32((sq->sqn << 8) | ds_count);

	pi = mlx5_wq_cyc_ctr2ix(&sq->wq, sq->pc);
	wi = &sq->db.wqe_info[pi];
	*wi = (struct mlx5e_tx_wqe_info) {
		.skb = NULL,
		.num_bytes = session->bytes_count,
		.num_wqebbs = DIV_ROUND_UP(ds_count, MLX5_SEND_WQEBB_NUM_DS),
		.num_dma = session->pkt_count,
		.num_fifo_pkts = session->pkt_count,
	};

	sq->pc += wi->num_wqebbs;

	session->wqe = NULL;

	mlx5e_tx_check_stop(sq);

	return cseg;
}

static void
mlx5e_sq_xmit_mpwqe(struct mlx5e_txqsq *sq, struct sk_buff *skb,
		    struct mlx5_wqe_eth_seg *eseg, bool xmit_more)
{
	struct mlx5_wqe_ctrl_seg *cseg;
	struct mlx5e_xmit_data txd;

	if (!mlx5e_tx_mpwqe_session_is_active(sq)) {
		mlx5e_tx_mpwqe_session_start(sq, eseg);
	} else if (!mlx5e_tx_mpwqe_same_eseg(sq, eseg)) {
		mlx5e_tx_mpwqe_session_complete(sq);
		mlx5e_tx_mpwqe_session_start(sq, eseg);
	}

	sq->stats->xmit_more += xmit_more;

	txd.data = skb->data;
	txd.len = skb->len;

	txd.dma_addr = dma_map_single(sq->pdev, txd.data, txd.len, DMA_TO_DEVICE);
	if (unlikely(dma_mapping_error(sq->pdev, txd.dma_addr)))
		goto err_unmap;
	mlx5e_dma_push(sq, txd.dma_addr, txd.len, MLX5E_DMA_MAP_SINGLE);

	mlx5e_skb_fifo_push(&sq->db.skb_fifo, skb);

	mlx5e_tx_mpwqe_add_dseg(sq, &txd);

	mlx5e_tx_skb_update_hwts_flags(skb);

	if (unlikely(mlx5e_tx_mpwqe_is_full(&sq->mpwqe))) {
		/* Might stop the queue and affect the retval of __netdev_tx_sent_queue. */
		cseg = mlx5e_tx_mpwqe_session_complete(sq);

		if (__netdev_tx_sent_queue(sq->txq, txd.len, xmit_more))
			mlx5e_notify_hw(&sq->wq, sq->pc, sq->uar_map, cseg);
	} else if (__netdev_tx_sent_queue(sq->txq, txd.len, xmit_more)) {
		/* Might stop the queue, but we were asked to ring the doorbell anyway. */
		cseg = mlx5e_tx_mpwqe_session_complete(sq);

		mlx5e_notify_hw(&sq->wq, sq->pc, sq->uar_map, cseg);
	}

	return;

err_unmap:
	mlx5e_dma_unmap_wqe_err(sq, 1);
	sq->stats->dropped++;
	dev_kfree_skb_any(skb);
}

void mlx5e_tx_mpwqe_ensure_complete(struct mlx5e_txqsq *sq)
{
	/* Unlikely in non-MPWQE workloads; not important in MPWQE workloads. */
	if (unlikely(mlx5e_tx_mpwqe_session_is_active(sq)))
		mlx5e_tx_mpwqe_session_complete(sq);
}

static bool mlx5e_txwqe_build_eseg(struct mlx5e_priv *priv, struct mlx5e_txqsq *sq,
				   struct sk_buff *skb, struct mlx5e_accel_tx_state *accel,
<<<<<<< HEAD
				   struct mlx5_wqe_eth_seg *eseg)
=======
				   struct mlx5_wqe_eth_seg *eseg, u16 ihs)
>>>>>>> 7505c06d
{
	if (unlikely(!mlx5e_accel_tx_eseg(priv, skb, eseg, ihs)))
		return false;

	mlx5e_txwqe_build_eseg_csum(sq, skb, accel, eseg);

	return true;
}

netdev_tx_t mlx5e_xmit(struct sk_buff *skb, struct net_device *dev)
{
	struct mlx5e_priv *priv = netdev_priv(dev);
	struct mlx5e_accel_tx_state accel = {};
	struct mlx5e_tx_wqe_attr wqe_attr;
	struct mlx5e_tx_attr attr;
	struct mlx5e_tx_wqe *wqe;
	struct mlx5e_txqsq *sq;
	u16 pi;

	sq = priv->txq2sq[skb_get_queue_mapping(skb)];

	/* May send SKBs and WQEs. */
	if (unlikely(!mlx5e_accel_tx_begin(dev, sq, skb, &accel)))
		return NETDEV_TX_OK;

	mlx5e_sq_xmit_prepare(sq, skb, &accel, &attr);

	if (test_bit(MLX5E_SQ_STATE_MPWQE, &sq->state)) {
		if (mlx5e_tx_skb_supports_mpwqe(skb, &attr)) {
			struct mlx5_wqe_eth_seg eseg = {};

<<<<<<< HEAD
			if (unlikely(!mlx5e_txwqe_build_eseg(priv, sq, skb, &accel, &eseg)))
=======
			if (unlikely(!mlx5e_txwqe_build_eseg(priv, sq, skb, &accel, &eseg,
							     attr.ihs)))
>>>>>>> 7505c06d
				return NETDEV_TX_OK;

			mlx5e_sq_xmit_mpwqe(sq, skb, &eseg, netdev_xmit_more());
			return NETDEV_TX_OK;
		}

		mlx5e_tx_mpwqe_ensure_complete(sq);
	}

	mlx5e_sq_calc_wqe_attr(skb, &attr, &wqe_attr);
	pi = mlx5e_txqsq_get_next_pi(sq, wqe_attr.num_wqebbs);
	wqe = MLX5E_TX_FETCH_WQE(sq, pi);

	/* May update the WQE, but may not post other WQEs. */
	mlx5e_accel_tx_finish(sq, wqe, &accel,
			      (struct mlx5_wqe_inline_seg *)(wqe->data + wqe_attr.ds_cnt_inl));
<<<<<<< HEAD
	if (unlikely(!mlx5e_txwqe_build_eseg(priv, sq, skb, &accel, &wqe->eth)))
=======
	if (unlikely(!mlx5e_txwqe_build_eseg(priv, sq, skb, &accel, &wqe->eth, attr.ihs)))
>>>>>>> 7505c06d
		return NETDEV_TX_OK;

	mlx5e_sq_xmit_wqe(sq, skb, &attr, &wqe_attr, wqe, pi, netdev_xmit_more());

	return NETDEV_TX_OK;
}

void mlx5e_sq_xmit_simple(struct mlx5e_txqsq *sq, struct sk_buff *skb, bool xmit_more)
{
	struct mlx5e_tx_wqe_attr wqe_attr;
	struct mlx5e_tx_attr attr;
	struct mlx5e_tx_wqe *wqe;
	u16 pi;

	mlx5e_sq_xmit_prepare(sq, skb, NULL, &attr);
	mlx5e_sq_calc_wqe_attr(skb, &attr, &wqe_attr);
	pi = mlx5e_txqsq_get_next_pi(sq, wqe_attr.num_wqebbs);
	wqe = MLX5E_TX_FETCH_WQE(sq, pi);
	mlx5e_txwqe_build_eseg_csum(sq, skb, NULL, &wqe->eth);
	mlx5e_sq_xmit_wqe(sq, skb, &attr, &wqe_attr, wqe, pi, xmit_more);
}

static void mlx5e_tx_wi_dma_unmap(struct mlx5e_txqsq *sq, struct mlx5e_tx_wqe_info *wi,
				  u32 *dma_fifo_cc)
{
	int i;

	for (i = 0; i < wi->num_dma; i++) {
		struct mlx5e_sq_dma *dma = mlx5e_dma_get(sq, (*dma_fifo_cc)++);

		mlx5e_tx_dma_unmap(sq->pdev, dma);
	}
}

static void mlx5e_consume_skb(struct mlx5e_txqsq *sq, struct sk_buff *skb,
			      struct mlx5_cqe64 *cqe, int napi_budget)
{
	if (unlikely(skb_shinfo(skb)->tx_flags & SKBTX_HW_TSTAMP)) {
		struct skb_shared_hwtstamps hwts = {};
		u64 ts = get_cqe_ts(cqe);

		hwts.hwtstamp = mlx5_timecounter_cyc2time(sq->clock, ts);
		if (sq->ptpsq)
			mlx5e_skb_cb_hwtstamp_handler(skb, MLX5E_SKB_CB_CQE_HWTSTAMP,
						      hwts.hwtstamp, sq->ptpsq->cq_stats);
		else
			skb_tstamp_tx(skb, &hwts);
	}

	napi_consume_skb(skb, napi_budget);
}

static void mlx5e_tx_wi_consume_fifo_skbs(struct mlx5e_txqsq *sq, struct mlx5e_tx_wqe_info *wi,
					  struct mlx5_cqe64 *cqe, int napi_budget)
{
	int i;

	for (i = 0; i < wi->num_fifo_pkts; i++) {
		struct sk_buff *skb = mlx5e_skb_fifo_pop(&sq->db.skb_fifo);

		mlx5e_consume_skb(sq, skb, cqe, napi_budget);
	}
}

bool mlx5e_poll_tx_cq(struct mlx5e_cq *cq, int napi_budget)
{
	struct mlx5e_sq_stats *stats;
	struct mlx5e_txqsq *sq;
	struct mlx5_cqe64 *cqe;
	u32 dma_fifo_cc;
	u32 nbytes;
	u16 npkts;
	u16 sqcc;
	int i;

	sq = container_of(cq, struct mlx5e_txqsq, cq);

	if (unlikely(!test_bit(MLX5E_SQ_STATE_ENABLED, &sq->state)))
		return false;

	cqe = mlx5_cqwq_get_cqe(&cq->wq);
	if (!cqe)
		return false;

	stats = sq->stats;

	npkts = 0;
	nbytes = 0;

	/* sq->cc must be updated only after mlx5_cqwq_update_db_record(),
	 * otherwise a cq overrun may occur
	 */
	sqcc = sq->cc;

	/* avoid dirtying sq cache line every cqe */
	dma_fifo_cc = sq->dma_fifo_cc;

	i = 0;
	do {
		struct mlx5e_tx_wqe_info *wi;
		u16 wqe_counter;
		bool last_wqe;
		u16 ci;

		mlx5_cqwq_pop(&cq->wq);

		wqe_counter = be16_to_cpu(cqe->wqe_counter);

		do {
			last_wqe = (sqcc == wqe_counter);

			ci = mlx5_wq_cyc_ctr2ix(&sq->wq, sqcc);
			wi = &sq->db.wqe_info[ci];

			sqcc += wi->num_wqebbs;

			if (likely(wi->skb)) {
				mlx5e_tx_wi_dma_unmap(sq, wi, &dma_fifo_cc);
				mlx5e_consume_skb(sq, wi->skb, cqe, napi_budget);

				npkts++;
				nbytes += wi->num_bytes;
				continue;
			}

			if (unlikely(mlx5e_ktls_tx_try_handle_resync_dump_comp(sq, wi,
									       &dma_fifo_cc)))
				continue;

			if (wi->num_fifo_pkts) {
				mlx5e_tx_wi_dma_unmap(sq, wi, &dma_fifo_cc);
				mlx5e_tx_wi_consume_fifo_skbs(sq, wi, cqe, napi_budget);

				npkts += wi->num_fifo_pkts;
				nbytes += wi->num_bytes;
			}
		} while (!last_wqe);

		if (unlikely(get_cqe_opcode(cqe) == MLX5_CQE_REQ_ERR)) {
			if (!test_and_set_bit(MLX5E_SQ_STATE_RECOVERING,
					      &sq->state)) {
				mlx5e_dump_error_cqe(&sq->cq, sq->sqn,
						     (struct mlx5_err_cqe *)cqe);
				mlx5_wq_cyc_wqe_dump(&sq->wq, ci, wi->num_wqebbs);
				queue_work(cq->priv->wq, &sq->recover_work);
			}
			stats->cqe_err++;
		}

	} while ((++i < MLX5E_TX_CQ_POLL_BUDGET) && (cqe = mlx5_cqwq_get_cqe(&cq->wq)));

	stats->cqes += i;

	mlx5_cqwq_update_db_record(&cq->wq);

	/* ensure cq space is freed before enabling more cqes */
	wmb();

	sq->dma_fifo_cc = dma_fifo_cc;
	sq->cc = sqcc;

	netdev_tx_completed_queue(sq->txq, npkts, nbytes);

	if (netif_tx_queue_stopped(sq->txq) &&
	    mlx5e_wqc_has_room_for(&sq->wq, sq->cc, sq->pc, sq->stop_room) &&
	    !test_bit(MLX5E_SQ_STATE_RECOVERING, &sq->state)) {
		netif_tx_wake_queue(sq->txq);
		stats->wake++;
	}

	return (i == MLX5E_TX_CQ_POLL_BUDGET);
}

static void mlx5e_tx_wi_kfree_fifo_skbs(struct mlx5e_txqsq *sq, struct mlx5e_tx_wqe_info *wi)
{
	int i;

	for (i = 0; i < wi->num_fifo_pkts; i++)
		dev_kfree_skb_any(mlx5e_skb_fifo_pop(&sq->db.skb_fifo));
}

void mlx5e_free_txqsq_descs(struct mlx5e_txqsq *sq)
{
	struct mlx5e_tx_wqe_info *wi;
	u32 dma_fifo_cc, nbytes = 0;
	u16 ci, sqcc, npkts = 0;

	sqcc = sq->cc;
	dma_fifo_cc = sq->dma_fifo_cc;

	while (sqcc != sq->pc) {
		ci = mlx5_wq_cyc_ctr2ix(&sq->wq, sqcc);
		wi = &sq->db.wqe_info[ci];

		sqcc += wi->num_wqebbs;

		if (likely(wi->skb)) {
			mlx5e_tx_wi_dma_unmap(sq, wi, &dma_fifo_cc);
			dev_kfree_skb_any(wi->skb);

			npkts++;
			nbytes += wi->num_bytes;
			continue;
		}

		if (unlikely(mlx5e_ktls_tx_try_handle_resync_dump_comp(sq, wi, &dma_fifo_cc)))
			continue;

		if (wi->num_fifo_pkts) {
			mlx5e_tx_wi_dma_unmap(sq, wi, &dma_fifo_cc);
			mlx5e_tx_wi_kfree_fifo_skbs(sq, wi);

			npkts += wi->num_fifo_pkts;
			nbytes += wi->num_bytes;
		}
	}

	sq->dma_fifo_cc = dma_fifo_cc;
	sq->cc = sqcc;

	netdev_tx_completed_queue(sq->txq, npkts, nbytes);
}

#ifdef CONFIG_MLX5_CORE_IPOIB
static inline void
mlx5i_txwqe_build_datagram(struct mlx5_av *av, u32 dqpn, u32 dqkey,
			   struct mlx5_wqe_datagram_seg *dseg)
{
	memcpy(&dseg->av, av, sizeof(struct mlx5_av));
	dseg->av.dqp_dct = cpu_to_be32(dqpn | MLX5_EXTENDED_UD_AV);
	dseg->av.key.qkey.qkey = cpu_to_be32(dqkey);
}

static void mlx5i_sq_calc_wqe_attr(struct sk_buff *skb,
				   const struct mlx5e_tx_attr *attr,
				   struct mlx5e_tx_wqe_attr *wqe_attr)
{
	u16 ds_cnt = sizeof(struct mlx5i_tx_wqe) / MLX5_SEND_WQE_DS;
	u16 ds_cnt_inl = 0;

	ds_cnt += !!attr->headlen + skb_shinfo(skb)->nr_frags;

	if (attr->ihs) {
		u16 inl = attr->ihs - INL_HDR_START_SZ;

		ds_cnt_inl = DIV_ROUND_UP(inl, MLX5_SEND_WQE_DS);
		ds_cnt += ds_cnt_inl;
	}

	*wqe_attr = (struct mlx5e_tx_wqe_attr) {
		.ds_cnt     = ds_cnt,
		.ds_cnt_inl = ds_cnt_inl,
		.num_wqebbs = DIV_ROUND_UP(ds_cnt, MLX5_SEND_WQEBB_NUM_DS),
	};
}

void mlx5i_sq_xmit(struct mlx5e_txqsq *sq, struct sk_buff *skb,
		   struct mlx5_av *av, u32 dqpn, u32 dqkey, bool xmit_more)
{
	struct mlx5e_tx_wqe_attr wqe_attr;
	struct mlx5e_tx_attr attr;
	struct mlx5i_tx_wqe *wqe;

	struct mlx5_wqe_datagram_seg *datagram;
	struct mlx5_wqe_ctrl_seg *cseg;
	struct mlx5_wqe_eth_seg  *eseg;
	struct mlx5_wqe_data_seg *dseg;
	struct mlx5e_tx_wqe_info *wi;

	struct mlx5e_sq_stats *stats = sq->stats;
	int num_dma;
	u16 pi;

	mlx5e_sq_xmit_prepare(sq, skb, NULL, &attr);
	mlx5i_sq_calc_wqe_attr(skb, &attr, &wqe_attr);

	pi = mlx5e_txqsq_get_next_pi(sq, wqe_attr.num_wqebbs);
	wqe = MLX5I_SQ_FETCH_WQE(sq, pi);

	stats->xmit_more += xmit_more;

	/* fill wqe */
	wi       = &sq->db.wqe_info[pi];
	cseg     = &wqe->ctrl;
	datagram = &wqe->datagram;
	eseg     = &wqe->eth;
	dseg     =  wqe->data;

	mlx5i_txwqe_build_datagram(av, dqpn, dqkey, datagram);

	mlx5e_txwqe_build_eseg_csum(sq, skb, NULL, eseg);

	eseg->mss = attr.mss;

	if (attr.ihs) {
		memcpy(eseg->inline_hdr.start, skb->data, attr.ihs);
		eseg->inline_hdr.sz = cpu_to_be16(attr.ihs);
		dseg += wqe_attr.ds_cnt_inl;
	}

	num_dma = mlx5e_txwqe_build_dsegs(sq, skb, skb->data + attr.ihs,
					  attr.headlen, dseg);
	if (unlikely(num_dma < 0))
		goto err_drop;

	mlx5e_txwqe_complete(sq, skb, &attr, &wqe_attr, num_dma, wi, cseg, xmit_more);

	return;

err_drop:
	stats->dropped++;
	dev_kfree_skb_any(skb);
}
#endif<|MERGE_RESOLUTION|>--- conflicted
+++ resolved
@@ -682,11 +682,7 @@
 
 static bool mlx5e_txwqe_build_eseg(struct mlx5e_priv *priv, struct mlx5e_txqsq *sq,
 				   struct sk_buff *skb, struct mlx5e_accel_tx_state *accel,
-<<<<<<< HEAD
-				   struct mlx5_wqe_eth_seg *eseg)
-=======
 				   struct mlx5_wqe_eth_seg *eseg, u16 ihs)
->>>>>>> 7505c06d
 {
 	if (unlikely(!mlx5e_accel_tx_eseg(priv, skb, eseg, ihs)))
 		return false;
@@ -718,12 +714,8 @@
 		if (mlx5e_tx_skb_supports_mpwqe(skb, &attr)) {
 			struct mlx5_wqe_eth_seg eseg = {};
 
-<<<<<<< HEAD
-			if (unlikely(!mlx5e_txwqe_build_eseg(priv, sq, skb, &accel, &eseg)))
-=======
 			if (unlikely(!mlx5e_txwqe_build_eseg(priv, sq, skb, &accel, &eseg,
 							     attr.ihs)))
->>>>>>> 7505c06d
 				return NETDEV_TX_OK;
 
 			mlx5e_sq_xmit_mpwqe(sq, skb, &eseg, netdev_xmit_more());
@@ -740,11 +732,7 @@
 	/* May update the WQE, but may not post other WQEs. */
 	mlx5e_accel_tx_finish(sq, wqe, &accel,
 			      (struct mlx5_wqe_inline_seg *)(wqe->data + wqe_attr.ds_cnt_inl));
-<<<<<<< HEAD
-	if (unlikely(!mlx5e_txwqe_build_eseg(priv, sq, skb, &accel, &wqe->eth)))
-=======
 	if (unlikely(!mlx5e_txwqe_build_eseg(priv, sq, skb, &accel, &wqe->eth, attr.ihs)))
->>>>>>> 7505c06d
 		return NETDEV_TX_OK;
 
 	mlx5e_sq_xmit_wqe(sq, skb, &attr, &wqe_attr, wqe, pi, netdev_xmit_more());
