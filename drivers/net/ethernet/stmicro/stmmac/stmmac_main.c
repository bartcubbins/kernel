// SPDX-License-Identifier: GPL-2.0-only
/*******************************************************************************
  This is the driver for the ST MAC 10/100/1000 on-chip Ethernet controllers.
  ST Ethernet IPs are built around a Synopsys IP Core.

	Copyright(C) 2007-2011 STMicroelectronics Ltd


  Author: Giuseppe Cavallaro <peppe.cavallaro@st.com>

  Documentation available at:
	http://www.stlinux.com
  Support available at:
	https://bugzilla.stlinux.com/
*******************************************************************************/

#include <linux/clk.h>
#include <linux/kernel.h>
#include <linux/interrupt.h>
#include <linux/ip.h>
#include <linux/tcp.h>
#include <linux/skbuff.h>
#include <linux/ethtool.h>
#include <linux/if_ether.h>
#include <linux/crc32.h>
#include <linux/mii.h>
#include <linux/if.h>
#include <linux/if_vlan.h>
#include <linux/dma-mapping.h>
#include <linux/slab.h>
#include <linux/pm_runtime.h>
#include <linux/prefetch.h>
#include <linux/pinctrl/consumer.h>
#ifdef CONFIG_DEBUG_FS
#include <linux/debugfs.h>
#include <linux/seq_file.h>
#endif /* CONFIG_DEBUG_FS */
#include <linux/net_tstamp.h>
#include <linux/phylink.h>
#include <linux/udp.h>
#include <linux/bpf_trace.h>
#include <net/pkt_cls.h>
#include <net/xdp_sock_drv.h>
#include "stmmac_ptp.h"
#include "stmmac.h"
#include "stmmac_xdp.h"
#include <linux/reset.h>
#include <linux/of_mdio.h>
#include "dwmac1000.h"
#include "dwxgmac2.h"
#include "hwif.h"

/* As long as the interface is active, we keep the timestamping counter enabled
 * with fine resolution and binary rollover. This avoid non-monotonic behavior
 * (clock jumps) when changing timestamping settings at runtime.
 */
#define STMMAC_HWTS_ACTIVE	(PTP_TCR_TSENA | PTP_TCR_TSCFUPDT | \
				 PTP_TCR_TSCTRLSSR)

#define	STMMAC_ALIGN(x)		ALIGN(ALIGN(x, SMP_CACHE_BYTES), 16)
#define	TSO_MAX_BUFF_SIZE	(SZ_16K - 1)

/* Module parameters */
#define TX_TIMEO	5000
static int watchdog = TX_TIMEO;
module_param(watchdog, int, 0644);
MODULE_PARM_DESC(watchdog, "Transmit timeout in milliseconds (default 5s)");

static int debug = -1;
module_param(debug, int, 0644);
MODULE_PARM_DESC(debug, "Message Level (-1: default, 0: no output, 16: all)");

static int phyaddr = -1;
module_param(phyaddr, int, 0444);
MODULE_PARM_DESC(phyaddr, "Physical device address");

#define STMMAC_TX_THRESH(x)	((x)->dma_tx_size / 4)
#define STMMAC_RX_THRESH(x)	((x)->dma_rx_size / 4)

/* Limit to make sure XDP TX and slow path can coexist */
#define STMMAC_XSK_TX_BUDGET_MAX	256
#define STMMAC_TX_XSK_AVAIL		16
#define STMMAC_RX_FILL_BATCH		16

#define STMMAC_XDP_PASS		0
#define STMMAC_XDP_CONSUMED	BIT(0)
#define STMMAC_XDP_TX		BIT(1)
#define STMMAC_XDP_REDIRECT	BIT(2)

static int flow_ctrl = FLOW_AUTO;
module_param(flow_ctrl, int, 0644);
MODULE_PARM_DESC(flow_ctrl, "Flow control ability [on/off]");

static int pause = PAUSE_TIME;
module_param(pause, int, 0644);
MODULE_PARM_DESC(pause, "Flow Control Pause Time");

#define TC_DEFAULT 64
static int tc = TC_DEFAULT;
module_param(tc, int, 0644);
MODULE_PARM_DESC(tc, "DMA threshold control value");

#define	DEFAULT_BUFSIZE	1536
static int buf_sz = DEFAULT_BUFSIZE;
module_param(buf_sz, int, 0644);
MODULE_PARM_DESC(buf_sz, "DMA buffer size");

#define	STMMAC_RX_COPYBREAK	256

static const u32 default_msg_level = (NETIF_MSG_DRV | NETIF_MSG_PROBE |
				      NETIF_MSG_LINK | NETIF_MSG_IFUP |
				      NETIF_MSG_IFDOWN | NETIF_MSG_TIMER);

#define STMMAC_DEFAULT_LPI_TIMER	1000
static int eee_timer = STMMAC_DEFAULT_LPI_TIMER;
module_param(eee_timer, int, 0644);
MODULE_PARM_DESC(eee_timer, "LPI tx expiration time in msec");
#define STMMAC_LPI_T(x) (jiffies + usecs_to_jiffies(x))

#define DWC_ETH_QOS_MICREL_PHY_CTL 0x1f
#define DWC_ETH_QOS_MICREL_INTR_LEVEL 0x4000
#define PHY_ID_KSZ9031		0x00221620
#define MICREL_PHY_ID PHY_ID_KSZ9031

/* By default the driver will use the ring mode to manage tx and rx descriptors,
 * but allow user to force to use the chain instead of the ring
 */
static unsigned int chain_mode;
module_param(chain_mode, int, 0444);
MODULE_PARM_DESC(chain_mode, "To use chain instead of ring mode");

static irqreturn_t stmmac_interrupt(int irq, void *dev_id);
/* For MSI interrupts handling */
static irqreturn_t stmmac_mac_interrupt(int irq, void *dev_id);
static irqreturn_t stmmac_safety_interrupt(int irq, void *dev_id);
static irqreturn_t stmmac_msi_intr_tx(int irq, void *data);
static irqreturn_t stmmac_msi_intr_rx(int irq, void *data);
static void stmmac_tx_timer_arm(struct stmmac_priv *priv, u32 queue);
static void stmmac_flush_tx_descriptors(struct stmmac_priv *priv, int queue);

#ifdef CONFIG_DEBUG_FS
static const struct net_device_ops stmmac_netdev_ops;
static void stmmac_init_fs(struct net_device *dev);
static void stmmac_exit_fs(struct net_device *dev);
#endif

#define STMMAC_COAL_TIMER(x) (ns_to_ktime((x) * NSEC_PER_USEC))

int stmmac_bus_clks_config(struct stmmac_priv *priv, bool enabled)
{
	int ret = 0;

	if (enabled) {
		ret = clk_prepare_enable(priv->plat->stmmac_clk);
		if (ret)
			return ret;
		ret = clk_prepare_enable(priv->plat->pclk);
		if (ret) {
			clk_disable_unprepare(priv->plat->stmmac_clk);
			return ret;
		}
		if (priv->plat->clks_config) {
			ret = priv->plat->clks_config(priv->plat->bsp_priv, enabled);
			if (ret) {
				clk_disable_unprepare(priv->plat->stmmac_clk);
				clk_disable_unprepare(priv->plat->pclk);
				return ret;
			}
		}
	} else {
		clk_disable_unprepare(priv->plat->stmmac_clk);
		clk_disable_unprepare(priv->plat->pclk);
		if (priv->plat->clks_config)
			priv->plat->clks_config(priv->plat->bsp_priv, enabled);
	}

	return ret;
}
EXPORT_SYMBOL_GPL(stmmac_bus_clks_config);

static void stmmac_set_speed100(struct phy_device *phydev);

/**
 * stmmac_verify_args - verify the driver parameters.
 * Description: it checks the driver parameters and set a default in case of
 * errors.
 */
static void stmmac_verify_args(void)
{
	if (unlikely(watchdog < 0))
		watchdog = TX_TIMEO;
	if (unlikely((buf_sz < DEFAULT_BUFSIZE) || (buf_sz > BUF_SIZE_16KiB)))
		buf_sz = DEFAULT_BUFSIZE;
	if (unlikely(flow_ctrl > 1))
		flow_ctrl = FLOW_AUTO;
	else if (likely(flow_ctrl < 0))
		flow_ctrl = FLOW_OFF;
	if (unlikely((pause < 0) || (pause > 0xffff)))
		pause = PAUSE_TIME;
	if (eee_timer < 0)
		eee_timer = STMMAC_DEFAULT_LPI_TIMER;
}

static void __stmmac_disable_all_queues(struct stmmac_priv *priv)
{
	u32 rx_queues_cnt = priv->plat->rx_queues_to_use;
	u32 tx_queues_cnt = priv->plat->tx_queues_to_use;
	u32 maxq = max(rx_queues_cnt, tx_queues_cnt);
	u32 queue;

	for (queue = 0; queue < maxq; queue++) {
		struct stmmac_channel *ch = &priv->channel[queue];

		if (stmmac_xdp_is_enabled(priv) &&
		    test_bit(queue, priv->af_xdp_zc_qps)) {
			napi_disable(&ch->rxtx_napi);
			continue;
		}

		if (queue < rx_queues_cnt)
			napi_disable(&ch->rx_napi);
		if (queue < tx_queues_cnt)
			napi_disable(&ch->tx_napi);
	}
}

/**
 * stmmac_disable_all_queues - Disable all queues
 * @priv: driver private structure
 */
static void stmmac_disable_all_queues(struct stmmac_priv *priv)
{
	u32 rx_queues_cnt = priv->plat->rx_queues_to_use;
	struct stmmac_rx_queue *rx_q;
	u32 queue;

	/* synchronize_rcu() needed for pending XDP buffers to drain */
	for (queue = 0; queue < rx_queues_cnt; queue++) {
		rx_q = &priv->rx_queue[queue];
		if (rx_q->xsk_pool) {
			synchronize_rcu();
			break;
		}
	}

	__stmmac_disable_all_queues(priv);
}

/**
 * stmmac_enable_all_queues - Enable all queues
 * @priv: driver private structure
 */
static void stmmac_enable_all_queues(struct stmmac_priv *priv)
{
	u32 rx_queues_cnt = priv->plat->rx_queues_to_use;
	u32 tx_queues_cnt = priv->plat->tx_queues_to_use;
	u32 maxq = max(rx_queues_cnt, tx_queues_cnt);
	u32 queue;

	for (queue = 0; queue < maxq; queue++) {
		struct stmmac_channel *ch = &priv->channel[queue];

		if (stmmac_xdp_is_enabled(priv) &&
		    test_bit(queue, priv->af_xdp_zc_qps)) {
			napi_enable(&ch->rxtx_napi);
			continue;
		}

		if (queue < rx_queues_cnt)
			napi_enable(&ch->rx_napi);
		if (queue < tx_queues_cnt)
			napi_enable(&ch->tx_napi);
	}
}

static void stmmac_service_event_schedule(struct stmmac_priv *priv)
{
	if (!test_bit(STMMAC_DOWN, &priv->state) &&
	    !test_and_set_bit(STMMAC_SERVICE_SCHED, &priv->state))
		queue_work(priv->wq, &priv->service_task);
}

static void stmmac_global_err(struct stmmac_priv *priv)
{
	netif_carrier_off(priv->dev);
	set_bit(STMMAC_RESET_REQUESTED, &priv->state);
	stmmac_service_event_schedule(priv);
}

/**
 * stmmac_clk_csr_set - dynamically set the MDC clock
 * @priv: driver private structure
 * Description: this is to dynamically set the MDC clock according to the csr
 * clock input.
 * Note:
 *	If a specific clk_csr value is passed from the platform
 *	this means that the CSR Clock Range selection cannot be
 *	changed at run-time and it is fixed (as reported in the driver
 *	documentation). Viceversa the driver will try to set the MDC
 *	clock dynamically according to the actual clock input.
 */
static void stmmac_clk_csr_set(struct stmmac_priv *priv)
{
	u32 clk_rate;

	clk_rate = clk_get_rate(priv->plat->stmmac_clk);

	/* Platform provided default clk_csr would be assumed valid
	 * for all other cases except for the below mentioned ones.
	 * For values higher than the IEEE 802.3 specified frequency
	 * we can not estimate the proper divider as it is not known
	 * the frequency of clk_csr_i. So we do not change the default
	 * divider.
	 */
	if (!(priv->clk_csr & MAC_CSR_H_FRQ_MASK)) {
		if (clk_rate < CSR_F_35M)
			priv->clk_csr = STMMAC_CSR_20_35M;
		else if ((clk_rate >= CSR_F_35M) && (clk_rate < CSR_F_60M))
			priv->clk_csr = STMMAC_CSR_35_60M;
		else if ((clk_rate >= CSR_F_60M) && (clk_rate < CSR_F_100M))
			priv->clk_csr = STMMAC_CSR_60_100M;
		else if ((clk_rate >= CSR_F_100M) && (clk_rate < CSR_F_150M))
			priv->clk_csr = STMMAC_CSR_100_150M;
		else if ((clk_rate >= CSR_F_150M) && (clk_rate < CSR_F_250M))
			priv->clk_csr = STMMAC_CSR_150_250M;
		else if ((clk_rate >= CSR_F_250M) && (clk_rate <= CSR_F_300M))
			priv->clk_csr = STMMAC_CSR_250_300M;
	}

	if (priv->plat->has_sun8i) {
		if (clk_rate > 160000000)
			priv->clk_csr = 0x03;
		else if (clk_rate > 80000000)
			priv->clk_csr = 0x02;
		else if (clk_rate > 40000000)
			priv->clk_csr = 0x01;
		else
			priv->clk_csr = 0;
	}

	if (priv->plat->has_xgmac) {
		if (clk_rate > 400000000)
			priv->clk_csr = 0x5;
		else if (clk_rate > 350000000)
			priv->clk_csr = 0x4;
		else if (clk_rate > 300000000)
			priv->clk_csr = 0x3;
		else if (clk_rate > 250000000)
			priv->clk_csr = 0x2;
		else if (clk_rate > 150000000)
			priv->clk_csr = 0x1;
		else
			priv->clk_csr = 0x0;
	}
}

static void print_pkt(unsigned char *buf, int len)
{
	pr_debug("len = %d byte, buf addr: 0x%p\n", len, buf);
	print_hex_dump_bytes("", DUMP_PREFIX_OFFSET, buf, len);
}

static inline u32 stmmac_tx_avail(struct stmmac_priv *priv, u32 queue)
{
	struct stmmac_tx_queue *tx_q = &priv->tx_queue[queue];
	u32 avail;

	if (tx_q->dirty_tx > tx_q->cur_tx)
		avail = tx_q->dirty_tx - tx_q->cur_tx - 1;
	else
		avail = priv->dma_tx_size - tx_q->cur_tx + tx_q->dirty_tx - 1;

	return avail;
}

/**
 * stmmac_rx_dirty - Get RX queue dirty
 * @priv: driver private structure
 * @queue: RX queue index
 */
static inline u32 stmmac_rx_dirty(struct stmmac_priv *priv, u32 queue)
{
	struct stmmac_rx_queue *rx_q = &priv->rx_queue[queue];
	u32 dirty;

	if (rx_q->dirty_rx <= rx_q->cur_rx)
		dirty = rx_q->cur_rx - rx_q->dirty_rx;
	else
		dirty = priv->dma_rx_size - rx_q->dirty_rx + rx_q->cur_rx;

	return dirty;
}

static void stmmac_lpi_entry_timer_config(struct stmmac_priv *priv, bool en)
{
	int tx_lpi_timer;

	/* Clear/set the SW EEE timer flag based on LPI ET enablement */
	priv->eee_sw_timer_en = en ? 0 : 1;
	tx_lpi_timer  = en ? priv->tx_lpi_timer : 0;
	stmmac_set_eee_lpi_timer(priv, priv->hw, tx_lpi_timer);
}

/**
 * stmmac_hw_fix_mac_speed - callback for speed selection
 * @priv: driver private structure
 * Description: on some platforms (e.g. ST), some HW system configuration
 * registers have to be set according to the link speed negotiated.
 */
static inline void stmmac_hw_fix_mac_speed(struct stmmac_priv *priv)
{
	if (likely(priv->plat->fix_mac_speed)) {
		if (priv->plat->mac2mac_en) {
			priv->plat->fix_mac_speed(priv->plat->bsp_priv,
					priv->speed);
			return;
		}
		if (priv->phydev->link)
			priv->plat->fix_mac_speed(priv->plat->bsp_priv,
						  priv->speed);
		else
			priv->plat->fix_mac_speed(priv->plat->bsp_priv,
						  SPEED_10);
	}
}

/**
 * stmmac_enable_eee_mode - check and enter in LPI mode
 * @priv: driver private structure
 * Description: this function is to verify and enter in LPI mode in case of
 * EEE.
 */
static int stmmac_enable_eee_mode(struct stmmac_priv *priv)
{
	u32 tx_cnt = priv->plat->tx_queues_to_use;
	u32 queue;

	/* check if all TX queues have the work finished */
	for (queue = 0; queue < tx_cnt; queue++) {
		struct stmmac_tx_queue *tx_q = &priv->tx_queue[queue];

		if (tx_q->dirty_tx != tx_q->cur_tx)
			return -EBUSY; /* still unfinished work */
	}

	/* Check and enter in LPI mode */
	if (!priv->tx_path_in_lpi_mode)
		stmmac_set_eee_mode(priv, priv->hw,
				priv->plat->en_tx_lpi_clockgating);
	return 0;
}

/**
 * stmmac_disable_eee_mode - disable and exit from LPI mode
 * @priv: driver private structure
 * Description: this function is to exit and disable EEE in case of
 * LPI state is true. This is called by the xmit.
 */
void stmmac_disable_eee_mode(struct stmmac_priv *priv)
{
	if (!priv->eee_sw_timer_en) {
		stmmac_lpi_entry_timer_config(priv, 0);
		return;
	}

	stmmac_reset_eee_mode(priv, priv->hw);
	del_timer_sync(&priv->eee_ctrl_timer);
	priv->tx_path_in_lpi_mode = false;
}

/**
 * stmmac_eee_ctrl_timer - EEE TX SW timer.
 * @t:  timer_list struct containing private info
 * Description:
 *  if there is no data transfer and if we are not in LPI state,
 *  then MAC Transmitter can be moved to LPI state.
 */
static void stmmac_eee_ctrl_timer(struct timer_list *t)
{
	struct stmmac_priv *priv = from_timer(priv, t, eee_ctrl_timer);

	if (stmmac_enable_eee_mode(priv))
		mod_timer(&priv->eee_ctrl_timer, STMMAC_LPI_T(priv->tx_lpi_timer));
}

/**
 * stmmac_eee_init - init EEE
 * @priv: driver private structure
 * Description:
 *  if the GMAC supports the EEE (from the HW cap reg) and the phy device
 *  can also manage EEE, this function enable the LPI state and start related
 *  timer.
 */
bool stmmac_eee_init(struct stmmac_priv *priv)
{
	int eee_tw_timer = priv->eee_tw_timer;

	/* Using PCS we cannot dial with the phy registers at this stage
	 * so we do not support extra feature like EEE.
	 */
	if (priv->hw->pcs == STMMAC_PCS_TBI ||
	    priv->hw->pcs == STMMAC_PCS_RTBI)
		return false;

	/* Check if MAC core supports the EEE feature. */
	if (!priv->dma_cap.eee)
		return false;

	mutex_lock(&priv->lock);

	/* Check if it needs to be deactivated */
	if (!priv->eee_active) {
		if (priv->eee_enabled) {
			netdev_dbg(priv->dev, "disable EEE\n");
			stmmac_lpi_entry_timer_config(priv, 0);
			del_timer_sync(&priv->eee_ctrl_timer);
			stmmac_set_eee_timer(priv, priv->hw, 0, eee_tw_timer);
			if (priv->hw->xpcs)
				xpcs_config_eee(priv->hw->xpcs,
						priv->plat->mult_fact_100ns,
						false);
		}
		mutex_unlock(&priv->lock);
		return false;
	}

	if (priv->eee_active && !priv->eee_enabled) {
		timer_setup(&priv->eee_ctrl_timer, stmmac_eee_ctrl_timer, 0);
		stmmac_set_eee_timer(priv, priv->hw, STMMAC_DEFAULT_LIT_LS,
				     eee_tw_timer);
		if (priv->hw->xpcs)
			xpcs_config_eee(priv->hw->xpcs,
					priv->plat->mult_fact_100ns,
					true);
	}

	if (priv->plat->has_gmac4 && priv->tx_lpi_timer <= STMMAC_ET_MAX) {
		del_timer_sync(&priv->eee_ctrl_timer);
		priv->tx_path_in_lpi_mode = false;
		stmmac_lpi_entry_timer_config(priv, 1);
	} else {
		stmmac_lpi_entry_timer_config(priv, 0);
		mod_timer(&priv->eee_ctrl_timer,
			  STMMAC_LPI_T(priv->tx_lpi_timer));
	}

	mutex_unlock(&priv->lock);
	netdev_dbg(priv->dev, "Energy-Efficient Ethernet initialized\n");
	return true;
}

static inline u32 stmmac_cdc_adjust(struct stmmac_priv *priv)
{
	/* Correct the clk domain crossing(CDC) error */
	if (priv->plat->has_gmac4 && priv->plat->clk_ptp_rate)
		return (2 * NSEC_PER_SEC) / priv->plat->clk_ptp_rate;
	return 0;
}

/* stmmac_get_tx_hwtstamp - get HW TX timestamps
 * @priv: driver private structure
 * @p : descriptor pointer
 * @skb : the socket buffer
 * Description :
 * This function will read timestamp from the descriptor & pass it to stack.
 * and also perform some sanity checks.
 */
static void stmmac_get_tx_hwtstamp(struct stmmac_priv *priv,
				   struct dma_desc *p, struct sk_buff *skb)
{
	struct skb_shared_hwtstamps shhwtstamp;
	bool found = false;
	u64 ns = 0;

	if (!priv->hwts_tx_en)
		return;

	/* exit if skb doesn't support hw tstamp */
	if (likely(!skb || !(skb_shinfo(skb)->tx_flags & SKBTX_IN_PROGRESS)))
		return;

	/* check tx tstamp status */
	if (stmmac_get_tx_timestamp_status(priv, p)) {
		stmmac_get_timestamp(priv, p, priv->adv_ts, &ns);
		found = true;
	} else if (!stmmac_get_mac_tx_timestamp(priv, priv->hw, &ns)) {
		found = true;
	}

	if (found) {
		ns -= stmmac_cdc_adjust(priv);

		memset(&shhwtstamp, 0, sizeof(struct skb_shared_hwtstamps));
		shhwtstamp.hwtstamp = ns_to_ktime(ns);

		netdev_dbg(priv->dev, "get valid TX hw timestamp %llu\n", ns);
		/* pass tstamp to stack */
		skb_tstamp_tx(skb, &shhwtstamp);
	}
}

/* stmmac_get_rx_hwtstamp - get HW RX timestamps
 * @priv: driver private structure
 * @p : descriptor pointer
 * @np : next descriptor pointer
 * @skb : the socket buffer
 * Description :
 * This function will read received packet's timestamp from the descriptor
 * and pass it to stack. It also perform some sanity checks.
 */
static void stmmac_get_rx_hwtstamp(struct stmmac_priv *priv, struct dma_desc *p,
				   struct dma_desc *np, struct sk_buff *skb)
{
	struct skb_shared_hwtstamps *shhwtstamp = NULL;
	struct dma_desc *desc = p;
	u64 ns = 0;

	if (!priv->hwts_rx_en)
		return;
	/* For GMAC4, the valid timestamp is from CTX next desc. */
	if (priv->plat->has_gmac4 || priv->plat->has_xgmac)
		desc = np;

	/* Check if timestamp is available */
	if (stmmac_get_rx_timestamp_status(priv, p, np, priv->adv_ts)) {
		stmmac_get_timestamp(priv, desc, priv->adv_ts, &ns);

		ns -= stmmac_cdc_adjust(priv);

		netdev_dbg(priv->dev, "get valid RX hw timestamp %llu\n", ns);
		shhwtstamp = skb_hwtstamps(skb);
		memset(shhwtstamp, 0, sizeof(struct skb_shared_hwtstamps));
		shhwtstamp->hwtstamp = ns_to_ktime(ns);
	} else  {
		netdev_dbg(priv->dev, "cannot get RX hw timestamp\n");
	}
}

/**
 *  stmmac_hwtstamp_set - control hardware timestamping.
 *  @dev: device pointer.
 *  @ifr: An IOCTL specific structure, that can contain a pointer to
 *  a proprietary structure used to pass information to the driver.
 *  Description:
 *  This function configures the MAC to enable/disable both outgoing(TX)
 *  and incoming(RX) packets time stamping based on user input.
 *  Return Value:
 *  0 on success and an appropriate -ve integer on failure.
 */
static int stmmac_hwtstamp_set(struct net_device *dev, struct ifreq *ifr)
{
	struct stmmac_priv *priv = netdev_priv(dev);
	struct hwtstamp_config config;
	u32 ptp_v2 = 0;
	u32 tstamp_all = 0;
	u32 ptp_over_ipv4_udp = 0;
	u32 ptp_over_ipv6_udp = 0;
	u32 ptp_over_ethernet = 0;
	u32 snap_type_sel = 0;
	u32 ts_master_en = 0;
	u32 ts_event_en = 0;
	u32 av_8021asm_en = 0;
	int ret = 0;

	if (!(priv->dma_cap.time_stamp || priv->adv_ts)) {
		netdev_alert(priv->dev, "No support for HW time stamping\n");
		priv->hwts_tx_en = 0;
		priv->hwts_rx_en = 0;

		return -EOPNOTSUPP;
	}

	if (copy_from_user(&config, ifr->ifr_data,
			   sizeof(config)))
		return -EFAULT;

	netdev_dbg(priv->dev, "%s config flags:0x%x, tx_type:0x%x, rx_filter:0x%x\n",
		   __func__, config.flags, config.tx_type, config.rx_filter);

	/* reserved for future extensions */
	if (config.flags)
		return -EINVAL;

	if (config.tx_type != HWTSTAMP_TX_OFF &&
	    config.tx_type != HWTSTAMP_TX_ON)
		return -ERANGE;

	if (priv->adv_ts) {
		switch (config.rx_filter) {
		case HWTSTAMP_FILTER_NONE:
			/* time stamp no incoming packet at all */
			config.rx_filter = HWTSTAMP_FILTER_NONE;
			break;

		case HWTSTAMP_FILTER_PTP_V1_L4_EVENT:
			/* PTP v1, UDP, any kind of event packet */
			config.rx_filter = HWTSTAMP_FILTER_PTP_V1_L4_EVENT;
			/* 'xmac' hardware can support Sync, Pdelay_Req and
			 * Pdelay_resp by setting bit14 and bits17/16 to 01
			 * This leaves Delay_Req timestamps out.
			 * Enable all events *and* general purpose message
			 * timestamping
			 */
			snap_type_sel = PTP_TCR_SNAPTYPSEL_1;
			ptp_over_ipv4_udp = PTP_TCR_TSIPV4ENA;
			ptp_over_ipv6_udp = PTP_TCR_TSIPV6ENA;
			break;

		case HWTSTAMP_FILTER_PTP_V1_L4_SYNC:
			/* PTP v1, UDP, Sync packet */
			config.rx_filter = HWTSTAMP_FILTER_PTP_V1_L4_SYNC;
			/* take time stamp for SYNC messages only */
			ts_event_en = PTP_TCR_TSEVNTENA;

			ptp_over_ipv4_udp = PTP_TCR_TSIPV4ENA;
			ptp_over_ipv6_udp = PTP_TCR_TSIPV6ENA;
			break;

		case HWTSTAMP_FILTER_PTP_V1_L4_DELAY_REQ:
			/* PTP v1, UDP, Delay_req packet */
			config.rx_filter = HWTSTAMP_FILTER_PTP_V1_L4_DELAY_REQ;
			/* take time stamp for Delay_Req messages only */
			ts_master_en = PTP_TCR_TSMSTRENA;
			ts_event_en = PTP_TCR_TSEVNTENA;

			ptp_over_ipv4_udp = PTP_TCR_TSIPV4ENA;
			ptp_over_ipv6_udp = PTP_TCR_TSIPV6ENA;
			break;

		case HWTSTAMP_FILTER_PTP_V2_L4_EVENT:
			/* PTP v2, UDP, any kind of event packet */
			config.rx_filter = HWTSTAMP_FILTER_PTP_V2_L4_EVENT;
			ptp_v2 = PTP_TCR_TSVER2ENA;
			/* take time stamp for all event messages */
			snap_type_sel = PTP_TCR_SNAPTYPSEL_1;

			ptp_over_ipv4_udp = PTP_TCR_TSIPV4ENA;
			ptp_over_ipv6_udp = PTP_TCR_TSIPV6ENA;
			break;

		case HWTSTAMP_FILTER_PTP_V2_L4_SYNC:
			/* PTP v2, UDP, Sync packet */
			config.rx_filter = HWTSTAMP_FILTER_PTP_V2_L4_SYNC;
			ptp_v2 = PTP_TCR_TSVER2ENA;
			/* take time stamp for SYNC messages only */
			ts_event_en = PTP_TCR_TSEVNTENA;

			ptp_over_ipv4_udp = PTP_TCR_TSIPV4ENA;
			ptp_over_ipv6_udp = PTP_TCR_TSIPV6ENA;
			break;

		case HWTSTAMP_FILTER_PTP_V2_L4_DELAY_REQ:
			/* PTP v2, UDP, Delay_req packet */
			config.rx_filter = HWTSTAMP_FILTER_PTP_V2_L4_DELAY_REQ;
			ptp_v2 = PTP_TCR_TSVER2ENA;
			/* take time stamp for Delay_Req messages only */
			ts_master_en = PTP_TCR_TSMSTRENA;
			ts_event_en = PTP_TCR_TSEVNTENA;

			ptp_over_ipv4_udp = PTP_TCR_TSIPV4ENA;
			ptp_over_ipv6_udp = PTP_TCR_TSIPV6ENA;
			break;

		case HWTSTAMP_FILTER_PTP_V2_EVENT:
			/* PTP v2/802.AS1 any layer, any kind of event packet */
			config.rx_filter = HWTSTAMP_FILTER_PTP_V2_EVENT;
			ptp_v2 = PTP_TCR_TSVER2ENA;
			snap_type_sel = PTP_TCR_SNAPTYPSEL_1;
			if (priv->synopsys_id < DWMAC_CORE_4_10)
				ts_event_en = PTP_TCR_TSEVNTENA;
			ptp_over_ipv4_udp = PTP_TCR_TSIPV4ENA;
			ptp_over_ipv6_udp = PTP_TCR_TSIPV6ENA;
			ptp_over_ethernet = PTP_TCR_TSIPENA;
			av_8021asm_en = PTP_TCR_AV8021ASMEN;
			break;

		case HWTSTAMP_FILTER_PTP_V2_SYNC:
			/* PTP v2/802.AS1, any layer, Sync packet */
			config.rx_filter = HWTSTAMP_FILTER_PTP_V2_SYNC;
			ptp_v2 = PTP_TCR_TSVER2ENA;
			/* take time stamp for SYNC messages only */
			ts_event_en = PTP_TCR_TSEVNTENA;

			ptp_over_ipv4_udp = PTP_TCR_TSIPV4ENA;
			ptp_over_ipv6_udp = PTP_TCR_TSIPV6ENA;
			ptp_over_ethernet = PTP_TCR_TSIPENA;
			av_8021asm_en = PTP_TCR_AV8021ASMEN;
			break;

		case HWTSTAMP_FILTER_PTP_V2_DELAY_REQ:
			/* PTP v2/802.AS1, any layer, Delay_req packet */
			config.rx_filter = HWTSTAMP_FILTER_PTP_V2_DELAY_REQ;
			ptp_v2 = PTP_TCR_TSVER2ENA;
			/* take time stamp for Delay_Req messages only */
			ts_master_en = PTP_TCR_TSMSTRENA;
			ts_event_en = PTP_TCR_TSEVNTENA;

			ptp_over_ipv4_udp = PTP_TCR_TSIPV4ENA;
			ptp_over_ipv6_udp = PTP_TCR_TSIPV6ENA;
			ptp_over_ethernet = PTP_TCR_TSIPENA;
			av_8021asm_en = PTP_TCR_AV8021ASMEN;
			break;

		case HWTSTAMP_FILTER_NTP_ALL:
		case HWTSTAMP_FILTER_ALL:
			/* time stamp any incoming packet */
			config.rx_filter = HWTSTAMP_FILTER_ALL;
			tstamp_all = PTP_TCR_TSENALL;
			break;

		default:
			return -ERANGE;
		}
	} else {
		switch (config.rx_filter) {
		case HWTSTAMP_FILTER_NONE:
			config.rx_filter = HWTSTAMP_FILTER_NONE;
			break;
		default:
			/* PTP v1, UDP, any kind of event packet */
			config.rx_filter = HWTSTAMP_FILTER_PTP_V1_L4_EVENT;
			break;
		}
	}
	priv->hwts_rx_en = ((config.rx_filter == HWTSTAMP_FILTER_NONE) ? 0 : 1);
	priv->hwts_tx_en = config.tx_type == HWTSTAMP_TX_ON;

	priv->systime_flags = STMMAC_HWTS_ACTIVE;

	ret = stmmac_init_tstamp_counter(priv, STMMAC_HWTS_ACTIVE);
	if (ret)
		return ret;

	if (priv->hwts_tx_en || priv->hwts_rx_en) {
		priv->systime_flags |= tstamp_all | ptp_v2 |
				       ptp_over_ethernet | ptp_over_ipv6_udp |
				       ptp_over_ipv4_udp | ts_event_en |
				       ts_master_en | snap_type_sel | av_8021asm_en;
	}

	stmmac_config_hw_tstamping(priv, priv->ptpaddr, priv->systime_flags);

	memcpy(&priv->tstamp_config, &config, sizeof(config));

	return copy_to_user(ifr->ifr_data, &config,
			    sizeof(config)) ? -EFAULT : 0;
}

/**
 *  stmmac_hwtstamp_get - read hardware timestamping.
 *  @dev: device pointer.
 *  @ifr: An IOCTL specific structure, that can contain a pointer to
 *  a proprietary structure used to pass information to the driver.
 *  Description:
 *  This function obtain the current hardware timestamping settings
 *  as requested.
 */
static int stmmac_hwtstamp_get(struct net_device *dev, struct ifreq *ifr)
{
	struct stmmac_priv *priv = netdev_priv(dev);
	struct hwtstamp_config *config = &priv->tstamp_config;

	if (!(priv->dma_cap.time_stamp || priv->dma_cap.atime_stamp))
		return -EOPNOTSUPP;

	return copy_to_user(ifr->ifr_data, config,
			    sizeof(*config)) ? -EFAULT : 0;
}

/**
 * stmmac_init_tstamp_counter - init hardware timestamping counter
 * @priv: driver private structure
 * @systime_flags: timestamping flags
 * Description:
 * Initialize hardware counter for packet timestamping.
 * This is valid as long as the interface is open and not suspended.
 * Will be rerun after resuming from suspend, case in which the timestamping
 * flags updated by stmmac_hwtstamp_set() also need to be restored.
 */
int stmmac_init_tstamp_counter(struct stmmac_priv *priv, u32 systime_flags)
{
	bool xmac = priv->plat->has_gmac4 || priv->plat->has_xgmac;
	struct timespec64 now;
	u32 sec_inc = 0;
	u64 temp = 0;

	if (!(priv->dma_cap.time_stamp || priv->dma_cap.atime_stamp))
		return -EOPNOTSUPP;

	stmmac_config_hw_tstamping(priv, priv->ptpaddr, systime_flags);
	priv->systime_flags = systime_flags;

	/* program Sub Second Increment reg */
	stmmac_config_sub_second_increment(priv, priv->ptpaddr,
					   priv->plat->clk_ptp_req_rate,
					   xmac, &sec_inc);
	temp = div_u64(1000000000ULL, sec_inc);

	/* Store sub second increment for later use */
	priv->sub_second_inc = sec_inc;

	/* calculate default added value:
	 * formula is :
	 * addend = (2^32)/freq_div_ratio;
	 * where, freq_div_ratio = 1e9ns/sec_inc
	 */
	temp = (u64)((u64)priv->plat->clk_ptp_req_rate << 32);
	priv->default_addend = div_u64(temp, priv->plat->clk_ptp_rate);
	stmmac_config_addend(priv, priv->ptpaddr, priv->default_addend);

	/* initialize system time */
	ktime_get_real_ts64(&now);

	/* lower 32 bits of tv_sec are safe until y2106 */
	stmmac_init_systime(priv, priv->ptpaddr, (u32)now.tv_sec, now.tv_nsec);

	return 0;
}
EXPORT_SYMBOL_GPL(stmmac_init_tstamp_counter);

/**
 * stmmac_init_ptp - init PTP
 * @priv: driver private structure
 * Description: this is to verify if the HW supports the PTPv1 or PTPv2.
 * This is done by looking at the HW cap. register.
 * This function also registers the ptp driver.
 */
static int stmmac_init_ptp(struct stmmac_priv *priv)
{
	bool xmac = priv->plat->has_gmac4 || priv->plat->has_xgmac;
	int ret;

	if (priv->plat->ptp_clk_freq_config)
		priv->plat->ptp_clk_freq_config(priv);

	ret = stmmac_init_tstamp_counter(priv, STMMAC_HWTS_ACTIVE);
	if (ret)
		return ret;

	priv->adv_ts = 0;
	/* Check if adv_ts can be enabled for dwmac 4.x / xgmac core */
	if (xmac && priv->dma_cap.atime_stamp)
		priv->adv_ts = 1;
	/* Dwmac 3.x core with extend_desc can support adv_ts */
	else if (priv->extend_desc && priv->dma_cap.atime_stamp)
		priv->adv_ts = 1;

	if (priv->dma_cap.time_stamp)
		netdev_info(priv->dev, "IEEE 1588-2002 Timestamp supported\n");

	if (priv->adv_ts)
		netdev_info(priv->dev,
			    "IEEE 1588-2008 Advanced Timestamp supported\n");

	priv->hwts_tx_en = 0;
	priv->hwts_rx_en = 0;

	return 0;
}

static void stmmac_release_ptp(struct stmmac_priv *priv)
{
	clk_disable_unprepare(priv->plat->clk_ptp_ref);
	stmmac_ptp_unregister(priv);
}

/**
 *  stmmac_mac_flow_ctrl - Configure flow control in all queues
 *  @priv: driver private structure
 *  @duplex: duplex passed to the next function
 *  Description: It is used for configuring the flow control in all queues
 */
static void stmmac_mac_flow_ctrl(struct stmmac_priv *priv, u32 duplex)
{
	u32 tx_cnt = priv->plat->tx_queues_to_use;

	stmmac_flow_ctrl(priv, priv->hw, duplex, priv->flow_ctrl,
			priv->pause, tx_cnt);
}

static void stmmac_validate(struct phylink_config *config,
			    unsigned long *supported,
			    struct phylink_link_state *state)
{
	struct stmmac_priv *priv = netdev_priv(to_net_dev(config->dev));
	__ETHTOOL_DECLARE_LINK_MODE_MASK(mac_supported) = { 0, };
	__ETHTOOL_DECLARE_LINK_MODE_MASK(mask) = { 0, };
	int tx_cnt = priv->plat->tx_queues_to_use;
	int max_speed = priv->plat->max_speed;

	phylink_set(mac_supported, 10baseT_Half);
	phylink_set(mac_supported, 10baseT_Full);
	phylink_set(mac_supported, 100baseT_Half);
	phylink_set(mac_supported, 100baseT_Full);
	phylink_set(mac_supported, 1000baseT_Half);
	phylink_set(mac_supported, 1000baseT_Full);
	phylink_set(mac_supported, 1000baseKX_Full);

	phylink_set(mac_supported, Autoneg);
	phylink_set(mac_supported, Pause);
	phylink_set(mac_supported, Asym_Pause);
	phylink_set_port_modes(mac_supported);

	/* Cut down 1G if asked to */
	if ((max_speed > 0) && (max_speed < 1000)) {
		phylink_set(mask, 1000baseT_Full);
		phylink_set(mask, 1000baseX_Full);
	} else if (priv->plat->has_gmac4) {
		if (!max_speed || max_speed >= 2500) {
			phylink_set(mac_supported, 2500baseT_Full);
			phylink_set(mac_supported, 2500baseX_Full);
		}
	} else if (priv->plat->has_xgmac) {
		if (!max_speed || (max_speed >= 2500)) {
			phylink_set(mac_supported, 2500baseT_Full);
			phylink_set(mac_supported, 2500baseX_Full);
		}
		if (!max_speed || (max_speed >= 5000)) {
			phylink_set(mac_supported, 5000baseT_Full);
		}
		if (!max_speed || (max_speed >= 10000)) {
			phylink_set(mac_supported, 10000baseSR_Full);
			phylink_set(mac_supported, 10000baseLR_Full);
			phylink_set(mac_supported, 10000baseER_Full);
			phylink_set(mac_supported, 10000baseLRM_Full);
			phylink_set(mac_supported, 10000baseT_Full);
			phylink_set(mac_supported, 10000baseKX4_Full);
			phylink_set(mac_supported, 10000baseKR_Full);
		}
		if (!max_speed || (max_speed >= 25000)) {
			phylink_set(mac_supported, 25000baseCR_Full);
			phylink_set(mac_supported, 25000baseKR_Full);
			phylink_set(mac_supported, 25000baseSR_Full);
		}
		if (!max_speed || (max_speed >= 40000)) {
			phylink_set(mac_supported, 40000baseKR4_Full);
			phylink_set(mac_supported, 40000baseCR4_Full);
			phylink_set(mac_supported, 40000baseSR4_Full);
			phylink_set(mac_supported, 40000baseLR4_Full);
		}
		if (!max_speed || (max_speed >= 50000)) {
			phylink_set(mac_supported, 50000baseCR2_Full);
			phylink_set(mac_supported, 50000baseKR2_Full);
			phylink_set(mac_supported, 50000baseSR2_Full);
			phylink_set(mac_supported, 50000baseKR_Full);
			phylink_set(mac_supported, 50000baseSR_Full);
			phylink_set(mac_supported, 50000baseCR_Full);
			phylink_set(mac_supported, 50000baseLR_ER_FR_Full);
			phylink_set(mac_supported, 50000baseDR_Full);
		}
		if (!max_speed || (max_speed >= 100000)) {
			phylink_set(mac_supported, 100000baseKR4_Full);
			phylink_set(mac_supported, 100000baseSR4_Full);
			phylink_set(mac_supported, 100000baseCR4_Full);
			phylink_set(mac_supported, 100000baseLR4_ER4_Full);
			phylink_set(mac_supported, 100000baseKR2_Full);
			phylink_set(mac_supported, 100000baseSR2_Full);
			phylink_set(mac_supported, 100000baseCR2_Full);
			phylink_set(mac_supported, 100000baseLR2_ER2_FR2_Full);
			phylink_set(mac_supported, 100000baseDR2_Full);
		}
	}

	/* Half-Duplex can only work with single queue */
	if (tx_cnt > 1) {
		phylink_set(mask, 10baseT_Half);
		phylink_set(mask, 100baseT_Half);
		phylink_set(mask, 1000baseT_Half);
	}

	linkmode_and(supported, supported, mac_supported);
	linkmode_andnot(supported, supported, mask);
	linkmode_and(state->advertising,
		     state->advertising, mac_supported);
	linkmode_andnot(state->advertising,
			state->advertising, mask);

	/* Early ethernet settings to bring up link in 100M,
	 * Auto neg Off with full duplex link.
	 */
	if (priv->phydev && priv->plat->early_eth && !priv->early_eth_config_set) {
		priv->phydev->autoneg = AUTONEG_DISABLE;
		priv->phydev->speed = SPEED_100;
		priv->phydev->duplex = DUPLEX_FULL;
		phylink_clear(mac_supported, 1000baseT_Full);
	linkmode_and(state->advertising,
		     state->advertising, mac_supported);
	linkmode_andnot(state->advertising,
			state->advertising, mask);

	pr_info(" qcom-ethqos: %s early eth setting successful\n",
		__func__);

		stmmac_set_speed100(priv->phydev);
		/* Validate method will also be called
		 * when we change speed using ethtool.
		 * Add check to avoid multiple calls
		 */
		priv->early_eth_config_set = 1;
	}

	/* If PCS is supported, check which modes it supports. */
	if (priv->hw->xpcs)
		xpcs_validate(priv->hw->xpcs, supported, state);
}

static void stmmac_mac_config(struct phylink_config *config, unsigned int mode,
			      const struct phylink_link_state *state)
{
	/* Nothing to do, xpcs_config() handles everything */
}

static void stmmac_fpe_link_state_handle(struct stmmac_priv *priv, bool is_up)
{
	struct stmmac_fpe_cfg *fpe_cfg = priv->plat->fpe_cfg;
	enum stmmac_fpe_state *lo_state = &fpe_cfg->lo_fpe_state;
	enum stmmac_fpe_state *lp_state = &fpe_cfg->lp_fpe_state;
	bool *hs_enable = &fpe_cfg->hs_enable;

	if (is_up && *hs_enable) {
		stmmac_fpe_send_mpacket(priv, priv->ioaddr, MPACKET_VERIFY);
	} else {
		*lo_state = FPE_STATE_OFF;
		*lp_state = FPE_STATE_OFF;
	}
}

static void stmmac_mac_link_down(struct phylink_config *config,
				 unsigned int mode, phy_interface_t interface)
{
	struct stmmac_priv *priv = netdev_priv(to_net_dev(config->dev));

	stmmac_mac_set(priv, priv->ioaddr, false);
	priv->eee_active = false;
	priv->tx_lpi_enabled = false;
	priv->eee_enabled = stmmac_eee_init(priv);
	stmmac_set_eee_pls(priv, priv->hw, false);

	if (priv->dma_cap.fpesel)
		stmmac_fpe_link_state_handle(priv, false);
}

static void stmmac_mac_link_up(struct phylink_config *config,
			       struct phy_device *phy,
			       unsigned int mode, phy_interface_t interface,
			       int speed, int duplex,
			       bool tx_pause, bool rx_pause)
{
	struct stmmac_priv *priv = netdev_priv(to_net_dev(config->dev));
	u32 old_ctrl, ctrl;

	old_ctrl = readl(priv->ioaddr + MAC_CTRL_REG);
	ctrl = old_ctrl & ~priv->hw->link.speed_mask;

	if (interface == PHY_INTERFACE_MODE_USXGMII) {
		switch (speed) {
		case SPEED_10000:
			ctrl |= priv->hw->link.xgmii.speed10000;
			break;
		case SPEED_5000:
			ctrl |= priv->hw->link.xgmii.speed5000;
			break;
		case SPEED_2500:
			ctrl |= priv->hw->link.xgmii.speed2500;
			break;
		default:
			return;
		}
	} else if (interface == PHY_INTERFACE_MODE_XLGMII) {
		switch (speed) {
		case SPEED_100000:
			ctrl |= priv->hw->link.xlgmii.speed100000;
			break;
		case SPEED_50000:
			ctrl |= priv->hw->link.xlgmii.speed50000;
			break;
		case SPEED_40000:
			ctrl |= priv->hw->link.xlgmii.speed40000;
			break;
		case SPEED_25000:
			ctrl |= priv->hw->link.xlgmii.speed25000;
			break;
		case SPEED_10000:
			ctrl |= priv->hw->link.xgmii.speed10000;
			break;
		case SPEED_2500:
			ctrl |= priv->hw->link.speed2500;
			break;
		case SPEED_1000:
			ctrl |= priv->hw->link.speed1000;
			break;
		default:
			return;
		}
	} else {
		switch (speed) {
		case SPEED_2500:
			ctrl |= priv->hw->link.speed2500;
			break;
		case SPEED_1000:
			ctrl |= priv->hw->link.speed1000;
			break;
		case SPEED_100:
			ctrl |= priv->hw->link.speed100;
			break;
		case SPEED_10:
			ctrl |= priv->hw->link.speed10;
			break;
		default:
			return;
		}
	}

	priv->speed = speed;

	if (priv->plat->fix_mac_speed)
		priv->plat->fix_mac_speed(priv->plat->bsp_priv, speed);

	if (!duplex)
		ctrl &= ~priv->hw->link.duplex;
	else
		ctrl |= priv->hw->link.duplex;

	/* Flow Control operation */
	if (rx_pause && tx_pause)
		priv->flow_ctrl = FLOW_AUTO;
	else if (rx_pause && !tx_pause)
		priv->flow_ctrl = FLOW_RX;
	else if (!rx_pause && tx_pause)
		priv->flow_ctrl = FLOW_TX;
	else
		priv->flow_ctrl = FLOW_OFF;

	stmmac_mac_flow_ctrl(priv, duplex);

	if (ctrl != old_ctrl)
		writel(ctrl, priv->ioaddr + MAC_CTRL_REG);

	stmmac_mac_set(priv, priv->ioaddr, true);
	if (phy && priv->dma_cap.eee) {
		priv->eee_active = phy_init_eee(phy, 1) >= 0;
		priv->eee_enabled = stmmac_eee_init(priv);
		priv->tx_lpi_enabled = priv->eee_enabled;
		stmmac_set_eee_pls(priv, priv->hw, true);
	}

	if (priv->dma_cap.fpesel)
		stmmac_fpe_link_state_handle(priv, true);

#ifdef CONFIG_MSM_BOOT_TIME_MARKER
	if (!priv->boot_kpi) {
		place_marker("M - Ethernet is Ready.Link is UP");
		priv->boot_kpi = true;
	}
#endif
}

static const struct phylink_mac_ops stmmac_phylink_mac_ops = {
	.validate = stmmac_validate,
	.mac_config = stmmac_mac_config,
	.mac_link_down = stmmac_mac_link_down,
	.mac_link_up = stmmac_mac_link_up,
};

/**
 * stmmac_check_pcs_mode - verify if RGMII/SGMII is supported
 * @priv: driver private structure
 * Description: this is to verify if the HW supports the PCS.
 * Physical Coding Sublayer (PCS) interface that can be used when the MAC is
 * configured for the TBI, RTBI, or SGMII PHY interface.
 */
static void stmmac_check_pcs_mode(struct stmmac_priv *priv)
{
	int interface = priv->plat->interface;

	if (priv->dma_cap.pcs) {
		if ((interface == PHY_INTERFACE_MODE_RGMII) ||
		    (interface == PHY_INTERFACE_MODE_RGMII_ID) ||
		    (interface == PHY_INTERFACE_MODE_RGMII_RXID) ||
		    (interface == PHY_INTERFACE_MODE_RGMII_TXID)) {
			netdev_dbg(priv->dev, "PCS RGMII support enabled\n");
			priv->hw->pcs = STMMAC_PCS_RGMII;
		} else if (interface == PHY_INTERFACE_MODE_SGMII) {
			netdev_dbg(priv->dev, "PCS SGMII support enabled\n");
			priv->hw->pcs = STMMAC_PCS_SGMII;
		}
	}
}

static void stmmac_set_speed100(struct phy_device *phydev)
{
	u16 bmcr_val, ctrl1000_val, adv_val;

	/* Disable 1000M mode */
	ctrl1000_val = phy_read(phydev, MII_CTRL1000);
	ctrl1000_val &= ~(ADVERTISE_1000HALF | ADVERTISE_1000FULL);
	phy_write(phydev, MII_CTRL1000, ctrl1000_val);

	/* Disable 100M mode */
	adv_val = phy_read(phydev, MII_ADVERTISE);
	adv_val &= ~(ADVERTISE_100HALF);
	phy_write(phydev, MII_ADVERTISE, adv_val);

	/* Disable autoneg */
	bmcr_val = phy_read(phydev, MII_BMCR);
	bmcr_val &= ~(BMCR_ANENABLE);
	phy_write(phydev, MII_BMCR, bmcr_val);

	bmcr_val = phy_read(phydev, MII_BMCR);
	bmcr_val |= BMCR_ANRESTART;
	phy_write(phydev, MII_BMCR, bmcr_val);
}

/**
 * stmmac_init_phy - PHY initialization
 * @dev: net device structure
 * Description: it initializes the driver's PHY state, and attaches the PHY
 * to the mac driver.
 *  Return value:
 *  0 on success
 */
static int stmmac_init_phy(struct net_device *dev)
{
	struct stmmac_priv *priv = netdev_priv(dev);
	struct device_node *node;
	int ret;

	priv->boot_kpi = false;

	node = priv->plat->phylink_node;

	if (node)
		ret = phylink_of_phy_connect(priv->phylink, node, 0);

	/* Some DT bindings do not set-up the PHY handle. Let's try to
	 * manually parse it
	 */
	if (!node || ret) {
		int addr = priv->plat->phy_addr;

<<<<<<< HEAD
		priv->phydev = mdiobus_get_phy(priv->mii, addr);
		if (!priv->phydev) {
=======
		if (addr < 0) {
			netdev_err(priv->dev, "no phy found\n");
			return -ENODEV;
		}

		phydev = mdiobus_get_phy(priv->mii, addr);
		if (!phydev) {
>>>>>>> 3f6fd0df
			netdev_err(priv->dev, "no phy at addr %d\n", addr);
			return -ENODEV;
		}
		ret = phylink_connect_phy(priv->phylink, priv->phydev);
		if (priv->plat->phy_intr_en_extn_stm) {
			priv->phydev->irq = PHY_MAC_INTERRUPT;
			priv->phydev->interrupts =  PHY_INTERRUPT_ENABLED;

			if (priv->phydev->drv &&
			    priv->phydev->drv->config_intr &&
			    !priv->phydev->drv->config_intr(priv->phydev)) {
				pr_err(" qcom-ethqos: %s config_phy_intr successful aftre connect\n",
				       __func__);
				priv->plat->request_phy_wol(priv->plat);
			}
		} else {
			pr_info("stmmac phy polling mode\n");
			priv->phydev->irq = PHY_POLL;
		}
	}
	pr_info(" qcom-ethqos: %s early eth setting stmmac init\n",
		__func__);

	if (!priv->plat->pmt) {
		struct ethtool_wolinfo wol = { .cmd = ETHTOOL_GWOL };

		phylink_ethtool_get_wol(priv->phylink, &wol);
		device_set_wakeup_capable(priv->device, !!wol.supported);
	}

	return ret;
}

static int stmmac_phy_setup(struct stmmac_priv *priv)
{
	struct stmmac_mdio_bus_data *mdio_bus_data = priv->plat->mdio_bus_data;
	struct fwnode_handle *fwnode = of_fwnode_handle(priv->plat->phylink_node);
	int mode = priv->plat->phy_interface;
	struct phylink *phylink;

	priv->phylink_config.dev = &priv->dev->dev;
	priv->phylink_config.type = PHYLINK_NETDEV;
	priv->phylink_config.pcs_poll = true;
	if (priv->plat->mdio_bus_data)
		priv->phylink_config.ovr_an_inband =
			mdio_bus_data->xpcs_an_inband;

	if (!fwnode)
		fwnode = dev_fwnode(priv->device);

	phylink = phylink_create(&priv->phylink_config, fwnode,
				 mode, &stmmac_phylink_mac_ops);
	if (IS_ERR(phylink))
		return PTR_ERR(phylink);

	if (priv->hw->xpcs)
		phylink_set_pcs(phylink, &priv->hw->xpcs->pcs);

	priv->phylink = phylink;
	return 0;
}

static void stmmac_display_rx_rings(struct stmmac_priv *priv)
{
	u32 rx_cnt = priv->plat->rx_queues_to_use;
	unsigned int desc_size;
	void *head_rx;
	u32 queue;

	/* Display RX rings */
	for (queue = 0; queue < rx_cnt; queue++) {
		struct stmmac_rx_queue *rx_q = &priv->rx_queue[queue];

		pr_info("\tRX Queue %u rings\n", queue);

		if (priv->extend_desc) {
			head_rx = (void *)rx_q->dma_erx;
			desc_size = sizeof(struct dma_extended_desc);
		} else {
			head_rx = (void *)rx_q->dma_rx;
			desc_size = sizeof(struct dma_desc);
		}

		/* Display RX ring */
		stmmac_display_ring(priv, head_rx, priv->dma_rx_size, true,
				    rx_q->dma_rx_phy, desc_size);
	}
}

static void stmmac_display_tx_rings(struct stmmac_priv *priv)
{
	u32 tx_cnt = priv->plat->tx_queues_to_use;
	unsigned int desc_size;
	void *head_tx;
	u32 queue;

	/* Display TX rings */
	for (queue = 0; queue < tx_cnt; queue++) {
		struct stmmac_tx_queue *tx_q = &priv->tx_queue[queue];

		pr_info("\tTX Queue %d rings\n", queue);

		if (priv->extend_desc) {
			head_tx = (void *)tx_q->dma_etx;
			desc_size = sizeof(struct dma_extended_desc);
		} else if (tx_q->tbs & STMMAC_TBS_AVAIL) {
			head_tx = (void *)tx_q->dma_entx;
			desc_size = sizeof(struct dma_edesc);
		} else {
			head_tx = (void *)tx_q->dma_tx;
			desc_size = sizeof(struct dma_desc);
		}

		stmmac_display_ring(priv, head_tx, priv->dma_tx_size, false,
				    tx_q->dma_tx_phy, desc_size);
	}
}

static void stmmac_display_rings(struct stmmac_priv *priv)
{
	/* Display RX ring */
	stmmac_display_rx_rings(priv);

	/* Display TX ring */
	stmmac_display_tx_rings(priv);
}

static int stmmac_set_bfsize(int mtu, int bufsize)
{
	int ret = bufsize;

	if (mtu >= BUF_SIZE_8KiB)
		ret = BUF_SIZE_16KiB;
	else if (mtu >= BUF_SIZE_4KiB)
		ret = BUF_SIZE_8KiB;
	else if (mtu >= BUF_SIZE_2KiB)
		ret = BUF_SIZE_4KiB;
	else if (mtu > DEFAULT_BUFSIZE)
		ret = BUF_SIZE_2KiB;
	else
		ret = DEFAULT_BUFSIZE;

	return ret;
}

/**
 * stmmac_clear_rx_descriptors - clear RX descriptors
 * @priv: driver private structure
 * @queue: RX queue index
 * Description: this function is called to clear the RX descriptors
 * in case of both basic and extended descriptors are used.
 */
static void stmmac_clear_rx_descriptors(struct stmmac_priv *priv, u32 queue)
{
	struct stmmac_rx_queue *rx_q = &priv->rx_queue[queue];
	int i;

	/* Clear the RX descriptors */
	for (i = 0; i < priv->dma_rx_size; i++)
		if (priv->extend_desc)
			stmmac_init_rx_desc(priv, &rx_q->dma_erx[i].basic,
					priv->use_riwt, priv->mode,
					(i == priv->dma_rx_size - 1),
					priv->dma_buf_sz);
		else
			stmmac_init_rx_desc(priv, &rx_q->dma_rx[i],
					priv->use_riwt, priv->mode,
					(i == priv->dma_rx_size - 1),
					priv->dma_buf_sz);
}

/**
 * stmmac_clear_tx_descriptors - clear tx descriptors
 * @priv: driver private structure
 * @queue: TX queue index.
 * Description: this function is called to clear the TX descriptors
 * in case of both basic and extended descriptors are used.
 */
static void stmmac_clear_tx_descriptors(struct stmmac_priv *priv, u32 queue)
{
	struct stmmac_tx_queue *tx_q = &priv->tx_queue[queue];
	int i;

	/* Clear the TX descriptors */
	for (i = 0; i < priv->dma_tx_size; i++) {
		int last = (i == (priv->dma_tx_size - 1));
		struct dma_desc *p;

		if (priv->extend_desc)
			p = &tx_q->dma_etx[i].basic;
		else if (tx_q->tbs & STMMAC_TBS_AVAIL)
			p = &tx_q->dma_entx[i].basic;
		else
			p = &tx_q->dma_tx[i];

		stmmac_init_tx_desc(priv, p, priv->mode, last);
	}
}

/**
 * stmmac_clear_descriptors - clear descriptors
 * @priv: driver private structure
 * Description: this function is called to clear the TX and RX descriptors
 * in case of both basic and extended descriptors are used.
 */
static void stmmac_clear_descriptors(struct stmmac_priv *priv)
{
	u32 rx_queue_cnt = priv->plat->rx_queues_to_use;
	u32 tx_queue_cnt = priv->plat->tx_queues_to_use;
	u32 queue;

	/* Clear the RX descriptors */
	for (queue = 0; queue < rx_queue_cnt; queue++)
		stmmac_clear_rx_descriptors(priv, queue);

	/* Clear the TX descriptors */
	for (queue = 0; queue < tx_queue_cnt; queue++)
		stmmac_clear_tx_descriptors(priv, queue);
}

/**
 * stmmac_init_rx_buffers - init the RX descriptor buffer.
 * @priv: driver private structure
 * @p: descriptor pointer
 * @i: descriptor index
 * @flags: gfp flag
 * @queue: RX queue index
 * Description: this function is called to allocate a receive buffer, perform
 * the DMA mapping and init the descriptor.
 */
static int stmmac_init_rx_buffers(struct stmmac_priv *priv, struct dma_desc *p,
				  int i, gfp_t flags, u32 queue)
{
	struct stmmac_rx_queue *rx_q = &priv->rx_queue[queue];
	struct stmmac_rx_buffer *buf = &rx_q->buf_pool[i];

	if (!buf->page) {
		buf->page = page_pool_dev_alloc_pages(rx_q->page_pool);
		if (!buf->page)
			return -ENOMEM;
		buf->page_offset = stmmac_rx_offset(priv);
	}

	if (priv->sph && !buf->sec_page) {
		buf->sec_page = page_pool_dev_alloc_pages(rx_q->page_pool);
		if (!buf->sec_page)
			return -ENOMEM;

		buf->sec_addr = page_pool_get_dma_addr(buf->sec_page);
		stmmac_set_desc_sec_addr(priv, p, buf->sec_addr, true);
	} else {
		buf->sec_page = NULL;
		stmmac_set_desc_sec_addr(priv, p, buf->sec_addr, false);
	}

	buf->addr = page_pool_get_dma_addr(buf->page) + buf->page_offset;

	stmmac_set_desc_addr(priv, p, buf->addr);
	if (priv->dma_buf_sz == BUF_SIZE_16KiB)
		stmmac_init_desc3(priv, p);

	return 0;
}

/**
 * stmmac_free_rx_buffer - free RX dma buffers
 * @priv: private structure
 * @queue: RX queue index
 * @i: buffer index.
 */
static void stmmac_free_rx_buffer(struct stmmac_priv *priv, u32 queue, int i)
{
	struct stmmac_rx_queue *rx_q = &priv->rx_queue[queue];
	struct stmmac_rx_buffer *buf = &rx_q->buf_pool[i];

	if (buf->page)
		page_pool_put_full_page(rx_q->page_pool, buf->page, false);
	buf->page = NULL;

	if (buf->sec_page)
		page_pool_put_full_page(rx_q->page_pool, buf->sec_page, false);
	buf->sec_page = NULL;
}

/**
 * stmmac_free_tx_buffer - free RX dma buffers
 * @priv: private structure
 * @queue: RX queue index
 * @i: buffer index.
 */
static void stmmac_free_tx_buffer(struct stmmac_priv *priv, u32 queue, int i)
{
	struct stmmac_tx_queue *tx_q = &priv->tx_queue[queue];

	if (tx_q->tx_skbuff_dma[i].buf &&
	    tx_q->tx_skbuff_dma[i].buf_type != STMMAC_TXBUF_T_XDP_TX) {
		if (tx_q->tx_skbuff_dma[i].map_as_page)
			dma_unmap_page(GET_MEM_PDEV_DEV,
				       tx_q->tx_skbuff_dma[i].buf,
				       tx_q->tx_skbuff_dma[i].len,
				       DMA_TO_DEVICE);
		else
			dma_unmap_single(GET_MEM_PDEV_DEV,
					 tx_q->tx_skbuff_dma[i].buf,
					 tx_q->tx_skbuff_dma[i].len,
					 DMA_TO_DEVICE);
	}

	if (tx_q->xdpf[i] &&
	    (tx_q->tx_skbuff_dma[i].buf_type == STMMAC_TXBUF_T_XDP_TX ||
	     tx_q->tx_skbuff_dma[i].buf_type == STMMAC_TXBUF_T_XDP_NDO)) {
		xdp_return_frame(tx_q->xdpf[i]);
		tx_q->xdpf[i] = NULL;
	}

	if (tx_q->tx_skbuff_dma[i].buf_type == STMMAC_TXBUF_T_XSK_TX)
		tx_q->xsk_frames_done++;

	if (tx_q->tx_skbuff[i] &&
	    tx_q->tx_skbuff_dma[i].buf_type == STMMAC_TXBUF_T_SKB) {
		dev_kfree_skb_any(tx_q->tx_skbuff[i]);
		tx_q->tx_skbuff[i] = NULL;
	}

	tx_q->tx_skbuff_dma[i].buf = 0;
	tx_q->tx_skbuff_dma[i].map_as_page = false;
}

/**
 * dma_free_rx_skbufs - free RX dma buffers
 * @priv: private structure
 * @queue: RX queue index
 */
static void dma_free_rx_skbufs(struct stmmac_priv *priv, u32 queue)
{
	int i;

	for (i = 0; i < priv->dma_rx_size; i++)
		stmmac_free_rx_buffer(priv, queue, i);
}

static int stmmac_alloc_rx_buffers(struct stmmac_priv *priv, u32 queue,
				   gfp_t flags)
{
	struct stmmac_rx_queue *rx_q = &priv->rx_queue[queue];
	int i;

	for (i = 0; i < priv->dma_rx_size; i++) {
		struct dma_desc *p;
		int ret;

		if (priv->extend_desc)
			p = &((rx_q->dma_erx + i)->basic);
		else
			p = rx_q->dma_rx + i;

		ret = stmmac_init_rx_buffers(priv, p, i, flags,
					     queue);
		if (ret)
			return ret;

		rx_q->buf_alloc_num++;
	}

	return 0;
}

/**
 * dma_free_rx_xskbufs - free RX dma buffers from XSK pool
 * @priv: private structure
 * @queue: RX queue index
 */
static void dma_free_rx_xskbufs(struct stmmac_priv *priv, u32 queue)
{
	struct stmmac_rx_queue *rx_q = &priv->rx_queue[queue];
	int i;

	for (i = 0; i < priv->dma_rx_size; i++) {
		struct stmmac_rx_buffer *buf = &rx_q->buf_pool[i];

		if (!buf->xdp)
			continue;

		xsk_buff_free(buf->xdp);
		buf->xdp = NULL;
	}
}

static int stmmac_alloc_rx_buffers_zc(struct stmmac_priv *priv, u32 queue)
{
	struct stmmac_rx_queue *rx_q = &priv->rx_queue[queue];
	int i;

	for (i = 0; i < priv->dma_rx_size; i++) {
		struct stmmac_rx_buffer *buf;
		dma_addr_t dma_addr;
		struct dma_desc *p;

		if (priv->extend_desc)
			p = (struct dma_desc *)(rx_q->dma_erx + i);
		else
			p = rx_q->dma_rx + i;

		buf = &rx_q->buf_pool[i];

		buf->xdp = xsk_buff_alloc(rx_q->xsk_pool);
		if (!buf->xdp)
			return -ENOMEM;

		dma_addr = xsk_buff_xdp_get_dma(buf->xdp);
		stmmac_set_desc_addr(priv, p, dma_addr);
		rx_q->buf_alloc_num++;
	}

	return 0;
}

static struct xsk_buff_pool *stmmac_get_xsk_pool(struct stmmac_priv *priv, u32 queue)
{
	if (!stmmac_xdp_is_enabled(priv) || !test_bit(queue, priv->af_xdp_zc_qps))
		return NULL;

	return xsk_get_pool_from_qid(priv->dev, queue);
}

/**
 * __init_dma_rx_desc_rings - init the RX descriptor ring (per queue)
 * @priv: driver private structure
 * @queue: RX queue index
 * @flags: gfp flag.
 * Description: this function initializes the DMA RX descriptors
 * and allocates the socket buffers. It supports the chained and ring
 * modes.
 */
static int __init_dma_rx_desc_rings(struct stmmac_priv *priv, u32 queue, gfp_t flags)
{
	struct stmmac_rx_queue *rx_q = &priv->rx_queue[queue];
	int ret;

	netif_dbg(priv, probe, priv->dev,
		  "(%s) dma_rx_phy=0x%08x\n", __func__,
		  (u32)rx_q->dma_rx_phy);

	stmmac_clear_rx_descriptors(priv, queue);

	xdp_rxq_info_unreg_mem_model(&rx_q->xdp_rxq);

	rx_q->xsk_pool = stmmac_get_xsk_pool(priv, queue);

	if (rx_q->xsk_pool) {
		WARN_ON(xdp_rxq_info_reg_mem_model(&rx_q->xdp_rxq,
						   MEM_TYPE_XSK_BUFF_POOL,
						   NULL));
		netdev_info(priv->dev,
			    "Register MEM_TYPE_XSK_BUFF_POOL RxQ-%d\n",
			    rx_q->queue_index);
		xsk_pool_set_rxq_info(rx_q->xsk_pool, &rx_q->xdp_rxq);
	} else {
		WARN_ON(xdp_rxq_info_reg_mem_model(&rx_q->xdp_rxq,
						   MEM_TYPE_PAGE_POOL,
						   rx_q->page_pool));
		netdev_info(priv->dev,
			    "Register MEM_TYPE_PAGE_POOL RxQ-%d\n",
			    rx_q->queue_index);
	}

	if (rx_q->xsk_pool) {
		/* RX XDP ZC buffer pool may not be populated, e.g.
		 * xdpsock TX-only.
		 */
		stmmac_alloc_rx_buffers_zc(priv, queue);
	} else {
		ret = stmmac_alloc_rx_buffers(priv, queue, flags);
		if (ret < 0)
			return -ENOMEM;
	}

	rx_q->cur_rx = 0;
	rx_q->dirty_rx = 0;

	/* Setup the chained descriptor addresses */
	if (priv->mode == STMMAC_CHAIN_MODE) {
		if (priv->extend_desc)
			stmmac_mode_init(priv, rx_q->dma_erx,
					 rx_q->dma_rx_phy,
					 priv->dma_rx_size, 1);
		else
			stmmac_mode_init(priv, rx_q->dma_rx,
					 rx_q->dma_rx_phy,
					 priv->dma_rx_size, 0);
	}

	return 0;
}

static int init_dma_rx_desc_rings(struct net_device *dev, gfp_t flags)
{
	struct stmmac_priv *priv = netdev_priv(dev);
	u32 rx_count = priv->plat->rx_queues_to_use;
	u32 queue;
	int ret;

	/* RX INITIALIZATION */
	netif_dbg(priv, probe, priv->dev,
		  "SKB addresses:\nskb\t\tskb data\tdma data\n");

	for (queue = 0; queue < rx_count; queue++) {
		ret = __init_dma_rx_desc_rings(priv, queue, flags);
		if (ret)
			goto err_init_rx_buffers;
	}

	return 0;

err_init_rx_buffers:
	while (queue >= 0) {
		struct stmmac_rx_queue *rx_q = &priv->rx_queue[queue];

		if (rx_q->xsk_pool)
			dma_free_rx_xskbufs(priv, queue);
		else
			dma_free_rx_skbufs(priv, queue);

		rx_q->buf_alloc_num = 0;
		rx_q->xsk_pool = NULL;

		if (queue == 0)
			break;

		queue--;
	}

	return ret;
}

/**
 * __init_dma_tx_desc_rings - init the TX descriptor ring (per queue)
 * @priv: driver private structure
 * @queue : TX queue index
 * Description: this function initializes the DMA TX descriptors
 * and allocates the socket buffers. It supports the chained and ring
 * modes.
 */
static int __init_dma_tx_desc_rings(struct stmmac_priv *priv, u32 queue)
{
	struct stmmac_tx_queue *tx_q = &priv->tx_queue[queue];
	int i;

	netif_dbg(priv, probe, priv->dev,
		  "(%s) dma_tx_phy=0x%08x\n", __func__,
		  (u32)tx_q->dma_tx_phy);

	/* Setup the chained descriptor addresses */
	if (priv->mode == STMMAC_CHAIN_MODE) {
		if (priv->extend_desc)
			stmmac_mode_init(priv, tx_q->dma_etx,
					 tx_q->dma_tx_phy,
					 priv->dma_tx_size, 1);
		else if (!(tx_q->tbs & STMMAC_TBS_AVAIL))
			stmmac_mode_init(priv, tx_q->dma_tx,
					 tx_q->dma_tx_phy,
					 priv->dma_tx_size, 0);
	}

	tx_q->xsk_pool = stmmac_get_xsk_pool(priv, queue);

	for (i = 0; i < priv->dma_tx_size; i++) {
		struct dma_desc *p;

		if (priv->extend_desc)
			p = &((tx_q->dma_etx + i)->basic);
		else if (tx_q->tbs & STMMAC_TBS_AVAIL)
			p = &((tx_q->dma_entx + i)->basic);
		else
			p = tx_q->dma_tx + i;

		stmmac_clear_desc(priv, p);

		tx_q->tx_skbuff_dma[i].buf = 0;
		tx_q->tx_skbuff_dma[i].map_as_page = false;
		tx_q->tx_skbuff_dma[i].len = 0;
		tx_q->tx_skbuff_dma[i].last_segment = false;
		tx_q->tx_skbuff[i] = NULL;
	}

	tx_q->dirty_tx = 0;
	tx_q->cur_tx = 0;
	tx_q->mss = 0;

	netdev_tx_reset_queue(netdev_get_tx_queue(priv->dev, queue));

	return 0;
}

static int init_dma_tx_desc_rings(struct net_device *dev)
{
	struct stmmac_priv *priv = netdev_priv(dev);
	u32 tx_queue_cnt;
	u32 queue;

	tx_queue_cnt = priv->plat->tx_queues_to_use;

	for (queue = 0; queue < tx_queue_cnt; queue++)
		__init_dma_tx_desc_rings(priv, queue);

	return 0;
}

/**
 * init_dma_desc_rings - init the RX/TX descriptor rings
 * @dev: net device structure
 * @flags: gfp flag.
 * Description: this function initializes the DMA RX/TX descriptors
 * and allocates the socket buffers. It supports the chained and ring
 * modes.
 */
static int init_dma_desc_rings(struct net_device *dev, gfp_t flags)
{
	struct stmmac_priv *priv = netdev_priv(dev);
	int ret;

	ret = init_dma_rx_desc_rings(dev, flags);
	if (ret)
		return ret;

	ret = init_dma_tx_desc_rings(dev);

	stmmac_clear_descriptors(priv);

	if (netif_msg_hw(priv))
		stmmac_display_rings(priv);

	return ret;
}

/**
 * dma_free_tx_skbufs - free TX dma buffers
 * @priv: private structure
 * @queue: TX queue index
 */
static void dma_free_tx_skbufs(struct stmmac_priv *priv, u32 queue)
{
	struct stmmac_tx_queue *tx_q = &priv->tx_queue[queue];
	int i;

	tx_q->xsk_frames_done = 0;

	for (i = 0; i < priv->dma_tx_size; i++)
		stmmac_free_tx_buffer(priv, queue, i);

	if (tx_q->xsk_pool && tx_q->xsk_frames_done) {
		xsk_tx_completed(tx_q->xsk_pool, tx_q->xsk_frames_done);
		tx_q->xsk_frames_done = 0;
		tx_q->xsk_pool = NULL;
	}
}

/**
 * stmmac_free_tx_skbufs - free TX skb buffers
 * @priv: private structure
 */
static void stmmac_free_tx_skbufs(struct stmmac_priv *priv)
{
	u32 tx_queue_cnt = priv->plat->tx_queues_to_use;
	u32 queue;

	for (queue = 0; queue < tx_queue_cnt; queue++)
		dma_free_tx_skbufs(priv, queue);
}

/**
 * __free_dma_rx_desc_resources - free RX dma desc resources (per queue)
 * @priv: private structure
 * @queue: RX queue index
 */
static void __free_dma_rx_desc_resources(struct stmmac_priv *priv, u32 queue)
{
	struct stmmac_rx_queue *rx_q = &priv->rx_queue[queue];

	/* Release the DMA RX socket buffers */
	if (rx_q->xsk_pool)
		dma_free_rx_xskbufs(priv, queue);
	else
		dma_free_rx_skbufs(priv, queue);

	rx_q->buf_alloc_num = 0;
	rx_q->xsk_pool = NULL;

	/* Free DMA regions of consistent memory previously allocated */
	if (!priv->extend_desc)
		dma_free_coherent(GET_MEM_PDEV_DEV, priv->dma_rx_size *
				  sizeof(struct dma_desc),
				  rx_q->dma_rx, rx_q->dma_rx_phy);
	else
		dma_free_coherent(GET_MEM_PDEV_DEV, priv->dma_rx_size *
				  sizeof(struct dma_extended_desc),
				  rx_q->dma_erx, rx_q->dma_rx_phy);

	if (xdp_rxq_info_is_reg(&rx_q->xdp_rxq))
		xdp_rxq_info_unreg(&rx_q->xdp_rxq);

	kfree(rx_q->buf_pool);
	if (rx_q->page_pool)
		page_pool_destroy(rx_q->page_pool);
}

static void free_dma_rx_desc_resources(struct stmmac_priv *priv)
{
	u32 rx_count = priv->plat->rx_queues_to_use;
	u32 queue;

	/* Free RX queue resources */
	for (queue = 0; queue < rx_count; queue++)
		__free_dma_rx_desc_resources(priv, queue);
}

/**
 * __free_dma_tx_desc_resources - free TX dma desc resources (per queue)
 * @priv: private structure
 * @queue: TX queue index
 */
static void __free_dma_tx_desc_resources(struct stmmac_priv *priv, u32 queue)
{
	struct stmmac_tx_queue *tx_q = &priv->tx_queue[queue];
	size_t size;
	void *addr;

	/* Release the DMA TX socket buffers */
	dma_free_tx_skbufs(priv, queue);

	if (priv->extend_desc) {
		size = sizeof(struct dma_extended_desc);
		addr = tx_q->dma_etx;
	} else if (tx_q->tbs & STMMAC_TBS_AVAIL) {
		size = sizeof(struct dma_edesc);
		addr = tx_q->dma_entx;
	} else {
		size = sizeof(struct dma_desc);
		addr = tx_q->dma_tx;
	}

	size *= priv->dma_tx_size;

	dma_free_coherent(GET_MEM_PDEV_DEV, size, addr, tx_q->dma_tx_phy);

	kfree(tx_q->tx_skbuff_dma);
	kfree(tx_q->tx_skbuff);
}

static void free_dma_tx_desc_resources(struct stmmac_priv *priv)
{
	u32 tx_count = priv->plat->tx_queues_to_use;
	u32 queue;

	/* Free TX queue resources */
	for (queue = 0; queue < tx_count; queue++)
		__free_dma_tx_desc_resources(priv, queue);
}

/**
 * __alloc_dma_rx_desc_resources - alloc RX resources (per queue).
 * @priv: private structure
 * @queue: RX queue index
 * Description: according to which descriptor can be used (extend or basic)
 * this function allocates the resources for TX and RX paths. In case of
 * reception, for example, it pre-allocated the RX socket buffer in order to
 * allow zero-copy mechanism.
 */
static int __alloc_dma_rx_desc_resources(struct stmmac_priv *priv, u32 queue)
{
	struct stmmac_rx_queue *rx_q = &priv->rx_queue[queue];
	struct stmmac_channel *ch = &priv->channel[queue];
	bool xdp_prog = stmmac_xdp_is_enabled(priv);
	struct page_pool_params pp_params = { 0 };
	unsigned int num_pages;
	unsigned int napi_id;
	int ret;

	rx_q->queue_index = queue;
	rx_q->priv_data = priv;

	pp_params.flags = PP_FLAG_DMA_MAP | PP_FLAG_DMA_SYNC_DEV;
	pp_params.pool_size = priv->dma_rx_size;
	num_pages = DIV_ROUND_UP(priv->dma_buf_sz, PAGE_SIZE);
	pp_params.order = ilog2(num_pages);
	pp_params.nid = dev_to_node(GET_MEM_PDEV_DEV);
	pp_params.dev = GET_MEM_PDEV_DEV;
	pp_params.dma_dir = xdp_prog ? DMA_BIDIRECTIONAL : DMA_FROM_DEVICE;
	pp_params.offset = stmmac_rx_offset(priv);
	pp_params.max_len = STMMAC_MAX_RX_BUF_SIZE(num_pages);

	rx_q->page_pool = page_pool_create(&pp_params);
	if (IS_ERR(rx_q->page_pool)) {
		ret = PTR_ERR(rx_q->page_pool);
		rx_q->page_pool = NULL;
		return ret;
	}

	rx_q->buf_pool = kcalloc(priv->dma_rx_size,
				 sizeof(*rx_q->buf_pool),
				 GFP_KERNEL);
	if (!rx_q->buf_pool)
		return -ENOMEM;

	if (priv->extend_desc) {
		rx_q->dma_erx = dma_alloc_coherent(GET_MEM_PDEV_DEV,
						   priv->dma_rx_size *
						   sizeof(struct dma_extended_desc),
						   &rx_q->dma_rx_phy,
						   GFP_KERNEL);
		if (!rx_q->dma_erx)
			return -ENOMEM;

	} else {
		rx_q->dma_rx = dma_alloc_coherent(GET_MEM_PDEV_DEV,
						  priv->dma_rx_size *
						  sizeof(struct dma_desc),
						  &rx_q->dma_rx_phy,
						  GFP_KERNEL);
		if (!rx_q->dma_rx)
			return -ENOMEM;
	}

	if (stmmac_xdp_is_enabled(priv) &&
	    test_bit(queue, priv->af_xdp_zc_qps))
		napi_id = ch->rxtx_napi.napi_id;
	else
		napi_id = ch->rx_napi.napi_id;

	ret = xdp_rxq_info_reg(&rx_q->xdp_rxq, priv->dev,
			       rx_q->queue_index,
			       napi_id);
	if (ret) {
		netdev_err(priv->dev, "Failed to register xdp rxq info\n");
		return -EINVAL;
	}

	return 0;
}

static int alloc_dma_rx_desc_resources(struct stmmac_priv *priv)
{
	u32 rx_count = priv->plat->rx_queues_to_use;
	u32 queue;
	int ret;

	/* RX queues buffers and DMA */
	for (queue = 0; queue < rx_count; queue++) {
		ret = __alloc_dma_rx_desc_resources(priv, queue);
		if (ret)
			goto err_dma;
	}

	return 0;

err_dma:
	free_dma_rx_desc_resources(priv);

	return ret;
}

/**
 * __alloc_dma_tx_desc_resources - alloc TX resources (per queue).
 * @priv: private structure
 * @queue: TX queue index
 * Description: according to which descriptor can be used (extend or basic)
 * this function allocates the resources for TX and RX paths. In case of
 * reception, for example, it pre-allocated the RX socket buffer in order to
 * allow zero-copy mechanism.
 */
static int __alloc_dma_tx_desc_resources(struct stmmac_priv *priv, u32 queue)
{
	struct stmmac_tx_queue *tx_q = &priv->tx_queue[queue];
	size_t size;
	void *addr;

	tx_q->queue_index = queue;
	tx_q->priv_data = priv;

	tx_q->tx_skbuff_dma = kcalloc(priv->dma_tx_size,
				      sizeof(*tx_q->tx_skbuff_dma),
				      GFP_KERNEL);
	if (!tx_q->tx_skbuff_dma)
		return -ENOMEM;

	tx_q->tx_skbuff = kcalloc(priv->dma_tx_size,
				  sizeof(struct sk_buff *),
				  GFP_KERNEL);
	if (!tx_q->tx_skbuff)
		return -ENOMEM;

	if (priv->extend_desc)
		size = sizeof(struct dma_extended_desc);
	else if (tx_q->tbs & STMMAC_TBS_AVAIL)
		size = sizeof(struct dma_edesc);
	else
		size = sizeof(struct dma_desc);

	size *= priv->dma_tx_size;

	addr = dma_alloc_coherent(GET_MEM_PDEV_DEV, size,
				  &tx_q->dma_tx_phy, GFP_KERNEL);
	if (!addr)
		return -ENOMEM;

	if (priv->extend_desc)
		tx_q->dma_etx = addr;
	else if (tx_q->tbs & STMMAC_TBS_AVAIL)
		tx_q->dma_entx = addr;
	else
		tx_q->dma_tx = addr;

	return 0;
}

static int alloc_dma_tx_desc_resources(struct stmmac_priv *priv)
{
	u32 tx_count = priv->plat->tx_queues_to_use;
	u32 queue;
	int ret;

	/* TX queues buffers and DMA */
	for (queue = 0; queue < tx_count; queue++) {
		ret = __alloc_dma_tx_desc_resources(priv, queue);
		if (ret)
			goto err_dma;
	}

	return 0;

err_dma:
	free_dma_tx_desc_resources(priv);
	return ret;
}

/**
 * alloc_dma_desc_resources - alloc TX/RX resources.
 * @priv: private structure
 * Description: according to which descriptor can be used (extend or basic)
 * this function allocates the resources for TX and RX paths. In case of
 * reception, for example, it pre-allocated the RX socket buffer in order to
 * allow zero-copy mechanism.
 */
static int alloc_dma_desc_resources(struct stmmac_priv *priv)
{
	/* RX Allocation */
	int ret = alloc_dma_rx_desc_resources(priv);

	if (ret)
		return ret;

	ret = alloc_dma_tx_desc_resources(priv);

	return ret;
}

/**
 * free_dma_desc_resources - free dma desc resources
 * @priv: private structure
 */
static void free_dma_desc_resources(struct stmmac_priv *priv)
{
	/* Release the DMA TX socket buffers */
	free_dma_tx_desc_resources(priv);

	/* Release the DMA RX socket buffers later
	 * to ensure all pending XDP_TX buffers are returned.
	 */
	free_dma_rx_desc_resources(priv);
}

/**
 *  stmmac_mac_enable_rx_queues - Enable MAC rx queues
 *  @priv: driver private structure
 *  Description: It is used for enabling the rx queues in the MAC
 */
static void stmmac_mac_enable_rx_queues(struct stmmac_priv *priv)
{
	u32 rx_queues_count = priv->plat->rx_queues_to_use;
	int queue;
	u8 mode;

	for (queue = 0; queue < rx_queues_count; queue++) {
		mode = priv->plat->rx_queues_cfg[queue].mode_to_use;
		stmmac_rx_queue_enable(priv, priv->hw, mode, queue);
	}
}

/**
 * stmmac_start_rx_dma - start RX DMA channel
 * @priv: driver private structure
 * @chan: RX channel index
 * Description:
 * This starts a RX DMA channel
 */
static void stmmac_start_rx_dma(struct stmmac_priv *priv, u32 chan)
{
	netdev_dbg(priv->dev, "DMA RX processes started in channel %d\n", chan);
	stmmac_start_rx(priv, priv->ioaddr, chan);
}

/**
 * stmmac_start_tx_dma - start TX DMA channel
 * @priv: driver private structure
 * @chan: TX channel index
 * Description:
 * This starts a TX DMA channel
 */
static void stmmac_start_tx_dma(struct stmmac_priv *priv, u32 chan)
{
	netdev_dbg(priv->dev, "DMA TX processes started in channel %d\n", chan);
	stmmac_start_tx(priv, priv->ioaddr, chan);
}

/**
 * stmmac_stop_rx_dma - stop RX DMA channel
 * @priv: driver private structure
 * @chan: RX channel index
 * Description:
 * This stops a RX DMA channel
 */
static void stmmac_stop_rx_dma(struct stmmac_priv *priv, u32 chan)
{
	netdev_dbg(priv->dev, "DMA RX processes stopped in channel %d\n", chan);
	stmmac_stop_rx(priv, priv->ioaddr, chan);
}

/**
 * stmmac_stop_tx_dma - stop TX DMA channel
 * @priv: driver private structure
 * @chan: TX channel index
 * Description:
 * This stops a TX DMA channel
 */
static void stmmac_stop_tx_dma(struct stmmac_priv *priv, u32 chan)
{
	netdev_dbg(priv->dev, "DMA TX processes stopped in channel %d\n", chan);
	stmmac_stop_tx(priv, priv->ioaddr, chan);
}

static void stmmac_enable_all_dma_irq(struct stmmac_priv *priv)
{
	u32 rx_channels_count = priv->plat->rx_queues_to_use;
	u32 tx_channels_count = priv->plat->tx_queues_to_use;
	u32 dma_csr_ch = max(rx_channels_count, tx_channels_count);
	u32 chan;

	for (chan = 0; chan < dma_csr_ch; chan++) {
		struct stmmac_channel *ch = &priv->channel[chan];
		unsigned long flags;

		spin_lock_irqsave(&ch->lock, flags);
		stmmac_enable_dma_irq(priv, priv->ioaddr, chan, 1, 1);
		spin_unlock_irqrestore(&ch->lock, flags);
	}
}

/**
 * stmmac_start_all_dma - start all RX and TX DMA channels
 * @priv: driver private structure
 * Description:
 * This starts all the RX and TX DMA channels
 */
static void stmmac_start_all_dma(struct stmmac_priv *priv)
{
	u32 rx_channels_count = priv->plat->rx_queues_to_use;
	u32 tx_channels_count = priv->plat->tx_queues_to_use;
	u32 chan = 0;

	for (chan = 0; chan < rx_channels_count; chan++)
		stmmac_start_rx_dma(priv, chan);

	for (chan = 0; chan < tx_channels_count; chan++)
		stmmac_start_tx_dma(priv, chan);
}

/**
 * stmmac_stop_all_dma - stop all RX and TX DMA channels
 * @priv: driver private structure
 * Description:
 * This stops the RX and TX DMA channels
 */
static void stmmac_stop_all_dma(struct stmmac_priv *priv)
{
	u32 rx_channels_count = priv->plat->rx_queues_to_use;
	u32 tx_channels_count = priv->plat->tx_queues_to_use;
	u32 chan = 0;

	for (chan = 0; chan < rx_channels_count; chan++)
		stmmac_stop_rx_dma(priv, chan);

	for (chan = 0; chan < tx_channels_count; chan++)
		stmmac_stop_tx_dma(priv, chan);
}

/**
 *  stmmac_dma_operation_mode - HW DMA operation mode
 *  @priv: driver private structure
 *  Description: it is used for configuring the DMA operation mode register in
 *  order to program the tx/rx DMA thresholds or Store-And-Forward mode.
 */
static void stmmac_dma_operation_mode(struct stmmac_priv *priv)
{
	u32 rx_channels_count = priv->plat->rx_queues_to_use;
	u32 tx_channels_count = priv->plat->tx_queues_to_use;
	int rxfifosz = priv->plat->rx_fifo_size;
	int txfifosz = priv->plat->tx_fifo_size;
	u32 txmode = 0;
	u32 rxmode = 0;
	u32 chan = 0;
	u8 qmode = 0;

	if (rxfifosz == 0)
		rxfifosz = priv->dma_cap.rx_fifo_size;
	if (txfifosz == 0)
		txfifosz = priv->dma_cap.tx_fifo_size;

	/* Adjust for real per queue fifo size */
	rxfifosz /= rx_channels_count;
	txfifosz /= tx_channels_count;

	if (priv->plat->force_thresh_dma_mode) {
		txmode = tc;
		rxmode = tc;
	} else if (priv->plat->force_sf_dma_mode || priv->plat->tx_coe) {
		/*
		 * In case of GMAC, SF mode can be enabled
		 * to perform the TX COE in HW. This depends on:
		 * 1) TX COE if actually supported
		 * 2) There is no bugged Jumbo frame support
		 *    that needs to not insert csum in the TDES.
		 */
		txmode = SF_DMA_MODE;
		rxmode = SF_DMA_MODE;
		priv->xstats.threshold = SF_DMA_MODE;
	} else {
		txmode = tc;
		rxmode = SF_DMA_MODE;
	}

	/* configure all channels */
	for (chan = 0; chan < rx_channels_count; chan++) {
		struct stmmac_rx_queue *rx_q = &priv->rx_queue[chan];
		u32 buf_size;

		qmode = priv->plat->rx_queues_cfg[chan].mode_to_use;

		stmmac_dma_rx_mode(priv, priv->ioaddr, rxmode, chan,
				rxfifosz, qmode);

		if (rx_q->xsk_pool) {
			buf_size = xsk_pool_get_rx_frame_size(rx_q->xsk_pool);
			stmmac_set_dma_bfsize(priv, priv->ioaddr,
					      buf_size,
					      chan);
		} else {
			stmmac_set_dma_bfsize(priv, priv->ioaddr,
					      priv->dma_buf_sz,
					      chan);
		}
	}

	for (chan = 0; chan < tx_channels_count; chan++) {
		qmode = priv->plat->tx_queues_cfg[chan].mode_to_use;

		stmmac_dma_tx_mode(priv, priv->ioaddr, txmode, chan,
				txfifosz, qmode);
	}
}

static bool stmmac_xdp_xmit_zc(struct stmmac_priv *priv, u32 queue, u32 budget)
{
	struct netdev_queue *nq = netdev_get_tx_queue(priv->dev, queue);
	struct stmmac_tx_queue *tx_q = &priv->tx_queue[queue];
	struct xsk_buff_pool *pool = tx_q->xsk_pool;
	unsigned int entry = tx_q->cur_tx;
	struct dma_desc *tx_desc = NULL;
	struct xdp_desc xdp_desc;
	bool work_done = true;

	/* Avoids TX time-out as we are sharing with slow path */
	nq->trans_start = jiffies;

	budget = min(budget, stmmac_tx_avail(priv, queue));

	while (budget-- > 0) {
		dma_addr_t dma_addr;
		bool set_ic;

		/* We are sharing with slow path and stop XSK TX desc submission when
		 * available TX ring is less than threshold.
		 */
		if (unlikely(stmmac_tx_avail(priv, queue) < STMMAC_TX_XSK_AVAIL) ||
		    !netif_carrier_ok(priv->dev)) {
			work_done = false;
			break;
		}

		if (!xsk_tx_peek_desc(pool, &xdp_desc))
			break;

		if (likely(priv->extend_desc))
			tx_desc = (struct dma_desc *)(tx_q->dma_etx + entry);
		else if (tx_q->tbs & STMMAC_TBS_AVAIL)
			tx_desc = &tx_q->dma_entx[entry].basic;
		else
			tx_desc = tx_q->dma_tx + entry;

		dma_addr = xsk_buff_raw_get_dma(pool, xdp_desc.addr);
		xsk_buff_raw_dma_sync_for_device(pool, dma_addr, xdp_desc.len);

		tx_q->tx_skbuff_dma[entry].buf_type = STMMAC_TXBUF_T_XSK_TX;

		/* To return XDP buffer to XSK pool, we simple call
		 * xsk_tx_completed(), so we don't need to fill up
		 * 'buf' and 'xdpf'.
		 */
		tx_q->tx_skbuff_dma[entry].buf = 0;
		tx_q->xdpf[entry] = NULL;

		tx_q->tx_skbuff_dma[entry].map_as_page = false;
		tx_q->tx_skbuff_dma[entry].len = xdp_desc.len;
		tx_q->tx_skbuff_dma[entry].last_segment = true;
		tx_q->tx_skbuff_dma[entry].is_jumbo = false;

		stmmac_set_desc_addr(priv, tx_desc, dma_addr);

		tx_q->tx_count_frames++;

		if (!priv->tx_coal_frames[queue])
			set_ic = false;
		else if (tx_q->tx_count_frames % priv->tx_coal_frames[queue] == 0)
			set_ic = true;
		else
			set_ic = false;

		if (set_ic) {
			tx_q->tx_count_frames = 0;
			stmmac_set_tx_ic(priv, tx_desc);
			priv->xstats.tx_set_ic_bit++;
		}

		stmmac_prepare_tx_desc(priv, tx_desc, 1, xdp_desc.len,
				       true, priv->mode, true, true,
				       xdp_desc.len);

		stmmac_enable_dma_transmission(priv, priv->ioaddr);

		tx_q->cur_tx = STMMAC_GET_ENTRY(tx_q->cur_tx, priv->dma_tx_size);
		entry = tx_q->cur_tx;
	}

	if (tx_desc) {
		stmmac_flush_tx_descriptors(priv, queue);
		xsk_tx_release(pool);
	}

	/* Return true if all of the 3 conditions are met
	 *  a) TX Budget is still available
	 *  b) work_done = true when XSK TX desc peek is empty (no more
	 *     pending XSK TX for transmission)
	 */
	return !!budget && work_done;
}

/**
 * stmmac_tx_clean - to manage the transmission completion
 * @priv: driver private structure
 * @budget: napi budget limiting this functions packet handling
 * @queue: TX queue index
 * Description: it reclaims the transmit resources after transmission completes.
 */
static int stmmac_tx_clean(struct stmmac_priv *priv, int budget, u32 queue)
{
	struct stmmac_tx_queue *tx_q = &priv->tx_queue[queue];
	unsigned int bytes_compl = 0, pkts_compl = 0;
	unsigned int entry, xmits = 0, count = 0;

	__netif_tx_lock_bh(netdev_get_tx_queue(priv->dev, queue));

	priv->xstats.tx_clean++;

	tx_q->xsk_frames_done = 0;

	entry = tx_q->dirty_tx;

	/* Try to clean all TX complete frame in 1 shot */
	while ((entry != tx_q->cur_tx) && count < priv->dma_tx_size) {
		struct xdp_frame *xdpf;
		struct sk_buff *skb;
		struct dma_desc *p;
		int status;

		if (tx_q->tx_skbuff_dma[entry].buf_type == STMMAC_TXBUF_T_XDP_TX ||
		    tx_q->tx_skbuff_dma[entry].buf_type == STMMAC_TXBUF_T_XDP_NDO) {
			xdpf = tx_q->xdpf[entry];
			skb = NULL;
		} else if (tx_q->tx_skbuff_dma[entry].buf_type == STMMAC_TXBUF_T_SKB) {
			xdpf = NULL;
			skb = tx_q->tx_skbuff[entry];
		} else {
			xdpf = NULL;
			skb = NULL;
		}

		if (priv->extend_desc)
			p = (struct dma_desc *)(tx_q->dma_etx + entry);
		else if (tx_q->tbs & STMMAC_TBS_AVAIL)
			p = &tx_q->dma_entx[entry].basic;
		else
			p = tx_q->dma_tx + entry;

		status = stmmac_tx_status(priv, &priv->dev->stats,
				&priv->xstats, p, priv->ioaddr);
		/* Check if the descriptor is owned by the DMA */
		if (unlikely(status & tx_dma_own))
			break;

		count++;

		/* Make sure descriptor fields are read after reading
		 * the own bit.
		 */
		dma_rmb();

		/* Just consider the last segment and ...*/
		if (likely(!(status & tx_not_ls))) {
			/* ... verify the status error condition */
			if (unlikely(status & tx_err)) {
				priv->dev->stats.tx_errors++;
			} else {
				priv->dev->stats.tx_packets++;
				priv->xstats.tx_pkt_n++;
				priv->xstats.txq_stats[queue].tx_pkt_n++;
#ifdef CONFIG_MSM_BOOT_TIME_MARKER
if (priv->dev->stats.tx_packets == 1)
	place_marker("M - Ethernet first packet transmitted");
#endif
			}
			if (skb)
				stmmac_get_tx_hwtstamp(priv, p, skb);
		}

		if (likely(tx_q->tx_skbuff_dma[entry].buf &&
			   tx_q->tx_skbuff_dma[entry].buf_type != STMMAC_TXBUF_T_XDP_TX)) {
			if (tx_q->tx_skbuff_dma[entry].map_as_page)
				dma_unmap_page(GET_MEM_PDEV_DEV,
					       tx_q->tx_skbuff_dma[entry].buf,
					       tx_q->tx_skbuff_dma[entry].len,
					       DMA_TO_DEVICE);
			else
				dma_unmap_single(GET_MEM_PDEV_DEV,
						 tx_q->tx_skbuff_dma[entry].buf,
						 tx_q->tx_skbuff_dma[entry].len,
						 DMA_TO_DEVICE);
			tx_q->tx_skbuff_dma[entry].buf = 0;
			tx_q->tx_skbuff_dma[entry].len = 0;
			tx_q->tx_skbuff_dma[entry].map_as_page = false;
		}

		stmmac_clean_desc3(priv, tx_q, p);

		tx_q->tx_skbuff_dma[entry].last_segment = false;
		tx_q->tx_skbuff_dma[entry].is_jumbo = false;

		if (xdpf &&
		    tx_q->tx_skbuff_dma[entry].buf_type == STMMAC_TXBUF_T_XDP_TX) {
			xdp_return_frame_rx_napi(xdpf);
			tx_q->xdpf[entry] = NULL;
		}

		if (xdpf &&
		    tx_q->tx_skbuff_dma[entry].buf_type == STMMAC_TXBUF_T_XDP_NDO) {
			xdp_return_frame(xdpf);
			tx_q->xdpf[entry] = NULL;
		}

		if (tx_q->tx_skbuff_dma[entry].buf_type == STMMAC_TXBUF_T_XSK_TX)
			tx_q->xsk_frames_done++;

		if (tx_q->tx_skbuff_dma[entry].buf_type == STMMAC_TXBUF_T_SKB) {
			if (likely(skb)) {
				pkts_compl++;
				bytes_compl += skb->len;
				dev_consume_skb_any(skb);
				tx_q->tx_skbuff[entry] = NULL;
			}
		}

		stmmac_release_tx_desc(priv, p, priv->mode);

		entry = STMMAC_GET_ENTRY(entry, priv->dma_tx_size);
	}
	tx_q->dirty_tx = entry;

	if (!priv->tx_coal_timer_disable)
		netdev_tx_completed_queue(netdev_get_tx_queue(priv->dev, queue),
					  pkts_compl, bytes_compl);

	if (unlikely(netif_tx_queue_stopped(netdev_get_tx_queue(priv->dev,
								queue))) &&
	    stmmac_tx_avail(priv, queue) > STMMAC_TX_THRESH(priv)) {

		netif_dbg(priv, tx_done, priv->dev,
			  "%s: restart transmit\n", __func__);
		netif_tx_wake_queue(netdev_get_tx_queue(priv->dev, queue));
	}

	if (tx_q->xsk_pool) {
		bool work_done;

		if (tx_q->xsk_frames_done)
			xsk_tx_completed(tx_q->xsk_pool, tx_q->xsk_frames_done);

		if (xsk_uses_need_wakeup(tx_q->xsk_pool))
			xsk_set_tx_need_wakeup(tx_q->xsk_pool);

		/* For XSK TX, we try to send as many as possible.
		 * If XSK work done (XSK TX desc empty and budget still
		 * available), return "budget - 1" to reenable TX IRQ.
		 * Else, return "budget" to make NAPI continue polling.
		 */
		work_done = stmmac_xdp_xmit_zc(priv, queue,
					       STMMAC_XSK_TX_BUDGET_MAX);
		if (work_done)
			xmits = budget - 1;
		else
			xmits = budget;
	}

	if (priv->eee_enabled && !priv->tx_path_in_lpi_mode &&
	    priv->eee_sw_timer_en) {
		if (stmmac_enable_eee_mode(priv))
			mod_timer(&priv->eee_ctrl_timer, STMMAC_LPI_T(priv->tx_lpi_timer));
	}

	if (!priv->tx_coal_timer_disable) {
		/**
		 * We still have pending packets,
		 * let's call for a new scheduling
		 */
		if (tx_q->dirty_tx != tx_q->cur_tx)
			hrtimer_start(&tx_q->txtimer,
				      STMMAC_COAL_TIMER(priv->tx_coal_timer[queue]),
				      HRTIMER_MODE_REL);
	}

	__netif_tx_unlock_bh(netdev_get_tx_queue(priv->dev, queue));

	/* Combine decisions from TX clean and XSK TX */
	return max(count, xmits);
}

/**
 * stmmac_tx_err - to manage the tx error
 * @priv: driver private structure
 * @chan: channel index
 * Description: it cleans the descriptors and restarts the transmission
 * in case of transmission errors.
 */
static void stmmac_tx_err(struct stmmac_priv *priv, u32 chan)
{
	struct stmmac_tx_queue *tx_q = &priv->tx_queue[chan];

	netif_tx_stop_queue(netdev_get_tx_queue(priv->dev, chan));

	stmmac_stop_tx_dma(priv, chan);
	dma_free_tx_skbufs(priv, chan);
	stmmac_clear_tx_descriptors(priv, chan);
	tx_q->dirty_tx = 0;
	tx_q->cur_tx = 0;
	tx_q->mss = 0;
	netdev_tx_reset_queue(netdev_get_tx_queue(priv->dev, chan));
	stmmac_init_tx_chan(priv, priv->ioaddr, priv->plat->dma_cfg,
			    tx_q->dma_tx_phy, chan);
	stmmac_start_tx_dma(priv, chan);

	priv->dev->stats.tx_errors++;
	netif_tx_wake_queue(netdev_get_tx_queue(priv->dev, chan));
}

/**
 *  stmmac_set_dma_operation_mode - Set DMA operation mode by channel
 *  @priv: driver private structure
 *  @txmode: TX operating mode
 *  @rxmode: RX operating mode
 *  @chan: channel index
 *  Description: it is used for configuring of the DMA operation mode in
 *  runtime in order to program the tx/rx DMA thresholds or Store-And-Forward
 *  mode.
 */
static void stmmac_set_dma_operation_mode(struct stmmac_priv *priv, u32 txmode,
					  u32 rxmode, u32 chan)
{
	u8 rxqmode = priv->plat->rx_queues_cfg[chan].mode_to_use;
	u8 txqmode = priv->plat->tx_queues_cfg[chan].mode_to_use;
	u32 rx_channels_count = priv->plat->rx_queues_to_use;
	u32 tx_channels_count = priv->plat->tx_queues_to_use;
	int rxfifosz = priv->plat->rx_fifo_size;
	int txfifosz = priv->plat->tx_fifo_size;

	if (rxfifosz == 0)
		rxfifosz = priv->dma_cap.rx_fifo_size;
	if (txfifosz == 0)
		txfifosz = priv->dma_cap.tx_fifo_size;

	/* Adjust for real per queue fifo size */
	rxfifosz /= rx_channels_count;
	txfifosz /= tx_channels_count;

	stmmac_dma_rx_mode(priv, priv->ioaddr, rxmode, chan, rxfifosz, rxqmode);
	stmmac_dma_tx_mode(priv, priv->ioaddr, txmode, chan, txfifosz, txqmode);
}

static bool stmmac_safety_feat_interrupt(struct stmmac_priv *priv)
{
	int ret;

	ret = stmmac_safety_feat_irq_status(priv, priv->dev,
			priv->ioaddr, priv->dma_cap.asp, &priv->sstats);
	if (ret && (ret != -EINVAL)) {
		stmmac_global_err(priv);
		return true;
	}

	return false;
}

static int stmmac_napi_check(struct stmmac_priv *priv, u32 chan, u32 dir)
{
	int status = stmmac_dma_interrupt_status(priv, priv->ioaddr,
						 &priv->xstats, chan, dir);
	struct stmmac_rx_queue *rx_q = &priv->rx_queue[chan];
	struct stmmac_tx_queue *tx_q = &priv->tx_queue[chan];
	struct stmmac_channel *ch = &priv->channel[chan];
	struct napi_struct *rx_napi;
	struct napi_struct *tx_napi;
	unsigned long flags;

	rx_napi = rx_q->xsk_pool ? &ch->rxtx_napi : &ch->rx_napi;
	tx_napi = tx_q->xsk_pool ? &ch->rxtx_napi : &ch->tx_napi;

	if ((status & handle_rx) && (chan < priv->plat->rx_queues_to_use)) {
		if (napi_schedule_prep(rx_napi)) {
			spin_lock_irqsave(&ch->lock, flags);
			stmmac_disable_dma_irq(priv, priv->ioaddr, chan, 1, 0);
			spin_unlock_irqrestore(&ch->lock, flags);
			__napi_schedule(rx_napi);
		}
	}

	if ((status & handle_tx) && (chan < priv->plat->tx_queues_to_use)) {
		if (napi_schedule_prep(tx_napi)) {
			spin_lock_irqsave(&ch->lock, flags);
			stmmac_disable_dma_irq(priv, priv->ioaddr, chan, 0, 1);
			spin_unlock_irqrestore(&ch->lock, flags);
			__napi_schedule(tx_napi);
		}
	}

	return status;
}

/**
 * stmmac_dma_interrupt - DMA ISR
 * @priv: driver private structure
 * Description: this is the DMA ISR. It is called by the main ISR.
 * It calls the dwmac dma routine and schedule poll method in case of some
 * work can be done.
 */
static void stmmac_dma_interrupt(struct stmmac_priv *priv)
{
	u32 tx_channel_count = priv->plat->tx_queues_to_use;
	u32 rx_channel_count = priv->plat->rx_queues_to_use;
	u32 channels_to_check = tx_channel_count > rx_channel_count ?
				tx_channel_count : rx_channel_count;
	u32 chan;
	int status[max_t(u32, MTL_MAX_TX_QUEUES, MTL_MAX_RX_QUEUES)];

	/* Make sure we never check beyond our status buffer. */
	if (WARN_ON_ONCE(channels_to_check > ARRAY_SIZE(status)))
		channels_to_check = ARRAY_SIZE(status);

	for (chan = 0; chan < channels_to_check; chan++)
		status[chan] = stmmac_napi_check(priv, chan,
						 DMA_DIR_RXTX);

	for (chan = 0; chan < tx_channel_count; chan++) {
		if (unlikely(status[chan] & tx_hard_error_bump_tc)) {
			/* Try to bump up the dma threshold on this failure */
			if (unlikely(priv->xstats.threshold != SF_DMA_MODE) &&
			    (tc <= 256)) {
				tc += 64;
				if (priv->plat->force_thresh_dma_mode)
					stmmac_set_dma_operation_mode(priv,
								      tc,
								      tc,
								      chan);
				else
					stmmac_set_dma_operation_mode(priv,
								    tc,
								    SF_DMA_MODE,
								    chan);
				priv->xstats.threshold = tc;
			}
		} else if (unlikely(status[chan] == tx_hard_error)) {
			stmmac_tx_err(priv, chan);
		}
	}
}

/**
 * stmmac_mmc_setup: setup the Mac Management Counters (MMC)
 * @priv: driver private structure
 * Description: this masks the MMC irq, in fact, the counters are managed in SW.
 */
static void stmmac_mmc_setup(struct stmmac_priv *priv)
{
	unsigned int mode = MMC_CNTRL_RESET_ON_READ | MMC_CNTRL_COUNTER_RESET |
			    MMC_CNTRL_PRESET | MMC_CNTRL_FULL_HALF_PRESET;

	stmmac_mmc_intr_all_mask(priv, priv->mmcaddr);

	if (priv->dma_cap.rmon) {
		stmmac_mmc_ctrl(priv, priv->mmcaddr, mode);
		memset(&priv->mmc, 0, sizeof(struct stmmac_counters));
	} else
		netdev_info(priv->dev, "No MAC Management Counters available\n");
}

/**
 * stmmac_get_hw_features - get MAC capabilities from the HW cap. register.
 * @priv: driver private structure
 * Description:
 *  new GMAC chip generations have a new register to indicate the
 *  presence of the optional feature/functions.
 *  This can be also used to override the value passed through the
 *  platform and necessary for old MAC10/100 and GMAC chips.
 */
static int stmmac_get_hw_features(struct stmmac_priv *priv)
{
	return stmmac_get_hw_feature(priv, priv->ioaddr, &priv->dma_cap) == 0;
}

/**
 * stmmac_check_ether_addr - check if the MAC addr is valid
 * @priv: driver private structure
 * Description:
 * it is to verify if the MAC address is valid, in case of failures it
 * generates a random MAC address
 */
static void stmmac_check_ether_addr(struct stmmac_priv *priv)
{
	if (!is_valid_ether_addr(priv->dev->dev_addr)) {
		stmmac_get_umac_addr(priv, priv->hw, priv->dev->dev_addr, 0);
		if (!is_valid_ether_addr(priv->dev->dev_addr))
			eth_hw_addr_random(priv->dev);
		dev_info(priv->device, "device MAC address %pM\n",
			 priv->dev->dev_addr);
	}
}

/**
 * stmmac_init_dma_engine - DMA init.
 * @priv: driver private structure
 * Description:
 * It inits the DMA invoking the specific MAC/GMAC callback.
 * Some DMA parameters can be passed from the platform;
 * in case of these are not passed a default is kept for the MAC or GMAC.
 */
static int stmmac_init_dma_engine(struct stmmac_priv *priv)
{
	u32 rx_channels_count = priv->plat->rx_queues_to_use;
	u32 tx_channels_count = priv->plat->tx_queues_to_use;
	u32 dma_csr_ch = max(rx_channels_count, tx_channels_count);
	struct stmmac_rx_queue *rx_q;
	struct stmmac_tx_queue *tx_q;
	u32 chan = 0;
	int atds = 0;
	int ret = 0;

	if (!priv->plat->dma_cfg || !priv->plat->dma_cfg->pbl) {
		dev_err(priv->device, "Invalid DMA configuration\n");
		return -EINVAL;
	}

	if (priv->extend_desc && (priv->mode == STMMAC_RING_MODE))
		atds = 1;

	ret = stmmac_reset(priv, priv->ioaddr);
	if (ret) {
		dev_err(priv->device, "Failed to reset the dma\n");
		return ret;
	}

	/* DMA Configuration */
	stmmac_dma_init(priv, priv->ioaddr, priv->plat->dma_cfg, atds);

	if (priv->plat->axi)
		stmmac_axi(priv, priv->ioaddr, priv->plat->axi);

	/* DMA CSR Channel configuration */
	for (chan = 0; chan < dma_csr_ch; chan++) {
		stmmac_init_chan(priv, priv->ioaddr, priv->plat->dma_cfg, chan);
		stmmac_disable_dma_irq(priv, priv->ioaddr, chan, 1, 1);
	}

	/* DMA RX Channel Configuration */
	for (chan = 0; chan < rx_channels_count; chan++) {
		rx_q = &priv->rx_queue[chan];

		stmmac_init_rx_chan(priv, priv->ioaddr, priv->plat->dma_cfg,
				    rx_q->dma_rx_phy, chan);

		rx_q->rx_tail_addr = rx_q->dma_rx_phy +
				     (rx_q->buf_alloc_num *
				      sizeof(struct dma_desc));
		stmmac_set_rx_tail_ptr(priv, priv->ioaddr,
				       rx_q->rx_tail_addr, chan);
	}

	/* DMA TX Channel Configuration */
	for (chan = 0; chan < tx_channels_count; chan++) {
		tx_q = &priv->tx_queue[chan];

		stmmac_init_tx_chan(priv, priv->ioaddr, priv->plat->dma_cfg,
				    tx_q->dma_tx_phy, chan);

		tx_q->tx_tail_addr = tx_q->dma_tx_phy;
		stmmac_set_tx_tail_ptr(priv, priv->ioaddr,
				       tx_q->tx_tail_addr, chan);
	}

	return ret;
}

static void stmmac_tx_timer_arm(struct stmmac_priv *priv, u32 queue)
{
	struct stmmac_tx_queue *tx_q = &priv->tx_queue[queue];

	hrtimer_start(&tx_q->txtimer,
		      STMMAC_COAL_TIMER(priv->tx_coal_timer[queue]),
		      HRTIMER_MODE_REL);
}

/**
 * stmmac_tx_timer - mitigation sw timer for tx.
 * @t: data pointer
 * Description:
 * This is the timer handler to directly invoke the stmmac_tx_clean.
 */
static enum hrtimer_restart stmmac_tx_timer(struct hrtimer *t)
{
	struct stmmac_tx_queue *tx_q = container_of(t, struct stmmac_tx_queue, txtimer);
	struct stmmac_priv *priv = tx_q->priv_data;
	struct stmmac_channel *ch;
	struct napi_struct *napi;

	ch = &priv->channel[tx_q->queue_index];
	napi = tx_q->xsk_pool ? &ch->rxtx_napi : &ch->tx_napi;

	if (likely(napi_schedule_prep(napi))) {
		unsigned long flags;

		spin_lock_irqsave(&ch->lock, flags);
		stmmac_disable_dma_irq(priv, priv->ioaddr, ch->index, 0, 1);
		spin_unlock_irqrestore(&ch->lock, flags);
		__napi_schedule(napi);
	}

	return HRTIMER_NORESTART;
}

/**
 * stmmac_init_coalesce - init mitigation options.
 * @priv: driver private structure
 * Description:
 * This inits the coalesce parameters: i.e. timer rate,
 * timer handler and default threshold used for enabling the
 * interrupt on completion bit.
 */
static void stmmac_init_coalesce(struct stmmac_priv *priv)
{
	u32 tx_channel_count = priv->plat->tx_queues_to_use;
	u32 rx_channel_count = priv->plat->rx_queues_to_use;
	u32 chan;

	for (chan = 0; chan < tx_channel_count; chan++) {
		struct stmmac_tx_queue *tx_q = &priv->tx_queue[chan];

		priv->tx_coal_frames[chan] = STMMAC_TX_FRAMES;
		priv->tx_coal_timer[chan] = STMMAC_COAL_TX_TIMER;

		hrtimer_init(&tx_q->txtimer, CLOCK_MONOTONIC, HRTIMER_MODE_REL);
		tx_q->txtimer.function = stmmac_tx_timer;
	}

	for (chan = 0; chan < rx_channel_count; chan++)
		priv->rx_coal_frames[chan] = STMMAC_RX_FRAMES;
}

static void stmmac_set_rings_length(struct stmmac_priv *priv)
{
	u32 rx_channels_count = priv->plat->rx_queues_to_use;
	u32 tx_channels_count = priv->plat->tx_queues_to_use;
	u32 chan;

	/* set TX ring length */
	for (chan = 0; chan < tx_channels_count; chan++)
		stmmac_set_tx_ring_len(priv, priv->ioaddr,
				       (priv->dma_tx_size - 1), chan);

	/* set RX ring length */
	for (chan = 0; chan < rx_channels_count; chan++)
		stmmac_set_rx_ring_len(priv, priv->ioaddr,
				       (priv->dma_rx_size - 1), chan);
}

/**
 *  stmmac_set_tx_queue_weight - Set TX queue weight
 *  @priv: driver private structure
 *  Description: It is used for setting TX queues weight
 */
static void stmmac_set_tx_queue_weight(struct stmmac_priv *priv)
{
	u32 tx_queues_count = priv->plat->tx_queues_to_use;
	u32 weight;
	u32 queue;

	for (queue = 0; queue < tx_queues_count; queue++) {
		weight = priv->plat->tx_queues_cfg[queue].weight;
		stmmac_set_mtl_tx_queue_weight(priv, priv->hw, weight, queue);
	}
}

/**
 *  stmmac_configure_cbs - Configure CBS in TX queue
 *  @priv: driver private structure
 *  Description: It is used for configuring CBS in AVB TX queues
 */
static void stmmac_configure_cbs(struct stmmac_priv *priv)
{
	u32 tx_queues_count = priv->plat->tx_queues_to_use;
	u32 mode_to_use;
	u32 queue;

	/* queue 0 is reserved for legacy traffic */
	for (queue = 1; queue < tx_queues_count; queue++) {
		mode_to_use = priv->plat->tx_queues_cfg[queue].mode_to_use;
		if (mode_to_use == MTL_QUEUE_DCB)
			continue;

		stmmac_config_cbs(priv, priv->hw,
				priv->plat->tx_queues_cfg[queue].send_slope,
				priv->plat->tx_queues_cfg[queue].idle_slope,
				priv->plat->tx_queues_cfg[queue].high_credit,
				priv->plat->tx_queues_cfg[queue].low_credit,
				queue);
	}
}

/**
 *  stmmac_rx_queue_dma_chan_map - Map RX queue to RX dma channel
 *  @priv: driver private structure
 *  Description: It is used for mapping RX queues to RX dma channels
 */
static void stmmac_rx_queue_dma_chan_map(struct stmmac_priv *priv)
{
	u32 rx_queues_count = priv->plat->rx_queues_to_use;
	u32 queue;
	u32 chan;

	for (queue = 0; queue < rx_queues_count; queue++) {
		chan = priv->plat->rx_queues_cfg[queue].chan;
		stmmac_map_mtl_to_dma(priv, priv->hw, queue, chan);
	}
}

/**
 *  stmmac_mac_config_rx_queues_prio - Configure RX Queue priority
 *  @priv: driver private structure
 *  Description: It is used for configuring the RX Queue Priority
 */
static void stmmac_mac_config_rx_queues_prio(struct stmmac_priv *priv)
{
	u32 rx_queues_count = priv->plat->rx_queues_to_use;
	u32 queue;
	u32 prio;

	for (queue = 0; queue < rx_queues_count; queue++) {
		if (!priv->plat->rx_queues_cfg[queue].use_prio)
			continue;

		prio = priv->plat->rx_queues_cfg[queue].prio;
		stmmac_rx_queue_prio(priv, priv->hw, prio, queue);
	}
}

/**
 *  stmmac_mac_config_tx_queues_prio - Configure TX Queue priority
 *  @priv: driver private structure
 *  Description: It is used for configuring the TX Queue Priority
 */
static void stmmac_mac_config_tx_queues_prio(struct stmmac_priv *priv)
{
	u32 tx_queues_count = priv->plat->tx_queues_to_use;
	u32 queue;
	u32 prio;

	for (queue = 0; queue < tx_queues_count; queue++) {
		if (!priv->plat->tx_queues_cfg[queue].use_prio)
			continue;

		prio = priv->plat->tx_queues_cfg[queue].prio;
		stmmac_tx_queue_prio(priv, priv->hw, prio, queue);
	}
}

/**
 *  stmmac_mac_config_rx_queues_routing - Configure RX Queue Routing
 *  @priv: driver private structure
 *  Description: It is used for configuring the RX queue routing
 */
static void stmmac_mac_config_rx_queues_routing(struct stmmac_priv *priv)
{
	u32 rx_queues_count = priv->plat->rx_queues_to_use;
	u32 queue;
	u8 packet;

	for (queue = 0; queue < rx_queues_count; queue++) {
		/* no specific packet type routing specified for the queue */
		if (priv->plat->rx_queues_cfg[queue].pkt_route == 0x0)
			continue;

		packet = priv->plat->rx_queues_cfg[queue].pkt_route;
		stmmac_rx_queue_routing(priv, priv->hw, packet, queue);
	}
}

static void stmmac_mac_config_rss(struct stmmac_priv *priv)
{
	if (!priv->dma_cap.rssen || !priv->plat->rss_en) {
		priv->rss.enable = false;
		return;
	}

	if (priv->dev->features & NETIF_F_RXHASH)
		priv->rss.enable = true;
	else
		priv->rss.enable = false;

	stmmac_rss_configure(priv, priv->hw, &priv->rss,
			     priv->plat->rx_queues_to_use);
}

/**
 *  stmmac_mtl_configuration - Configure MTL
 *  @priv: driver private structure
 *  Description: It is used for configurring MTL
 */
static void stmmac_mtl_configuration(struct stmmac_priv *priv)
{
	u32 rx_queues_count = priv->plat->rx_queues_to_use;
	u32 tx_queues_count = priv->plat->tx_queues_to_use;

	if (tx_queues_count > 1)
		stmmac_set_tx_queue_weight(priv);

	/* Configure MTL RX algorithms */
	if (rx_queues_count > 1)
		stmmac_prog_mtl_rx_algorithms(priv, priv->hw,
				priv->plat->rx_sched_algorithm);

	/* Configure MTL TX algorithms */
	if (tx_queues_count > 1)
		stmmac_prog_mtl_tx_algorithms(priv, priv->hw,
				priv->plat->tx_sched_algorithm);

	/* Configure CBS in AVB TX queues */
	if (tx_queues_count > 1)
		stmmac_configure_cbs(priv);

	/* Map RX MTL to DMA channels */
	stmmac_rx_queue_dma_chan_map(priv);

	/* Enable MAC RX Queues */
	stmmac_mac_enable_rx_queues(priv);

	/* Set RX priorities */
	if (rx_queues_count > 1)
		stmmac_mac_config_rx_queues_prio(priv);

	/* Set TX priorities */
	if (tx_queues_count > 1)
		stmmac_mac_config_tx_queues_prio(priv);

	/* Set RX routing */
	if (rx_queues_count > 1)
		stmmac_mac_config_rx_queues_routing(priv);

	/* Receive Side Scaling */
	if (rx_queues_count > 1)
		stmmac_mac_config_rss(priv);
}

static void stmmac_safety_feat_configuration(struct stmmac_priv *priv)
{
	if (priv->dma_cap.asp) {
		netdev_info(priv->dev, "Enabling Safety Features\n");
		stmmac_safety_feat_config(priv, priv->ioaddr, priv->dma_cap.asp,
					  priv->plat->safety_feat_cfg);
	} else {
		netdev_info(priv->dev, "No Safety Features support found\n");
	}
}

static int stmmac_fpe_start_wq(struct stmmac_priv *priv)
{
	char *name;

	clear_bit(__FPE_TASK_SCHED, &priv->fpe_task_state);
	clear_bit(__FPE_REMOVING,  &priv->fpe_task_state);

	name = priv->wq_name;
	sprintf(name, "%s-fpe", priv->dev->name);

	priv->fpe_wq = create_singlethread_workqueue(name);
	if (!priv->fpe_wq) {
		netdev_err(priv->dev, "%s: Failed to create workqueue\n", name);

		return -ENOMEM;
	}
	netdev_info(priv->dev, "FPE workqueue start");

	return 0;
}

/**
 * stmmac_hw_setup - setup mac in a usable state.
 *  @dev : pointer to the device structure.
 *  @ptp_register: register PTP if set
 *  Description:
 *  this is the main function to setup the HW in a usable state because the
 *  dma engine is reset, the core registers are configured (e.g. AXI,
 *  Checksum features, timers). The DMA is ready to start receiving and
 *  transmitting.
 *  Return value:
 *  0 on success and an appropriate (-)ve integer as defined in errno.h
 *  file on failure.
 */
static int stmmac_hw_setup(struct net_device *dev, bool ptp_register)
{
	struct stmmac_priv *priv = netdev_priv(dev);
	u32 rx_cnt = priv->plat->rx_queues_to_use;
	u32 tx_cnt = priv->plat->tx_queues_to_use;
	bool sph_en;
	u32 chan;
	int ret;

	/* DMA initialization and SW reset */
	ret = stmmac_init_dma_engine(priv);
	if (ret < 0) {
		netdev_err(priv->dev, "%s: DMA engine initialization failed\n",
			   __func__);
		return ret;
	}

	/* Copy the MAC addr into the HW  */
	stmmac_set_umac_addr(priv, priv->hw, dev->dev_addr, 0);

	/* PS and related bits will be programmed according to the speed */
	if (priv->hw->pcs) {
		int speed = priv->plat->mac_port_sel_speed;

		if ((speed == SPEED_10) || (speed == SPEED_100) ||
		    (speed == SPEED_1000)) {
			priv->hw->ps = speed;
		} else {
			dev_warn(priv->device, "invalid port speed\n");
			priv->hw->ps = 0;
		}
	}

	/* Initialize the MAC Core */
	stmmac_core_init(priv, priv->hw, dev);

	/* Initialize MTL*/
	stmmac_mtl_configuration(priv);

	/* Initialize Safety Features */
	stmmac_safety_feat_configuration(priv);

	ret = stmmac_rx_ipc(priv, priv->hw);
	if (!ret) {
		netdev_warn(priv->dev, "RX IPC Checksum Offload disabled\n");
		priv->plat->rx_coe = STMMAC_RX_COE_NONE;
		priv->hw->rx_csum = 0;
	}

	/* Enable the MAC Rx/Tx */
	stmmac_mac_set(priv, priv->ioaddr, true);

	/* Set the HW DMA mode and the COE */
	stmmac_dma_operation_mode(priv);

	stmmac_mmc_setup(priv);

	if (ptp_register) {
		ret = clk_prepare_enable(priv->plat->clk_ptp_ref);
		if (ret < 0)
			netdev_warn(priv->dev,
				    "failed to enable PTP reference clock: %pe\n",
				    ERR_PTR(ret));
	}

	ret = stmmac_init_ptp(priv);
	if (ret == -EOPNOTSUPP)
		netdev_warn(priv->dev, "PTP not supported by HW\n");
	else if (ret)
		netdev_warn(priv->dev, "PTP init failed\n");
	else if (ptp_register) {
		stmmac_ptp_register(priv);
		clk_set_rate(priv->plat->clk_ptp_ref,
					 priv->plat->clk_ptp_rate);
	}

	ret = priv->plat->init_pps(priv);

	priv->eee_tw_timer = STMMAC_DEFAULT_TWT_LS;

	/* Convert the timer from msec to usec */
	if (!priv->tx_lpi_timer)
		priv->tx_lpi_timer = eee_timer * 1000;

	if (priv->use_riwt) {
		u32 queue;

		for (queue = 0; queue < rx_cnt; queue++) {
			if (!priv->rx_riwt[queue])
				priv->rx_riwt[queue] = DEF_DMA_RIWT;

			stmmac_rx_watchdog(priv, priv->ioaddr,
					   priv->rx_riwt[queue], queue);
		}
	}

	if (priv->hw->pcs)
		stmmac_pcs_ctrl_ane(priv, priv->ioaddr, 1, priv->hw->ps, 0);

	/* set TX and RX rings length */
	stmmac_set_rings_length(priv);

	/* Enable TSO */
	if (priv->tso) {
		for (chan = 0; chan < tx_cnt; chan++) {
			struct stmmac_tx_queue *tx_q = &priv->tx_queue[chan];

			/* TSO and TBS cannot co-exist */
			if (tx_q->tbs & STMMAC_TBS_AVAIL)
				continue;

			stmmac_enable_tso(priv, priv->ioaddr, 1, chan);
		}
	}

	/* Enable Split Header */
	sph_en = (priv->hw->rx_csum > 0) && priv->sph;
	for (chan = 0; chan < rx_cnt; chan++)
		stmmac_enable_sph(priv, priv->ioaddr, sph_en, chan);


	/* VLAN Tag Insertion */
	if (priv->dma_cap.vlins)
		stmmac_enable_vlan(priv, priv->hw, STMMAC_VLAN_INSERT);

	/* TBS */
	for (chan = 0; chan < tx_cnt; chan++) {
		struct stmmac_tx_queue *tx_q = &priv->tx_queue[chan];
		int enable = tx_q->tbs & STMMAC_TBS_AVAIL;

		stmmac_enable_tbs(priv, priv->ioaddr, enable, chan);
	}

	/* Configure real RX and TX queues */
	netif_set_real_num_rx_queues(dev, priv->plat->rx_queues_to_use);
	netif_set_real_num_tx_queues(dev, priv->plat->tx_queues_to_use);

	/* Start the ball rolling... */
	stmmac_start_all_dma(priv);

	if (priv->dma_cap.fpesel) {
		stmmac_fpe_start_wq(priv);

		if (priv->plat->fpe_cfg->enable)
			stmmac_fpe_handshake(priv, true);
	}

	return 0;
}

static void stmmac_hw_teardown(struct net_device *dev)
{
	struct stmmac_priv *priv = netdev_priv(dev);

	clk_disable_unprepare(priv->plat->clk_ptp_ref);
}

static void stmmac_free_irq(struct net_device *dev,
			    enum request_irq_err irq_err, int irq_idx)
{
	struct stmmac_priv *priv = netdev_priv(dev);
	int j;

	switch (irq_err) {
	case REQ_IRQ_ERR_ALL:
		irq_idx = priv->plat->tx_queues_to_use;
		fallthrough;
	case REQ_IRQ_ERR_TX:
		for (j = irq_idx - 1; j >= 0; j--) {
			if (priv->tx_irq[j] > 0) {
				irq_set_affinity_hint(priv->tx_irq[j], NULL);
				free_irq(priv->tx_irq[j], &priv->tx_queue[j]);
			}
		}
		irq_idx = priv->plat->rx_queues_to_use;
		fallthrough;
	case REQ_IRQ_ERR_RX:
		for (j = irq_idx - 1; j >= 0; j--) {
			if (priv->rx_irq[j] > 0) {
				irq_set_affinity_hint(priv->rx_irq[j], NULL);
				free_irq(priv->rx_irq[j], &priv->rx_queue[j]);
			}
		}

		if (priv->sfty_ue_irq > 0 && priv->sfty_ue_irq != dev->irq)
			free_irq(priv->sfty_ue_irq, dev);
		fallthrough;
	case REQ_IRQ_ERR_SFTY_UE:
		if (priv->sfty_ce_irq > 0 && priv->sfty_ce_irq != dev->irq)
			free_irq(priv->sfty_ce_irq, dev);
		fallthrough;
	case REQ_IRQ_ERR_SFTY_CE:
		if (priv->lpi_irq > 0 && priv->lpi_irq != dev->irq)
			free_irq(priv->lpi_irq, dev);
		fallthrough;
	case REQ_IRQ_ERR_LPI:
		if (priv->wol_irq > 0 && priv->wol_irq != dev->irq)
			free_irq(priv->wol_irq, dev);
		fallthrough;
	case REQ_IRQ_ERR_WOL:
		free_irq(dev->irq, dev);
		fallthrough;
	case REQ_IRQ_ERR_MAC:
	case REQ_IRQ_ERR_NO:
		/* If MAC IRQ request error, no more IRQ to free */
		break;
	}
}

static int stmmac_request_irq_multi_msi(struct net_device *dev)
{
	struct stmmac_priv *priv = netdev_priv(dev);
	enum request_irq_err irq_err;
	cpumask_t cpu_mask;
	int irq_idx = 0;
	char *int_name;
	int ret;
	int i;

	/* For common interrupt */
	int_name = priv->int_name_mac;
	sprintf(int_name, "%s:%s", dev->name, "mac");
	ret = request_irq(dev->irq, stmmac_mac_interrupt,
			  0, int_name, dev);
	if (unlikely(ret < 0)) {
		netdev_err(priv->dev,
			   "%s: alloc mac MSI %d (error: %d)\n",
			   __func__, dev->irq, ret);
		irq_err = REQ_IRQ_ERR_MAC;
		goto irq_error;
	}

	/* Request the Wake IRQ in case of another line
	 * is used for WoL
	 */
	if (priv->wol_irq > 0 && priv->wol_irq != dev->irq) {
		int_name = priv->int_name_wol;
		sprintf(int_name, "%s:%s", dev->name, "wol");
		ret = request_irq(priv->wol_irq,
				  stmmac_mac_interrupt,
				  0, int_name, dev);
		if (unlikely(ret < 0)) {
			netdev_err(priv->dev,
				   "%s: alloc wol MSI %d (error: %d)\n",
				   __func__, priv->wol_irq, ret);
			irq_err = REQ_IRQ_ERR_WOL;
			goto irq_error;
		}
	}

	/* Request the LPI IRQ in case of another line
	 * is used for LPI
	 */
	if (priv->lpi_irq > 0 && priv->lpi_irq != dev->irq) {
		int_name = priv->int_name_lpi;
		sprintf(int_name, "%s:%s", dev->name, "lpi");
		ret = request_irq(priv->lpi_irq,
				  stmmac_mac_interrupt,
				  0, int_name, dev);
		if (unlikely(ret < 0)) {
			netdev_err(priv->dev,
				   "%s: alloc lpi MSI %d (error: %d)\n",
				   __func__, priv->lpi_irq, ret);
			irq_err = REQ_IRQ_ERR_LPI;
			goto irq_error;
		}
	}

	/* Request the Safety Feature Correctible Error line in
	 * case of another line is used
	 */
	if (priv->sfty_ce_irq > 0 && priv->sfty_ce_irq != dev->irq) {
		int_name = priv->int_name_sfty_ce;
		sprintf(int_name, "%s:%s", dev->name, "safety-ce");
		ret = request_irq(priv->sfty_ce_irq,
				  stmmac_safety_interrupt,
				  0, int_name, dev);
		if (unlikely(ret < 0)) {
			netdev_err(priv->dev,
				   "%s: alloc sfty ce MSI %d (error: %d)\n",
				   __func__, priv->sfty_ce_irq, ret);
			irq_err = REQ_IRQ_ERR_SFTY_CE;
			goto irq_error;
		}
	}

	/* Request the Safety Feature Uncorrectible Error line in
	 * case of another line is used
	 */
	if (priv->sfty_ue_irq > 0 && priv->sfty_ue_irq != dev->irq) {
		int_name = priv->int_name_sfty_ue;
		sprintf(int_name, "%s:%s", dev->name, "safety-ue");
		ret = request_irq(priv->sfty_ue_irq,
				  stmmac_safety_interrupt,
				  0, int_name, dev);
		if (unlikely(ret < 0)) {
			netdev_err(priv->dev,
				   "%s: alloc sfty ue MSI %d (error: %d)\n",
				   __func__, priv->sfty_ue_irq, ret);
			irq_err = REQ_IRQ_ERR_SFTY_UE;
			goto irq_error;
		}
	}

	/* Request Rx MSI irq */
	for (i = 0; i < priv->plat->rx_queues_to_use; i++) {
		if (priv->rx_irq[i] == 0)
			continue;

		int_name = priv->int_name_rx_irq[i];
		sprintf(int_name, "%s:%s-%d", dev->name, "rx", i);
		ret = request_irq(priv->rx_irq[i],
				  stmmac_msi_intr_rx,
				  0, int_name, &priv->rx_queue[i]);
		if (unlikely(ret < 0)) {
			netdev_err(priv->dev,
				   "%s: alloc rx-%d  MSI %d (error: %d)\n",
				   __func__, i, priv->rx_irq[i], ret);
			irq_err = REQ_IRQ_ERR_RX;
			irq_idx = i;
			goto irq_error;
		}
		cpumask_clear(&cpu_mask);
		cpumask_set_cpu(i % num_online_cpus(), &cpu_mask);
		irq_set_affinity_hint(priv->rx_irq[i], &cpu_mask);
	}

	/* Request Tx MSI irq */
	for (i = 0; i < priv->plat->tx_queues_to_use; i++) {
		if (priv->tx_irq[i] == 0)
			continue;

		int_name = priv->int_name_tx_irq[i];
		sprintf(int_name, "%s:%s-%d", dev->name, "tx", i);
		ret = request_irq(priv->tx_irq[i],
				  stmmac_msi_intr_tx,
				  0, int_name, &priv->tx_queue[i]);
		if (unlikely(ret < 0)) {
			netdev_err(priv->dev,
				   "%s: alloc tx-%d  MSI %d (error: %d)\n",
				   __func__, i, priv->tx_irq[i], ret);
			irq_err = REQ_IRQ_ERR_TX;
			irq_idx = i;
			goto irq_error;
		}
		cpumask_clear(&cpu_mask);
		cpumask_set_cpu(i % num_online_cpus(), &cpu_mask);
		irq_set_affinity_hint(priv->tx_irq[i], &cpu_mask);
	}

	return 0;

irq_error:
	stmmac_free_irq(dev, irq_err, irq_idx);
	return ret;
}

static int stmmac_request_irq_single(struct net_device *dev)
{
	struct stmmac_priv *priv = netdev_priv(dev);
	enum request_irq_err irq_err;
	int ret;

	ret = request_irq(dev->irq, stmmac_interrupt,
			  IRQF_SHARED, dev->name, dev);
	if (unlikely(ret < 0)) {
		netdev_err(priv->dev,
			   "%s: ERROR: allocating the IRQ %d (error: %d)\n",
			   __func__, dev->irq, ret);
		irq_err = REQ_IRQ_ERR_MAC;
		goto irq_error;
	}

	/* Request the Wake IRQ in case of another line
	 * is used for WoL
	 */
	if (priv->wol_irq > 0 && priv->wol_irq != dev->irq) {
		ret = request_irq(priv->wol_irq, stmmac_interrupt,
				  IRQF_SHARED, dev->name, dev);
		if (unlikely(ret < 0)) {
			netdev_err(priv->dev,
				   "%s: ERROR: allocating the WoL IRQ %d (%d)\n",
				   __func__, priv->wol_irq, ret);
			irq_err = REQ_IRQ_ERR_WOL;
			goto irq_error;
		}
	}

	/* Request the IRQ lines */
	if (priv->lpi_irq > 0 && priv->lpi_irq != dev->irq) {
		ret = request_irq(priv->lpi_irq, stmmac_interrupt,
				  IRQF_SHARED, dev->name, dev);
		if (unlikely(ret < 0)) {
			netdev_err(priv->dev,
				   "%s: ERROR: allocating the LPI IRQ %d (%d)\n",
				   __func__, priv->lpi_irq, ret);
			irq_err = REQ_IRQ_ERR_LPI;
			goto irq_error;
		}
	}

	return 0;

irq_error:
	stmmac_free_irq(dev, irq_err, 0);
	return ret;
}

static int stmmac_request_irq(struct net_device *dev)
{
	struct stmmac_priv *priv = netdev_priv(dev);
	int ret;

	/* Request the IRQ lines */
	if (priv->plat->multi_msi_en)
		ret = stmmac_request_irq_multi_msi(dev);
	else
		ret = stmmac_request_irq_single(dev);

	return ret;
}

void stmmac_mac2mac_adjust_link(int speed, struct stmmac_priv *priv)
{
	u32 ctrl = readl_relaxed(priv->ioaddr + MAC_CTRL_REG);

	ctrl &= ~priv->hw->link.speed_mask;

	if (speed == SPEED_1000) {
		ctrl |= priv->hw->link.speed1000;
		priv->speed = SPEED_1000;
	} else if (speed == SPEED_100) {
		ctrl |= priv->hw->link.speed100;
		priv->speed = SPEED_100;
	} else {
		ctrl |= priv->hw->link.speed10;
		priv->speed = SPEED_10;
	}

	stmmac_hw_fix_mac_speed(priv);
	writel_relaxed(ctrl, priv->ioaddr + MAC_CTRL_REG);
}

/**
 *  stmmac_open - open entry point of the driver
 *  @dev : pointer to the device structure.
 *  Description:
 *  This function is the open entry point of the driver.
 *  Return value:
 *  0 on success and an appropriate (-)ve integer as defined in errno.h
 *  file on failure.
 */
static int stmmac_open(struct net_device *dev)
{
	struct stmmac_priv *priv = netdev_priv(dev);
	int mode = priv->plat->phy_interface;
	int bfsize = 0;
	u32 chan;
	int ret;
	u32 rx_channel_count = priv->plat->rx_queues_to_use;

	ret = pm_runtime_get_sync(priv->device);
	if (ret < 0) {
		pm_runtime_put_noidle(priv->device);
		return ret;
	}

	if (!priv->plat->mac2mac_en &&
	    priv->hw->pcs != STMMAC_PCS_TBI &&
	    priv->hw->pcs != STMMAC_PCS_RTBI &&
	    (!priv->hw->xpcs ||
	     xpcs_get_an_mode(priv->hw->xpcs, mode) != DW_AN_C73)) {
		ret = stmmac_init_phy(dev);
		if (ret) {
			netdev_err(priv->dev,
				   "%s: Cannot attach to PHY (error: %d)\n",
				   __func__, ret);
			goto init_phy_error;
		}
	}

	/* Extra statistics */
	memset(&priv->xstats, 0, sizeof(struct stmmac_extra_stats));
	priv->xstats.threshold = tc;

	bfsize = stmmac_set_16kib_bfsize(priv, dev->mtu);
	if (bfsize < 0)
		bfsize = 0;

	if (bfsize < BUF_SIZE_16KiB)
		bfsize = stmmac_set_bfsize(dev->mtu, priv->dma_buf_sz);

	priv->dma_buf_sz = bfsize;
	buf_sz = bfsize;

	priv->rx_copybreak = STMMAC_RX_COPYBREAK;

	if (!priv->dma_tx_size)
		priv->dma_tx_size = DMA_DEFAULT_TX_SIZE;
	if (!priv->dma_rx_size)
		priv->dma_rx_size = DMA_DEFAULT_RX_SIZE;

	/* Earlier check for TBS */
	for (chan = 0; chan < priv->plat->tx_queues_to_use; chan++) {
		struct stmmac_tx_queue *tx_q = &priv->tx_queue[chan];
		int tbs_en = priv->plat->tx_queues_cfg[chan].tbs_en;

		/* Setup per-TXQ tbs flag before TX descriptor alloc */
		tx_q->tbs |= tbs_en ? STMMAC_TBS_AVAIL : 0;
	}

	ret = alloc_dma_desc_resources(priv);
	if (ret < 0) {
		netdev_err(priv->dev, "%s: DMA descriptors allocation failed\n",
			   __func__);
		goto dma_desc_error;
	}

	ret = init_dma_desc_rings(dev, GFP_KERNEL);
	if (ret < 0) {
		netdev_err(priv->dev, "%s: DMA descriptors initialization failed\n",
			   __func__);
		goto init_error;
	}

	if (priv->plat->serdes_powerup) {
		ret = priv->plat->serdes_powerup(dev, priv->plat->bsp_priv);
		if (ret < 0) {
			netdev_err(priv->dev, "%s: Serdes powerup failed\n",
				   __func__);
			goto init_error;
		}
	}

#ifdef CONFIG_PTPSUPPORT_OBJ
	ret = stmmac_hw_setup(dev, true);
#else
	ret = stmmac_hw_setup(dev, false);
#endif

	if (ret < 0) {
		netdev_err(priv->dev, "%s: Hw setup failed\n", __func__);
		goto init_error;
	}

	if (!priv->tx_coal_timer_disable) {
		stmmac_init_coalesce(priv);
	} else {
		for (chan = 0; chan < rx_channel_count; chan++)
			priv->rx_coal_frames[chan] = STMMAC_RX_FRAMES;
	}

	if (!priv->plat->mac2mac_en) {
		phylink_start(priv->phylink);
		/* We may have called phylink_speed_down before */
		phylink_speed_up(priv->phylink);
	}

	if (!priv->phy_irq_enabled)
		priv->plat->phy_irq_enable(priv);

	ret = stmmac_request_irq(dev);
	if (ret)
		goto irq_error;

	stmmac_enable_all_queues(priv);
	netif_tx_start_all_queues(priv->dev);
	stmmac_enable_all_dma_irq(priv);

	if (priv->plat->mac2mac_en) {
		stmmac_mac2mac_adjust_link(priv->plat->mac2mac_rgmii_speed,
					   priv);
		priv->plat->mac2mac_link = true;
		netif_carrier_on(dev);
	}

	return 0;

irq_error:
	if (!priv->plat->mac2mac_en)
		phylink_stop(priv->phylink);
	if (!priv->tx_coal_timer_disable) {
		for (chan = 0; chan < priv->plat->tx_queues_to_use; chan++)
			hrtimer_cancel(&priv->tx_queue[chan].txtimer);
	}
	stmmac_hw_teardown(dev);
init_error:
	free_dma_desc_resources(priv);
dma_desc_error:
	if (!priv->plat->mac2mac_en)
		phylink_disconnect_phy(priv->phylink);
init_phy_error:
	pm_runtime_put(priv->device);
	return ret;
}

static void stmmac_fpe_stop_wq(struct stmmac_priv *priv)
{
	set_bit(__FPE_REMOVING, &priv->fpe_task_state);

	if (priv->fpe_wq)
		destroy_workqueue(priv->fpe_wq);

	netdev_info(priv->dev, "FPE workqueue stop");
}

/**
 *  stmmac_release - close entry point of the driver
 *  @dev : device pointer.
 *  Description:
 *  This is the stop entry point of the driver.
 */
static int stmmac_release(struct net_device *dev)
{
	struct stmmac_priv *priv = netdev_priv(dev);
	u32 chan;

	if (priv->phy_irq_enabled)
		priv->plat->phy_irq_disable(priv);

	netif_tx_disable(dev);

	if (device_may_wakeup(priv->device) && !priv->plat->mac2mac_en)
		phylink_speed_down(priv->phylink, false);
	/* Stop and disconnect the PHY */
	if (!priv->plat->mac2mac_en) {
		phylink_stop(priv->phylink);
		phylink_disconnect_phy(priv->phylink);
	}

	stmmac_disable_all_queues(priv);

	if (!priv->tx_coal_timer_disable) {
		for (chan = 0; chan < priv->plat->tx_queues_to_use; chan++)
			hrtimer_cancel(&priv->tx_queue[chan].txtimer);
	}

	/* Free the IRQ lines */
	stmmac_free_irq(dev, REQ_IRQ_ERR_ALL, 0);

	if (priv->eee_enabled) {
		priv->tx_path_in_lpi_mode = false;
		del_timer_sync(&priv->eee_ctrl_timer);
	}

	/* Stop TX/RX DMA and clear the descriptors */
	stmmac_stop_all_dma(priv);

	/* Release and free the Rx/Tx resources */
	free_dma_desc_resources(priv);

	/* Disable the MAC Rx/Tx */
	stmmac_mac_set(priv, priv->ioaddr, false);

	/* Powerdown Serdes if there is */
	if (priv->plat->serdes_powerdown)
		priv->plat->serdes_powerdown(dev, priv->plat->bsp_priv);

	netif_carrier_off(dev);

	stmmac_release_ptp(priv);

	pm_runtime_put(priv->device);

	if (priv->dma_cap.fpesel)
		stmmac_fpe_stop_wq(priv);

	return 0;
}

static bool stmmac_vlan_insert(struct stmmac_priv *priv, struct sk_buff *skb,
			       struct stmmac_tx_queue *tx_q)
{
	u16 tag = 0x0, inner_tag = 0x0;
	u32 inner_type = 0x0;
	struct dma_desc *p;

	if (!priv->dma_cap.vlins)
		return false;
	if (!skb_vlan_tag_present(skb))
		return false;
	if (skb->vlan_proto == htons(ETH_P_8021AD)) {
		inner_tag = skb_vlan_tag_get(skb);
		inner_type = STMMAC_VLAN_INSERT;
	}

	tag = skb_vlan_tag_get(skb);

	if (tx_q->tbs & STMMAC_TBS_AVAIL)
		p = &tx_q->dma_entx[tx_q->cur_tx].basic;
	else
		p = &tx_q->dma_tx[tx_q->cur_tx];

	if (stmmac_set_desc_vlan_tag(priv, p, tag, inner_tag, inner_type))
		return false;

	stmmac_set_tx_owner(priv, p);
	tx_q->cur_tx = STMMAC_GET_ENTRY(tx_q->cur_tx, priv->dma_tx_size);
	return true;
}

/**
 *  stmmac_tso_allocator - close entry point of the driver
 *  @priv: driver private structure
 *  @des: buffer start address
 *  @total_len: total length to fill in descriptors
 *  @last_segment: condition for the last descriptor
 *  @queue: TX queue index
 *  Description:
 *  This function fills descriptor and request new descriptors according to
 *  buffer length to fill
 */
static void stmmac_tso_allocator(struct stmmac_priv *priv, dma_addr_t des,
				 int total_len, bool last_segment, u32 queue)
{
	struct stmmac_tx_queue *tx_q = &priv->tx_queue[queue];
	struct dma_desc *desc;
	u32 buff_size;
	int tmp_len;

	tmp_len = total_len;

	while (tmp_len > 0) {
		dma_addr_t curr_addr;

		tx_q->cur_tx = STMMAC_GET_ENTRY(tx_q->cur_tx,
						priv->dma_tx_size);
		WARN_ON(tx_q->tx_skbuff[tx_q->cur_tx]);

		if (tx_q->tbs & STMMAC_TBS_AVAIL)
			desc = &tx_q->dma_entx[tx_q->cur_tx].basic;
		else
			desc = &tx_q->dma_tx[tx_q->cur_tx];

		curr_addr = des + (total_len - tmp_len);
		if (priv->dma_cap.addr64 <= 32)
			desc->des0 = cpu_to_le32(curr_addr);
		else
			stmmac_set_desc_addr(priv, desc, curr_addr);

		buff_size = tmp_len >= TSO_MAX_BUFF_SIZE ?
			    TSO_MAX_BUFF_SIZE : tmp_len;

		stmmac_prepare_tso_tx_desc(priv, desc, 0, buff_size,
				0, 1,
				(last_segment) && (tmp_len <= TSO_MAX_BUFF_SIZE),
				0, 0);

		tmp_len -= TSO_MAX_BUFF_SIZE;
	}
}

static void stmmac_flush_tx_descriptors(struct stmmac_priv *priv, int queue)
{
	struct stmmac_tx_queue *tx_q = &priv->tx_queue[queue];
	int desc_size;

	if (likely(priv->extend_desc))
		desc_size = sizeof(struct dma_extended_desc);
	else if (tx_q->tbs & STMMAC_TBS_AVAIL)
		desc_size = sizeof(struct dma_edesc);
	else
		desc_size = sizeof(struct dma_desc);

	/* The own bit must be the latest setting done when prepare the
	 * descriptor and then barrier is needed to make sure that
	 * all is coherent before granting the DMA engine.
	 */
	wmb();

	tx_q->tx_tail_addr = tx_q->dma_tx_phy + (tx_q->cur_tx * desc_size);
	stmmac_set_tx_tail_ptr(priv, priv->ioaddr, tx_q->tx_tail_addr, queue);
}

/**
 *  stmmac_tso_xmit - Tx entry point of the driver for oversized frames (TSO)
 *  @skb : the socket buffer
 *  @dev : device pointer
 *  Description: this is the transmit function that is called on TSO frames
 *  (support available on GMAC4 and newer chips).
 *  Diagram below show the ring programming in case of TSO frames:
 *
 *  First Descriptor
 *   --------
 *   | DES0 |---> buffer1 = L2/L3/L4 header
 *   | DES1 |---> TCP Payload (can continue on next descr...)
 *   | DES2 |---> buffer 1 and 2 len
 *   | DES3 |---> must set TSE, TCP hdr len-> [22:19]. TCP payload len [17:0]
 *   --------
 *	|
 *     ...
 *	|
 *   --------
 *   | DES0 | --| Split TCP Payload on Buffers 1 and 2
 *   | DES1 | --|
 *   | DES2 | --> buffer 1 and 2 len
 *   | DES3 |
 *   --------
 *
 * mss is fixed when enable tso, so w/o programming the TDES3 ctx field.
 */
static netdev_tx_t stmmac_tso_xmit(struct sk_buff *skb, struct net_device *dev)
{
	struct dma_desc *desc, *first, *mss_desc = NULL;
	struct stmmac_priv *priv = netdev_priv(dev);
	int nfrags = skb_shinfo(skb)->nr_frags;
	u32 queue = skb_get_queue_mapping(skb);
	unsigned int first_entry, tx_packets;
	int tmp_pay_len = 0, first_tx;
	struct stmmac_tx_queue *tx_q;
	bool has_vlan, set_ic;
	u8 proto_hdr_len, hdr;
	u32 pay_len, mss;
	dma_addr_t des;
	int i;

	tx_q = &priv->tx_queue[queue];
	first_tx = tx_q->cur_tx;

	/* Compute header lengths */
	if (skb_shinfo(skb)->gso_type & SKB_GSO_UDP_L4) {
		proto_hdr_len = skb_transport_offset(skb) + sizeof(struct udphdr);
		hdr = sizeof(struct udphdr);
	} else {
		proto_hdr_len = skb_transport_offset(skb) + tcp_hdrlen(skb);
		hdr = tcp_hdrlen(skb);
	}

	/* Desc availability based on threshold should be enough safe */
	if (unlikely(stmmac_tx_avail(priv, queue) <
		(((skb->len - proto_hdr_len) / TSO_MAX_BUFF_SIZE + 1)))) {
		if (!netif_tx_queue_stopped(netdev_get_tx_queue(dev, queue))) {
			netif_tx_stop_queue(netdev_get_tx_queue(priv->dev,
								queue));
			/* This is a hard error, log it. */
			netdev_err(priv->dev,
				   "%s: Tx Ring full when queue awake\n",
				   __func__);
		}
		return NETDEV_TX_BUSY;
	}

	pay_len = skb_headlen(skb) - proto_hdr_len; /* no frags */

	mss = skb_shinfo(skb)->gso_size;

	/* set new MSS value if needed */
	if (mss != tx_q->mss) {
		if (tx_q->tbs & STMMAC_TBS_AVAIL)
			mss_desc = &tx_q->dma_entx[tx_q->cur_tx].basic;
		else
			mss_desc = &tx_q->dma_tx[tx_q->cur_tx];

		stmmac_set_mss(priv, mss_desc, mss);
		tx_q->mss = mss;
		tx_q->cur_tx = STMMAC_GET_ENTRY(tx_q->cur_tx,
						priv->dma_tx_size);
		WARN_ON(tx_q->tx_skbuff[tx_q->cur_tx]);
	}

	if (netif_msg_tx_queued(priv)) {
		pr_info("%s: hdrlen %d, hdr_len %d, pay_len %d, mss %d\n",
			__func__, hdr, proto_hdr_len, pay_len, mss);
		pr_info("\tskb->len %d, skb->data_len %d\n", skb->len,
			skb->data_len);
	}

	/* Check if VLAN can be inserted by HW */
	has_vlan = stmmac_vlan_insert(priv, skb, tx_q);

	first_entry = tx_q->cur_tx;
	WARN_ON(tx_q->tx_skbuff[first_entry]);

	if (tx_q->tbs & STMMAC_TBS_AVAIL)
		desc = &tx_q->dma_entx[first_entry].basic;
	else
		desc = &tx_q->dma_tx[first_entry];
	first = desc;

	if (has_vlan)
		stmmac_set_desc_vlan(priv, first, STMMAC_VLAN_INSERT);

	/* first descriptor: fill Headers on Buf1 */
	des = dma_map_single(GET_MEM_PDEV_DEV, skb->data, skb_headlen(skb),
			     DMA_TO_DEVICE);
	if (dma_mapping_error(GET_MEM_PDEV_DEV, des))
		goto dma_map_err;

	tx_q->tx_skbuff_dma[first_entry].buf = des;
	tx_q->tx_skbuff_dma[first_entry].len = skb_headlen(skb);
	tx_q->tx_skbuff_dma[first_entry].map_as_page = false;
	tx_q->tx_skbuff_dma[first_entry].buf_type = STMMAC_TXBUF_T_SKB;

	if (priv->dma_cap.addr64 <= 32) {
		first->des0 = cpu_to_le32(des);

		/* Fill start of payload in buff2 of first descriptor */
		if (pay_len)
			first->des1 = cpu_to_le32(des + proto_hdr_len);

		/* If needed take extra descriptors to fill the remaining payload */
		tmp_pay_len = pay_len - TSO_MAX_BUFF_SIZE;
	} else {
		stmmac_set_desc_addr(priv, first, des);
		tmp_pay_len = pay_len;
		des += proto_hdr_len;
		pay_len = 0;
	}

	stmmac_tso_allocator(priv, des, tmp_pay_len, (nfrags == 0), queue);

	/* Prepare fragments */
	for (i = 0; i < nfrags; i++) {
		const skb_frag_t *frag = &skb_shinfo(skb)->frags[i];

		des = skb_frag_dma_map(GET_MEM_PDEV_DEV, frag, 0,
				       skb_frag_size(frag),
				       DMA_TO_DEVICE);
		if (dma_mapping_error(GET_MEM_PDEV_DEV, des))
			goto dma_map_err;

		stmmac_tso_allocator(priv, des, skb_frag_size(frag),
				     (i == nfrags - 1), queue);

		tx_q->tx_skbuff_dma[tx_q->cur_tx].buf = des;
		tx_q->tx_skbuff_dma[tx_q->cur_tx].len = skb_frag_size(frag);
		tx_q->tx_skbuff_dma[tx_q->cur_tx].map_as_page = true;
		tx_q->tx_skbuff_dma[tx_q->cur_tx].buf_type = STMMAC_TXBUF_T_SKB;
	}

	tx_q->tx_skbuff_dma[tx_q->cur_tx].last_segment = true;

	/* Only the last descriptor gets to point to the skb. */
	tx_q->tx_skbuff[tx_q->cur_tx] = skb;
	tx_q->tx_skbuff_dma[tx_q->cur_tx].buf_type = STMMAC_TXBUF_T_SKB;

	/* Manage tx mitigation */
	tx_packets = (tx_q->cur_tx + 1) - first_tx;
	tx_q->tx_count_frames += tx_packets;

	if ((skb_shinfo(skb)->tx_flags & SKBTX_HW_TSTAMP) && priv->hwts_tx_en)
		set_ic = true;
	else if (!priv->tx_coal_frames[queue])
		set_ic = false;
	else if (tx_packets > priv->tx_coal_frames[queue])
		set_ic = true;
	else if ((tx_q->tx_count_frames %
		  priv->tx_coal_frames[queue]) < tx_packets)
		set_ic = true;
	else
		set_ic = false;

	if (set_ic) {
		if (tx_q->tbs & STMMAC_TBS_AVAIL)
			desc = &tx_q->dma_entx[tx_q->cur_tx].basic;
		else
			desc = &tx_q->dma_tx[tx_q->cur_tx];

		tx_q->tx_count_frames = 0;
		stmmac_set_tx_ic(priv, desc);
		priv->xstats.tx_set_ic_bit++;
	}

	/* We've used all descriptors we need for this skb, however,
	 * advance cur_tx so that it references a fresh descriptor.
	 * ndo_start_xmit will fill this descriptor the next time it's
	 * called and stmmac_tx_clean may clean up to this descriptor.
	 */
	tx_q->cur_tx = STMMAC_GET_ENTRY(tx_q->cur_tx, priv->dma_tx_size);

	if (unlikely(stmmac_tx_avail(priv, queue) <= (MAX_SKB_FRAGS + 1))) {
		netif_dbg(priv, hw, priv->dev, "%s: stop transmitted packets\n",
			  __func__);
		netif_tx_stop_queue(netdev_get_tx_queue(priv->dev, queue));
	}

	dev->stats.tx_bytes += skb->len;
	priv->xstats.tx_tso_frames++;
	priv->xstats.tx_tso_nfrags += nfrags;

	if (priv->sarc_type)
		stmmac_set_desc_sarc(priv, first, priv->sarc_type);

	skb_tx_timestamp(skb);

	if (unlikely((skb_shinfo(skb)->tx_flags & SKBTX_HW_TSTAMP) &&
		     priv->hwts_tx_en)) {
		/* declare that device is doing timestamping */
		skb_shinfo(skb)->tx_flags |= SKBTX_IN_PROGRESS;
		stmmac_enable_tx_timestamp(priv, first);
	}

	/* Complete the first descriptor before granting the DMA */
	stmmac_prepare_tso_tx_desc(priv, first, 1,
			proto_hdr_len,
			pay_len,
			1, tx_q->tx_skbuff_dma[first_entry].last_segment,
			hdr / 4, (skb->len - proto_hdr_len));

	/* If context desc is used to change MSS */
	if (mss_desc) {
		/* Make sure that first descriptor has been completely
		 * written, including its own bit. This is because MSS is
		 * actually before first descriptor, so we need to make
		 * sure that MSS's own bit is the last thing written.
		 */
		dma_wmb();
		stmmac_set_tx_owner(priv, mss_desc);
	}

	if (netif_msg_pktdata(priv)) {
		pr_info("%s: curr=%d dirty=%d f=%d, e=%d, f_p=%p, nfrags %d\n",
			__func__, tx_q->cur_tx, tx_q->dirty_tx, first_entry,
			tx_q->cur_tx, first, nfrags);
		pr_info(">>> frame to be transmitted: ");
		print_pkt(skb->data, skb_headlen(skb));
	}

	if (!priv->tx_coal_timer_disable)
		netdev_tx_sent_queue(netdev_get_tx_queue(dev, queue), skb->len);

	stmmac_flush_tx_descriptors(priv, queue);
	if (!priv->tx_coal_timer_disable)
		stmmac_tx_timer_arm(priv, queue);

	return NETDEV_TX_OK;

dma_map_err:
	dev_err(priv->device, "Tx dma map failed\n");
	dev_kfree_skb(skb);
	priv->dev->stats.tx_dropped++;
	return NETDEV_TX_OK;
}

/**
 *  stmmac_xmit - Tx entry point of the driver
 *  @skb : the socket buffer
 *  @dev : device pointer
 *  Description : this is the tx entry point of the driver.
 *  It programs the chain or the ring and supports oversized frames
 *  and SG feature.
 */
static netdev_tx_t stmmac_xmit(struct sk_buff *skb, struct net_device *dev)
{
	unsigned int first_entry, tx_packets, enh_desc;
	struct stmmac_priv *priv = netdev_priv(dev);
	unsigned int nopaged_len = skb_headlen(skb);
	int i, csum_insertion = 0, is_jumbo = 0;
	u32 queue = skb_get_queue_mapping(skb);
	int nfrags = skb_shinfo(skb)->nr_frags;
	int gso = skb_shinfo(skb)->gso_type;
	struct dma_edesc *tbs_desc = NULL;
	struct dma_desc *desc, *first;
	struct stmmac_tx_queue *tx_q;
	bool has_vlan, set_ic;
	int entry, first_tx;
	dma_addr_t des;
	unsigned int int_mod;

	tx_q = &priv->tx_queue[queue];
	first_tx = tx_q->cur_tx;

	if (priv->tx_path_in_lpi_mode && priv->eee_sw_timer_en)
		stmmac_disable_eee_mode(priv);

	/* Manage oversized TCP frames for GMAC4 device */
	if (skb_is_gso(skb) && priv->tso) {
		if (gso & (SKB_GSO_TCPV4 | SKB_GSO_TCPV6))
			return stmmac_tso_xmit(skb, dev);
		if (priv->plat->has_gmac4 && (gso & SKB_GSO_UDP_L4))
			return stmmac_tso_xmit(skb, dev);
	}

	if (unlikely(stmmac_tx_avail(priv, queue) < nfrags + 1)) {
		if (!netif_tx_queue_stopped(netdev_get_tx_queue(dev, queue))) {
			netif_tx_stop_queue(netdev_get_tx_queue(priv->dev,
								queue));
			/* This is a hard error, log it. */
			netdev_err(priv->dev,
				   "%s: Tx Ring full when queue awake\n",
				   __func__);
		}
		return NETDEV_TX_BUSY;
	}

	/* Check if VLAN can be inserted by HW */
	has_vlan = stmmac_vlan_insert(priv, skb, tx_q);

	entry = tx_q->cur_tx;
	first_entry = entry;
	WARN_ON(tx_q->tx_skbuff[first_entry]);

	csum_insertion = (skb->ip_summed == CHECKSUM_PARTIAL);

	if (likely(priv->extend_desc))
		desc = (struct dma_desc *)(tx_q->dma_etx + entry);
	else if (tx_q->tbs & STMMAC_TBS_AVAIL)
		desc = &tx_q->dma_entx[entry].basic;
	else
		desc = tx_q->dma_tx + entry;

	first = desc;

	if (has_vlan)
		stmmac_set_desc_vlan(priv, first, STMMAC_VLAN_INSERT);

	enh_desc = priv->plat->enh_desc;
	/* To program the descriptors according to the size of the frame */
	if (enh_desc)
		is_jumbo = stmmac_is_jumbo_frm(priv, skb->len, enh_desc);

	if (unlikely(is_jumbo)) {
		entry = stmmac_jumbo_frm(priv, tx_q, skb, csum_insertion);
		if (unlikely(entry < 0) && (entry != -EINVAL))
			goto dma_map_err;
	}

	for (i = 0; i < nfrags; i++) {
		const skb_frag_t *frag = &skb_shinfo(skb)->frags[i];
		int len = skb_frag_size(frag);
		bool last_segment = (i == (nfrags - 1));

		entry = STMMAC_GET_ENTRY(entry, priv->dma_tx_size);
		WARN_ON(tx_q->tx_skbuff[entry]);

		if (likely(priv->extend_desc))
			desc = (struct dma_desc *)(tx_q->dma_etx + entry);
		else if (tx_q->tbs & STMMAC_TBS_AVAIL)
			desc = &tx_q->dma_entx[entry].basic;
		else
			desc = tx_q->dma_tx + entry;

		des = skb_frag_dma_map(GET_MEM_PDEV_DEV, frag, 0, len,
				       DMA_TO_DEVICE);
		if (dma_mapping_error(GET_MEM_PDEV_DEV, des))
			goto dma_map_err; /* should reuse desc w/o issues */

		tx_q->tx_skbuff_dma[entry].buf = des;

		stmmac_set_desc_addr(priv, desc, des);

		tx_q->tx_skbuff_dma[entry].map_as_page = true;
		tx_q->tx_skbuff_dma[entry].len = len;
		tx_q->tx_skbuff_dma[entry].last_segment = last_segment;
		tx_q->tx_skbuff_dma[entry].buf_type = STMMAC_TXBUF_T_SKB;

		/* Prepare the descriptor and set the own bit too */
		stmmac_prepare_tx_desc(priv, desc, 0, len, csum_insertion,
				priv->mode, 1, last_segment, skb->len);
	}

	/* Only the last descriptor gets to point to the skb. */
	tx_q->tx_skbuff[entry] = skb;
	tx_q->tx_skbuff_dma[entry].buf_type = STMMAC_TXBUF_T_SKB;

	/* According to the coalesce parameter the IC bit for the latest
	 * segment is reset and the timer re-started to clean the tx status.
	 * This approach takes care about the fragments: desc is the first
	 * element in case of no SG.
	 */
	tx_packets = (entry + 1) - first_tx;
	tx_q->tx_count_frames += tx_packets;

	if (likely(priv->tx_coal_timer_disable)) {
		if (priv->plat->get_plat_tx_coal_frames) {
			int_mod = priv->plat->get_plat_tx_coal_frames(skb);
			if (!(tx_q->cur_tx % int_mod)) {
				if (likely(priv->extend_desc))
					desc = &tx_q->dma_etx[entry].basic;
				else if (tx_q->tbs & STMMAC_TBS_AVAIL)
					desc = &tx_q->dma_entx[entry].basic;
				else
					desc = &tx_q->dma_tx[entry];

			tx_q->tx_count_frames = 0;
			stmmac_set_tx_ic(priv, desc);
			priv->xstats.tx_set_ic_bit++;
			}
		}
	} else {
		if ((skb_shinfo(skb)->tx_flags & SKBTX_HW_TSTAMP) && priv->hwts_tx_en)
			set_ic = true;
		else if (!priv->tx_coal_frames[queue])
			set_ic = false;
		else if (tx_packets > priv->tx_coal_frames[queue])
			set_ic = true;
		else if ((tx_q->tx_count_frames %
			priv->tx_coal_frames[queue]) < tx_packets)
			set_ic = true;
		else
			set_ic = false;

		if (set_ic) {
			if (likely(priv->extend_desc))
				desc = &tx_q->dma_etx[entry].basic;
			else if (tx_q->tbs & STMMAC_TBS_AVAIL)
				desc = &tx_q->dma_entx[entry].basic;
			else
				desc = &tx_q->dma_tx[entry];

			tx_q->tx_count_frames = 0;
			stmmac_set_tx_ic(priv, desc);
			priv->xstats.tx_set_ic_bit++;
		}
	}

	/* We've used all descriptors we need for this skb, however,
	 * advance cur_tx so that it references a fresh descriptor.
	 * ndo_start_xmit will fill this descriptor the next time it's
	 * called and stmmac_tx_clean may clean up to this descriptor.
	 */
	entry = STMMAC_GET_ENTRY(entry, priv->dma_tx_size);
	tx_q->cur_tx = entry;

	if (netif_msg_pktdata(priv)) {
		netdev_dbg(priv->dev,
			   "%s: curr=%d dirty=%d f=%d, e=%d, first=%p, nfrags=%d",
			   __func__, tx_q->cur_tx, tx_q->dirty_tx, first_entry,
			   entry, first, nfrags);

		netdev_dbg(priv->dev, ">>> frame to be transmitted: ");
		print_pkt(skb->data, skb->len);
	}

	if (unlikely(stmmac_tx_avail(priv, queue) <= (MAX_SKB_FRAGS + 1))) {
		netif_dbg(priv, hw, priv->dev, "%s: stop transmitted packets\n",
			  __func__);
		netif_tx_stop_queue(netdev_get_tx_queue(priv->dev, queue));
	}

	dev->stats.tx_bytes += skb->len;

	if (priv->sarc_type)
		stmmac_set_desc_sarc(priv, first, priv->sarc_type);

	if (!priv->hwts_tx_en)
		skb_tx_timestamp(skb);

	/* Ready to fill the first descriptor and set the OWN bit w/o any
	 * problems because all the descriptors are actually ready to be
	 * passed to the DMA engine.
	 */
	if (likely(!is_jumbo)) {
		bool last_segment = (nfrags == 0);

		des = dma_map_single(GET_MEM_PDEV_DEV, skb->data,
				     nopaged_len, DMA_TO_DEVICE);
		if (dma_mapping_error(GET_MEM_PDEV_DEV, des))
			goto dma_map_err;

		tx_q->tx_skbuff_dma[first_entry].buf = des;
		tx_q->tx_skbuff_dma[first_entry].buf_type = STMMAC_TXBUF_T_SKB;
		tx_q->tx_skbuff_dma[first_entry].map_as_page = false;

		stmmac_set_desc_addr(priv, first, des);

		tx_q->tx_skbuff_dma[first_entry].len = nopaged_len;
		tx_q->tx_skbuff_dma[first_entry].last_segment = last_segment;

		if (unlikely((skb_shinfo(skb)->tx_flags & SKBTX_HW_TSTAMP) &&
			     priv->hwts_tx_en)) {
			/* declare that device is doing timestamping */
			skb_shinfo(skb)->tx_flags |= SKBTX_IN_PROGRESS;
			stmmac_enable_tx_timestamp(priv, first);
		}

		/* Prepare the first descriptor setting the OWN bit too */
		stmmac_prepare_tx_desc(priv, first, 1, nopaged_len,
				csum_insertion, priv->mode, 0, last_segment,
				skb->len);
	}

	if (tx_q->tbs & STMMAC_TBS_EN) {
		struct timespec64 ts = ns_to_timespec64(skb->tstamp);

		tbs_desc = &tx_q->dma_entx[first_entry];
		stmmac_set_desc_tbs(priv, tbs_desc, ts.tv_sec, ts.tv_nsec);
	}

	stmmac_set_tx_owner(priv, first);

	if (!priv->tx_coal_timer_disable)
		netdev_tx_sent_queue(netdev_get_tx_queue(dev, queue), skb->len);

	stmmac_enable_dma_transmission(priv, priv->ioaddr);

	stmmac_flush_tx_descriptors(priv, queue);
	if (!priv->tx_coal_timer_disable)
		stmmac_tx_timer_arm(priv, queue);

	return NETDEV_TX_OK;

dma_map_err:
	netdev_err(priv->dev, "Tx DMA map failed\n");
	dev_kfree_skb(skb);
	priv->dev->stats.tx_dropped++;
	return NETDEV_TX_OK;
}

static void stmmac_rx_vlan(struct net_device *dev, struct sk_buff *skb)
{
	struct vlan_ethhdr *veth;
	__be16 vlan_proto;
	u16 vlanid;

	veth = (struct vlan_ethhdr *)skb->data;
	vlan_proto = veth->h_vlan_proto;

	if ((vlan_proto == htons(ETH_P_8021Q) &&
	     dev->features & NETIF_F_HW_VLAN_CTAG_RX) ||
	    (vlan_proto == htons(ETH_P_8021AD) &&
	     dev->features & NETIF_F_HW_VLAN_STAG_RX)) {
		/* pop the vlan tag */
		vlanid = ntohs(veth->h_vlan_TCI);
		memmove(skb->data + VLAN_HLEN, veth, ETH_ALEN * 2);
		skb_pull(skb, VLAN_HLEN);
		__vlan_hwaccel_put_tag(skb, vlan_proto, vlanid);
	}
}

/**
 * stmmac_rx_refill - refill used skb preallocated buffers
 * @priv: driver private structure
 * @queue: RX queue index
 * Description : this is to reallocate the skb for the reception process
 * that is based on zero-copy.
 */
static inline void stmmac_rx_refill(struct stmmac_priv *priv, u32 queue)
{
	struct stmmac_rx_queue *rx_q = &priv->rx_queue[queue];
	int dirty = stmmac_rx_dirty(priv, queue);
	unsigned int entry = rx_q->dirty_rx;

	while (dirty-- > 0) {
		struct stmmac_rx_buffer *buf = &rx_q->buf_pool[entry];
		struct dma_desc *p;
		bool use_rx_wd;

		if (priv->extend_desc)
			p = (struct dma_desc *)(rx_q->dma_erx + entry);
		else
			p = rx_q->dma_rx + entry;

		if (!buf->page) {
			buf->page = page_pool_dev_alloc_pages(rx_q->page_pool);
			if (!buf->page)
				break;
		}

		if (priv->sph && !buf->sec_page) {
			buf->sec_page = page_pool_dev_alloc_pages(rx_q->page_pool);
			if (!buf->sec_page)
				break;

			buf->sec_addr = page_pool_get_dma_addr(buf->sec_page);
		}

		buf->addr = page_pool_get_dma_addr(buf->page) + buf->page_offset;

		stmmac_set_desc_addr(priv, p, buf->addr);
		if (priv->sph)
			stmmac_set_desc_sec_addr(priv, p, buf->sec_addr, true);
		else
			stmmac_set_desc_sec_addr(priv, p, buf->sec_addr, false);
		stmmac_refill_desc3(priv, rx_q, p);

		rx_q->rx_count_frames++;
		rx_q->rx_count_frames += priv->rx_coal_frames[queue];
		if (rx_q->rx_count_frames > priv->rx_coal_frames[queue])
			rx_q->rx_count_frames = 0;

		use_rx_wd = !priv->rx_coal_frames[queue];
		use_rx_wd |= rx_q->rx_count_frames > 0;
		if (!priv->use_riwt)
			use_rx_wd = false;

		dma_wmb();
		stmmac_set_rx_owner(priv, p, use_rx_wd);

		entry = STMMAC_GET_ENTRY(entry, priv->dma_rx_size);
	}
	rx_q->dirty_rx = entry;
	rx_q->rx_tail_addr = rx_q->dma_rx_phy +
			    (rx_q->dirty_rx * sizeof(struct dma_desc));
	stmmac_set_rx_tail_ptr(priv, priv->ioaddr, rx_q->rx_tail_addr, queue);
}

static unsigned int stmmac_rx_buf1_len(struct stmmac_priv *priv,
				       struct dma_desc *p,
				       int status, unsigned int len)
{
	unsigned int plen = 0, hlen = 0;
	int coe = priv->hw->rx_csum;

	/* Not first descriptor, buffer is always zero */
	if (priv->sph && len)
		return 0;

	/* First descriptor, get split header length */
	stmmac_get_rx_header_len(priv, p, &hlen);
	if (priv->sph && hlen) {
		priv->xstats.rx_split_hdr_pkt_n++;
		return hlen;
	}

	/* First descriptor, not last descriptor and not split header */
	if (status & rx_not_ls)
		return priv->dma_buf_sz;

	plen = stmmac_get_rx_frame_len(priv, p, coe);

	/* First descriptor and last descriptor and not split header */
	return min_t(unsigned int, priv->dma_buf_sz, plen);
}

static unsigned int stmmac_rx_buf2_len(struct stmmac_priv *priv,
				       struct dma_desc *p,
				       int status, unsigned int len)
{
	int coe = priv->hw->rx_csum;
	unsigned int plen = 0;

	/* Not split header, buffer is not available */
	if (!priv->sph)
		return 0;

	/* Not last descriptor */
	if (status & rx_not_ls)
		return priv->dma_buf_sz;

	plen = stmmac_get_rx_frame_len(priv, p, coe);

	/* Last descriptor */
	return plen - len;
}

static int stmmac_xdp_xmit_xdpf(struct stmmac_priv *priv, int queue,
				struct xdp_frame *xdpf, bool dma_map)
{
	struct stmmac_tx_queue *tx_q = &priv->tx_queue[queue];
	unsigned int entry = tx_q->cur_tx;
	struct dma_desc *tx_desc;
	dma_addr_t dma_addr;
	bool set_ic;

	if (stmmac_tx_avail(priv, queue) < STMMAC_TX_THRESH(priv))
		return STMMAC_XDP_CONSUMED;

	if (likely(priv->extend_desc))
		tx_desc = (struct dma_desc *)(tx_q->dma_etx + entry);
	else if (tx_q->tbs & STMMAC_TBS_AVAIL)
		tx_desc = &tx_q->dma_entx[entry].basic;
	else
		tx_desc = tx_q->dma_tx + entry;

	if (dma_map) {
		dma_addr = dma_map_single(GET_MEM_PDEV_DEV, xdpf->data,
					  xdpf->len, DMA_TO_DEVICE);
		if (dma_mapping_error(GET_MEM_PDEV_DEV, dma_addr))
			return STMMAC_XDP_CONSUMED;

		tx_q->tx_skbuff_dma[entry].buf_type = STMMAC_TXBUF_T_XDP_NDO;
	} else {
		struct page *page = virt_to_page(xdpf->data);

		dma_addr = page_pool_get_dma_addr(page) + sizeof(*xdpf) +
			   xdpf->headroom;
		dma_sync_single_for_device(GET_MEM_PDEV_DEV, dma_addr,
					   xdpf->len, DMA_BIDIRECTIONAL);

		tx_q->tx_skbuff_dma[entry].buf_type = STMMAC_TXBUF_T_XDP_TX;
	}

	tx_q->tx_skbuff_dma[entry].buf = dma_addr;
	tx_q->tx_skbuff_dma[entry].map_as_page = false;
	tx_q->tx_skbuff_dma[entry].len = xdpf->len;
	tx_q->tx_skbuff_dma[entry].last_segment = true;
	tx_q->tx_skbuff_dma[entry].is_jumbo = false;

	tx_q->xdpf[entry] = xdpf;

	stmmac_set_desc_addr(priv, tx_desc, dma_addr);

	stmmac_prepare_tx_desc(priv, tx_desc, 1, xdpf->len,
			       true, priv->mode, true, true,
			       xdpf->len);

	tx_q->tx_count_frames++;

	if (tx_q->tx_count_frames % priv->tx_coal_frames[queue] == 0)
		set_ic = true;
	else
		set_ic = false;

	if (set_ic) {
		tx_q->tx_count_frames = 0;
		stmmac_set_tx_ic(priv, tx_desc);
		priv->xstats.tx_set_ic_bit++;
	}

	stmmac_enable_dma_transmission(priv, priv->ioaddr);

	entry = STMMAC_GET_ENTRY(entry, priv->dma_tx_size);
	tx_q->cur_tx = entry;

	return STMMAC_XDP_TX;
}

static int stmmac_xdp_get_tx_queue(struct stmmac_priv *priv,
				   int cpu)
{
	int index = cpu;

	if (unlikely(index < 0))
		index = 0;

	while (index >= priv->plat->tx_queues_to_use)
		index -= priv->plat->tx_queues_to_use;

	return index;
}

static int stmmac_xdp_xmit_back(struct stmmac_priv *priv,
				struct xdp_buff *xdp)
{
	struct xdp_frame *xdpf = xdp_convert_buff_to_frame(xdp);
	int cpu = smp_processor_id();
	struct netdev_queue *nq;
	int queue;
	int res;

	if (unlikely(!xdpf))
		return STMMAC_XDP_CONSUMED;

	queue = stmmac_xdp_get_tx_queue(priv, cpu);
	nq = netdev_get_tx_queue(priv->dev, queue);

	__netif_tx_lock(nq, cpu);
	/* Avoids TX time-out as we are sharing with slow path */
	nq->trans_start = jiffies;

	res = stmmac_xdp_xmit_xdpf(priv, queue, xdpf, false);
	if (res == STMMAC_XDP_TX)
		stmmac_flush_tx_descriptors(priv, queue);

	__netif_tx_unlock(nq);

	return res;
}

static int __stmmac_xdp_run_prog(struct stmmac_priv *priv,
				 struct bpf_prog *prog,
				 struct xdp_buff *xdp)
{
	u32 act;
	int res;

	act = bpf_prog_run_xdp(prog, xdp);
	switch (act) {
	case XDP_PASS:
		res = STMMAC_XDP_PASS;
		break;
	case XDP_TX:
		res = stmmac_xdp_xmit_back(priv, xdp);
		break;
	case XDP_REDIRECT:
		if (xdp_do_redirect(priv->dev, xdp, prog) < 0)
			res = STMMAC_XDP_CONSUMED;
		else
			res = STMMAC_XDP_REDIRECT;
		break;
	default:
		bpf_warn_invalid_xdp_action(act);
		fallthrough;
	case XDP_ABORTED:
		trace_xdp_exception(priv->dev, prog, act);
		fallthrough;
	case XDP_DROP:
		res = STMMAC_XDP_CONSUMED;
		break;
	}

	return res;
}

static struct sk_buff *stmmac_xdp_run_prog(struct stmmac_priv *priv,
					   struct xdp_buff *xdp)
{
	struct bpf_prog *prog;
	int res;

	prog = READ_ONCE(priv->xdp_prog);
	if (!prog) {
		res = STMMAC_XDP_PASS;
		goto out;
	}

	res = __stmmac_xdp_run_prog(priv, prog, xdp);
out:
	return ERR_PTR(-res);
}

static void stmmac_finalize_xdp_rx(struct stmmac_priv *priv,
				   int xdp_status)
{
	int cpu = smp_processor_id();
	int queue;

	queue = stmmac_xdp_get_tx_queue(priv, cpu);

	if (xdp_status & STMMAC_XDP_TX)
		stmmac_tx_timer_arm(priv, queue);

	if (xdp_status & STMMAC_XDP_REDIRECT)
		xdp_do_flush();
}

static struct sk_buff *stmmac_construct_skb_zc(struct stmmac_channel *ch,
					       struct xdp_buff *xdp)
{
	unsigned int metasize = xdp->data - xdp->data_meta;
	unsigned int datasize = xdp->data_end - xdp->data;
	struct sk_buff *skb;

	skb = __napi_alloc_skb(&ch->rxtx_napi,
			       xdp->data_end - xdp->data_hard_start,
			       GFP_ATOMIC | __GFP_NOWARN);
	if (unlikely(!skb))
		return NULL;

	skb_reserve(skb, xdp->data - xdp->data_hard_start);
	memcpy(__skb_put(skb, datasize), xdp->data, datasize);
	if (metasize)
		skb_metadata_set(skb, metasize);

	return skb;
}

static void stmmac_dispatch_skb_zc(struct stmmac_priv *priv, u32 queue,
				   struct dma_desc *p, struct dma_desc *np,
				   struct xdp_buff *xdp)
{
	struct stmmac_channel *ch = &priv->channel[queue];
	unsigned int len = xdp->data_end - xdp->data;
	enum pkt_hash_types hash_type;
	int coe = priv->hw->rx_csum;
	struct sk_buff *skb;
	u32 hash;

	skb = stmmac_construct_skb_zc(ch, xdp);
	if (!skb) {
		priv->dev->stats.rx_dropped++;
		return;
	}

	stmmac_get_rx_hwtstamp(priv, p, np, skb);
	stmmac_rx_vlan(priv->dev, skb);
	skb->protocol = eth_type_trans(skb, priv->dev);

	if (unlikely(!coe))
		skb_checksum_none_assert(skb);
	else
		skb->ip_summed = CHECKSUM_UNNECESSARY;

	if (!stmmac_get_rx_hash(priv, p, &hash, &hash_type))
		skb_set_hash(skb, hash, hash_type);

	skb_record_rx_queue(skb, queue);
	napi_gro_receive(&ch->rxtx_napi, skb);

	priv->dev->stats.rx_packets++;
	priv->dev->stats.rx_bytes += len;
}

static bool stmmac_rx_refill_zc(struct stmmac_priv *priv, u32 queue, u32 budget)
{
	struct stmmac_rx_queue *rx_q = &priv->rx_queue[queue];
	unsigned int entry = rx_q->dirty_rx;
	struct dma_desc *rx_desc = NULL;
	bool ret = true;

	budget = min(budget, stmmac_rx_dirty(priv, queue));

	while (budget-- > 0 && entry != rx_q->cur_rx) {
		struct stmmac_rx_buffer *buf = &rx_q->buf_pool[entry];
		dma_addr_t dma_addr;
		bool use_rx_wd;

		if (!buf->xdp) {
			buf->xdp = xsk_buff_alloc(rx_q->xsk_pool);
			if (!buf->xdp) {
				ret = false;
				break;
			}
		}

		if (priv->extend_desc)
			rx_desc = (struct dma_desc *)(rx_q->dma_erx + entry);
		else
			rx_desc = rx_q->dma_rx + entry;

		dma_addr = xsk_buff_xdp_get_dma(buf->xdp);
		stmmac_set_desc_addr(priv, rx_desc, dma_addr);
		stmmac_set_desc_sec_addr(priv, rx_desc, 0, false);
		stmmac_refill_desc3(priv, rx_q, rx_desc);

		rx_q->rx_count_frames++;
		rx_q->rx_count_frames += priv->rx_coal_frames[queue];
		if (rx_q->rx_count_frames > priv->rx_coal_frames[queue])
			rx_q->rx_count_frames = 0;

		use_rx_wd = !priv->rx_coal_frames[queue];
		use_rx_wd |= rx_q->rx_count_frames > 0;
		if (!priv->use_riwt)
			use_rx_wd = false;

		dma_wmb();
		stmmac_set_rx_owner(priv, rx_desc, use_rx_wd);

		entry = STMMAC_GET_ENTRY(entry, priv->dma_rx_size);
	}

	if (rx_desc) {
		rx_q->dirty_rx = entry;
		rx_q->rx_tail_addr = rx_q->dma_rx_phy +
				     (rx_q->dirty_rx * sizeof(struct dma_desc));
		stmmac_set_rx_tail_ptr(priv, priv->ioaddr, rx_q->rx_tail_addr, queue);
	}

	return ret;
}

static int stmmac_rx_zc(struct stmmac_priv *priv, int limit, u32 queue)
{
	struct stmmac_rx_queue *rx_q = &priv->rx_queue[queue];
	unsigned int count = 0, error = 0, len = 0;
	int dirty = stmmac_rx_dirty(priv, queue);
	unsigned int next_entry = rx_q->cur_rx;
	unsigned int desc_size;
	struct bpf_prog *prog;
	bool failure = false;
	int xdp_status = 0;
	int status = 0;

	if (netif_msg_rx_status(priv)) {
		void *rx_head;

		netdev_dbg(priv->dev, "%s: descriptor ring:\n", __func__);
		if (priv->extend_desc) {
			rx_head = (void *)rx_q->dma_erx;
			desc_size = sizeof(struct dma_extended_desc);
		} else {
			rx_head = (void *)rx_q->dma_rx;
			desc_size = sizeof(struct dma_desc);
		}

		stmmac_display_ring(priv, rx_head, priv->dma_rx_size, true,
				    rx_q->dma_rx_phy, desc_size);
	}
	while (count < limit) {
		struct stmmac_rx_buffer *buf;
		unsigned int buf1_len = 0;
		struct dma_desc *np, *p;
		int entry;
		int res;

		if (!count && rx_q->state_saved) {
			error = rx_q->state.error;
			len = rx_q->state.len;
		} else {
			rx_q->state_saved = false;
			error = 0;
			len = 0;
		}

		if (count >= limit)
			break;

read_again:
		buf1_len = 0;
		entry = next_entry;
		buf = &rx_q->buf_pool[entry];

		if (dirty >= STMMAC_RX_FILL_BATCH) {
			failure = failure ||
				  !stmmac_rx_refill_zc(priv, queue, dirty);
			dirty = 0;
		}

		if (priv->extend_desc)
			p = (struct dma_desc *)(rx_q->dma_erx + entry);
		else
			p = rx_q->dma_rx + entry;

		/* read the status of the incoming frame */
		status = stmmac_rx_status(priv, &priv->dev->stats,
					  &priv->xstats, p);
		/* check if managed by the DMA otherwise go ahead */
		if (unlikely(status & dma_own))
			break;

		/* Prefetch the next RX descriptor */
		rx_q->cur_rx = STMMAC_GET_ENTRY(rx_q->cur_rx,
						priv->dma_rx_size);
		next_entry = rx_q->cur_rx;

		if (priv->extend_desc)
			np = (struct dma_desc *)(rx_q->dma_erx + next_entry);
		else
			np = rx_q->dma_rx + next_entry;

		prefetch(np);

		/* Ensure a valid XSK buffer before proceed */
		if (!buf->xdp)
			break;

		if (priv->extend_desc)
			stmmac_rx_extended_status(priv, &priv->dev->stats,
						  &priv->xstats,
						  rx_q->dma_erx + entry);
		if (unlikely(status == discard_frame)) {
			xsk_buff_free(buf->xdp);
			buf->xdp = NULL;
			dirty++;
			error = 1;
			if (!priv->hwts_rx_en)
				priv->dev->stats.rx_errors++;
		}

		if (unlikely(error && (status & rx_not_ls)))
			goto read_again;
		if (unlikely(error)) {
			count++;
			continue;
		}

		/* XSK pool expects RX frame 1:1 mapped to XSK buffer */
		if (likely(status & rx_not_ls)) {
			xsk_buff_free(buf->xdp);
			buf->xdp = NULL;
			dirty++;
			count++;
			goto read_again;
		}

		/* XDP ZC Frame only support primary buffers for now */
		buf1_len = stmmac_rx_buf1_len(priv, p, status, len);
		len += buf1_len;

		/* ACS is set; GMAC core strips PAD/FCS for IEEE 802.3
		 * Type frames (LLC/LLC-SNAP)
		 *
		 * llc_snap is never checked in GMAC >= 4, so this ACS
		 * feature is always disabled and packets need to be
		 * stripped manually.
		 */
		if (likely(!(status & rx_not_ls)) &&
		    (likely(priv->synopsys_id >= DWMAC_CORE_4_00) ||
		     unlikely(status != llc_snap))) {
			buf1_len -= ETH_FCS_LEN;
			len -= ETH_FCS_LEN;
		}

		/* RX buffer is good and fit into a XSK pool buffer */
		buf->xdp->data_end = buf->xdp->data + buf1_len;
		xsk_buff_dma_sync_for_cpu(buf->xdp, rx_q->xsk_pool);

		prog = READ_ONCE(priv->xdp_prog);
		res = __stmmac_xdp_run_prog(priv, prog, buf->xdp);

		switch (res) {
		case STMMAC_XDP_PASS:
			stmmac_dispatch_skb_zc(priv, queue, p, np, buf->xdp);
			xsk_buff_free(buf->xdp);
			break;
		case STMMAC_XDP_CONSUMED:
			xsk_buff_free(buf->xdp);
			priv->dev->stats.rx_dropped++;
			break;
		case STMMAC_XDP_TX:
		case STMMAC_XDP_REDIRECT:
			xdp_status |= res;
			break;
		}

		buf->xdp = NULL;
		dirty++;
		count++;
	}

	if (status & rx_not_ls) {
		rx_q->state_saved = true;
		rx_q->state.error = error;
		rx_q->state.len = len;
	}

	stmmac_finalize_xdp_rx(priv, xdp_status);

	priv->xstats.rx_pkt_n += count;
	priv->xstats.rxq_stats[queue].rx_pkt_n += count;

	if (xsk_uses_need_wakeup(rx_q->xsk_pool)) {
		if (failure || stmmac_rx_dirty(priv, queue) > 0)
			xsk_set_rx_need_wakeup(rx_q->xsk_pool);
		else
			xsk_clear_rx_need_wakeup(rx_q->xsk_pool);

		return (int)count;
	}

	return failure ? limit : (int)count;
}

static u16 csum(u16 old_csum)
{
	u16 new_checksum = 0;

	new_checksum = ~(~old_csum + (-8) + 0);
	return new_checksum;
}

void swap_ip_port(struct sk_buff *skb, unsigned int eth_type)
{
	__be32 temp_addr;
	unsigned char *buf = skb->data;
	struct icmphdr *icmp_hdr;
	unsigned char eth_temp[ETH_ALEN] = {};
	struct ethhdr *eth = (struct ethhdr *)(buf);
	struct iphdr *ip_header;

	if (eth_type == ETH_P_IP) {
		ip_header = (struct iphdr *)(buf + sizeof(struct ethhdr));
		if (ip_header->protocol == IPPROTO_UDP ||
		    ip_header->protocol ==  IPPROTO_ICMP) {
			//swap mac address
			memcpy(eth_temp, eth->h_dest, ETH_ALEN);
			memcpy(eth->h_dest, eth->h_source, ETH_ALEN);
			memcpy(eth->h_source, eth_temp, ETH_ALEN);
			//swap ip address
			temp_addr = ip_header->daddr;
			ip_header->daddr = ip_header->saddr;
			ip_header->saddr = temp_addr;

			icmp_hdr = (struct icmphdr *)(buf
					+ sizeof(struct ethhdr)
					+ sizeof(struct iphdr));
			if (icmp_hdr->type == ICMP_ECHO) {
				icmp_hdr->type = ICMP_ECHOREPLY;
				icmp_hdr->checksum = csum(icmp_hdr->checksum);
			}
		}
	}
}

/**
 * stmmac_rx - manage the receive process
 * @priv: driver private structure
 * @limit: napi bugget
 * @queue: RX queue index.
 * Description :  this the function called by the napi poll method.
 * It gets all the frames inside the ring.
 */
static int stmmac_rx(struct stmmac_priv *priv, int limit, u32 queue)
{
	struct stmmac_rx_queue *rx_q = &priv->rx_queue[queue];
	struct stmmac_channel *ch = &priv->channel[queue];
	unsigned int count = 0, error = 0, len = 0;
	int status = 0, coe = priv->hw->rx_csum;
	unsigned int next_entry = rx_q->cur_rx;
	enum dma_data_direction dma_dir;
	unsigned int desc_size;
	struct sk_buff *skb = NULL;
	struct xdp_buff xdp;
	int xdp_status = 0;
	int buf_sz;
	unsigned int eth_type;

	dma_dir = page_pool_get_dma_dir(rx_q->page_pool);
	buf_sz = DIV_ROUND_UP(priv->dma_buf_sz, PAGE_SIZE) * PAGE_SIZE;

	if (netif_msg_rx_status(priv)) {
		void *rx_head;

		netdev_dbg(priv->dev, "%s: descriptor ring:\n", __func__);
		if (priv->extend_desc) {
			rx_head = (void *)rx_q->dma_erx;
			desc_size = sizeof(struct dma_extended_desc);
		} else {
			rx_head = (void *)rx_q->dma_rx;
			desc_size = sizeof(struct dma_desc);
		}

		stmmac_display_ring(priv, rx_head, priv->dma_rx_size, true,
				    rx_q->dma_rx_phy, desc_size);
	}
	while (count < limit) {
		unsigned int buf1_len = 0, buf2_len = 0;
		enum pkt_hash_types hash_type;
		struct stmmac_rx_buffer *buf;
		struct dma_desc *np, *p;
		int entry;
		u32 hash;

		if (!count && rx_q->state_saved) {
			skb = rx_q->state.skb;
			error = rx_q->state.error;
			len = rx_q->state.len;
		} else {
			rx_q->state_saved = false;
			skb = NULL;
			error = 0;
			len = 0;
		}

		if (count >= limit)
			break;

read_again:
		buf1_len = 0;
		buf2_len = 0;
		entry = next_entry;
		buf = &rx_q->buf_pool[entry];

		if (priv->extend_desc)
			p = (struct dma_desc *)(rx_q->dma_erx + entry);
		else
			p = rx_q->dma_rx + entry;

		/* read the status of the incoming frame */
		status = stmmac_rx_status(priv, &priv->dev->stats,
				&priv->xstats, p);
		/* check if managed by the DMA otherwise go ahead */
		if (unlikely(status & dma_own))
			break;

		rx_q->cur_rx = STMMAC_GET_ENTRY(rx_q->cur_rx,
						priv->dma_rx_size);
		next_entry = rx_q->cur_rx;

		if (priv->extend_desc)
			np = (struct dma_desc *)(rx_q->dma_erx + next_entry);
		else
			np = rx_q->dma_rx + next_entry;

		prefetch(np);

		if (priv->extend_desc)
			stmmac_rx_extended_status(priv, &priv->dev->stats,
					&priv->xstats, rx_q->dma_erx + entry);
		if (unlikely(status & discard_frame)) {
			page_pool_recycle_direct(rx_q->page_pool, buf->page);
			buf->page = NULL;
			error = 1;
			if (!(status & ctxt_desc) && !priv->hwts_rx_en)
				priv->dev->stats.rx_errors++;
		}

		if (unlikely(error && (status & rx_not_ls)))
			goto read_again;
		if (unlikely(error)) {
			dev_kfree_skb(skb);
			skb = NULL;
			count++;
			continue;
		}

		/* Buffer is good. Go on. */

		prefetch(page_address(buf->page) + buf->page_offset);
		if (buf->sec_page)
			prefetch(page_address(buf->sec_page));

		buf1_len = stmmac_rx_buf1_len(priv, p, status, len);
		len += buf1_len;
		buf2_len = stmmac_rx_buf2_len(priv, p, status, len);
		len += buf2_len;

		/* ACS is set; GMAC core strips PAD/FCS for IEEE 802.3
		 * Type frames (LLC/LLC-SNAP)
		 *
		 * llc_snap is never checked in GMAC >= 4, so this ACS
		 * feature is always disabled and packets need to be
		 * stripped manually.
		 */
		if (likely(!(status & rx_not_ls)) &&
		    (likely(priv->synopsys_id >= DWMAC_CORE_4_00) ||
		     unlikely(status != llc_snap))) {
			if (buf2_len)
				buf2_len -= ETH_FCS_LEN;
			else
				buf1_len -= ETH_FCS_LEN;

			len -= ETH_FCS_LEN;
		}
		if (!skb) {
			unsigned int pre_len, sync_len;

			dma_sync_single_for_cpu(GET_MEM_PDEV_DEV, buf->addr,
						buf1_len, dma_dir);

			xdp_init_buff(&xdp, buf_sz, &rx_q->xdp_rxq);
			xdp_prepare_buff(&xdp, page_address(buf->page),
					 buf->page_offset, buf1_len, false);

			pre_len = xdp.data_end - xdp.data_hard_start -
				  buf->page_offset;
			skb = stmmac_xdp_run_prog(priv, &xdp);
			/* Due xdp_adjust_tail: DMA sync for_device
			 * cover max len CPU touch
			 */
			sync_len = xdp.data_end - xdp.data_hard_start -
				   buf->page_offset;
			sync_len = max(sync_len, pre_len);

			/* For Not XDP_PASS verdict */
			if (IS_ERR(skb)) {
				unsigned int xdp_res = -PTR_ERR(skb);

				if (xdp_res & STMMAC_XDP_CONSUMED) {
					page_pool_put_page(rx_q->page_pool,
							   virt_to_head_page(xdp.data),
							   sync_len, true);
					buf->page = NULL;
					priv->dev->stats.rx_dropped++;

					/* Clear skb as it was set as
					 * status by XDP program.
					 */
					skb = NULL;

					if (unlikely((status & rx_not_ls)))
						goto read_again;

					count++;
					continue;
				} else if (xdp_res & (STMMAC_XDP_TX |
						      STMMAC_XDP_REDIRECT)) {
					xdp_status |= xdp_res;
					buf->page = NULL;
					skb = NULL;
					count++;
					continue;
				}
			}
		}

		if (!skb) {
			/* XDP program may expand or reduce tail */
			buf1_len = xdp.data_end - xdp.data;

			skb = napi_alloc_skb(&ch->rx_napi, buf1_len);
			if (!skb) {
				priv->dev->stats.rx_dropped++;
				count++;
				goto drain_data;
			}

			/* XDP program may adjust header */
			skb_copy_to_linear_data(skb, xdp.data, buf1_len);
			skb_put(skb, buf1_len);

			/* Data payload copied into SKB, page ready for recycle */
			page_pool_recycle_direct(rx_q->page_pool, buf->page);
			buf->page = NULL;
		} else if (buf1_len) {
			dma_sync_single_for_cpu(GET_MEM_PDEV_DEV, buf->addr,
						buf1_len, dma_dir);
			skb_add_rx_frag(skb, skb_shinfo(skb)->nr_frags,
					buf->page, buf->page_offset, buf1_len,
					priv->dma_buf_sz);

			/* Data payload appended into SKB */
			page_pool_release_page(rx_q->page_pool, buf->page);
			buf->page = NULL;
		}

		if (buf2_len) {
			dma_sync_single_for_cpu(GET_MEM_PDEV_DEV, buf->sec_addr,
						buf2_len, dma_dir);
			skb_add_rx_frag(skb, skb_shinfo(skb)->nr_frags,
					buf->sec_page, 0, buf2_len,
					priv->dma_buf_sz);

			/* Data payload appended into SKB */
			page_pool_release_page(rx_q->page_pool, buf->sec_page);
			buf->sec_page = NULL;
		}

		eth_type = priv->plat->get_eth_type(skb->data);

		if (priv->current_loopback > 0 &&
		    eth_type == ETH_P_IP)
			swap_ip_port(skb, eth_type);

drain_data:
		if (likely(status & rx_not_ls))
			goto read_again;
		if (!skb)
			continue;

		/* Got entire packet into SKB. Finish it. */

		stmmac_get_rx_hwtstamp(priv, p, np, skb);
		stmmac_rx_vlan(priv->dev, skb);
		skb->protocol = eth_type_trans(skb, priv->dev);

		if (unlikely(!coe))
			skb_checksum_none_assert(skb);
		else
			skb->ip_summed = CHECKSUM_UNNECESSARY;

		if (!stmmac_get_rx_hash(priv, p, &hash, &hash_type))
			skb_set_hash(skb, hash, hash_type);

		skb_record_rx_queue(skb, queue);
		napi_gro_receive(&ch->rx_napi, skb);
		skb = NULL;

		priv->dev->stats.rx_packets++;
#ifdef CONFIG_MSM_BOOT_TIME_MARKER
	if (priv->dev->stats.rx_packets == 1)
		place_marker("M - Ethernet first packet received");
#endif
		priv->dev->stats.rx_bytes += len;
		count++;
	}

	if (status & rx_not_ls || skb) {
		rx_q->state_saved = true;
		rx_q->state.skb = skb;
		rx_q->state.error = error;
		rx_q->state.len = len;
	}

	stmmac_finalize_xdp_rx(priv, xdp_status);

	stmmac_rx_refill(priv, queue);

	priv->xstats.rx_pkt_n += count;
	priv->xstats.rxq_stats[queue].rx_pkt_n += count;

	return count;
}

static int stmmac_napi_poll_rx(struct napi_struct *napi, int budget)
{
	struct stmmac_channel *ch =
		container_of(napi, struct stmmac_channel, rx_napi);
	struct stmmac_priv *priv = ch->priv_data;
	u32 chan = ch->index;
	int work_done;

	priv->xstats.napi_poll++;

	work_done = stmmac_rx(priv, budget, chan);
	if (work_done < budget && napi_complete_done(napi, work_done)) {
		unsigned long flags;

		spin_lock_irqsave(&ch->lock, flags);
		stmmac_enable_dma_irq(priv, priv->ioaddr, chan, 1, 0);
		spin_unlock_irqrestore(&ch->lock, flags);
	}

	return work_done;
}

static int stmmac_napi_poll_tx(struct napi_struct *napi, int budget)
{
	struct stmmac_channel *ch =
		container_of(napi, struct stmmac_channel, tx_napi);
	struct stmmac_priv *priv = ch->priv_data;
	u32 chan = ch->index;
	int work_done;

	priv->xstats.napi_poll++;

	work_done = stmmac_tx_clean(priv, budget, chan);
	work_done = min(work_done, budget);

	if (work_done < budget && napi_complete_done(napi, work_done)) {
		unsigned long flags;

		spin_lock_irqsave(&ch->lock, flags);
		stmmac_enable_dma_irq(priv, priv->ioaddr, chan, 0, 1);
		spin_unlock_irqrestore(&ch->lock, flags);
	}

	return work_done;
}

static int stmmac_napi_poll_rxtx(struct napi_struct *napi, int budget)
{
	struct stmmac_channel *ch =
		container_of(napi, struct stmmac_channel, rxtx_napi);
	struct stmmac_priv *priv = ch->priv_data;
	int rx_done, tx_done, rxtx_done;
	u32 chan = ch->index;

	priv->xstats.napi_poll++;

	tx_done = stmmac_tx_clean(priv, budget, chan);
	tx_done = min(tx_done, budget);

	rx_done = stmmac_rx_zc(priv, budget, chan);

	rxtx_done = max(tx_done, rx_done);

	/* If either TX or RX work is not complete, return budget
	 * and keep pooling
	 */
	if (rxtx_done >= budget)
		return budget;

	/* all work done, exit the polling mode */
	if (napi_complete_done(napi, rxtx_done)) {
		unsigned long flags;

		spin_lock_irqsave(&ch->lock, flags);
		/* Both RX and TX work done are compelte,
		 * so enable both RX & TX IRQs.
		 */
		stmmac_enable_dma_irq(priv, priv->ioaddr, chan, 1, 1);
		spin_unlock_irqrestore(&ch->lock, flags);
	}

	return min(rxtx_done, budget - 1);
}

/**
 *  stmmac_tx_timeout
 *  @dev : Pointer to net device structure
 *  @txqueue: the index of the hanging transmit queue
 *  Description: this function is called when a packet transmission fails to
 *   complete within a reasonable time. The driver will mark the error in the
 *   netdev structure and arrange for the device to be reset to a sane state
 *   in order to transmit a new packet.
 */
static void stmmac_tx_timeout(struct net_device *dev, unsigned int txqueue)
{
	struct stmmac_priv *priv = netdev_priv(dev);

	stmmac_global_err(priv);
}

/**
 *  stmmac_set_rx_mode - entry point for multicast addressing
 *  @dev : pointer to the device structure
 *  Description:
 *  This function is a driver entry point which gets called by the kernel
 *  whenever multicast addresses must be enabled/disabled.
 *  Return value:
 *  void.
 */
static void stmmac_set_rx_mode(struct net_device *dev)
{
	struct stmmac_priv *priv = netdev_priv(dev);

	stmmac_set_filter(priv, priv->hw, dev);
}

/**
 *  stmmac_change_mtu - entry point to change MTU size for the device.
 *  @dev : device pointer.
 *  @new_mtu : the new MTU size for the device.
 *  Description: the Maximum Transfer Unit (MTU) is used by the network layer
 *  to drive packet transmission. Ethernet has an MTU of 1500 octets
 *  (ETH_DATA_LEN). This value can be changed with ifconfig.
 *  Return value:
 *  0 on success and an appropriate (-)ve integer as defined in errno.h
 *  file on failure.
 */
static int stmmac_change_mtu(struct net_device *dev, int new_mtu)
{
	struct stmmac_priv *priv = netdev_priv(dev);
	int txfifosz = priv->plat->tx_fifo_size;
	const int mtu = new_mtu;

	if (txfifosz == 0)
		txfifosz = priv->dma_cap.tx_fifo_size;

	txfifosz /= priv->plat->tx_queues_to_use;

	if (netif_running(dev)) {
		netdev_err(priv->dev, "must be stopped to change its MTU\n");
		return -EBUSY;
	}

	if (stmmac_xdp_is_enabled(priv) && new_mtu > ETH_DATA_LEN) {
		netdev_dbg(priv->dev, "Jumbo frames not supported for XDP\n");
		return -EINVAL;
	}

	new_mtu = STMMAC_ALIGN(new_mtu);

	/* If condition true, FIFO is too small or MTU too large */
	if ((txfifosz < new_mtu) || (new_mtu > BUF_SIZE_16KiB))
		return -EINVAL;

	dev->mtu = mtu;

	netdev_update_features(dev);

	return 0;
}

static netdev_features_t stmmac_fix_features(struct net_device *dev,
					     netdev_features_t features)
{
	struct stmmac_priv *priv = netdev_priv(dev);

	if (priv->plat->rx_coe == STMMAC_RX_COE_NONE)
		features &= ~NETIF_F_RXCSUM;

	if (!priv->plat->tx_coe)
		features &= ~NETIF_F_CSUM_MASK;

	/* Some GMAC devices have a bugged Jumbo frame support that
	 * needs to have the Tx COE disabled for oversized frames
	 * (due to limited buffer sizes). In this case we disable
	 * the TX csum insertion in the TDES and not use SF.
	 */
	if (priv->plat->bugged_jumbo && (dev->mtu > ETH_DATA_LEN))
		features &= ~NETIF_F_CSUM_MASK;

	/* Disable tso if asked by ethtool */
	if ((priv->plat->tso_en) && (priv->dma_cap.tsoen)) {
		if (features & NETIF_F_TSO)
			priv->tso = true;
		else
			priv->tso = false;
	}

	return features;
}

static int stmmac_set_features(struct net_device *netdev,
			       netdev_features_t features)
{
	struct stmmac_priv *priv = netdev_priv(netdev);

	/* Keep the COE Type in case of csum is supporting */
	if (features & NETIF_F_RXCSUM)
		priv->hw->rx_csum = priv->plat->rx_coe;
	else
		priv->hw->rx_csum = 0;
	/* No check needed because rx_coe has been set before and it will be
	 * fixed in case of issue.
	 */
	stmmac_rx_ipc(priv, priv->hw);

	if (priv->sph_cap) {
		bool sph_en = (priv->hw->rx_csum > 0) && priv->sph;
		u32 chan;

		for (chan = 0; chan < priv->plat->rx_queues_to_use; chan++)
			stmmac_enable_sph(priv, priv->ioaddr, sph_en, chan);
	}

	return 0;
}

static void stmmac_fpe_event_status(struct stmmac_priv *priv, int status)
{
	struct stmmac_fpe_cfg *fpe_cfg = priv->plat->fpe_cfg;
	enum stmmac_fpe_state *lo_state = &fpe_cfg->lo_fpe_state;
	enum stmmac_fpe_state *lp_state = &fpe_cfg->lp_fpe_state;
	bool *hs_enable = &fpe_cfg->hs_enable;

	if (status == FPE_EVENT_UNKNOWN || !*hs_enable)
		return;

	/* If LP has sent verify mPacket, LP is FPE capable */
	if ((status & FPE_EVENT_RVER) == FPE_EVENT_RVER) {
		if (*lp_state < FPE_STATE_CAPABLE)
			*lp_state = FPE_STATE_CAPABLE;

		/* If user has requested FPE enable, quickly response */
		if (*hs_enable)
			stmmac_fpe_send_mpacket(priv, priv->ioaddr,
						MPACKET_RESPONSE);
	}

	/* If Local has sent verify mPacket, Local is FPE capable */
	if ((status & FPE_EVENT_TVER) == FPE_EVENT_TVER) {
		if (*lo_state < FPE_STATE_CAPABLE)
			*lo_state = FPE_STATE_CAPABLE;
	}

	/* If LP has sent response mPacket, LP is entering FPE ON */
	if ((status & FPE_EVENT_RRSP) == FPE_EVENT_RRSP)
		*lp_state = FPE_STATE_ENTERING_ON;

	/* If Local has sent response mPacket, Local is entering FPE ON */
	if ((status & FPE_EVENT_TRSP) == FPE_EVENT_TRSP)
		*lo_state = FPE_STATE_ENTERING_ON;

	if (!test_bit(__FPE_REMOVING, &priv->fpe_task_state) &&
	    !test_and_set_bit(__FPE_TASK_SCHED, &priv->fpe_task_state) &&
	    priv->fpe_wq) {
		queue_work(priv->fpe_wq, &priv->fpe_task);
	}
}

static void stmmac_common_interrupt(struct stmmac_priv *priv)
{
	u32 rx_cnt = priv->plat->rx_queues_to_use;
	u32 tx_cnt = priv->plat->tx_queues_to_use;
	u32 queues_count;
	u32 queue;
	bool xmac;

	xmac = priv->plat->has_gmac4 || priv->plat->has_xgmac;
	queues_count = (rx_cnt > tx_cnt) ? rx_cnt : tx_cnt;

	if (priv->irq_wake)
		pm_wakeup_event(priv->device, 0);

	if (priv->dma_cap.estsel)
		stmmac_est_irq_status(priv, priv->ioaddr, priv->dev,
				      &priv->xstats, tx_cnt);

	if (priv->dma_cap.fpesel) {
		int status = stmmac_fpe_irq_status(priv, priv->ioaddr,
						   priv->dev);

		stmmac_fpe_event_status(priv, status);
	}

	/* To handle GMAC own interrupts */
	if ((priv->plat->has_gmac) || xmac) {
		int status = stmmac_host_irq_status(priv, priv->hw, &priv->xstats);

		if (unlikely(status)) {
			/* For LPI we need to save the tx status */
			if (status & CORE_IRQ_TX_PATH_IN_LPI_MODE)
				priv->tx_path_in_lpi_mode = true;
			if (status & CORE_IRQ_TX_PATH_EXIT_LPI_MODE)
				priv->tx_path_in_lpi_mode = false;
		}

		for (queue = 0; queue < queues_count; queue++) {
			status = stmmac_host_mtl_irq_status(priv, priv->hw,
							    queue);
		}

		/* PCS link status */
		if (priv->hw->pcs && !priv->plat->has_gmac4) {
			if (priv->xstats.pcs_link)
				netif_carrier_on(priv->dev);
			else
				netif_carrier_off(priv->dev);
		}

		stmmac_timestamp_interrupt(priv, priv);
	}
}

/**
 *  stmmac_interrupt - main ISR
 *  @irq: interrupt number.
 *  @dev_id: to pass the net device pointer.
 *  Description: this is the main driver interrupt service routine.
 *  It can call:
 *  o DMA service routine (to manage incoming frame reception and transmission
 *    status)
 *  o Core interrupts to manage: remote wake-up, management counter, LPI
 *    interrupts.
 */
static irqreturn_t stmmac_interrupt(int irq, void *dev_id)
{
	struct net_device *dev = (struct net_device *)dev_id;
	struct stmmac_priv *priv = netdev_priv(dev);

	/* Check if adapter is up */
	if (test_bit(STMMAC_DOWN, &priv->state))
		return IRQ_HANDLED;

	/* Check if a fatal error happened */
	if (stmmac_safety_feat_interrupt(priv))
		return IRQ_HANDLED;

	/* To handle Common interrupts */
	stmmac_common_interrupt(priv);

	/* To handle DMA interrupts */
	stmmac_dma_interrupt(priv);

	return IRQ_HANDLED;
}

static irqreturn_t stmmac_mac_interrupt(int irq, void *dev_id)
{
	struct net_device *dev = (struct net_device *)dev_id;
	struct stmmac_priv *priv = netdev_priv(dev);

	if (unlikely(!dev)) {
		netdev_err(priv->dev, "%s: invalid dev pointer\n", __func__);
		return IRQ_NONE;
	}

	/* Check if adapter is up */
	if (test_bit(STMMAC_DOWN, &priv->state))
		return IRQ_HANDLED;

	/* To handle Common interrupts */
	stmmac_common_interrupt(priv);

	return IRQ_HANDLED;
}

static irqreturn_t stmmac_safety_interrupt(int irq, void *dev_id)
{
	struct net_device *dev = (struct net_device *)dev_id;
	struct stmmac_priv *priv = netdev_priv(dev);

	if (unlikely(!dev)) {
		netdev_err(priv->dev, "%s: invalid dev pointer\n", __func__);
		return IRQ_NONE;
	}

	/* Check if adapter is up */
	if (test_bit(STMMAC_DOWN, &priv->state))
		return IRQ_HANDLED;

	/* Check if a fatal error happened */
	stmmac_safety_feat_interrupt(priv);

	return IRQ_HANDLED;
}

static irqreturn_t stmmac_msi_intr_tx(int irq, void *data)
{
	struct stmmac_tx_queue *tx_q = (struct stmmac_tx_queue *)data;
	int chan = tx_q->queue_index;
	struct stmmac_priv *priv;
	int status;

	priv = container_of(tx_q, struct stmmac_priv, tx_queue[chan]);

	if (unlikely(!data)) {
		netdev_err(priv->dev, "%s: invalid dev pointer\n", __func__);
		return IRQ_NONE;
	}

	/* Check if adapter is up */
	if (test_bit(STMMAC_DOWN, &priv->state))
		return IRQ_HANDLED;

	status = stmmac_napi_check(priv, chan, DMA_DIR_TX);

	if (unlikely(status & tx_hard_error_bump_tc)) {
		/* Try to bump up the dma threshold on this failure */
		if (unlikely(priv->xstats.threshold != SF_DMA_MODE) &&
		    tc <= 256) {
			tc += 64;
			if (priv->plat->force_thresh_dma_mode)
				stmmac_set_dma_operation_mode(priv,
							      tc,
							      tc,
							      chan);
			else
				stmmac_set_dma_operation_mode(priv,
							      tc,
							      SF_DMA_MODE,
							      chan);
			priv->xstats.threshold = tc;
		}
	} else if (unlikely(status == tx_hard_error)) {
		stmmac_tx_err(priv, chan);
	}

	return IRQ_HANDLED;
}

static irqreturn_t stmmac_msi_intr_rx(int irq, void *data)
{
	struct stmmac_rx_queue *rx_q = (struct stmmac_rx_queue *)data;
	int chan = rx_q->queue_index;
	struct stmmac_priv *priv;

	priv = container_of(rx_q, struct stmmac_priv, rx_queue[chan]);

	if (unlikely(!data)) {
		netdev_err(priv->dev, "%s: invalid dev pointer\n", __func__);
		return IRQ_NONE;
	}

	/* Check if adapter is up */
	if (test_bit(STMMAC_DOWN, &priv->state))
		return IRQ_HANDLED;

	stmmac_napi_check(priv, chan, DMA_DIR_RX);

	return IRQ_HANDLED;
}

#ifdef CONFIG_NET_POLL_CONTROLLER
/* Polling receive - used by NETCONSOLE and other diagnostic tools
 * to allow network I/O with interrupts disabled.
 */
static void stmmac_poll_controller(struct net_device *dev)
{
	struct stmmac_priv *priv = netdev_priv(dev);
	int i;

	/* If adapter is down, do nothing */
	if (test_bit(STMMAC_DOWN, &priv->state))
		return;

	if (priv->plat->multi_msi_en) {
		for (i = 0; i < priv->plat->rx_queues_to_use; i++)
			stmmac_msi_intr_rx(0, &priv->rx_queue[i]);

		for (i = 0; i < priv->plat->tx_queues_to_use; i++)
			stmmac_msi_intr_tx(0, &priv->tx_queue[i]);
	} else {
		disable_irq(dev->irq);
		stmmac_interrupt(dev->irq, dev);
		enable_irq(dev->irq);
	}
}
#endif

/**
 *  stmmac_ioctl - Entry point for the Ioctl
 *  @dev: Device pointer.
 *  @rq: An IOCTL specefic structure, that can contain a pointer to
 *  a proprietary structure used to pass information to the driver.
 *  @cmd: IOCTL command
 *  Description:
 *  Currently it supports the phy_mii_ioctl(...) and HW time stamping.
 */
static int stmmac_ioctl(struct net_device *dev, struct ifreq *rq, int cmd)
{
	int ret = -EOPNOTSUPP;
	struct stmmac_priv *priv;

	if (!netif_running(dev))
		return -EINVAL;

	priv = netdev_priv(dev);

	switch (cmd) {
	case SIOCGMIIPHY:
	case SIOCGMIIREG:
	case SIOCSMIIREG:
		if (!priv->plat->mac2mac_en)
			ret = phylink_mii_ioctl(priv->phylink, rq, cmd);
		break;
	case SIOCSHWTSTAMP:
		ret = stmmac_hwtstamp_set(dev, rq);
		break;
	case SIOCGHWTSTAMP:
		ret = stmmac_hwtstamp_get(dev, rq);
		break;
	default:
		break;
	}

	return ret;
}

static int stmmac_private_ioctl(struct net_device *dev,
				struct ifreq *ifr,
				void __user *data,
				int cmd)
{
	int ret = -EOPNOTSUPP;
	struct stmmac_priv *priv;

	if (!netif_running(dev))
		return -EINVAL;

	priv = netdev_priv(dev);

	if (cmd == SIOCDEVPRIVATE) {
		pr_info("stmmac private ioctl cmd=%d\n", cmd);
		ret = priv->plat->handle_prv_ioctl(dev, ifr, cmd);
		return ret;
	}

	pr_err("stmmac private ioctl not supported & cmd=%d\n", cmd);
	return ret;
}

static int stmmac_setup_tc_block_cb(enum tc_setup_type type, void *type_data,
				    void *cb_priv)
{
	struct stmmac_priv *priv = cb_priv;
	int ret = -EOPNOTSUPP;

	if (!tc_cls_can_offload_and_chain0(priv->dev, type_data))
		return ret;

	__stmmac_disable_all_queues(priv);

	switch (type) {
	case TC_SETUP_CLSU32:
		ret = stmmac_tc_setup_cls_u32(priv, priv, type_data);
		break;
	case TC_SETUP_CLSFLOWER:
		ret = stmmac_tc_setup_cls(priv, priv, type_data);
		break;
	default:
		break;
	}

	stmmac_enable_all_queues(priv);
	return ret;
}

static LIST_HEAD(stmmac_block_cb_list);

static int stmmac_setup_tc(struct net_device *ndev, enum tc_setup_type type,
			   void *type_data)
{
	struct stmmac_priv *priv = netdev_priv(ndev);

	switch (type) {
	case TC_SETUP_BLOCK:
		return flow_block_cb_setup_simple(type_data,
						  &stmmac_block_cb_list,
						  stmmac_setup_tc_block_cb,
						  priv, priv, true);
	case TC_SETUP_QDISC_CBS:
		return stmmac_tc_setup_cbs(priv, priv, type_data);
	case TC_SETUP_QDISC_TAPRIO:
		return stmmac_tc_setup_taprio(priv, priv, type_data);
	case TC_SETUP_QDISC_ETF:
		return stmmac_tc_setup_etf(priv, priv, type_data);
	default:
		return -EOPNOTSUPP;
	}
}

static int stmmac_set_mac_address(struct net_device *ndev, void *addr)
{
	struct stmmac_priv *priv = netdev_priv(ndev);
	int ret = 0;

	ret = pm_runtime_get_sync(priv->device);
	if (ret < 0) {
		pm_runtime_put_noidle(priv->device);
		return ret;
	}

	ret = eth_mac_addr(ndev, addr);
	if (ret)
		goto set_mac_error;

	stmmac_set_umac_addr(priv, priv->hw, ndev->dev_addr, 0);

set_mac_error:
	pm_runtime_put(priv->device);

	return ret;
}

static u16 stmmac_tx_select_queue(struct net_device *dev,
				  struct sk_buff *skb,
				  struct net_device *sb_dev)
{
	struct stmmac_priv *priv = netdev_priv(dev);

	if (likely(priv->plat->tx_select_queue))
		return priv->plat->tx_select_queue(dev, skb, sb_dev);

	return netdev_pick_tx(dev, skb, NULL) % dev->real_num_tx_queues;
}

#ifdef CONFIG_DEBUG_FS
static struct dentry *stmmac_fs_dir;

static void sysfs_display_ring(void *head, int size, int extend_desc,
			       struct seq_file *seq, dma_addr_t dma_phy_addr)
{
	int i;
	struct dma_extended_desc *ep = (struct dma_extended_desc *)head;
	struct dma_desc *p = (struct dma_desc *)head;
	dma_addr_t dma_addr;

	for (i = 0; i < size; i++) {
		if (extend_desc) {
			dma_addr = dma_phy_addr + i * sizeof(*ep);
			seq_printf(seq, "%d [%pad]: 0x%x 0x%x 0x%x 0x%x\n",
				   i, &dma_addr,
				   le32_to_cpu(ep->basic.des0),
				   le32_to_cpu(ep->basic.des1),
				   le32_to_cpu(ep->basic.des2),
				   le32_to_cpu(ep->basic.des3));
			ep++;
		} else {
			dma_addr = dma_phy_addr + i * sizeof(*p);
			seq_printf(seq, "%d [%pad]: 0x%x 0x%x 0x%x 0x%x\n",
				   i, &dma_addr,
				   le32_to_cpu(p->des0), le32_to_cpu(p->des1),
				   le32_to_cpu(p->des2), le32_to_cpu(p->des3));
			p++;
		}
		seq_printf(seq, "\n");
	}
}

static int stmmac_rings_status_show(struct seq_file *seq, void *v)
{
	struct net_device *dev = seq->private;
	struct stmmac_priv *priv = netdev_priv(dev);
	u32 rx_count = priv->plat->rx_queues_to_use;
	u32 tx_count = priv->plat->tx_queues_to_use;
	u32 queue;

	if ((dev->flags & IFF_UP) == 0)
		return 0;

	for (queue = 0; queue < rx_count; queue++) {
		struct stmmac_rx_queue *rx_q = &priv->rx_queue[queue];

		seq_printf(seq, "RX Queue %d:\n", queue);

		if (priv->extend_desc) {
			seq_printf(seq, "Extended descriptor ring:\n");
			sysfs_display_ring((void *)rx_q->dma_erx,
					   priv->dma_rx_size, 1, seq, rx_q->dma_rx_phy);
		} else {
			seq_printf(seq, "Descriptor ring:\n");
			sysfs_display_ring((void *)rx_q->dma_rx,
					   priv->dma_rx_size, 0, seq, rx_q->dma_rx_phy);
		}
	}

	for (queue = 0; queue < tx_count; queue++) {
		struct stmmac_tx_queue *tx_q = &priv->tx_queue[queue];

		seq_printf(seq, "TX Queue %d:\n", queue);

		if (priv->extend_desc) {
			seq_printf(seq, "Extended descriptor ring:\n");
			sysfs_display_ring((void *)tx_q->dma_etx,
					   priv->dma_tx_size, 1, seq, tx_q->dma_tx_phy);
		} else if (!(tx_q->tbs & STMMAC_TBS_AVAIL)) {
			seq_printf(seq, "Descriptor ring:\n");
			sysfs_display_ring((void *)tx_q->dma_tx,
					   priv->dma_tx_size, 0, seq, tx_q->dma_tx_phy);
		}
	}

	return 0;
}
DEFINE_SHOW_ATTRIBUTE(stmmac_rings_status);

static int stmmac_dma_cap_show(struct seq_file *seq, void *v)
{
	struct net_device *dev = seq->private;
	struct stmmac_priv *priv = netdev_priv(dev);

	if (!priv->hw_cap_support) {
		seq_printf(seq, "DMA HW features not supported\n");
		return 0;
	}

	seq_printf(seq, "==============================\n");
	seq_printf(seq, "\tDMA HW features\n");
	seq_printf(seq, "==============================\n");

	seq_printf(seq, "\t10/100 Mbps: %s\n",
		   (priv->dma_cap.mbps_10_100) ? "Y" : "N");
	seq_printf(seq, "\t1000 Mbps: %s\n",
		   (priv->dma_cap.mbps_1000) ? "Y" : "N");
	seq_printf(seq, "\tHalf duplex: %s\n",
		   (priv->dma_cap.half_duplex) ? "Y" : "N");
	seq_printf(seq, "\tHash Filter: %s\n",
		   (priv->dma_cap.hash_filter) ? "Y" : "N");
	seq_printf(seq, "\tMultiple MAC address registers: %s\n",
		   (priv->dma_cap.multi_addr) ? "Y" : "N");
	seq_printf(seq, "\tPCS (TBI/SGMII/RTBI PHY interfaces): %s\n",
		   (priv->dma_cap.pcs) ? "Y" : "N");
	seq_printf(seq, "\tSMA (MDIO) Interface: %s\n",
		   (priv->dma_cap.sma_mdio) ? "Y" : "N");
	seq_printf(seq, "\tPMT Remote wake up: %s\n",
		   (priv->dma_cap.pmt_remote_wake_up) ? "Y" : "N");
	seq_printf(seq, "\tPMT Magic Frame: %s\n",
		   (priv->dma_cap.pmt_magic_frame) ? "Y" : "N");
	seq_printf(seq, "\tRMON module: %s\n",
		   (priv->dma_cap.rmon) ? "Y" : "N");
	seq_printf(seq, "\tIEEE 1588-2002 Time Stamp: %s\n",
		   (priv->dma_cap.time_stamp) ? "Y" : "N");
	seq_printf(seq, "\tIEEE 1588-2008 Advanced Time Stamp: %s\n",
		   (priv->dma_cap.atime_stamp) ? "Y" : "N");
	seq_printf(seq, "\t802.3az - Energy-Efficient Ethernet (EEE): %s\n",
		   (priv->dma_cap.eee) ? "Y" : "N");
	seq_printf(seq, "\tAV features: %s\n", (priv->dma_cap.av) ? "Y" : "N");
	seq_printf(seq, "\tChecksum Offload in TX: %s\n",
		   (priv->dma_cap.tx_coe) ? "Y" : "N");
	if (priv->synopsys_id >= DWMAC_CORE_4_00) {
		seq_printf(seq, "\tIP Checksum Offload in RX: %s\n",
			   (priv->dma_cap.rx_coe) ? "Y" : "N");
	} else {
		seq_printf(seq, "\tIP Checksum Offload (type1) in RX: %s\n",
			   (priv->dma_cap.rx_coe_type1) ? "Y" : "N");
		seq_printf(seq, "\tIP Checksum Offload (type2) in RX: %s\n",
			   (priv->dma_cap.rx_coe_type2) ? "Y" : "N");
	}
	seq_printf(seq, "\tRXFIFO > 2048bytes: %s\n",
		   (priv->dma_cap.rxfifo_over_2048) ? "Y" : "N");
	seq_printf(seq, "\tNumber of Additional RX channel: %d\n",
		   priv->dma_cap.number_rx_channel);
	seq_printf(seq, "\tNumber of Additional TX channel: %d\n",
		   priv->dma_cap.number_tx_channel);
	seq_printf(seq, "\tNumber of Additional RX queues: %d\n",
		   priv->dma_cap.number_rx_queues);
	seq_printf(seq, "\tNumber of Additional TX queues: %d\n",
		   priv->dma_cap.number_tx_queues);
	seq_printf(seq, "\tEnhanced descriptors: %s\n",
		   (priv->dma_cap.enh_desc) ? "Y" : "N");
	seq_printf(seq, "\tTX Fifo Size: %d\n", priv->dma_cap.tx_fifo_size);
	seq_printf(seq, "\tRX Fifo Size: %d\n", priv->dma_cap.rx_fifo_size);
	seq_printf(seq, "\tHash Table Size: %d\n", priv->dma_cap.hash_tb_sz);
	seq_printf(seq, "\tTSO: %s\n", priv->dma_cap.tsoen ? "Y" : "N");
	seq_printf(seq, "\tNumber of PPS Outputs: %d\n",
		   priv->dma_cap.pps_out_num);
	seq_printf(seq, "\tSafety Features: %s\n",
		   priv->dma_cap.asp ? "Y" : "N");
	seq_printf(seq, "\tFlexible RX Parser: %s\n",
		   priv->dma_cap.frpsel ? "Y" : "N");
	seq_printf(seq, "\tEnhanced Addressing: %d\n",
		   priv->dma_cap.addr64);
	seq_printf(seq, "\tReceive Side Scaling: %s\n",
		   priv->dma_cap.rssen ? "Y" : "N");
	seq_printf(seq, "\tVLAN Hash Filtering: %s\n",
		   priv->dma_cap.vlhash ? "Y" : "N");
	seq_printf(seq, "\tSplit Header: %s\n",
		   priv->dma_cap.sphen ? "Y" : "N");
	seq_printf(seq, "\tVLAN TX Insertion: %s\n",
		   priv->dma_cap.vlins ? "Y" : "N");
	seq_printf(seq, "\tDouble VLAN: %s\n",
		   priv->dma_cap.dvlan ? "Y" : "N");
	seq_printf(seq, "\tNumber of L3/L4 Filters: %d\n",
		   priv->dma_cap.l3l4fnum);
	seq_printf(seq, "\tARP Offloading: %s\n",
		   priv->dma_cap.arpoffsel ? "Y" : "N");
	seq_printf(seq, "\tEnhancements to Scheduled Traffic (EST): %s\n",
		   priv->dma_cap.estsel ? "Y" : "N");
	seq_printf(seq, "\tFrame Preemption (FPE): %s\n",
		   priv->dma_cap.fpesel ? "Y" : "N");
	seq_printf(seq, "\tTime-Based Scheduling (TBS): %s\n",
		   priv->dma_cap.tbssel ? "Y" : "N");
	return 0;
}
DEFINE_SHOW_ATTRIBUTE(stmmac_dma_cap);

/* Use network device events to rename debugfs file entries.
 */
static int stmmac_device_event(struct notifier_block *unused,
			       unsigned long event, void *ptr)
{
	struct net_device *dev = netdev_notifier_info_to_dev(ptr);
	struct stmmac_priv *priv = netdev_priv(dev);

	if (dev->netdev_ops != &stmmac_netdev_ops)
		goto done;

	switch (event) {
	case NETDEV_CHANGENAME:
		if (priv->dbgfs_dir)
			priv->dbgfs_dir = debugfs_rename(stmmac_fs_dir,
							 priv->dbgfs_dir,
							 stmmac_fs_dir,
							 dev->name);
		break;
	}
done:
	return NOTIFY_DONE;
}

static struct notifier_block stmmac_notifier = {
	.notifier_call = stmmac_device_event,
};

static void stmmac_init_fs(struct net_device *dev)
{
	struct stmmac_priv *priv = netdev_priv(dev);

	rtnl_lock();

	/* Create per netdev entries */
	priv->dbgfs_dir = debugfs_create_dir(dev->name, stmmac_fs_dir);

	/* Entry to report DMA RX/TX rings */
	debugfs_create_file("descriptors_status", 0444, priv->dbgfs_dir, dev,
			    &stmmac_rings_status_fops);

	/* Entry to report the DMA HW features */
	debugfs_create_file("dma_cap", 0444, priv->dbgfs_dir, dev,
			    &stmmac_dma_cap_fops);

	rtnl_unlock();
}

static void stmmac_exit_fs(struct net_device *dev)
{
	struct stmmac_priv *priv = netdev_priv(dev);

	debugfs_remove_recursive(priv->dbgfs_dir);
}
#endif /* CONFIG_DEBUG_FS */

static u32 stmmac_vid_crc32_le(__le16 vid_le)
{
	unsigned char *data = (unsigned char *)&vid_le;
	unsigned char data_byte = 0;
	u32 crc = ~0x0;
	u32 temp = 0;
	int i, bits;

	bits = get_bitmask_order(VLAN_VID_MASK);
	for (i = 0; i < bits; i++) {
		if ((i % 8) == 0)
			data_byte = data[i / 8];

		temp = ((crc & 1) ^ data_byte) & 1;
		crc >>= 1;
		data_byte >>= 1;

		if (temp)
			crc ^= 0xedb88320;
	}

	return crc;
}

static int stmmac_vlan_update(struct stmmac_priv *priv, bool is_double)
{
	u32 crc, hash = 0;
	__le16 pmatch = 0;
	int count = 0;
	u16 vid = 0;

	for_each_set_bit(vid, priv->active_vlans, VLAN_N_VID) {
		__le16 vid_le = cpu_to_le16(vid);
		crc = bitrev32(~stmmac_vid_crc32_le(vid_le)) >> 28;
		hash |= (1 << crc);
		count++;
	}

	if (!priv->dma_cap.vlhash) {
		if (count > 2) /* VID = 0 always passes filter */
			return -EOPNOTSUPP;

		pmatch = cpu_to_le16(vid);
		hash = 0;
	}

	return stmmac_update_vlan_hash(priv, priv->hw, hash, pmatch, is_double);
}

static int stmmac_vlan_rx_add_vid(struct net_device *ndev, __be16 proto, u16 vid)
{
	struct stmmac_priv *priv = netdev_priv(ndev);
	bool is_double = false;
	int ret;

	if (be16_to_cpu(proto) == ETH_P_8021AD)
		is_double = true;

	set_bit(vid, priv->active_vlans);
	ret = stmmac_vlan_update(priv, is_double);
	if (ret) {
		clear_bit(vid, priv->active_vlans);
		return ret;
	}

	if (priv->hw->num_vlan) {
		ret = stmmac_add_hw_vlan_rx_fltr(priv, ndev, priv->hw, proto, vid);
		if (ret)
			return ret;
	}

	return 0;
}

static int stmmac_vlan_rx_kill_vid(struct net_device *ndev, __be16 proto, u16 vid)
{
	struct stmmac_priv *priv = netdev_priv(ndev);
	bool is_double = false;
	int ret;

	ret = pm_runtime_get_sync(priv->device);
	if (ret < 0) {
		pm_runtime_put_noidle(priv->device);
		return ret;
	}

	if (be16_to_cpu(proto) == ETH_P_8021AD)
		is_double = true;

	clear_bit(vid, priv->active_vlans);

	if (priv->hw->num_vlan) {
		ret = stmmac_del_hw_vlan_rx_fltr(priv, ndev, priv->hw, proto, vid);
		if (ret)
			goto del_vlan_error;
	}

	ret = stmmac_vlan_update(priv, is_double);

del_vlan_error:
	pm_runtime_put(priv->device);

	return ret;
}

static int stmmac_bpf(struct net_device *dev, struct netdev_bpf *bpf)
{
	struct stmmac_priv *priv = netdev_priv(dev);

	switch (bpf->command) {
	case XDP_SETUP_PROG:
		return stmmac_xdp_set_prog(priv, bpf->prog, bpf->extack);
	case XDP_SETUP_XSK_POOL:
		return stmmac_xdp_setup_pool(priv, bpf->xsk.pool,
					     bpf->xsk.queue_id);
	default:
		return -EOPNOTSUPP;
	}
}

static int stmmac_xdp_xmit(struct net_device *dev, int num_frames,
			   struct xdp_frame **frames, u32 flags)
{
	struct stmmac_priv *priv = netdev_priv(dev);
	int cpu = smp_processor_id();
	struct netdev_queue *nq;
	int i, nxmit = 0;
	int queue;

	if (unlikely(test_bit(STMMAC_DOWN, &priv->state)))
		return -ENETDOWN;

	if (unlikely(flags & ~XDP_XMIT_FLAGS_MASK))
		return -EINVAL;

	queue = stmmac_xdp_get_tx_queue(priv, cpu);
	nq = netdev_get_tx_queue(priv->dev, queue);

	__netif_tx_lock(nq, cpu);
	/* Avoids TX time-out as we are sharing with slow path */
	nq->trans_start = jiffies;

	for (i = 0; i < num_frames; i++) {
		int res;

		res = stmmac_xdp_xmit_xdpf(priv, queue, frames[i], true);
		if (res == STMMAC_XDP_CONSUMED)
			break;

		nxmit++;
	}

	if (flags & XDP_XMIT_FLUSH) {
		stmmac_flush_tx_descriptors(priv, queue);
		stmmac_tx_timer_arm(priv, queue);
	}

	__netif_tx_unlock(nq);

	return nxmit;
}

void stmmac_disable_rx_queue(struct stmmac_priv *priv, u32 queue)
{
	struct stmmac_channel *ch = &priv->channel[queue];
	unsigned long flags;

	spin_lock_irqsave(&ch->lock, flags);
	stmmac_disable_dma_irq(priv, priv->ioaddr, queue, 1, 0);
	spin_unlock_irqrestore(&ch->lock, flags);

	stmmac_stop_rx_dma(priv, queue);
	__free_dma_rx_desc_resources(priv, queue);
}

void stmmac_enable_rx_queue(struct stmmac_priv *priv, u32 queue)
{
	struct stmmac_rx_queue *rx_q = &priv->rx_queue[queue];
	struct stmmac_channel *ch = &priv->channel[queue];
	unsigned long flags;
	u32 buf_size;
	int ret;

	ret = __alloc_dma_rx_desc_resources(priv, queue);
	if (ret) {
		netdev_err(priv->dev, "Failed to alloc RX desc.\n");
		return;
	}

	ret = __init_dma_rx_desc_rings(priv, queue, GFP_KERNEL);
	if (ret) {
		__free_dma_rx_desc_resources(priv, queue);
		netdev_err(priv->dev, "Failed to init RX desc.\n");
		return;
	}

	stmmac_clear_rx_descriptors(priv, queue);

	stmmac_init_rx_chan(priv, priv->ioaddr, priv->plat->dma_cfg,
			    rx_q->dma_rx_phy, rx_q->queue_index);

	rx_q->rx_tail_addr = rx_q->dma_rx_phy + (rx_q->buf_alloc_num *
			     sizeof(struct dma_desc));
	stmmac_set_rx_tail_ptr(priv, priv->ioaddr,
			       rx_q->rx_tail_addr, rx_q->queue_index);

	if (rx_q->xsk_pool && rx_q->buf_alloc_num) {
		buf_size = xsk_pool_get_rx_frame_size(rx_q->xsk_pool);
		stmmac_set_dma_bfsize(priv, priv->ioaddr,
				      buf_size,
				      rx_q->queue_index);
	} else {
		stmmac_set_dma_bfsize(priv, priv->ioaddr,
				      priv->dma_buf_sz,
				      rx_q->queue_index);
	}

	stmmac_start_rx_dma(priv, queue);

	spin_lock_irqsave(&ch->lock, flags);
	stmmac_enable_dma_irq(priv, priv->ioaddr, queue, 1, 0);
	spin_unlock_irqrestore(&ch->lock, flags);
}

void stmmac_disable_tx_queue(struct stmmac_priv *priv, u32 queue)
{
	struct stmmac_channel *ch = &priv->channel[queue];
	unsigned long flags;

	spin_lock_irqsave(&ch->lock, flags);
	stmmac_disable_dma_irq(priv, priv->ioaddr, queue, 0, 1);
	spin_unlock_irqrestore(&ch->lock, flags);

	stmmac_stop_tx_dma(priv, queue);
	__free_dma_tx_desc_resources(priv, queue);
}

void stmmac_enable_tx_queue(struct stmmac_priv *priv, u32 queue)
{
	struct stmmac_tx_queue *tx_q = &priv->tx_queue[queue];
	struct stmmac_channel *ch = &priv->channel[queue];
	unsigned long flags;
	int ret;

	ret = __alloc_dma_tx_desc_resources(priv, queue);
	if (ret) {
		netdev_err(priv->dev, "Failed to alloc TX desc.\n");
		return;
	}

	ret = __init_dma_tx_desc_rings(priv, queue);
	if (ret) {
		__free_dma_tx_desc_resources(priv, queue);
		netdev_err(priv->dev, "Failed to init TX desc.\n");
		return;
	}

	stmmac_clear_tx_descriptors(priv, queue);

	stmmac_init_tx_chan(priv, priv->ioaddr, priv->plat->dma_cfg,
			    tx_q->dma_tx_phy, tx_q->queue_index);

	if (tx_q->tbs & STMMAC_TBS_AVAIL)
		stmmac_enable_tbs(priv, priv->ioaddr, 1, tx_q->queue_index);

	tx_q->tx_tail_addr = tx_q->dma_tx_phy;
	stmmac_set_tx_tail_ptr(priv, priv->ioaddr,
			       tx_q->tx_tail_addr, tx_q->queue_index);

	stmmac_start_tx_dma(priv, queue);

	spin_lock_irqsave(&ch->lock, flags);
	stmmac_enable_dma_irq(priv, priv->ioaddr, queue, 0, 1);
	spin_unlock_irqrestore(&ch->lock, flags);
}

void stmmac_xdp_release(struct net_device *dev)
{
	struct stmmac_priv *priv = netdev_priv(dev);
	u32 chan;

	/* Ensure tx function is not running */
	netif_tx_disable(dev);

	/* Disable NAPI process */
	stmmac_disable_all_queues(priv);

	if (!priv->tx_coal_timer_disable) {
		for (chan = 0; chan < priv->plat->tx_queues_to_use; chan++)
			hrtimer_cancel(&priv->tx_queue[chan].txtimer);
	}

	/* Free the IRQ lines */
	stmmac_free_irq(dev, REQ_IRQ_ERR_ALL, 0);

	/* Stop TX/RX DMA channels */
	stmmac_stop_all_dma(priv);

	/* Release and free the Rx/Tx resources */
	free_dma_desc_resources(priv);

	/* Disable the MAC Rx/Tx */
	stmmac_mac_set(priv, priv->ioaddr, false);

	/* set trans_start so we don't get spurious
	 * watchdogs during reset
	 */
	netif_trans_update(dev);
	netif_carrier_off(dev);
}

int stmmac_xdp_open(struct net_device *dev)
{
	struct stmmac_priv *priv = netdev_priv(dev);
	u32 rx_cnt = priv->plat->rx_queues_to_use;
	u32 tx_cnt = priv->plat->tx_queues_to_use;
	u32 dma_csr_ch = max(rx_cnt, tx_cnt);
	struct stmmac_rx_queue *rx_q;
	struct stmmac_tx_queue *tx_q;
	u32 buf_size;
	bool sph_en;
	u32 chan;
	int ret;

	ret = alloc_dma_desc_resources(priv);
	if (ret < 0) {
		netdev_err(dev, "%s: DMA descriptors allocation failed\n",
			   __func__);
		goto dma_desc_error;
	}

	ret = init_dma_desc_rings(dev, GFP_KERNEL);
	if (ret < 0) {
		netdev_err(dev, "%s: DMA descriptors initialization failed\n",
			   __func__);
		goto init_error;
	}

	/* DMA CSR Channel configuration */
	for (chan = 0; chan < dma_csr_ch; chan++) {
		stmmac_init_chan(priv, priv->ioaddr, priv->plat->dma_cfg, chan);
		stmmac_disable_dma_irq(priv, priv->ioaddr, chan, 1, 1);
	}

	/* Adjust Split header */
	sph_en = (priv->hw->rx_csum > 0) && priv->sph;

	/* DMA RX Channel Configuration */
	for (chan = 0; chan < rx_cnt; chan++) {
		rx_q = &priv->rx_queue[chan];

		stmmac_init_rx_chan(priv, priv->ioaddr, priv->plat->dma_cfg,
				    rx_q->dma_rx_phy, chan);

		rx_q->rx_tail_addr = rx_q->dma_rx_phy +
				     (rx_q->buf_alloc_num *
				      sizeof(struct dma_desc));
		stmmac_set_rx_tail_ptr(priv, priv->ioaddr,
				       rx_q->rx_tail_addr, chan);

		if (rx_q->xsk_pool && rx_q->buf_alloc_num) {
			buf_size = xsk_pool_get_rx_frame_size(rx_q->xsk_pool);
			stmmac_set_dma_bfsize(priv, priv->ioaddr,
					      buf_size,
					      rx_q->queue_index);
		} else {
			stmmac_set_dma_bfsize(priv, priv->ioaddr,
					      priv->dma_buf_sz,
					      rx_q->queue_index);
		}

		stmmac_enable_sph(priv, priv->ioaddr, sph_en, chan);
	}

	/* DMA TX Channel Configuration */
	for (chan = 0; chan < tx_cnt; chan++) {
		tx_q = &priv->tx_queue[chan];

		stmmac_init_tx_chan(priv, priv->ioaddr, priv->plat->dma_cfg,
				    tx_q->dma_tx_phy, chan);

		tx_q->tx_tail_addr = tx_q->dma_tx_phy;
		stmmac_set_tx_tail_ptr(priv, priv->ioaddr,
				       tx_q->tx_tail_addr, chan);

		if (!priv->tx_coal_timer_disable) {
			hrtimer_init(&tx_q->txtimer, CLOCK_MONOTONIC, HRTIMER_MODE_REL);
			tx_q->txtimer.function = stmmac_tx_timer;
		}
	}

	/* Enable the MAC Rx/Tx */
	stmmac_mac_set(priv, priv->ioaddr, true);

	/* Start Rx & Tx DMA Channels */
	stmmac_start_all_dma(priv);

	ret = stmmac_request_irq(dev);
	if (ret)
		goto irq_error;

	/* Enable NAPI process*/
	stmmac_enable_all_queues(priv);
	netif_carrier_on(dev);
	netif_tx_start_all_queues(dev);
	stmmac_enable_all_dma_irq(priv);

	return 0;

irq_error:
	if (!priv->tx_coal_timer_disable) {
		for (chan = 0; chan < priv->plat->tx_queues_to_use; chan++)
			hrtimer_cancel(&priv->tx_queue[chan].txtimer);
	}

	stmmac_hw_teardown(dev);
init_error:
	free_dma_desc_resources(priv);
dma_desc_error:
	return ret;
}

int stmmac_xsk_wakeup(struct net_device *dev, u32 queue, u32 flags)
{
	struct stmmac_priv *priv = netdev_priv(dev);
	struct stmmac_rx_queue *rx_q;
	struct stmmac_tx_queue *tx_q;
	struct stmmac_channel *ch;

	if (test_bit(STMMAC_DOWN, &priv->state) ||
	    !netif_carrier_ok(priv->dev))
		return -ENETDOWN;

	if (!stmmac_xdp_is_enabled(priv))
		return -ENXIO;

	if (queue >= priv->plat->rx_queues_to_use ||
	    queue >= priv->plat->tx_queues_to_use)
		return -EINVAL;

	rx_q = &priv->rx_queue[queue];
	tx_q = &priv->tx_queue[queue];
	ch = &priv->channel[queue];

	if (!rx_q->xsk_pool && !tx_q->xsk_pool)
		return -ENXIO;

	if (!napi_if_scheduled_mark_missed(&ch->rxtx_napi)) {
		/* EQoS does not have per-DMA channel SW interrupt,
		 * so we schedule RX Napi straight-away.
		 */
		if (likely(napi_schedule_prep(&ch->rxtx_napi)))
			__napi_schedule(&ch->rxtx_napi);
	}

	return 0;
}

static const struct net_device_ops stmmac_netdev_ops = {
	.ndo_open = stmmac_open,
	.ndo_start_xmit = stmmac_xmit,
	.ndo_stop = stmmac_release,
	.ndo_change_mtu = stmmac_change_mtu,
	.ndo_fix_features = stmmac_fix_features,
	.ndo_set_features = stmmac_set_features,
	.ndo_set_rx_mode = stmmac_set_rx_mode,
	.ndo_tx_timeout = stmmac_tx_timeout,
	.ndo_eth_ioctl = stmmac_ioctl,
	.ndo_siocdevprivate = stmmac_private_ioctl,
	.ndo_setup_tc = stmmac_setup_tc,
#ifdef CONFIG_NET_POLL_CONTROLLER
	.ndo_poll_controller = stmmac_poll_controller,
#endif
	.ndo_set_mac_address = stmmac_set_mac_address,
	.ndo_vlan_rx_add_vid = stmmac_vlan_rx_add_vid,
	.ndo_vlan_rx_kill_vid = stmmac_vlan_rx_kill_vid,
	.ndo_bpf = stmmac_bpf,
	.ndo_xdp_xmit = stmmac_xdp_xmit,
	.ndo_xsk_wakeup = stmmac_xsk_wakeup,
	.ndo_select_queue = stmmac_tx_select_queue,
};

static void stmmac_reset_subtask(struct stmmac_priv *priv)
{
	if (!test_and_clear_bit(STMMAC_RESET_REQUESTED, &priv->state))
		return;
	if (test_bit(STMMAC_DOWN, &priv->state))
		return;

	netdev_err(priv->dev, "Reset adapter.\n");

	rtnl_lock();
	netif_trans_update(priv->dev);
	while (test_and_set_bit(STMMAC_RESETING, &priv->state))
		usleep_range(1000, 2000);

	set_bit(STMMAC_DOWN, &priv->state);
	dev_close(priv->dev);
	dev_open(priv->dev, NULL);
	clear_bit(STMMAC_DOWN, &priv->state);
	clear_bit(STMMAC_RESETING, &priv->state);
	rtnl_unlock();
}

static void stmmac_service_task(struct work_struct *work)
{
	struct stmmac_priv *priv = container_of(work, struct stmmac_priv,
			service_task);

	stmmac_reset_subtask(priv);
	clear_bit(STMMAC_SERVICE_SCHED, &priv->state);
}

/**
 *  stmmac_hw_init - Init the MAC device
 *  @priv: driver private structure
 *  Description: this function is to configure the MAC device according to
 *  some platform parameters or the HW capability register. It prepares the
 *  driver to use either ring or chain modes and to setup either enhanced or
 *  normal descriptors.
 */
static int stmmac_hw_init(struct stmmac_priv *priv)
{
	int ret;

	/* dwmac-sun8i only work in chain mode */
	if (priv->plat->has_sun8i)
		chain_mode = 1;
	priv->chain_mode = chain_mode;

	/* Initialize HW Interface */
	ret = stmmac_hwif_init(priv);
	if (ret)
		return ret;

#if IS_ENABLED(CONFIG_DWXGMAC_QCOM_4K)
	priv->ptpaddr = priv->ioaddr + XGMAC_TIMESTAMP_BASE_ADDR;
#endif

	/* Get the HW capability (new GMAC newer than 3.50a) */
	priv->hw_cap_support = stmmac_get_hw_features(priv);
	if (priv->hw_cap_support) {
		dev_info(priv->device, "DMA HW capability register supported\n");

		/* We can override some gmac/dma configuration fields: e.g.
		 * enh_desc, tx_coe (e.g. that are passed through the
		 * platform) with the values from the HW capability
		 * register (if supported).
		 */
		priv->plat->enh_desc = priv->dma_cap.enh_desc;
		priv->plat->pmt = priv->dma_cap.pmt_remote_wake_up &&
				!priv->plat->use_phy_wol;
		priv->hw->pmt = priv->plat->pmt;
		if (priv->dma_cap.hash_tb_sz) {
			priv->hw->multicast_filter_bins =
					(BIT(priv->dma_cap.hash_tb_sz) << 5);
			priv->hw->mcast_bits_log2 =
					ilog2(priv->hw->multicast_filter_bins);
		}

		/* TXCOE doesn't work in thresh DMA mode */
		if (priv->plat->force_thresh_dma_mode)
			priv->plat->tx_coe = 0;
		else
			priv->plat->tx_coe = priv->dma_cap.tx_coe;

		/* In case of GMAC4 rx_coe is from HW cap register. */
		priv->plat->rx_coe = priv->dma_cap.rx_coe;

		if (priv->dma_cap.rx_coe_type2)
			priv->plat->rx_coe = STMMAC_RX_COE_TYPE2;
		else if (priv->dma_cap.rx_coe_type1)
			priv->plat->rx_coe = STMMAC_RX_COE_TYPE1;

	} else {
		dev_info(priv->device, "No HW DMA feature register supported\n");
	}

	if (priv->plat->rx_coe) {
		priv->hw->rx_csum = priv->plat->rx_coe;
		dev_info(priv->device, "RX Checksum Offload Engine supported\n");
		if (priv->synopsys_id < DWMAC_CORE_4_00)
			dev_info(priv->device, "COE Type %d\n", priv->hw->rx_csum);
	}
	if (priv->plat->tx_coe)
		dev_info(priv->device, "TX Checksum insertion supported\n");

	if (priv->plat->pmt) {
		dev_info(priv->device, "Wake-Up On Lan supported\n");
		device_set_wakeup_capable(priv->device, 1);
	}

	if (priv->dma_cap.tsoen)
		dev_info(priv->device, "TSO supported\n");

	priv->hw->vlan_fail_q_en = priv->plat->vlan_fail_q_en;
	priv->hw->vlan_fail_q = priv->plat->vlan_fail_q;

	/* Run HW quirks, if any */
	if (priv->hwif_quirks) {
		ret = priv->hwif_quirks(priv);
		if (ret)
			return ret;
	}

	/* Rx Watchdog is available in the COREs newer than the 3.40.
	 * In some case, for example on bugged HW this feature
	 * has to be disable and this can be done by passing the
	 * riwt_off field from the platform.
	 */
	if (((priv->synopsys_id >= DWMAC_CORE_3_50) ||
	    (priv->plat->has_xgmac)) && (!priv->plat->riwt_off)) {
		priv->use_riwt = 1;
		dev_info(priv->device,
			 "Enable RX Mitigation via HW Watchdog Timer\n");
	}

	return 0;
}

static void stmmac_napi_add(struct net_device *dev)
{
	struct stmmac_priv *priv = netdev_priv(dev);
	u32 queue, maxq;

	maxq = max(priv->plat->rx_queues_to_use, priv->plat->tx_queues_to_use);

	for (queue = 0; queue < maxq; queue++) {
		struct stmmac_channel *ch = &priv->channel[queue];

		ch->priv_data = priv;
		ch->index = queue;
		spin_lock_init(&ch->lock);

		if (queue < priv->plat->rx_queues_to_use) {
			netif_napi_add(dev, &ch->rx_napi, stmmac_napi_poll_rx,
				       NAPI_POLL_WEIGHT);
		}
		if (queue < priv->plat->tx_queues_to_use) {
			netif_tx_napi_add(dev, &ch->tx_napi,
					  stmmac_napi_poll_tx,
					  NAPI_POLL_WEIGHT);
		}
		if (queue < priv->plat->rx_queues_to_use &&
		    queue < priv->plat->tx_queues_to_use) {
			netif_napi_add(dev, &ch->rxtx_napi,
				       stmmac_napi_poll_rxtx,
				       NAPI_POLL_WEIGHT);
		}
	}
}

static void stmmac_napi_del(struct net_device *dev)
{
	struct stmmac_priv *priv = netdev_priv(dev);
	u32 queue, maxq;

	maxq = max(priv->plat->rx_queues_to_use, priv->plat->tx_queues_to_use);

	for (queue = 0; queue < maxq; queue++) {
		struct stmmac_channel *ch = &priv->channel[queue];

		if (queue < priv->plat->rx_queues_to_use)
			netif_napi_del(&ch->rx_napi);
		if (queue < priv->plat->tx_queues_to_use)
			netif_napi_del(&ch->tx_napi);
		if (queue < priv->plat->rx_queues_to_use &&
		    queue < priv->plat->tx_queues_to_use) {
			netif_napi_del(&ch->rxtx_napi);
		}
	}
}

int stmmac_reinit_queues(struct net_device *dev, u32 rx_cnt, u32 tx_cnt)
{
	struct stmmac_priv *priv = netdev_priv(dev);
	int ret = 0;

	if (netif_running(dev))
		stmmac_release(dev);

	stmmac_napi_del(dev);

	priv->plat->rx_queues_to_use = rx_cnt;
	priv->plat->tx_queues_to_use = tx_cnt;

	stmmac_napi_add(dev);

	if (netif_running(dev))
		ret = stmmac_open(dev);

	return ret;
}

int stmmac_reinit_ringparam(struct net_device *dev, u32 rx_size, u32 tx_size)
{
	struct stmmac_priv *priv = netdev_priv(dev);
	int ret = 0;

	if (netif_running(dev))
		stmmac_release(dev);

	priv->dma_rx_size = rx_size;
	priv->dma_tx_size = tx_size;

	if (netif_running(dev))
		ret = stmmac_open(dev);

	return ret;
}

#define SEND_VERIFY_MPAKCET_FMT "Send Verify mPacket lo_state=%d lp_state=%d\n"
static void stmmac_fpe_lp_task(struct work_struct *work)
{
	struct stmmac_priv *priv = container_of(work, struct stmmac_priv,
						fpe_task);
	struct stmmac_fpe_cfg *fpe_cfg = priv->plat->fpe_cfg;
	enum stmmac_fpe_state *lo_state = &fpe_cfg->lo_fpe_state;
	enum stmmac_fpe_state *lp_state = &fpe_cfg->lp_fpe_state;
	bool *hs_enable = &fpe_cfg->hs_enable;
	bool *enable = &fpe_cfg->enable;
	int retries = 20;

	while (retries-- > 0) {
		/* Bail out immediately if FPE handshake is OFF */
		if (*lo_state == FPE_STATE_OFF || !*hs_enable)
			break;

		if (*lo_state == FPE_STATE_ENTERING_ON &&
		    *lp_state == FPE_STATE_ENTERING_ON) {
			stmmac_fpe_configure(priv, priv->ioaddr,
					     priv->plat->tx_queues_to_use,
					     priv->plat->rx_queues_to_use,
					     *enable);

			netdev_info(priv->dev, "configured FPE\n");

			*lo_state = FPE_STATE_ON;
			*lp_state = FPE_STATE_ON;
			netdev_info(priv->dev, "!!! BOTH FPE stations ON\n");
			break;
		}

		if ((*lo_state == FPE_STATE_CAPABLE ||
		     *lo_state == FPE_STATE_ENTERING_ON) &&
		     *lp_state != FPE_STATE_ON) {
			netdev_info(priv->dev, SEND_VERIFY_MPAKCET_FMT,
				    *lo_state, *lp_state);
			stmmac_fpe_send_mpacket(priv, priv->ioaddr,
						MPACKET_VERIFY);
		}
		/* Sleep then retry */
		msleep(500);
	}

	clear_bit(__FPE_TASK_SCHED, &priv->fpe_task_state);
}

void stmmac_fpe_handshake(struct stmmac_priv *priv, bool enable)
{
	if (priv->plat->fpe_cfg->hs_enable != enable) {
		if (enable) {
			stmmac_fpe_send_mpacket(priv, priv->ioaddr,
						MPACKET_VERIFY);
		} else {
			priv->plat->fpe_cfg->lo_fpe_state = FPE_STATE_OFF;
			priv->plat->fpe_cfg->lp_fpe_state = FPE_STATE_OFF;
		}

		priv->plat->fpe_cfg->hs_enable = enable;
	}
}

/**
 * stmmac_dvr_probe
 * @device: device pointer
 * @plat_dat: platform data pointer
 * @res: stmmac resource pointer
 * Description: this is the main probe function used to
 * call the alloc_etherdev, allocate the priv structure.
 * Return:
 * returns 0 on success, otherwise errno.
 */
int stmmac_dvr_probe(struct device *device,
		     struct plat_stmmacenet_data *plat_dat,
		     struct stmmac_resources *res)
{
	struct net_device *ndev = NULL;
	struct stmmac_priv *priv;
	u32 rxq;
	int i, ret = 0;

	ndev = devm_alloc_etherdev_mqs(device, sizeof(struct stmmac_priv),
				       MTL_MAX_TX_QUEUES, MTL_MAX_RX_QUEUES);
	if (!ndev)
		return -ENOMEM;

	SET_NETDEV_DEV(ndev, device);

	priv = netdev_priv(ndev);
	priv->device = device;
	priv->dev = ndev;

	stmmac_set_ethtool_ops(ndev);
	priv->pause = pause;
	priv->plat = plat_dat;
	priv->ioaddr = res->addr;
	priv->dev->base_addr = (unsigned long)res->addr;
	priv->plat->dma_cfg->multi_msi_en = priv->plat->multi_msi_en;

	priv->dev->irq = res->irq;
	priv->wol_irq = res->wol_irq;
	priv->lpi_irq = res->lpi_irq;
	priv->sfty_ce_irq = res->sfty_ce_irq;
	priv->sfty_ue_irq = res->sfty_ue_irq;
	for (i = 0; i < MTL_MAX_RX_QUEUES; i++)
		priv->rx_irq[i] = res->rx_irq[i];
	for (i = 0; i < MTL_MAX_TX_QUEUES; i++)
		priv->tx_irq[i] = res->tx_irq[i];

	if (!is_zero_ether_addr(res->mac))
		memcpy(priv->dev->dev_addr, res->mac, ETH_ALEN);

	dev_set_drvdata(device, priv->dev);

	/* Verify driver arguments */
	stmmac_verify_args();

	priv->af_xdp_zc_qps = bitmap_zalloc(MTL_MAX_TX_QUEUES, GFP_KERNEL);
	if (!priv->af_xdp_zc_qps)
		return -ENOMEM;

	/* Allocate workqueue */
	priv->wq = create_singlethread_workqueue("stmmac_wq");
	if (!priv->wq) {
		dev_err(priv->device, "failed to create workqueue\n");
		ret = -ENOMEM;
		goto error_wq_init;
	}

	INIT_WORK(&priv->service_task, stmmac_service_task);

	/* Initialize Link Partner FPE workqueue */
	INIT_WORK(&priv->fpe_task, stmmac_fpe_lp_task);

	/* Override with kernel parameters if supplied XXX CRS XXX
	 * this needs to have multiple instances
	 */
	if ((phyaddr >= 0) && (phyaddr <= 31))
		priv->plat->phy_addr = phyaddr;

	if (priv->plat->stmmac_rst) {
		ret = reset_control_assert(priv->plat->stmmac_rst);
		reset_control_deassert(priv->plat->stmmac_rst);
		/* Some reset controllers have only reset callback instead of
		 * assert + deassert callbacks pair.
		 */
		if (ret == -ENOTSUPP)
			reset_control_reset(priv->plat->stmmac_rst);
	}

	ret = reset_control_deassert(priv->plat->stmmac_ahb_rst);
	if (ret == -ENOTSUPP)
		dev_err(priv->device, "unable to bring out of ahb reset: %pe\n",
			ERR_PTR(ret));

	/* Init MAC and get the capabilities */
	ret = stmmac_hw_init(priv);
	if (ret)
		goto error_hw_init;

	/* Only DWMAC core version 5.20 onwards supports HW descriptor prefetch.
	 */
	if (priv->synopsys_id < DWMAC_CORE_5_20)
		priv->plat->dma_cfg->dche = false;

	stmmac_check_ether_addr(priv);

	ndev->netdev_ops = &stmmac_netdev_ops;

	ndev->hw_features = NETIF_F_SG | NETIF_F_IP_CSUM | NETIF_F_IPV6_CSUM |
			    NETIF_F_RXCSUM;

	ret = stmmac_tc_init(priv, priv);
	if (!ret) {
		ndev->hw_features |= NETIF_F_HW_TC;
	}

	if ((priv->plat->tso_en) && (priv->dma_cap.tsoen)) {
		ndev->hw_features |= NETIF_F_TSO | NETIF_F_TSO6;
		if (priv->plat->has_gmac4)
			ndev->hw_features |= NETIF_F_GSO_UDP_L4;
		priv->tso = true;
		dev_info(priv->device, "TSO feature enabled\n");
	}

	if (priv->dma_cap.sphen && !priv->plat->sph_disable) {
		ndev->hw_features |= NETIF_F_GRO;
		priv->sph_cap = true;
		priv->sph = priv->sph_cap;
		dev_info(priv->device, "SPH feature enabled\n");
	}

	/* The current IP register MAC_HW_Feature1[ADDR64] only define
	 * 32/40/64 bit width, but some SOC support others like i.MX8MP
	 * support 34 bits but it map to 40 bits width in MAC_HW_Feature1[ADDR64].
	 * So overwrite dma_cap.addr64 according to HW real design.
	 */
	if (priv->plat->addr64)
		priv->dma_cap.addr64 = priv->plat->addr64;

	if (priv->dma_cap.addr64) {
		ret = dma_set_mask_and_coherent(device,
				DMA_BIT_MASK(priv->dma_cap.addr64));
		if (!ret) {
			dev_info(priv->device, "Using %d bits DMA width\n",
				 priv->dma_cap.addr64);

			/*
			 * If more than 32 bits can be addressed, make sure to
			 * enable enhanced addressing mode.
			 */
			if (IS_ENABLED(CONFIG_ARCH_DMA_ADDR_T_64BIT))
				priv->plat->dma_cfg->eame = true;
		} else {
			ret = dma_set_mask_and_coherent(device, DMA_BIT_MASK(32));
			if (ret) {
				dev_err(priv->device, "Failed to set DMA Mask\n");
				goto error_hw_init;
			}

			priv->dma_cap.addr64 = 32;
		}
	}

	ndev->features |= ndev->hw_features | NETIF_F_HIGHDMA;
	ndev->watchdog_timeo = msecs_to_jiffies(watchdog);
#ifdef STMMAC_VLAN_TAG_USED
	ndev->vlan_features |= ndev->hw_features;
	/* Both mac100 and gmac support receive VLAN tag detection */
	ndev->features |= NETIF_F_HW_VLAN_CTAG_RX | NETIF_F_HW_VLAN_STAG_RX;
	priv->dma_cap.vlhash = 0;
	priv->dma_cap.vlins = 0;
	if (priv->dma_cap.vlhash) {
		ndev->features |= NETIF_F_HW_VLAN_CTAG_FILTER;
		ndev->features |= NETIF_F_HW_VLAN_STAG_FILTER;
	}
	if (priv->dma_cap.vlins) {
		ndev->features |= NETIF_F_HW_VLAN_CTAG_TX;
		if (priv->dma_cap.dvlan)
			ndev->features |= NETIF_F_HW_VLAN_STAG_TX;
	}
#endif
	priv->msg_enable = netif_msg_init(debug, default_msg_level);

	/* Initialize RSS */
	rxq = priv->plat->rx_queues_to_use;
	netdev_rss_key_fill(priv->rss.key, sizeof(priv->rss.key));
	for (i = 0; i < ARRAY_SIZE(priv->rss.table); i++)
		priv->rss.table[i] = ethtool_rxfh_indir_default(i, rxq);

	if (priv->dma_cap.rssen && priv->plat->rss_en)
		ndev->features |= NETIF_F_RXHASH;

	/* MTU range: 46 - hw-specific max */
	ndev->min_mtu = ETH_ZLEN - ETH_HLEN;
	if (priv->plat->has_xgmac)
		ndev->max_mtu = XGMAC_JUMBO_LEN;
	else if ((priv->plat->enh_desc) || (priv->synopsys_id >= DWMAC_CORE_4_00))
		ndev->max_mtu = JUMBO_LEN;
	else
		ndev->max_mtu = SKB_MAX_HEAD(NET_SKB_PAD + NET_IP_ALIGN);
	/* Will not overwrite ndev->max_mtu if plat->maxmtu > ndev->max_mtu
	 * as well as plat->maxmtu < ndev->min_mtu which is a invalid range.
	 */
	if ((priv->plat->maxmtu < ndev->max_mtu) &&
	    (priv->plat->maxmtu >= ndev->min_mtu))
		ndev->max_mtu = priv->plat->maxmtu;
	else if (priv->plat->maxmtu < ndev->min_mtu)
		dev_warn(priv->device,
			 "%s: warning: maxmtu having invalid value (%d)\n",
			 __func__, priv->plat->maxmtu);

	if (flow_ctrl)
		priv->flow_ctrl = FLOW_AUTO;	/* RX/TX pause on */

	/* Setup channels NAPI */
	stmmac_napi_add(ndev);

	mutex_init(&priv->lock);

	/* If a specific clk_csr value is passed from the platform
	 * this means that the CSR Clock Range selection cannot be
	 * changed at run-time and it is fixed. Viceversa the driver'll try to
	 * set the MDC clock dynamically according to the csr actual
	 * clock input.
	 */
	if (priv->plat->clk_csr >= 0)
		priv->clk_csr = priv->plat->clk_csr;
	else
		stmmac_clk_csr_set(priv);

	stmmac_check_pcs_mode(priv);

	pm_runtime_get_noresume(device);
	pm_runtime_set_active(device);
	pm_runtime_enable(device);

	if (!priv->plat->mac2mac_en &&
	    priv->hw->pcs != STMMAC_PCS_TBI &&
	    priv->hw->pcs != STMMAC_PCS_RTBI) {
		/* MDIO bus Registration */
		ret = stmmac_mdio_register(ndev);
		if (ret < 0) {
			dev_err(priv->device,
				"%s: MDIO bus (id: %d) registration failed",
				__func__, priv->plat->bus_id);
			goto error_mdio_register;
		}
	}

	if (priv->plat->speed_mode_2500)
		priv->plat->speed_mode_2500(ndev, priv->plat->bsp_priv);

	if (priv->plat->mdio_bus_data && priv->plat->mdio_bus_data->has_xpcs) {
		ret = stmmac_xpcs_setup(priv->mii);
		if (ret)
			goto error_xpcs_setup;
	}

	if (!priv->plat->mac2mac_en)
		ret = stmmac_phy_setup(priv);

	if (ret) {
		netdev_err(ndev, "failed to setup phy (%d)\n", ret);
		goto error_phy_setup;
	}

	ret = register_netdev(ndev);
	if (ret) {
		dev_err(priv->device, "%s: ERROR %i registering the device\n",
			__func__, ret);
		goto error_netdev_register;
	}

	/* Disable tx_coal_timer if plat provides callback */
	priv->tx_coal_timer_disable =
		plat_dat->get_plat_tx_coal_frames ? true : false;

#ifdef CONFIG_DEBUG_FS
	stmmac_init_fs(ndev);
#endif

	if (priv->plat->dump_debug_regs)
		priv->plat->dump_debug_regs(priv->plat->bsp_priv);

	/* Let pm_runtime_put() disable the clocks.
	 * If CONFIG_PM is not enabled, the clocks will stay powered.
	 */
	pm_runtime_put(device);

	return ret;

error_netdev_register:
	if (!priv->plat->mac2mac_en)
		phylink_destroy(priv->phylink);
error_xpcs_setup:
error_phy_setup:
	if (priv->hw->pcs != STMMAC_PCS_TBI &&
	    priv->hw->pcs != STMMAC_PCS_RTBI)
		stmmac_mdio_unregister(ndev);
error_mdio_register:
	stmmac_napi_del(ndev);
error_hw_init:
	destroy_workqueue(priv->wq);
error_wq_init:
	bitmap_free(priv->af_xdp_zc_qps);

	return ret;
}
EXPORT_SYMBOL_GPL(stmmac_dvr_probe);

/**
 * stmmac_dvr_remove
 * @dev: device pointer
 * Description: this function resets the TX/RX processes, disables the MAC RX/TX
 * changes the link status, releases the DMA descriptor rings.
 */
int stmmac_dvr_remove(struct device *dev)
{
	struct net_device *ndev = dev_get_drvdata(dev);
	struct stmmac_priv *priv = netdev_priv(ndev);

	netdev_info(priv->dev, "%s: removing driver", __func__);

	pm_runtime_get_sync(dev);

	stmmac_stop_all_dma(priv);
	stmmac_mac_set(priv, priv->ioaddr, false);
	netif_carrier_off(ndev);
	unregister_netdev(ndev);

	/* Serdes power down needs to happen after VLAN filter
	 * is deleted that is triggered by unregister_netdev().
	 */
	if (priv->plat->serdes_powerdown)
		priv->plat->serdes_powerdown(ndev, priv->plat->bsp_priv);

#ifdef CONFIG_DEBUG_FS
	stmmac_exit_fs(ndev);
#endif
	if (!priv->plat->mac2mac_en)
		phylink_destroy(priv->phylink);
	if (priv->plat->stmmac_rst)
		reset_control_assert(priv->plat->stmmac_rst);
	reset_control_assert(priv->plat->stmmac_ahb_rst);
	if (priv->hw->pcs != STMMAC_PCS_TBI &&
	    priv->hw->pcs != STMMAC_PCS_RTBI)
		stmmac_mdio_unregister(ndev);
	destroy_workqueue(priv->wq);
	mutex_destroy(&priv->lock);
	bitmap_free(priv->af_xdp_zc_qps);

	pm_runtime_disable(dev);
	pm_runtime_put_noidle(dev);

	return 0;
}
EXPORT_SYMBOL_GPL(stmmac_dvr_remove);

/**
 * stmmac_suspend - suspend callback
 * @dev: device pointer
 * Description: this is the function to suspend the device and it is called
 * by the platform driver to stop the network queue, release the resources,
 * program the PMT register (for WoL), clean and release driver resources.
 */
int stmmac_suspend(struct device *dev)
{
	struct net_device *ndev = dev_get_drvdata(dev);
	struct stmmac_priv *priv = netdev_priv(ndev);
	u32 chan;

	if (!ndev || !netif_running(ndev))
		return 0;

	mutex_lock(&priv->lock);

	netif_device_detach(ndev);

	stmmac_disable_all_queues(priv);

	if (!priv->tx_coal_timer_disable) {
		for (chan = 0; chan < priv->plat->tx_queues_to_use; chan++)
			hrtimer_cancel(&priv->tx_queue[chan].txtimer);
	}

	if (priv->eee_enabled) {
		priv->tx_path_in_lpi_mode = false;
		del_timer_sync(&priv->eee_ctrl_timer);
	}

	/* Stop TX/RX DMA */
	stmmac_stop_all_dma(priv);

	if (priv->plat->serdes_powerdown)
		priv->plat->serdes_powerdown(ndev, priv->plat->bsp_priv);

	/* Enable Power down mode by programming the PMT regs */
	if (device_may_wakeup(priv->device) && priv->plat->pmt) {
		stmmac_pmt(priv, priv->hw, priv->wolopts);
		priv->irq_wake = 1;
	} else {
		stmmac_mac_set(priv, priv->ioaddr, false);
		pinctrl_pm_select_sleep_state(priv->device);
	}

	mutex_unlock(&priv->lock);

	if (!priv->plat->mac2mac_en) {
		rtnl_lock();
		if (device_may_wakeup(priv->device) && priv->plat->pmt) {
			phylink_suspend(priv->phylink, true);
		} else {
			if (device_may_wakeup(priv->device))
				phylink_speed_down(priv->phylink, false);
			phylink_suspend(priv->phylink, false);
		}
		rtnl_unlock();
	}

	if (priv->dma_cap.fpesel) {
		/* Disable FPE */
		stmmac_fpe_configure(priv, priv->ioaddr,
				     priv->plat->tx_queues_to_use,
				     priv->plat->rx_queues_to_use, false);

		stmmac_fpe_handshake(priv, false);
		stmmac_fpe_stop_wq(priv);
	}

	priv->speed = SPEED_UNKNOWN;
	return 0;
}
EXPORT_SYMBOL_GPL(stmmac_suspend);

/**
 * stmmac_reset_queues_param - reset queue parameters
 * @priv: device pointer
 */
static void stmmac_reset_queues_param(struct stmmac_priv *priv)
{
	u32 rx_cnt = priv->plat->rx_queues_to_use;
	u32 tx_cnt = priv->plat->tx_queues_to_use;
	u32 queue;

	for (queue = 0; queue < rx_cnt; queue++) {
		struct stmmac_rx_queue *rx_q = &priv->rx_queue[queue];

		rx_q->cur_rx = 0;
		rx_q->dirty_rx = 0;
	}

	for (queue = 0; queue < tx_cnt; queue++) {
		struct stmmac_tx_queue *tx_q = &priv->tx_queue[queue];

		tx_q->cur_tx = 0;
		tx_q->dirty_tx = 0;
		tx_q->mss = 0;

		netdev_tx_reset_queue(netdev_get_tx_queue(priv->dev, queue));
	}
}

/**
 * stmmac_resume - resume callback
 * @dev: device pointer
 * Description: when resume this function is invoked to setup the DMA and CORE
 * in a usable state.
 */
int stmmac_resume(struct device *dev)
{
	struct net_device *ndev = dev_get_drvdata(dev);
	struct stmmac_priv *priv = netdev_priv(ndev);
	int ret;
	u32 chan;
	u32 rx_channel_count = priv->plat->rx_queues_to_use;

	if (!netif_running(ndev))
		return 0;

	/* Power Down bit, into the PM register, is cleared
	 * automatically as soon as a magic packet or a Wake-up frame
	 * is received. Anyway, it's better to manually clear
	 * this bit because it can generate problems while resuming
	 * from another devices (e.g. serial console).
	 */
	if (device_may_wakeup(priv->device) && priv->plat->pmt) {
		mutex_lock(&priv->lock);
		stmmac_pmt(priv, priv->hw, 0);
		mutex_unlock(&priv->lock);
		priv->irq_wake = 0;
	} else {
		pinctrl_pm_select_default_state(priv->device);
		/* reset the phy so that it's ready */
		if (priv->mii)
			stmmac_mdio_reset(priv->mii);
	}

	if (priv->plat->serdes_powerup) {
		ret = priv->plat->serdes_powerup(ndev,
						 priv->plat->bsp_priv);

		if (ret < 0)
			return ret;
	}

	if (!priv->plat->mac2mac_en) {
		rtnl_lock();
		if (device_may_wakeup(priv->device) && priv->plat->pmt) {
			phylink_resume(priv->phylink);
		} else {
			phylink_resume(priv->phylink);
			if (device_may_wakeup(priv->device))
				phylink_speed_up(priv->phylink);
		}
	}

	rtnl_unlock();

	rtnl_lock();
	mutex_lock(&priv->lock);

	stmmac_reset_queues_param(priv);

	stmmac_free_tx_skbufs(priv);
	stmmac_clear_descriptors(priv);

	stmmac_hw_setup(ndev, false);

	if (!priv->tx_coal_timer_disable) {
		stmmac_init_coalesce(priv);
	} else {
		for (chan = 0; chan < rx_channel_count; chan++)
			priv->rx_coal_frames[chan] = STMMAC_RX_FRAMES;
	}

	stmmac_set_rx_mode(ndev);

	stmmac_restore_hw_vlan_rx_fltr(priv, ndev, priv->hw);

	stmmac_enable_all_queues(priv);
	stmmac_enable_all_dma_irq(priv);

	mutex_unlock(&priv->lock);
	rtnl_unlock();

	netif_device_attach(ndev);

	return 0;
}
EXPORT_SYMBOL_GPL(stmmac_resume);

#ifndef MODULE
static int __init stmmac_cmdline_opt(char *str)
{
	char *opt;

	if (!str || !*str)
		return 1;
	while ((opt = strsep(&str, ",")) != NULL) {
		if (!strncmp(opt, "debug:", 6)) {
			if (kstrtoint(opt + 6, 0, &debug))
				goto err;
		} else if (!strncmp(opt, "phyaddr:", 8)) {
			if (kstrtoint(opt + 8, 0, &phyaddr))
				goto err;
		} else if (!strncmp(opt, "buf_sz:", 7)) {
			if (kstrtoint(opt + 7, 0, &buf_sz))
				goto err;
		} else if (!strncmp(opt, "tc:", 3)) {
			if (kstrtoint(opt + 3, 0, &tc))
				goto err;
		} else if (!strncmp(opt, "watchdog:", 9)) {
			if (kstrtoint(opt + 9, 0, &watchdog))
				goto err;
		} else if (!strncmp(opt, "flow_ctrl:", 10)) {
			if (kstrtoint(opt + 10, 0, &flow_ctrl))
				goto err;
		} else if (!strncmp(opt, "pause:", 6)) {
			if (kstrtoint(opt + 6, 0, &pause))
				goto err;
		} else if (!strncmp(opt, "eee_timer:", 10)) {
			if (kstrtoint(opt + 10, 0, &eee_timer))
				goto err;
		} else if (!strncmp(opt, "chain_mode:", 11)) {
			if (kstrtoint(opt + 11, 0, &chain_mode))
				goto err;
		}
	}
	return 1;

err:
	pr_err("%s: ERROR broken module parameter conversion", __func__);
	return 1;
}

__setup("stmmaceth=", stmmac_cmdline_opt);
#endif /* MODULE */

static int __init stmmac_init(void)
{
#ifdef CONFIG_DEBUG_FS
	/* Create debugfs main directory if it doesn't exist yet */
	if (!stmmac_fs_dir)
		stmmac_fs_dir = debugfs_create_dir(STMMAC_RESOURCE_NAME, NULL);
	register_netdevice_notifier(&stmmac_notifier);
#endif

	return 0;
}

static void __exit stmmac_exit(void)
{
#ifdef CONFIG_DEBUG_FS
	unregister_netdevice_notifier(&stmmac_notifier);
	debugfs_remove_recursive(stmmac_fs_dir);
#endif
}

module_init(stmmac_init)
module_exit(stmmac_exit)

MODULE_DESCRIPTION("STMMAC 10/100/1000 Ethernet device driver");
MODULE_AUTHOR("Giuseppe Cavallaro <peppe.cavallaro@st.com>");
MODULE_LICENSE("GPL");<|MERGE_RESOLUTION|>--- conflicted
+++ resolved
@@ -1338,18 +1338,8 @@
 	if (!node || ret) {
 		int addr = priv->plat->phy_addr;
 
-<<<<<<< HEAD
 		priv->phydev = mdiobus_get_phy(priv->mii, addr);
 		if (!priv->phydev) {
-=======
-		if (addr < 0) {
-			netdev_err(priv->dev, "no phy found\n");
-			return -ENODEV;
-		}
-
-		phydev = mdiobus_get_phy(priv->mii, addr);
-		if (!phydev) {
->>>>>>> 3f6fd0df
 			netdev_err(priv->dev, "no phy at addr %d\n", addr);
 			return -ENODEV;
 		}
