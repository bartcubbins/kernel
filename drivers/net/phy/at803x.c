// SPDX-License-Identifier: GPL-2.0+
/*
 * drivers/net/phy/at803x.c
 *
 * Driver for Qualcomm Atheros AR803x PHY
 *
 * Author: Matus Ujhelyi <ujhelyi.m@gmail.com>
 */

#include <linux/phy.h>
#include <linux/module.h>
#include <linux/string.h>
#include <linux/netdevice.h>
#include <linux/etherdevice.h>
#include <linux/ethtool_netlink.h>
#include <linux/of_gpio.h>
#include <linux/bitfield.h>
#include <linux/gpio/consumer.h>
#include <linux/regulator/of_regulator.h>
#include <linux/regulator/driver.h>
#include <linux/regulator/consumer.h>
#include <dt-bindings/net/qca-ar803x.h>

#define AT803X_SPECIFIC_FUNCTION_CONTROL	0x10
#define AT803X_SFC_ASSERT_CRS			BIT(11)
#define AT803X_SFC_FORCE_LINK			BIT(10)
#define AT803X_SFC_MDI_CROSSOVER_MODE_M		GENMASK(6, 5)
#define AT803X_SFC_AUTOMATIC_CROSSOVER		0x3
#define AT803X_SFC_MANUAL_MDIX			0x1
#define AT803X_SFC_MANUAL_MDI			0x0
#define AT803X_SFC_SQE_TEST			BIT(2)
#define AT803X_SFC_POLARITY_REVERSAL		BIT(1)
#define AT803X_SFC_DISABLE_JABBER		BIT(0)

#define AT803X_SPECIFIC_STATUS			0x11
#define AT803X_SS_SPEED_MASK			(3 << 14)
#define AT803X_SS_SPEED_1000			(2 << 14)
#define AT803X_SS_SPEED_100			(1 << 14)
#define AT803X_SS_SPEED_10			(0 << 14)
#define AT803X_SS_DUPLEX			BIT(13)
#define AT803X_SS_SPEED_DUPLEX_RESOLVED		BIT(11)
#define AT803X_SS_MDIX				BIT(6)

#define AT803X_INTR_ENABLE			0x12
#define AT803X_INTR_ENABLE_AUTONEG_ERR		BIT(15)
#define AT803X_INTR_ENABLE_SPEED_CHANGED	BIT(14)
#define AT803X_INTR_ENABLE_DUPLEX_CHANGED	BIT(13)
#define AT803X_INTR_ENABLE_PAGE_RECEIVED	BIT(12)
#define AT803X_INTR_ENABLE_LINK_FAIL		BIT(11)
#define AT803X_INTR_ENABLE_LINK_SUCCESS		BIT(10)
#define AT803X_INTR_ENABLE_WIRESPEED_DOWNGRADE	BIT(5)
#define AT803X_INTR_ENABLE_POLARITY_CHANGED	BIT(1)
#define AT803X_INTR_ENABLE_WOL			BIT(0)

#define AT803X_INTR_STATUS			0x13

#define AT803X_SMART_SPEED			0x14
#define AT803X_SMART_SPEED_ENABLE		BIT(5)
#define AT803X_SMART_SPEED_RETRY_LIMIT_MASK	GENMASK(4, 2)
#define AT803X_SMART_SPEED_BYPASS_TIMER		BIT(1)
#define AT803X_CDT				0x16
#define AT803X_CDT_MDI_PAIR_MASK		GENMASK(9, 8)
#define AT803X_CDT_ENABLE_TEST			BIT(0)
#define AT803X_CDT_STATUS			0x1c
#define AT803X_CDT_STATUS_STAT_NORMAL		0
#define AT803X_CDT_STATUS_STAT_SHORT		1
#define AT803X_CDT_STATUS_STAT_OPEN		2
#define AT803X_CDT_STATUS_STAT_FAIL		3
#define AT803X_CDT_STATUS_STAT_MASK		GENMASK(9, 8)
#define AT803X_CDT_STATUS_DELTA_TIME_MASK	GENMASK(7, 0)
#define AT803X_LED_CONTROL			0x18

#define AT803X_DEVICE_ADDR			0x03
#define AT803X_LOC_MAC_ADDR_0_15_OFFSET		0x804C
#define AT803X_LOC_MAC_ADDR_16_31_OFFSET	0x804B
#define AT803X_LOC_MAC_ADDR_32_47_OFFSET	0x804A
#define AT803X_REG_CHIP_CONFIG			0x1f
#define AT803X_BT_BX_REG_SEL			0x8000

#define AT803X_DEBUG_ADDR			0x1D
#define AT803X_DEBUG_DATA			0x1E

#define AT803X_MODE_CFG_MASK			0x0F
#define AT803X_MODE_CFG_RGMII			0x00
#define AT803X_MODE_CFG_SGMII			0x01

#define AT803X_PSSR				0x11	/*PHY-Specific Status Register*/
#define AT803X_PSSR_MR_AN_COMPLETE		0x0200

#define AT803X_DEBUG_REG_0			0x00
#define AT803X_DEBUG_RX_CLK_DLY_EN		BIT(15)

#define AT803X_DEBUG_REG_5			0x05
#define AT803X_DEBUG_TX_CLK_DLY_EN		BIT(8)

#define AT803X_DEBUG_REG_3C			0x3C

#define AT803X_DEBUG_REG_3D			0x3D

#define AT803X_DEBUG_REG_1F			0x1F
#define AT803X_DEBUG_PLL_ON			BIT(2)
#define AT803X_DEBUG_RGMII_1V8			BIT(3)

#define MDIO_AZ_DEBUG				0x800D

/* AT803x supports either the XTAL input pad, an internal PLL or the
 * DSP as clock reference for the clock output pad. The XTAL reference
 * is only used for 25 MHz output, all other frequencies need the PLL.
 * The DSP as a clock reference is used in synchronous ethernet
 * applications.
 *
 * By default the PLL is only enabled if there is a link. Otherwise
 * the PHY will go into low power state and disabled the PLL. You can
 * set the PLL_ON bit (see debug register 0x1f) to keep the PLL always
 * enabled.
 */
#define AT803X_MMD7_CLK25M			0x8016
#define AT803X_CLK_OUT_MASK			GENMASK(4, 2)
#define AT803X_CLK_OUT_25MHZ_XTAL		0
#define AT803X_CLK_OUT_25MHZ_DSP		1
#define AT803X_CLK_OUT_50MHZ_PLL		2
#define AT803X_CLK_OUT_50MHZ_DSP		3
#define AT803X_CLK_OUT_62_5MHZ_PLL		4
#define AT803X_CLK_OUT_62_5MHZ_DSP		5
#define AT803X_CLK_OUT_125MHZ_PLL		6
#define AT803X_CLK_OUT_125MHZ_DSP		7

/* The AR8035 has another mask which is compatible with the AR8031/AR8033 mask
 * but doesn't support choosing between XTAL/PLL and DSP.
 */
#define AT8035_CLK_OUT_MASK			GENMASK(4, 3)

#define AT803X_CLK_OUT_STRENGTH_MASK		GENMASK(8, 7)
#define AT803X_CLK_OUT_STRENGTH_FULL		0
#define AT803X_CLK_OUT_STRENGTH_HALF		1
#define AT803X_CLK_OUT_STRENGTH_QUARTER		2

#define AT803X_DEFAULT_DOWNSHIFT		5
#define AT803X_MIN_DOWNSHIFT			2
#define AT803X_MAX_DOWNSHIFT			9

#define AT803X_MMD3_SMARTEEE_CTL1		0x805b
#define AT803X_MMD3_SMARTEEE_CTL2		0x805c
#define AT803X_MMD3_SMARTEEE_CTL3		0x805d
#define AT803X_MMD3_SMARTEEE_CTL3_LPI_EN	BIT(8)

#define ATH9331_PHY_ID				0x004dd041
#define ATH8030_PHY_ID				0x004dd076
#define ATH8031_PHY_ID				0x004dd074
#define ATH8032_PHY_ID				0x004dd023
#define ATH8035_PHY_ID				0x004dd072
#define AT8030_PHY_ID_MASK			0xffffffef

#define QCA8327_PHY_ID				0x004dd034
#define QCA8337_PHY_ID				0x004dd036
#define QCA8K_PHY_ID_MASK			0xffffffff

#define QCA8K_DEVFLAGS_REVISION_MASK		GENMASK(2, 0)

#define AT803X_PAGE_FIBER			0
#define AT803X_PAGE_COPPER			1

/* don't turn off internal PLL */
#define AT803X_KEEP_PLL_ENABLED			BIT(0)
#define AT803X_DISABLE_SMARTEEE			BIT(1)

MODULE_DESCRIPTION("Qualcomm Atheros AR803x PHY driver");
MODULE_AUTHOR("Matus Ujhelyi");
MODULE_LICENSE("GPL");

enum stat_access_type {
	PHY,
	MMD
};

struct at803x_hw_stat {
	const char *string;
	u8 reg;
	u32 mask;
	enum stat_access_type access_type;
};

static struct at803x_hw_stat at803x_hw_stats[] = {
	{ "phy_idle_errors", 0xa, GENMASK(7, 0), PHY},
	{ "phy_receive_errors", 0x15, GENMASK(15, 0), PHY},
	{ "eee_wake_errors", 0x16, GENMASK(15, 0), MMD},
};

struct at803x_priv {
	int flags;
	u16 clk_25m_reg;
	u16 clk_25m_mask;
	u8 smarteee_lpi_tw_1g;
	u8 smarteee_lpi_tw_100m;
	struct regulator_dev *vddio_rdev;
	struct regulator_dev *vddh_rdev;
	struct regulator *vddio;
	u64 stats[ARRAY_SIZE(at803x_hw_stats)];
};

struct at803x_context {
	u16 bmcr;
	u16 advertise;
	u16 control1000;
	u16 int_enable;
	u16 smart_speed;
	u16 led_control;
};

static int at803x_debug_reg_write(struct phy_device *phydev, u16 reg, u16 data)
{
	int ret;

	ret = phy_write(phydev, AT803X_DEBUG_ADDR, reg);
	if (ret < 0)
		return ret;

	return phy_write(phydev, AT803X_DEBUG_DATA, data);
}

static int at803x_debug_reg_read(struct phy_device *phydev, u16 reg)
{
	int ret;

	ret = phy_write(phydev, AT803X_DEBUG_ADDR, reg);
	if (ret < 0)
		return ret;

	return phy_read(phydev, AT803X_DEBUG_DATA);
}

static int at803x_debug_reg_mask(struct phy_device *phydev, u16 reg,
				 u16 clear, u16 set)
{
	u16 val;
	int ret;

	ret = at803x_debug_reg_read(phydev, reg);
	if (ret < 0)
		return ret;

	val = ret & 0xffff;
	val &= ~clear;
	val |= set;

	return phy_write(phydev, AT803X_DEBUG_DATA, val);
}

static int at803x_write_page(struct phy_device *phydev, int page)
{
	int mask;
	int set;

	if (page == AT803X_PAGE_COPPER) {
		set = AT803X_BT_BX_REG_SEL;
		mask = 0;
	} else {
		set = 0;
		mask = AT803X_BT_BX_REG_SEL;
	}

	return __phy_modify(phydev, AT803X_REG_CHIP_CONFIG, mask, set);
}

static int at803x_read_page(struct phy_device *phydev)
{
	int ccr = __phy_read(phydev, AT803X_REG_CHIP_CONFIG);

	if (ccr < 0)
		return ccr;

	if (ccr & AT803X_BT_BX_REG_SEL)
		return AT803X_PAGE_COPPER;

	return AT803X_PAGE_FIBER;
}

static int at803x_enable_rx_delay(struct phy_device *phydev)
{
	return at803x_debug_reg_mask(phydev, AT803X_DEBUG_REG_0, 0,
				     AT803X_DEBUG_RX_CLK_DLY_EN);
}

static int at803x_enable_tx_delay(struct phy_device *phydev)
{
	return at803x_debug_reg_mask(phydev, AT803X_DEBUG_REG_5, 0,
				     AT803X_DEBUG_TX_CLK_DLY_EN);
}

static int at803x_disable_rx_delay(struct phy_device *phydev)
{
	return at803x_debug_reg_mask(phydev, AT803X_DEBUG_REG_0,
				     AT803X_DEBUG_RX_CLK_DLY_EN, 0);
}

static int at803x_disable_tx_delay(struct phy_device *phydev)
{
	return at803x_debug_reg_mask(phydev, AT803X_DEBUG_REG_5,
				     AT803X_DEBUG_TX_CLK_DLY_EN, 0);
}

/* save relevant PHY registers to private copy */
static void at803x_context_save(struct phy_device *phydev,
				struct at803x_context *context)
{
	context->bmcr = phy_read(phydev, MII_BMCR);
	context->advertise = phy_read(phydev, MII_ADVERTISE);
	context->control1000 = phy_read(phydev, MII_CTRL1000);
	context->int_enable = phy_read(phydev, AT803X_INTR_ENABLE);
	context->smart_speed = phy_read(phydev, AT803X_SMART_SPEED);
	context->led_control = phy_read(phydev, AT803X_LED_CONTROL);
}

/* restore relevant PHY registers from private copy */
static void at803x_context_restore(struct phy_device *phydev,
				   const struct at803x_context *context)
{
	phy_write(phydev, MII_BMCR, context->bmcr);
	phy_write(phydev, MII_ADVERTISE, context->advertise);
	phy_write(phydev, MII_CTRL1000, context->control1000);
	phy_write(phydev, AT803X_INTR_ENABLE, context->int_enable);
	phy_write(phydev, AT803X_SMART_SPEED, context->smart_speed);
	phy_write(phydev, AT803X_LED_CONTROL, context->led_control);
}

static int at803x_set_wol(struct phy_device *phydev,
			  struct ethtool_wolinfo *wol)
{
	struct net_device *ndev = phydev->attached_dev;
	const u8 *mac;
	int ret;
	u32 value;
	unsigned int i, offsets[] = {
		AT803X_LOC_MAC_ADDR_32_47_OFFSET,
		AT803X_LOC_MAC_ADDR_16_31_OFFSET,
		AT803X_LOC_MAC_ADDR_0_15_OFFSET,
	};

	if (!ndev)
		return -ENODEV;

	if (wol->wolopts & WAKE_MAGIC) {
		mac = (const u8 *) ndev->dev_addr;

		if (!is_valid_ether_addr(mac))
			return -EINVAL;

		for (i = 0; i < 3; i++)
			phy_write_mmd(phydev, AT803X_DEVICE_ADDR, offsets[i],
				      mac[(i * 2) + 1] | (mac[(i * 2)] << 8));

		value = phy_read(phydev, AT803X_INTR_ENABLE);
		value |= AT803X_INTR_ENABLE_WOL;
		ret = phy_write(phydev, AT803X_INTR_ENABLE, value);
		if (ret)
			return ret;
		value = phy_read(phydev, AT803X_INTR_STATUS);
	} else {
		value = phy_read(phydev, AT803X_INTR_ENABLE);
		value &= (~AT803X_INTR_ENABLE_WOL);
		ret = phy_write(phydev, AT803X_INTR_ENABLE, value);
		if (ret)
			return ret;
		value = phy_read(phydev, AT803X_INTR_STATUS);
	}

	return ret;
}

static void at803x_get_wol(struct phy_device *phydev,
			   struct ethtool_wolinfo *wol)
{
	u32 value;

	wol->supported = WAKE_MAGIC;
	wol->wolopts = 0;

	value = phy_read(phydev, AT803X_INTR_ENABLE);
	if (value & AT803X_INTR_ENABLE_WOL)
		wol->wolopts |= WAKE_MAGIC;
}

static int at803x_get_sset_count(struct phy_device *phydev)
{
	return ARRAY_SIZE(at803x_hw_stats);
}

static void at803x_get_strings(struct phy_device *phydev, u8 *data)
{
	int i;

	for (i = 0; i < ARRAY_SIZE(at803x_hw_stats); i++) {
		strscpy(data + i * ETH_GSTRING_LEN,
			at803x_hw_stats[i].string, ETH_GSTRING_LEN);
	}
}

static u64 at803x_get_stat(struct phy_device *phydev, int i)
{
	struct at803x_hw_stat stat = at803x_hw_stats[i];
	struct at803x_priv *priv = phydev->priv;
	int val;
	u64 ret;

	if (stat.access_type == MMD)
		val = phy_read_mmd(phydev, MDIO_MMD_PCS, stat.reg);
	else
		val = phy_read(phydev, stat.reg);

	if (val < 0) {
		ret = U64_MAX;
	} else {
		val = val & stat.mask;
		priv->stats[i] += val;
		ret = priv->stats[i];
	}

	return ret;
}

static void at803x_get_stats(struct phy_device *phydev,
			     struct ethtool_stats *stats, u64 *data)
{
	int i;

	for (i = 0; i < ARRAY_SIZE(at803x_hw_stats); i++)
		data[i] = at803x_get_stat(phydev, i);
}

static int at803x_suspend(struct phy_device *phydev)
{
	int value;
	int wol_enabled;

	value = phy_read(phydev, AT803X_INTR_ENABLE);
	wol_enabled = value & AT803X_INTR_ENABLE_WOL;

	if (wol_enabled)
		value = BMCR_ISOLATE;
	else
		value = BMCR_PDOWN;

	phy_modify(phydev, MII_BMCR, 0, value);

	return 0;
}

static int at803x_resume(struct phy_device *phydev)
{
	return phy_modify(phydev, MII_BMCR, BMCR_PDOWN | BMCR_ISOLATE, 0);
}

static int at803x_rgmii_reg_set_voltage_sel(struct regulator_dev *rdev,
					    unsigned int selector)
{
	struct phy_device *phydev = rdev_get_drvdata(rdev);

	if (selector)
		return at803x_debug_reg_mask(phydev, AT803X_DEBUG_REG_1F,
					     0, AT803X_DEBUG_RGMII_1V8);
	else
		return at803x_debug_reg_mask(phydev, AT803X_DEBUG_REG_1F,
					     AT803X_DEBUG_RGMII_1V8, 0);
}

static int at803x_rgmii_reg_get_voltage_sel(struct regulator_dev *rdev)
{
	struct phy_device *phydev = rdev_get_drvdata(rdev);
	int val;

	val = at803x_debug_reg_read(phydev, AT803X_DEBUG_REG_1F);
	if (val < 0)
		return val;

	return (val & AT803X_DEBUG_RGMII_1V8) ? 1 : 0;
}

static const struct regulator_ops vddio_regulator_ops = {
	.list_voltage = regulator_list_voltage_table,
	.set_voltage_sel = at803x_rgmii_reg_set_voltage_sel,
	.get_voltage_sel = at803x_rgmii_reg_get_voltage_sel,
};

static const unsigned int vddio_voltage_table[] = {
	1500000,
	1800000,
};

static const struct regulator_desc vddio_desc = {
	.name = "vddio",
	.of_match = of_match_ptr("vddio-regulator"),
	.n_voltages = ARRAY_SIZE(vddio_voltage_table),
	.volt_table = vddio_voltage_table,
	.ops = &vddio_regulator_ops,
	.type = REGULATOR_VOLTAGE,
	.owner = THIS_MODULE,
};

static const struct regulator_ops vddh_regulator_ops = {
};

static const struct regulator_desc vddh_desc = {
	.name = "vddh",
	.of_match = of_match_ptr("vddh-regulator"),
	.n_voltages = 1,
	.fixed_uV = 2500000,
	.ops = &vddh_regulator_ops,
	.type = REGULATOR_VOLTAGE,
	.owner = THIS_MODULE,
};

static int at8031_register_regulators(struct phy_device *phydev)
{
	struct at803x_priv *priv = phydev->priv;
	struct device *dev = &phydev->mdio.dev;
	struct regulator_config config = { };

	config.dev = dev;
	config.driver_data = phydev;

	priv->vddio_rdev = devm_regulator_register(dev, &vddio_desc, &config);
	if (IS_ERR(priv->vddio_rdev)) {
		phydev_err(phydev, "failed to register VDDIO regulator\n");
		return PTR_ERR(priv->vddio_rdev);
	}

	priv->vddh_rdev = devm_regulator_register(dev, &vddh_desc, &config);
	if (IS_ERR(priv->vddh_rdev)) {
		phydev_err(phydev, "failed to register VDDH regulator\n");
		return PTR_ERR(priv->vddh_rdev);
	}

	return 0;
}

static int at803x_parse_dt(struct phy_device *phydev)
{
	struct device_node *node = phydev->mdio.dev.of_node;
	struct at803x_priv *priv = phydev->priv;
	u32 freq, strength, tw;
	unsigned int sel;
	int ret;

	if (!IS_ENABLED(CONFIG_OF_MDIO))
		return 0;

	if (of_property_read_bool(node, "qca,disable-smarteee"))
		priv->flags |= AT803X_DISABLE_SMARTEEE;

	if (!of_property_read_u32(node, "qca,smarteee-tw-us-1g", &tw)) {
		if (!tw || tw > 255) {
			phydev_err(phydev, "invalid qca,smarteee-tw-us-1g\n");
			return -EINVAL;
		}
		priv->smarteee_lpi_tw_1g = tw;
	}

	if (!of_property_read_u32(node, "qca,smarteee-tw-us-100m", &tw)) {
		if (!tw || tw > 255) {
			phydev_err(phydev, "invalid qca,smarteee-tw-us-100m\n");
			return -EINVAL;
		}
		priv->smarteee_lpi_tw_100m = tw;
	}

	ret = of_property_read_u32(node, "qca,clk-out-frequency", &freq);
	if (!ret) {
		switch (freq) {
		case 25000000:
			sel = AT803X_CLK_OUT_25MHZ_XTAL;
			break;
		case 50000000:
			sel = AT803X_CLK_OUT_50MHZ_PLL;
			break;
		case 62500000:
			sel = AT803X_CLK_OUT_62_5MHZ_PLL;
			break;
		case 125000000:
			sel = AT803X_CLK_OUT_125MHZ_PLL;
			break;
		default:
			phydev_err(phydev, "invalid qca,clk-out-frequency\n");
			return -EINVAL;
		}

		priv->clk_25m_reg |= FIELD_PREP(AT803X_CLK_OUT_MASK, sel);
		priv->clk_25m_mask |= AT803X_CLK_OUT_MASK;

		/* Fixup for the AR8030/AR8035. This chip has another mask and
		 * doesn't support the DSP reference. Eg. the lowest bit of the
		 * mask. The upper two bits select the same frequencies. Mask
		 * the lowest bit here.
		 *
		 * Warning:
		 *   There was no datasheet for the AR8030 available so this is
		 *   just a guess. But the AR8035 is listed as pin compatible
		 *   to the AR8030 so there might be a good chance it works on
		 *   the AR8030 too.
		 */
		if (phydev->drv->phy_id == ATH8030_PHY_ID ||
		    phydev->drv->phy_id == ATH8035_PHY_ID) {
			priv->clk_25m_reg &= AT8035_CLK_OUT_MASK;
			priv->clk_25m_mask &= AT8035_CLK_OUT_MASK;
		}
	}

	ret = of_property_read_u32(node, "qca,clk-out-strength", &strength);
	if (!ret) {
		priv->clk_25m_mask |= AT803X_CLK_OUT_STRENGTH_MASK;
		switch (strength) {
		case AR803X_STRENGTH_FULL:
			priv->clk_25m_reg |= AT803X_CLK_OUT_STRENGTH_FULL;
			break;
		case AR803X_STRENGTH_HALF:
			priv->clk_25m_reg |= AT803X_CLK_OUT_STRENGTH_HALF;
			break;
		case AR803X_STRENGTH_QUARTER:
			priv->clk_25m_reg |= AT803X_CLK_OUT_STRENGTH_QUARTER;
			break;
		default:
			phydev_err(phydev, "invalid qca,clk-out-strength\n");
			return -EINVAL;
		}
	}

	/* Only supported on AR8031/AR8033, the AR8030/AR8035 use strapping
	 * options.
	 */
	if (phydev->drv->phy_id == ATH8031_PHY_ID) {
		if (of_property_read_bool(node, "qca,keep-pll-enabled"))
			priv->flags |= AT803X_KEEP_PLL_ENABLED;

		ret = at8031_register_regulators(phydev);
		if (ret < 0)
			return ret;

		priv->vddio = devm_regulator_get_optional(&phydev->mdio.dev,
							  "vddio");
		if (IS_ERR(priv->vddio)) {
			phydev_err(phydev, "failed to get VDDIO regulator\n");
			return PTR_ERR(priv->vddio);
		}
	}

	return 0;
}

static int at803x_probe(struct phy_device *phydev)
{
	struct device *dev = &phydev->mdio.dev;
	struct at803x_priv *priv;
	int ret;

	priv = devm_kzalloc(dev, sizeof(*priv), GFP_KERNEL);
	if (!priv)
		return -ENOMEM;

	phydev->priv = priv;

	ret = at803x_parse_dt(phydev);
	if (ret)
		return ret;

	if (priv->vddio) {
		ret = regulator_enable(priv->vddio);
		if (ret < 0)
			return ret;
	}

	return 0;
}

static void at803x_remove(struct phy_device *phydev)
{
	struct at803x_priv *priv = phydev->priv;

	if (priv->vddio)
		regulator_disable(priv->vddio);
}

static int at803x_get_features(struct phy_device *phydev)
{
	int err;

	err = genphy_read_abilities(phydev);
	if (err)
		return err;

	if (phydev->drv->phy_id != ATH8031_PHY_ID)
		return 0;

	/* AR8031/AR8033 have different status registers
	 * for copper and fiber operation. However, the
	 * extended status register is the same for both
	 * operation modes.
	 *
	 * As a result of that, ESTATUS_1000_XFULL is set
	 * to 1 even when operating in copper TP mode.
	 *
	 * Remove this mode from the supported link modes,
	 * as this driver currently only supports copper
	 * operation.
	 */
	linkmode_clear_bit(ETHTOOL_LINK_MODE_1000baseX_Full_BIT,
			   phydev->supported);
	return 0;
}

static int at803x_smarteee_config(struct phy_device *phydev)
{
	struct at803x_priv *priv = phydev->priv;
	u16 mask = 0, val = 0;
	int ret;

	if (priv->flags & AT803X_DISABLE_SMARTEEE)
		return phy_modify_mmd(phydev, MDIO_MMD_PCS,
				      AT803X_MMD3_SMARTEEE_CTL3,
				      AT803X_MMD3_SMARTEEE_CTL3_LPI_EN, 0);

	if (priv->smarteee_lpi_tw_1g) {
		mask |= 0xff00;
		val |= priv->smarteee_lpi_tw_1g << 8;
	}
	if (priv->smarteee_lpi_tw_100m) {
		mask |= 0x00ff;
		val |= priv->smarteee_lpi_tw_100m;
	}
	if (!mask)
		return 0;

	ret = phy_modify_mmd(phydev, MDIO_MMD_PCS, AT803X_MMD3_SMARTEEE_CTL1,
			     mask, val);
	if (ret)
		return ret;

	return phy_modify_mmd(phydev, MDIO_MMD_PCS, AT803X_MMD3_SMARTEEE_CTL3,
			      AT803X_MMD3_SMARTEEE_CTL3_LPI_EN,
			      AT803X_MMD3_SMARTEEE_CTL3_LPI_EN);
}

static int at803x_clk_out_config(struct phy_device *phydev)
{
	struct at803x_priv *priv = phydev->priv;

	if (!priv->clk_25m_mask)
		return 0;

	return phy_modify_mmd(phydev, MDIO_MMD_AN, AT803X_MMD7_CLK25M,
			      priv->clk_25m_mask, priv->clk_25m_reg);
}

static int at8031_pll_config(struct phy_device *phydev)
{
	struct at803x_priv *priv = phydev->priv;

	/* The default after hardware reset is PLL OFF. After a soft reset, the
	 * values are retained.
	 */
	if (priv->flags & AT803X_KEEP_PLL_ENABLED)
		return at803x_debug_reg_mask(phydev, AT803X_DEBUG_REG_1F,
					     0, AT803X_DEBUG_PLL_ON);
	else
		return at803x_debug_reg_mask(phydev, AT803X_DEBUG_REG_1F,
					     AT803X_DEBUG_PLL_ON, 0);
}

static int at803x_config_init(struct phy_device *phydev)
{
	int ret;

	if (phydev->drv->phy_id == ATH8031_PHY_ID) {
		/* Some bootloaders leave the fiber page selected.
		 * Switch to the copper page, as otherwise we read
		 * the PHY capabilities from the fiber side.
		 */
		phy_lock_mdio_bus(phydev);
		ret = at803x_write_page(phydev, AT803X_PAGE_COPPER);
		phy_unlock_mdio_bus(phydev);
		if (ret)
			return ret;

		ret = at8031_pll_config(phydev);
		if (ret < 0)
			return ret;
	}

	/* The RX and TX delay default is:
	 *   after HW reset: RX delay enabled and TX delay disabled
	 *   after SW reset: RX delay enabled, while TX delay retains the
	 *   value before reset.
	 */
	if (phydev->interface == PHY_INTERFACE_MODE_RGMII_ID ||
	    phydev->interface == PHY_INTERFACE_MODE_RGMII_RXID)
		ret = at803x_enable_rx_delay(phydev);
	else
		ret = at803x_disable_rx_delay(phydev);
	if (ret < 0)
		return ret;

	if (phydev->interface == PHY_INTERFACE_MODE_RGMII_ID ||
	    phydev->interface == PHY_INTERFACE_MODE_RGMII_TXID)
		ret = at803x_enable_tx_delay(phydev);
	else
		ret = at803x_disable_tx_delay(phydev);
	if (ret < 0)
		return ret;

	ret = at803x_smarteee_config(phydev);
	if (ret < 0)
		return ret;

	ret = at803x_clk_out_config(phydev);
	if (ret < 0)
		return ret;

<<<<<<< HEAD
	if (phydev->drv->phy_id == ATH8031_PHY_ID) {
		/* Set bits 0 to 3 of Chip Config Register
		 * to 0 for RGMII mode.
		 */
		if (phy_interface_is_rgmii(phydev))
			__phy_modify(phydev, AT803X_REG_CHIP_CONFIG,
				     AT803X_MODE_CFG_MASK,
				     AT803X_MODE_CFG_RGMII);

		ret = at8031_pll_config(phydev);
		if (ret < 0)
			return ret;
	}

=======
>>>>>>> edf2d959
	/* Ar803x extended next page bit is enabled by default. Cisco
	 * multigig switches read this bit and attempt to negotiate 10Gbps
	 * rates even if the next page bit is disabled. This is incorrect
	 * behaviour but we still need to accommodate it. XNP is only needed
	 * for 10Gbps support, so disable XNP.
	 */
	return phy_modify(phydev, MII_ADVERTISE, MDIO_AN_CTRL1_XNP, 0);
}

static int at803x_ack_interrupt(struct phy_device *phydev)
{
	int err;

	err = phy_read(phydev, AT803X_INTR_STATUS);

	return (err < 0) ? err : 0;
}

static int at803x_config_intr(struct phy_device *phydev)
{
	int err;
	int value;

	value = phy_read(phydev, AT803X_INTR_ENABLE);

	if (phydev->interrupts == PHY_INTERRUPT_ENABLED) {
		/* Clear any pending interrupts */
		err = at803x_ack_interrupt(phydev);
		if (err)
			return err;

		value |= AT803X_INTR_ENABLE_AUTONEG_ERR;
		value |= AT803X_INTR_ENABLE_SPEED_CHANGED;
		value |= AT803X_INTR_ENABLE_DUPLEX_CHANGED;
		value |= AT803X_INTR_ENABLE_LINK_FAIL;
		value |= AT803X_INTR_ENABLE_LINK_SUCCESS;

		err = phy_write(phydev, AT803X_INTR_ENABLE, value);
	} else {
		err = phy_write(phydev, AT803X_INTR_ENABLE, 0);
		if (err)
			return err;

		/* Clear any pending interrupts */
		err = at803x_ack_interrupt(phydev);
	}

	return err;
}

static irqreturn_t at803x_handle_interrupt(struct phy_device *phydev)
{
	int irq_status, int_enabled;

	irq_status = phy_read(phydev, AT803X_INTR_STATUS);
	if (irq_status < 0) {
		phy_error(phydev);
		return IRQ_NONE;
	}

	/* Read the current enabled interrupts */
	int_enabled = phy_read(phydev, AT803X_INTR_ENABLE);
	if (int_enabled < 0) {
		phy_error(phydev);
		return IRQ_NONE;
	}

	/* See if this was one of our enabled interrupts */
	if (!(irq_status & int_enabled))
		return IRQ_NONE;

	phy_trigger_machine(phydev);

	return IRQ_HANDLED;
}

static void at803x_link_change_notify(struct phy_device *phydev)
{
	/*
	 * Conduct a hardware reset for AT8030 every time a link loss is
	 * signalled. This is necessary to circumvent a hardware bug that
	 * occurs when the cable is unplugged while TX packets are pending
	 * in the FIFO. In such cases, the FIFO enters an error mode it
	 * cannot recover from by software.
	 */
	if (phydev->state == PHY_NOLINK && phydev->mdio.reset_gpio) {
		struct at803x_context context;

		at803x_context_save(phydev, &context);

		phy_device_reset(phydev, 1);
		msleep(1);
		phy_device_reset(phydev, 0);
		msleep(1);

		at803x_context_restore(phydev, &context);

		phydev_dbg(phydev, "%s(): phy was reset\n", __func__);
	}
}

static int at803x_read_status(struct phy_device *phydev)
{
	int ss, err, old_link = phydev->link;

	/* Update the link, but return if there was an error */
	err = genphy_update_link(phydev);
	if (err)
		return err;

	/* why bother the PHY if nothing can have changed */
	if (phydev->autoneg == AUTONEG_ENABLE && old_link && phydev->link)
		return 0;

	phydev->speed = SPEED_UNKNOWN;
	phydev->duplex = DUPLEX_UNKNOWN;
	phydev->pause = 0;
	phydev->asym_pause = 0;

	err = genphy_read_lpa(phydev);
	if (err < 0)
		return err;

	/* Read the AT8035 PHY-Specific Status register, which indicates the
	 * speed and duplex that the PHY is actually using, irrespective of
	 * whether we are in autoneg mode or not.
	 */
	ss = phy_read(phydev, AT803X_SPECIFIC_STATUS);
	if (ss < 0)
		return ss;

	if (ss & AT803X_SS_SPEED_DUPLEX_RESOLVED) {
		int sfc;

		sfc = phy_read(phydev, AT803X_SPECIFIC_FUNCTION_CONTROL);
		if (sfc < 0)
			return sfc;

		switch (ss & AT803X_SS_SPEED_MASK) {
		case AT803X_SS_SPEED_10:
			phydev->speed = SPEED_10;
			break;
		case AT803X_SS_SPEED_100:
			phydev->speed = SPEED_100;
			break;
		case AT803X_SS_SPEED_1000:
			phydev->speed = SPEED_1000;
			break;
		}
		if (ss & AT803X_SS_DUPLEX)
			phydev->duplex = DUPLEX_FULL;
		else
			phydev->duplex = DUPLEX_HALF;

		if (ss & AT803X_SS_MDIX)
			phydev->mdix = ETH_TP_MDI_X;
		else
			phydev->mdix = ETH_TP_MDI;

		switch (FIELD_GET(AT803X_SFC_MDI_CROSSOVER_MODE_M, sfc)) {
		case AT803X_SFC_MANUAL_MDI:
			phydev->mdix_ctrl = ETH_TP_MDI;
			break;
		case AT803X_SFC_MANUAL_MDIX:
			phydev->mdix_ctrl = ETH_TP_MDI_X;
			break;
		case AT803X_SFC_AUTOMATIC_CROSSOVER:
			phydev->mdix_ctrl = ETH_TP_MDI_AUTO;
			break;
		}
	}

	if (phydev->autoneg == AUTONEG_ENABLE && phydev->autoneg_complete)
		phy_resolve_aneg_pause(phydev);

	return 0;
}

static int at803x_config_mdix(struct phy_device *phydev, u8 ctrl)
{
	u16 val;

	switch (ctrl) {
	case ETH_TP_MDI:
		val = AT803X_SFC_MANUAL_MDI;
		break;
	case ETH_TP_MDI_X:
		val = AT803X_SFC_MANUAL_MDIX;
		break;
	case ETH_TP_MDI_AUTO:
		val = AT803X_SFC_AUTOMATIC_CROSSOVER;
		break;
	default:
		return 0;
	}

	return phy_modify_changed(phydev, AT803X_SPECIFIC_FUNCTION_CONTROL,
			  AT803X_SFC_MDI_CROSSOVER_MODE_M,
			  FIELD_PREP(AT803X_SFC_MDI_CROSSOVER_MODE_M, val));
}

static int at803x_config_aneg(struct phy_device *phydev)
{
	int ret;

	ret = at803x_config_mdix(phydev, phydev->mdix_ctrl);
	if (ret < 0)
		return ret;

	/* Changes of the midx bits are disruptive to the normal operation;
	 * therefore any changes to these registers must be followed by a
	 * software reset to take effect.
	 */
	if (ret == 1) {
		ret = genphy_soft_reset(phydev);
		if (ret < 0)
			return ret;
	}

	return genphy_config_aneg(phydev);
}

static int at803x_get_downshift(struct phy_device *phydev, u8 *d)
{
	int val;

	val = phy_read(phydev, AT803X_SMART_SPEED);
	if (val < 0)
		return val;

	if (val & AT803X_SMART_SPEED_ENABLE)
		*d = FIELD_GET(AT803X_SMART_SPEED_RETRY_LIMIT_MASK, val) + 2;
	else
		*d = DOWNSHIFT_DEV_DISABLE;

	return 0;
}

static int at803x_set_downshift(struct phy_device *phydev, u8 cnt)
{
	u16 mask, set;
	int ret;

	switch (cnt) {
	case DOWNSHIFT_DEV_DEFAULT_COUNT:
		cnt = AT803X_DEFAULT_DOWNSHIFT;
		fallthrough;
	case AT803X_MIN_DOWNSHIFT ... AT803X_MAX_DOWNSHIFT:
		set = AT803X_SMART_SPEED_ENABLE |
		      AT803X_SMART_SPEED_BYPASS_TIMER |
		      FIELD_PREP(AT803X_SMART_SPEED_RETRY_LIMIT_MASK, cnt - 2);
		mask = AT803X_SMART_SPEED_RETRY_LIMIT_MASK;
		break;
	case DOWNSHIFT_DEV_DISABLE:
		set = 0;
		mask = AT803X_SMART_SPEED_ENABLE |
		       AT803X_SMART_SPEED_BYPASS_TIMER;
		break;
	default:
		return -EINVAL;
	}

	ret = phy_modify_changed(phydev, AT803X_SMART_SPEED, mask, set);

	/* After changing the smart speed settings, we need to perform a
	 * software reset, use phy_init_hw() to make sure we set the
	 * reapply any values which might got lost during software reset.
	 */
	if (ret == 1)
		ret = phy_init_hw(phydev);

	return ret;
}

static int at803x_get_tunable(struct phy_device *phydev,
			      struct ethtool_tunable *tuna, void *data)
{
	switch (tuna->id) {
	case ETHTOOL_PHY_DOWNSHIFT:
		return at803x_get_downshift(phydev, data);
	default:
		return -EOPNOTSUPP;
	}
}

static int at803x_set_tunable(struct phy_device *phydev,
			      struct ethtool_tunable *tuna, const void *data)
{
	switch (tuna->id) {
	case ETHTOOL_PHY_DOWNSHIFT:
		return at803x_set_downshift(phydev, *(const u8 *)data);
	default:
		return -EOPNOTSUPP;
	}
}

static int at803x_cable_test_result_trans(u16 status)
{
	switch (FIELD_GET(AT803X_CDT_STATUS_STAT_MASK, status)) {
	case AT803X_CDT_STATUS_STAT_NORMAL:
		return ETHTOOL_A_CABLE_RESULT_CODE_OK;
	case AT803X_CDT_STATUS_STAT_SHORT:
		return ETHTOOL_A_CABLE_RESULT_CODE_SAME_SHORT;
	case AT803X_CDT_STATUS_STAT_OPEN:
		return ETHTOOL_A_CABLE_RESULT_CODE_OPEN;
	case AT803X_CDT_STATUS_STAT_FAIL:
	default:
		return ETHTOOL_A_CABLE_RESULT_CODE_UNSPEC;
	}
}

static bool at803x_cdt_test_failed(u16 status)
{
	return FIELD_GET(AT803X_CDT_STATUS_STAT_MASK, status) ==
		AT803X_CDT_STATUS_STAT_FAIL;
}

static bool at803x_cdt_fault_length_valid(u16 status)
{
	switch (FIELD_GET(AT803X_CDT_STATUS_STAT_MASK, status)) {
	case AT803X_CDT_STATUS_STAT_OPEN:
	case AT803X_CDT_STATUS_STAT_SHORT:
		return true;
	}
	return false;
}

static int at803x_cdt_fault_length(u16 status)
{
	int dt;

	/* According to the datasheet the distance to the fault is
	 * DELTA_TIME * 0.824 meters.
	 *
	 * The author suspect the correct formula is:
	 *
	 *   fault_distance = DELTA_TIME * (c * VF) / 125MHz / 2
	 *
	 * where c is the speed of light, VF is the velocity factor of
	 * the twisted pair cable, 125MHz the counter frequency and
	 * we need to divide by 2 because the hardware will measure the
	 * round trip time to the fault and back to the PHY.
	 *
	 * With a VF of 0.69 we get the factor 0.824 mentioned in the
	 * datasheet.
	 */
	dt = FIELD_GET(AT803X_CDT_STATUS_DELTA_TIME_MASK, status);

	return (dt * 824) / 10;
}

static int at803x_cdt_start(struct phy_device *phydev, int pair)
{
	u16 cdt;

	cdt = FIELD_PREP(AT803X_CDT_MDI_PAIR_MASK, pair) |
	      AT803X_CDT_ENABLE_TEST;

	return phy_write(phydev, AT803X_CDT, cdt);
}

static int at803x_cdt_wait_for_completion(struct phy_device *phydev)
{
	int val, ret;

	/* One test run takes about 25ms */
	ret = phy_read_poll_timeout(phydev, AT803X_CDT, val,
				    !(val & AT803X_CDT_ENABLE_TEST),
				    30000, 100000, true);

	return ret < 0 ? ret : 0;
}

static int at803x_cable_test_one_pair(struct phy_device *phydev, int pair)
{
	static const int ethtool_pair[] = {
		ETHTOOL_A_CABLE_PAIR_A,
		ETHTOOL_A_CABLE_PAIR_B,
		ETHTOOL_A_CABLE_PAIR_C,
		ETHTOOL_A_CABLE_PAIR_D,
	};
	int ret, val;

	ret = at803x_cdt_start(phydev, pair);
	if (ret)
		return ret;

	ret = at803x_cdt_wait_for_completion(phydev);
	if (ret)
		return ret;

	val = phy_read(phydev, AT803X_CDT_STATUS);
	if (val < 0)
		return val;

	if (at803x_cdt_test_failed(val))
		return 0;

	ethnl_cable_test_result(phydev, ethtool_pair[pair],
				at803x_cable_test_result_trans(val));

	if (at803x_cdt_fault_length_valid(val))
		ethnl_cable_test_fault_length(phydev, ethtool_pair[pair],
					      at803x_cdt_fault_length(val));

	return 1;
}

static int at803x_cable_test_get_status(struct phy_device *phydev,
					bool *finished)
{
	unsigned long pair_mask;
	int retries = 20;
	int pair, ret;

	if (phydev->phy_id == ATH9331_PHY_ID ||
	    phydev->phy_id == ATH8032_PHY_ID)
		pair_mask = 0x3;
	else
		pair_mask = 0xf;

	*finished = false;

	/* According to the datasheet the CDT can be performed when
	 * there is no link partner or when the link partner is
	 * auto-negotiating. Starting the test will restart the AN
	 * automatically. It seems that doing this repeatedly we will
	 * get a slot where our link partner won't disturb our
	 * measurement.
	 */
	while (pair_mask && retries--) {
		for_each_set_bit(pair, &pair_mask, 4) {
			ret = at803x_cable_test_one_pair(phydev, pair);
			if (ret < 0)
				return ret;
			if (ret)
				clear_bit(pair, &pair_mask);
		}
		if (pair_mask)
			msleep(250);
	}

	*finished = true;

	return 0;
}

static int at803x_cable_test_start(struct phy_device *phydev)
{
	/* Enable auto-negotiation, but advertise no capabilities, no link
	 * will be established. A restart of the auto-negotiation is not
	 * required, because the cable test will automatically break the link.
	 */
	phy_write(phydev, MII_BMCR, BMCR_ANENABLE);
	phy_write(phydev, MII_ADVERTISE, ADVERTISE_CSMA);
	if (phydev->phy_id != ATH9331_PHY_ID &&
	    phydev->phy_id != ATH8032_PHY_ID)
		phy_write(phydev, MII_CTRL1000, 0);

	/* we do all the (time consuming) work later */
	return 0;
}

static int qca83xx_config_init(struct phy_device *phydev)
{
	u8 switch_revision;

	switch_revision = phydev->dev_flags & QCA8K_DEVFLAGS_REVISION_MASK;

	switch (switch_revision) {
	case 1:
		/* For 100M waveform */
		at803x_debug_reg_write(phydev, AT803X_DEBUG_REG_0, 0x02ea);
		/* Turn on Gigabit clock */
		at803x_debug_reg_write(phydev, AT803X_DEBUG_REG_3D, 0x68a0);
		break;

	case 2:
		phy_write_mmd(phydev, MDIO_MMD_AN, MDIO_AN_EEE_ADV, 0x0);
		fallthrough;
	case 4:
		phy_write_mmd(phydev, MDIO_MMD_PCS, MDIO_AZ_DEBUG, 0x803f);
		at803x_debug_reg_write(phydev, AT803X_DEBUG_REG_3D, 0x6860);
		at803x_debug_reg_write(phydev, AT803X_DEBUG_REG_5, 0x2c46);
		at803x_debug_reg_write(phydev, AT803X_DEBUG_REG_3C, 0x6000);
		break;
	}

	return 0;
}

static struct phy_driver at803x_driver[] = {
{
	/* Qualcomm Atheros AR8035 */
	PHY_ID_MATCH_EXACT(ATH8035_PHY_ID),
	.name			= "Qualcomm Atheros AR8035",
	.flags			= PHY_POLL_CABLE_TEST,
	.probe			= at803x_probe,
	.remove			= at803x_remove,
	.config_aneg		= at803x_config_aneg,
	.config_init		= at803x_config_init,
	.soft_reset		= genphy_soft_reset,
	.set_wol		= at803x_set_wol,
	.get_wol		= at803x_get_wol,
	.suspend		= at803x_suspend,
	.resume			= at803x_resume,
	/* PHY_GBIT_FEATURES */
	.read_status		= at803x_read_status,
	.config_intr		= at803x_config_intr,
	.handle_interrupt	= at803x_handle_interrupt,
	.get_tunable		= at803x_get_tunable,
	.set_tunable		= at803x_set_tunable,
	.cable_test_start	= at803x_cable_test_start,
	.cable_test_get_status	= at803x_cable_test_get_status,
}, {
	/* Qualcomm Atheros AR8030 */
	.phy_id			= ATH8030_PHY_ID,
	.name			= "Qualcomm Atheros AR8030",
	.phy_id_mask		= AT8030_PHY_ID_MASK,
	.probe			= at803x_probe,
	.remove			= at803x_remove,
	.config_init		= at803x_config_init,
	.link_change_notify	= at803x_link_change_notify,
	.set_wol		= at803x_set_wol,
	.get_wol		= at803x_get_wol,
	.suspend		= at803x_suspend,
	.resume			= at803x_resume,
	/* PHY_BASIC_FEATURES */
	.config_intr		= at803x_config_intr,
	.handle_interrupt	= at803x_handle_interrupt,
}, {
	/* Qualcomm Atheros AR8031/AR8033 */
	PHY_ID_MATCH_EXACT(ATH8031_PHY_ID),
	.name			= "Qualcomm Atheros AR8031/AR8033",
	.flags			= PHY_POLL_CABLE_TEST,
	.probe			= at803x_probe,
	.remove			= at803x_remove,
	.config_init		= at803x_config_init,
	.config_aneg		= at803x_config_aneg,
	.soft_reset		= genphy_soft_reset,
	.set_wol		= at803x_set_wol,
	.get_wol		= at803x_get_wol,
	.suspend		= at803x_suspend,
	.resume			= at803x_resume,
	.read_page		= at803x_read_page,
	.write_page		= at803x_write_page,
	.get_features		= at803x_get_features,
	.read_status		= at803x_read_status,
	.config_intr		= &at803x_config_intr,
	.handle_interrupt	= at803x_handle_interrupt,
	.get_tunable		= at803x_get_tunable,
	.set_tunable		= at803x_set_tunable,
	.cable_test_start	= at803x_cable_test_start,
	.cable_test_get_status	= at803x_cable_test_get_status,
}, {
	/* Qualcomm Atheros AR8032 */
	PHY_ID_MATCH_EXACT(ATH8032_PHY_ID),
	.name			= "Qualcomm Atheros AR8032",
	.probe			= at803x_probe,
	.remove			= at803x_remove,
	.flags			= PHY_POLL_CABLE_TEST,
	.config_init		= at803x_config_init,
	.link_change_notify	= at803x_link_change_notify,
	.set_wol		= at803x_set_wol,
	.get_wol		= at803x_get_wol,
	.suspend		= at803x_suspend,
	.resume			= at803x_resume,
	/* PHY_BASIC_FEATURES */
	.config_intr		= at803x_config_intr,
	.handle_interrupt	= at803x_handle_interrupt,
	.cable_test_start	= at803x_cable_test_start,
	.cable_test_get_status	= at803x_cable_test_get_status,
}, {
	/* ATHEROS AR9331 */
	PHY_ID_MATCH_EXACT(ATH9331_PHY_ID),
	.name			= "Qualcomm Atheros AR9331 built-in PHY",
	.suspend		= at803x_suspend,
	.resume			= at803x_resume,
	.flags			= PHY_POLL_CABLE_TEST,
	/* PHY_BASIC_FEATURES */
	.config_intr		= &at803x_config_intr,
	.handle_interrupt	= at803x_handle_interrupt,
	.cable_test_start	= at803x_cable_test_start,
	.cable_test_get_status	= at803x_cable_test_get_status,
	.read_status		= at803x_read_status,
	.soft_reset		= genphy_soft_reset,
	.config_aneg		= at803x_config_aneg,
}, {
	/* QCA8337 */
	.phy_id = QCA8337_PHY_ID,
	.phy_id_mask = QCA8K_PHY_ID_MASK,
	.name = "QCA PHY 8337",
	/* PHY_GBIT_FEATURES */
	.probe = at803x_probe,
	.flags = PHY_IS_INTERNAL,
	.config_init = qca83xx_config_init,
	.soft_reset = genphy_soft_reset,
	.get_sset_count = at803x_get_sset_count,
	.get_strings = at803x_get_strings,
	.get_stats = at803x_get_stats,
}, };

module_phy_driver(at803x_driver);

static struct mdio_device_id __maybe_unused atheros_tbl[] = {
	{ ATH8030_PHY_ID, AT8030_PHY_ID_MASK },
	{ PHY_ID_MATCH_EXACT(ATH8031_PHY_ID) },
	{ PHY_ID_MATCH_EXACT(ATH8032_PHY_ID) },
	{ PHY_ID_MATCH_EXACT(ATH8035_PHY_ID) },
	{ PHY_ID_MATCH_EXACT(ATH9331_PHY_ID) },
	{ }
};

MODULE_DEVICE_TABLE(mdio, atheros_tbl);<|MERGE_RESOLUTION|>--- conflicted
+++ resolved
@@ -779,6 +779,14 @@
 		if (ret)
 			return ret;
 
+		/* Set bits 0 to 3 of Chip Config Register
+		 * to 0 for RGMII mode.
+		 */
+		if (phy_interface_is_rgmii(phydev))
+			__phy_modify(phydev, AT803X_REG_CHIP_CONFIG,
+				     AT803X_MODE_CFG_MASK,
+				     AT803X_MODE_CFG_RGMII);
+
 		ret = at8031_pll_config(phydev);
 		if (ret < 0)
 			return ret;
@@ -813,23 +821,6 @@
 	if (ret < 0)
 		return ret;
 
-<<<<<<< HEAD
-	if (phydev->drv->phy_id == ATH8031_PHY_ID) {
-		/* Set bits 0 to 3 of Chip Config Register
-		 * to 0 for RGMII mode.
-		 */
-		if (phy_interface_is_rgmii(phydev))
-			__phy_modify(phydev, AT803X_REG_CHIP_CONFIG,
-				     AT803X_MODE_CFG_MASK,
-				     AT803X_MODE_CFG_RGMII);
-
-		ret = at8031_pll_config(phydev);
-		if (ret < 0)
-			return ret;
-	}
-
-=======
->>>>>>> edf2d959
 	/* Ar803x extended next page bit is enabled by default. Cisco
 	 * multigig switches read this bit and attempt to negotiate 10Gbps
 	 * rates even if the next page bit is disabled. This is incorrect
