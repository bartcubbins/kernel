--- conflicted
+++ resolved
@@ -804,11 +804,6 @@
 	switch (vif->wdev.iftype) {
 	case NL80211_IFTYPE_STATION:
 	case NL80211_IFTYPE_P2P_CLIENT:
-<<<<<<< HEAD
-		if (is_multicast_ether_addr(da))
-			return 0;
-
-=======
 		/* check if the MSDU (a sub-frame of AMSDU) is multicast */
 		if (is_multicast_ether_addr(da))
 			return 0;
@@ -823,7 +818,6 @@
 			goto out;
 		}
 
->>>>>>> 346c7c4f
 		/* On client side, DA should be the client mac address */
 		ndev = vif_to_ndev(vif);
 		if (ether_addr_equal(ndev->dev_addr, da))
@@ -844,21 +838,13 @@
 		return 0;
 	}
 
-<<<<<<< HEAD
-=======
 out:
->>>>>>> 346c7c4f
 	sta->amsdu_drop_sn = seq;
 	sta->amsdu_drop_tid = tid;
 	sta->amsdu_drop = 1;
 	wil_dbg_txrx(wil,
-<<<<<<< HEAD
-		     "Drop AMSDU frame, sn=%d. Drop this and all next sub frames\n",
-		     seq);
-=======
 		     "Drop AMSDU frame, sn=%d tid=%d. Drop this and all next sub frames\n",
 		     seq, tid);
->>>>>>> 346c7c4f
 
 	return -EAGAIN;
 }
