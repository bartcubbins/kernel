--- conflicted
+++ resolved
@@ -879,12 +879,6 @@
 		wil->txrx_ops.irq_tx = wil6210_irq_tx;
 		wil->txrx_ops.irq_rx = wil6210_irq_rx;
 	}
-<<<<<<< HEAD
-	rc = request_threaded_irq(irq, wil6210_hardirq,
-				  wil6210_thread_irq,
-				  use_msi ? 0 : IRQF_SHARED,
-				  WIL_NAME, wil);
-=======
 
 	if (wil->n_msi == 3)
 		rc = wil6210_request_3msi(wil, irq);
@@ -893,7 +887,6 @@
 					  wil6210_thread_irq,
 					  wil->n_msi ? 0 : IRQF_SHARED,
 					  WIL_NAME, wil);
->>>>>>> d8914c3a
 	return rc;
 }
 
