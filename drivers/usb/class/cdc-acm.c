--- conflicted
+++ resolved
@@ -1726,14 +1726,11 @@
 	},
 #endif
 
-<<<<<<< HEAD
-=======
 	/*Samsung phone in firmware update mode */
 	{ USB_DEVICE(0x04e8, 0x685d),
 	.driver_info = IGNORE_DEVICE,
 	},
 
->>>>>>> e39c1790
 	/* Exclude Infineon Flash Loader utility */
 	{ USB_DEVICE(0x058b, 0x0041),
 	.driver_info = IGNORE_DEVICE,
