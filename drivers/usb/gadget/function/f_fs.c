--- conflicted
+++ resolved
@@ -2956,13 +2956,8 @@
 	struct ffs_data *ffs = func->ffs;
 
 	const int full = !!func->ffs->fs_descs_count;
-<<<<<<< HEAD
-	const int high = func->ffs->hs_descs_count;
-	const int super = func->ffs->ss_descs_count;
-=======
 	const int high = !!func->ffs->hs_descs_count;
 	const int super = !!func->ffs->ss_descs_count;
->>>>>>> 2c71b7cb
 
 	int fs_len, hs_len, ss_len, ret, i;
 	struct ffs_ep *eps_ptr;
