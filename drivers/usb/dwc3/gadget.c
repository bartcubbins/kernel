--- conflicted
+++ resolved
@@ -1041,8 +1041,6 @@
 	list_for_each_entry_safe(req, n, &dep->request_list, list) {
 		unsigned	length;
 		dma_addr_t	dma;
-		bool		last_req = list_is_last(&req->list,
-							&dep->request_list);
 		int		num_trbs_required = 0;
 
 		last_one = false;
@@ -1078,19 +1076,14 @@
 
 				if (i == (request->num_mapped_sgs - 1) ||
 						sg_is_last(s)) {
-<<<<<<< HEAD
 					unsigned temp = 0;
 					unsigned len;
 					struct dwc3_request *nreq = n;
 					struct usb_request *ureq;
 					bool mpkt = false;
 
-=======
-					if (list_empty(&dep->request_list))
-						last_one = true;
->>>>>>> f1178e99
 					chain = false;
-					if (last_req) {
+					if (list_empty(&dep->request_list)) {
 						last_one = true;
 						goto start_trb_queuing;
 					}
@@ -1140,11 +1133,8 @@
 				if (last_one)
 					break;
 			}
-<<<<<<< HEAD
 			dbg_queue(dep->number, &req->request, trbs_left);
-=======
-
->>>>>>> f1178e99
+
 			if (last_one)
 				break;
 		} else {
@@ -1169,7 +1159,7 @@
 			}
 
 			/* Is this the last request? */
-			if (last_req)
+			if (list_is_last(&req->list, &dep->request_list))
 				last_one = 1;
 
 			dwc3_prepare_one_trb(dep, req, dma, length,
@@ -1628,12 +1618,8 @@
 		goto out;
 	}
 
-<<<<<<< HEAD
 	dbg_event(dep->number, "HALT", value);
-	ret = __dwc3_gadget_ep_set_halt(dep, value);
-=======
 	ret = __dwc3_gadget_ep_set_halt(dep, value, false);
->>>>>>> f1178e99
 out:
 	spin_unlock_irqrestore(&dwc->lock, flags);
 
