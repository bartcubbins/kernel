// SPDX-License-Identifier: GPL-2.0
/*
 * gadget.c - DesignWare USB3 DRD Controller Gadget Framework Link
 *
 * Copyright (C) 2010-2011 Texas Instruments Incorporated - https://www.ti.com
 *
 * Authors: Felipe Balbi <balbi@ti.com>,
 *	    Sebastian Andrzej Siewior <bigeasy@linutronix.de>
 */

#include <linux/kernel.h>
#include <linux/delay.h>
#include <linux/slab.h>
#include <linux/spinlock.h>
#include <linux/platform_device.h>
#include <linux/pm_runtime.h>
#include <linux/interrupt.h>
#include <linux/io.h>
#include <linux/list.h>
#include <linux/dma-mapping.h>

#include <linux/usb/ch9.h>
#include <linux/usb/gadget.h>

#include "debug.h"
#include "core.h"
#include "gadget.h"
#include "io.h"

#define DWC3_ALIGN_FRAME(d, n)	(((d)->frame_number + ((d)->interval * (n))) \
					& ~((d)->interval - 1))

static int __dwc3_gadget_start(struct dwc3 *dwc);
static void dwc3_gadget_disconnect_interrupt(struct dwc3 *dwc);

/**
 * dwc3_gadget_set_test_mode - enables usb2 test modes
 * @dwc: pointer to our context structure
 * @mode: the mode to set (J, K SE0 NAK, Force Enable)
 *
 * Caller should take care of locking. This function will return 0 on
 * success or -EINVAL if wrong Test Selector is passed.
 */
int dwc3_gadget_set_test_mode(struct dwc3 *dwc, int mode)
{
	u32		reg;

	reg = dwc3_readl(dwc->regs, DWC3_DCTL);
	reg &= ~DWC3_DCTL_TSTCTRL_MASK;

	switch (mode) {
	case USB_TEST_J:
	case USB_TEST_K:
	case USB_TEST_SE0_NAK:
	case USB_TEST_PACKET:
	case USB_TEST_FORCE_ENABLE:
		reg |= mode << 1;
		break;
	default:
		return -EINVAL;
	}

	dwc3_gadget_dctl_write_safe(dwc, reg);

	return 0;
}

/**
 * dwc3_gadget_get_link_state - gets current state of usb link
 * @dwc: pointer to our context structure
 *
 * Caller should take care of locking. This function will
 * return the link state on success (>= 0) or -ETIMEDOUT.
 */
int dwc3_gadget_get_link_state(struct dwc3 *dwc)
{
	u32		reg;

	reg = dwc3_readl(dwc->regs, DWC3_DSTS);

	return DWC3_DSTS_USBLNKST(reg);
}

/**
 * dwc3_gadget_set_link_state - sets usb link to a particular state
 * @dwc: pointer to our context structure
 * @state: the state to put link into
 *
 * Caller should take care of locking. This function will
 * return 0 on success or -ETIMEDOUT.
 */
int dwc3_gadget_set_link_state(struct dwc3 *dwc, enum dwc3_link_state state)
{
	int		retries = 10000;
	u32		reg;

	/*
	 * Wait until device controller is ready. Only applies to 1.94a and
	 * later RTL.
	 */
	if (!DWC3_VER_IS_PRIOR(DWC3, 194A)) {
		while (--retries) {
			reg = dwc3_readl(dwc->regs, DWC3_DSTS);
			if (reg & DWC3_DSTS_DCNRD)
				udelay(5);
			else
				break;
		}

		if (retries <= 0)
			return -ETIMEDOUT;
	}

	reg = dwc3_readl(dwc->regs, DWC3_DCTL);
	reg &= ~DWC3_DCTL_ULSTCHNGREQ_MASK;

	/* set no action before sending new link state change */
	dwc3_writel(dwc->regs, DWC3_DCTL, reg);

	/* set requested state */
	reg |= DWC3_DCTL_ULSTCHNGREQ(state);
	dwc3_writel(dwc->regs, DWC3_DCTL, reg);

	/*
	 * The following code is racy when called from dwc3_gadget_wakeup,
	 * and is not needed, at least on newer versions
	 */
	if (!DWC3_VER_IS_PRIOR(DWC3, 194A))
		return 0;

	/* wait for a change in DSTS */
	retries = 10000;
	while (--retries) {
		reg = dwc3_readl(dwc->regs, DWC3_DSTS);

		if (DWC3_DSTS_USBLNKST(reg) == state)
			return 0;

		udelay(5);
	}

	return -ETIMEDOUT;
}

/**
 * dwc3_ep_inc_trb - increment a trb index.
 * @index: Pointer to the TRB index to increment.
 *
 * The index should never point to the link TRB. After incrementing,
 * if it is point to the link TRB, wrap around to the beginning. The
 * link TRB is always at the last TRB entry.
 */
static void dwc3_ep_inc_trb(u8 *index)
{
	(*index)++;
	if (*index == (DWC3_TRB_NUM - 1))
		*index = 0;
}

/**
 * dwc3_ep_inc_enq - increment endpoint's enqueue pointer
 * @dep: The endpoint whose enqueue pointer we're incrementing
 */
static void dwc3_ep_inc_enq(struct dwc3_ep *dep)
{
	dwc3_ep_inc_trb(&dep->trb_enqueue);
}

/**
 * dwc3_ep_inc_deq - increment endpoint's dequeue pointer
 * @dep: The endpoint whose enqueue pointer we're incrementing
 */
static void dwc3_ep_inc_deq(struct dwc3_ep *dep)
{
	dwc3_ep_inc_trb(&dep->trb_dequeue);
}

/*
 * dwc3_gadget_resize_tx_fifos - reallocate fifo spaces for current use-case
 * @dwc: pointer to our context structure
 *
 * This function will a best effort FIFO allocation in order
 * to improve FIFO usage and throughput, while still allowing
 * us to enable as many endpoints as possible.
 *
 * Keep in mind that this operation will be highly dependent
 * on the configured size for RAM1 - which contains TxFifo -,
 * the amount of endpoints enabled on coreConsultant tool, and
 * the width of the Master Bus.
 *
 * In the ideal world, we would always be able to satisfy the
 * following equation:
 *
 * ((512 + 2 * MDWIDTH-Bytes) + (Number of IN Endpoints - 1) * \
 * (3 * (1024 + MDWIDTH-Bytes) + MDWIDTH-Bytes)) / MDWIDTH-Bytes
 *
 * Unfortunately, due to many variables that's not always the case.
 */
int dwc3_gadget_resize_tx_fifos(struct dwc3 *dwc, struct dwc3_ep *dep)
{
	int		fifo_size, mdwidth, max_packet = 1024;
	int		tmp, mult = 1, fifo_0_start;

	if (!dwc->needs_fifo_resize || !dwc->tx_fifo_size)
		return 0;

	/* resize IN endpoints excepts ep0 */
	if (!usb_endpoint_dir_in(dep->endpoint.desc) || dep->number <= 1)
		return 0;

	/* Don't resize already resized IN endpoint */
	if (dep->fifo_depth) {
		dev_dbg(dwc->dev, "%s fifo_depth:%d is already set\n",
				dep->endpoint.name, dep->fifo_depth);
		return 0;
	}

	mdwidth = DWC3_MDWIDTH(dwc->hwparams.hwparams0);
	/* MDWIDTH is represented in bits, we need it in bytes */
	mdwidth >>= 3;

	if (((dep->endpoint.maxburst > 1) &&
			usb_endpoint_xfer_bulk(dep->endpoint.desc))
			|| usb_endpoint_xfer_isoc(dep->endpoint.desc))
		mult = 3;

	if ((dep->endpoint.maxburst > 6) &&
			usb_endpoint_xfer_bulk(dep->endpoint.desc)
			&& !DWC3_IP_IS(DWC3))
		mult = 6;

	tmp = ((max_packet + mdwidth) * mult) + mdwidth;
	fifo_size = DIV_ROUND_UP(tmp, mdwidth);
	dep->fifo_depth = fifo_size;

	/* Check if TXFIFOs start at non-zero addr */
	tmp = dwc3_readl(dwc->regs, DWC3_GTXFIFOSIZ(0));
	fifo_0_start = DWC3_GTXFIFOSIZ_TXFSTADDR(tmp);

	fifo_size |= (fifo_0_start + (dwc->last_fifo_depth << 16));
	if (!DWC3_IP_IS(DWC3))
		dwc->last_fifo_depth += DWC31_GTXFIFOSIZ_TXFDEP(fifo_size);
	else
		dwc->last_fifo_depth += DWC3_GTXFIFOSIZ_TXFDEP(fifo_size);

	dev_dbg(dwc->dev, "%s ep_num:%d last_fifo_depth:%04x fifo_depth:%d\n",
		dep->endpoint.name, dep->number >> 1, dwc->last_fifo_depth,
		dep->fifo_depth);

	dbg_event(0xFF, "resize_fifo", dep->number);
	dbg_event(0xFF, "fifo_depth", dep->fifo_depth);
	/* Check fifo size allocation doesn't exceed available RAM size. */
	if ((dwc->last_fifo_depth * mdwidth) >= dwc->tx_fifo_size) {
		dev_err(dwc->dev, "Fifosize(%d) > RAM size(%d) %s depth:%d\n",
			(dwc->last_fifo_depth * mdwidth), dwc->tx_fifo_size,
			dep->endpoint.name, fifo_size);
		if (!DWC3_IP_IS(DWC3))
			fifo_size = DWC31_GTXFIFOSIZ_TXFDEP(fifo_size);
		else
			fifo_size = DWC3_GTXFIFOSIZ_TXFDEP(fifo_size);
		dwc->last_fifo_depth -= fifo_size;
		dep->fifo_depth = 0;
		WARN_ON(1);
		return -ENOMEM;
	}

	dwc3_writel(dwc->regs, DWC3_GTXFIFOSIZ(dep->number >> 1), fifo_size);
	return 0;
}
EXPORT_SYMBOL(dwc3_gadget_resize_tx_fifos);

static void dwc3_gadget_del_and_unmap_request(struct dwc3_ep *dep,
		struct dwc3_request *req, int status)
{
	struct dwc3			*dwc = dep->dwc;

	list_del(&req->list);
	req->remaining = 0;
	req->needs_extra_trb = false;

	if (req->request.status == -EINPROGRESS)
		req->request.status = status;

	if (req->trb) {
		dbg_ep_unmap(dep->number, req);
		usb_gadget_unmap_request_by_dev(dwc->sysdev,
				&req->request, req->direction);
	}

	req->trb = NULL;
	trace_dwc3_gadget_giveback(req);
}

/**
 * dwc3_gadget_giveback - call struct usb_request's ->complete callback
 * @dep: The endpoint to whom the request belongs to
 * @req: The request we're giving back
 * @status: completion code for the request
 *
 * Must be called with controller's lock held and interrupts disabled. This
 * function will unmap @req and call its ->complete() callback to notify upper
 * layers that it has completed.
 */
void dwc3_gadget_giveback(struct dwc3_ep *dep, struct dwc3_request *req,
		int status)
{
	struct dwc3			*dwc = dep->dwc;

	dwc3_gadget_del_and_unmap_request(dep, req, status);
	req->status = DWC3_REQUEST_STATUS_COMPLETED;

	spin_unlock(&dwc->lock);
	usb_gadget_giveback_request(&dep->endpoint, &req->request);
	spin_lock(&dwc->lock);
}

/**
 * dwc3_send_gadget_generic_command - issue a generic command for the controller
 * @dwc: pointer to the controller context
 * @cmd: the command to be issued
 * @param: command parameter
 *
 * Caller should take care of locking. Issue @cmd with a given @param to @dwc
 * and wait for its completion.
 */
int dwc3_send_gadget_generic_command(struct dwc3 *dwc, unsigned int cmd,
		u32 param)
{
	u32		timeout = 500;
	int		status = 0;
	int		ret = 0;
	u32		reg;

	dwc3_writel(dwc->regs, DWC3_DGCMDPAR, param);
	dwc3_writel(dwc->regs, DWC3_DGCMD, cmd | DWC3_DGCMD_CMDACT);

	do {
		reg = dwc3_readl(dwc->regs, DWC3_DGCMD);
		if (!(reg & DWC3_DGCMD_CMDACT)) {
			status = DWC3_DGCMD_STATUS(reg);
			if (status)
				ret = -EINVAL;
			break;
		}
	} while (--timeout);

	if (!timeout) {
		ret = -ETIMEDOUT;
		status = -ETIMEDOUT;
	}

	trace_dwc3_gadget_generic_cmd(cmd, param, status);

	return ret;
}

/**
 * dwc3_send_gadget_ep_cmd - issue an endpoint command
 * @dep: the endpoint to which the command is going to be issued
 * @cmd: the command to be issued
 * @params: parameters to the command
 *
 * Caller should handle locking. This function will issue @cmd with given
 * @params to @dep and wait for its completion.
 */
int dwc3_send_gadget_ep_cmd(struct dwc3_ep *dep, unsigned int cmd,
		struct dwc3_gadget_ep_cmd_params *params)
{
	const struct usb_endpoint_descriptor *desc = dep->endpoint.desc;
	struct dwc3		*dwc = dep->dwc;
	u32			timeout = 5000;
	u32			saved_config = 0;
	u32			reg;

	int			cmd_status = 0;
	int			ret = -EINVAL;

	/*
	 * When operating in USB 2.0 speeds (HS/FS), if GUSB2PHYCFG.ENBLSLPM or
	 * GUSB2PHYCFG.SUSPHY is set, it must be cleared before issuing an
	 * endpoint command.
	 *
	 * Save and clear both GUSB2PHYCFG.ENBLSLPM and GUSB2PHYCFG.SUSPHY
	 * settings. Restore them after the command is completed.
	 *
	 * DWC_usb3 3.30a and DWC_usb31 1.90a programming guide section 3.2.2
	 */
	if (dwc->gadget->speed <= USB_SPEED_HIGH) {
		reg = dwc3_readl(dwc->regs, DWC3_GUSB2PHYCFG(0));
		if (unlikely(reg & DWC3_GUSB2PHYCFG_SUSPHY)) {
			saved_config |= DWC3_GUSB2PHYCFG_SUSPHY;
			reg &= ~DWC3_GUSB2PHYCFG_SUSPHY;
		}

		if (reg & DWC3_GUSB2PHYCFG_ENBLSLPM) {
			saved_config |= DWC3_GUSB2PHYCFG_ENBLSLPM;
			reg &= ~DWC3_GUSB2PHYCFG_ENBLSLPM;
		}

		if (saved_config)
			dwc3_writel(dwc->regs, DWC3_GUSB2PHYCFG(0), reg);
	}

	dwc3_writel(dep->regs, DWC3_DEPCMDPAR0, params->param0);
	dwc3_writel(dep->regs, DWC3_DEPCMDPAR1, params->param1);
	dwc3_writel(dep->regs, DWC3_DEPCMDPAR2, params->param2);

	/*
	 * Synopsys Databook 2.60a states in section 6.3.2.5.6 of that if we're
	 * not relying on XferNotReady, we can make use of a special "No
	 * Response Update Transfer" command where we should clear both CmdAct
	 * and CmdIOC bits.
	 *
	 * With this, we don't need to wait for command completion and can
	 * straight away issue further commands to the endpoint.
	 *
	 * NOTICE: We're making an assumption that control endpoints will never
	 * make use of Update Transfer command. This is a safe assumption
	 * because we can never have more than one request at a time with
	 * Control Endpoints. If anybody changes that assumption, this chunk
	 * needs to be updated accordingly.
	 */
	if (DWC3_DEPCMD_CMD(cmd) == DWC3_DEPCMD_UPDATETRANSFER &&
			!usb_endpoint_xfer_isoc(desc))
		cmd &= ~(DWC3_DEPCMD_CMDIOC | DWC3_DEPCMD_CMDACT);
	else
		cmd |= DWC3_DEPCMD_CMDACT;

	dwc3_writel(dep->regs, DWC3_DEPCMD, cmd);
	do {
		reg = dwc3_readl(dep->regs, DWC3_DEPCMD);
		if (!(reg & DWC3_DEPCMD_CMDACT)) {
			cmd_status = DWC3_DEPCMD_STATUS(reg);

			switch (cmd_status) {
			case 0:
				ret = 0;
				break;
			case DEPEVT_TRANSFER_NO_RESOURCE:
				dev_WARN(dwc->dev, "No resource for %s\n",
					 dep->name);
				ret = -EINVAL;
				break;
			case DEPEVT_TRANSFER_BUS_EXPIRY:
				/*
				 * SW issues START TRANSFER command to
				 * isochronous ep with future frame interval. If
				 * future interval time has already passed when
				 * core receives the command, it will respond
				 * with an error status of 'Bus Expiry'.
				 *
				 * Instead of always returning -EINVAL, let's
				 * give a hint to the gadget driver that this is
				 * the case by returning -EAGAIN.
				 */
				ret = -EAGAIN;
				break;
			default:
				dev_WARN(dwc->dev, "UNKNOWN cmd status\n");
			}

			break;
		}
	} while (--timeout);

	if (timeout == 0) {
		ret = -ETIMEDOUT;
		dev_err(dwc->dev, "%s command timeout for %s\n",
			dwc3_gadget_ep_cmd_string(cmd), dep->name);
		dwc->ep_cmd_timeout_cnt++;
		cmd_status = -ETIMEDOUT;
	}

	trace_dwc3_gadget_ep_cmd(dep, cmd, params, cmd_status);

	if (DWC3_DEPCMD_CMD(cmd) == DWC3_DEPCMD_STARTTRANSFER) {
		if (ret == 0)
			dep->flags |= DWC3_EP_TRANSFER_STARTED;

		if (ret != -ETIMEDOUT)
			dwc3_gadget_ep_get_transfer_index(dep);
	}

	if (saved_config) {
		reg = dwc3_readl(dwc->regs, DWC3_GUSB2PHYCFG(0));
		reg |= saved_config;
		dwc3_writel(dwc->regs, DWC3_GUSB2PHYCFG(0), reg);
	}

	return ret;
}
EXPORT_SYMBOL(dwc3_send_gadget_ep_cmd);

static int dwc3_send_clear_stall_ep_cmd(struct dwc3_ep *dep)
{
	struct dwc3 *dwc = dep->dwc;
	struct dwc3_gadget_ep_cmd_params params;
	u32 cmd = DWC3_DEPCMD_CLEARSTALL;

	/*
	 * As of core revision 2.60a the recommended programming model
	 * is to set the ClearPendIN bit when issuing a Clear Stall EP
	 * command for IN endpoints. This is to prevent an issue where
	 * some (non-compliant) hosts may not send ACK TPs for pending
	 * IN transfers due to a mishandled error condition. Synopsys
	 * STAR 9000614252.
	 */
	if (dep->direction &&
	    !DWC3_VER_IS_PRIOR(DWC3, 260A) &&
	    (dwc->gadget->speed >= USB_SPEED_SUPER))
		cmd |= DWC3_DEPCMD_CLEARPENDIN;

	memset(&params, 0, sizeof(params));

	return dwc3_send_gadget_ep_cmd(dep, cmd, &params);
}

static int dwc3_alloc_trb_pool(struct dwc3_ep *dep)
{
	struct dwc3		*dwc = dep->dwc;

	if (dep->trb_pool)
		return 0;

	dep->trb_pool = dma_alloc_coherent(dwc->sysdev,
			sizeof(struct dwc3_trb) * DWC3_TRB_NUM,
			&dep->trb_pool_dma, GFP_KERNEL);
	if (!dep->trb_pool) {
		dev_err(dep->dwc->dev, "failed to allocate trb pool for %s\n",
				dep->name);
		return -ENOMEM;
	}
	dep->num_trbs = DWC3_TRB_NUM;

	return 0;
}

static void dwc3_free_trb_pool(struct dwc3_ep *dep)
{
	struct dwc3		*dwc = dep->dwc;

	/* Freeing of GSI EP TRBs are handled by GSI EP ops. */
	if (dep->gsi)
		return;

	/*
	 * Clean up ep ring to avoid getting xferInProgress due to stale trbs
	 * with HWO bit set from previous composition when update transfer cmd
	 * is issued.
	 */
	if (dep->number > 1 && dep->trb_pool && dep->trb_pool_dma) {
		memset(&dep->trb_pool[0], 0,
			sizeof(struct dwc3_trb) * dep->num_trbs);
		dbg_event(dep->number, "Clr_TRB", 0);
		dev_dbg(dwc->dev, "Clr_TRB ring of %s\n", dep->name);

		dma_free_coherent(dwc->sysdev,
				sizeof(struct dwc3_trb) * DWC3_TRB_NUM,
				dep->trb_pool, dep->trb_pool_dma);
		dep->trb_pool = NULL;
		dep->trb_pool_dma = 0;
	}
}

static int dwc3_gadget_set_xfer_resource(struct dwc3_ep *dep)
{
	struct dwc3_gadget_ep_cmd_params params;

	memset(&params, 0x00, sizeof(params));

	params.param0 = DWC3_DEPXFERCFG_NUM_XFER_RES(1);

	return dwc3_send_gadget_ep_cmd(dep, DWC3_DEPCMD_SETTRANSFRESOURCE,
			&params);
}

/**
 * dwc3_gadget_start_config - configure ep resources
 * @dep: endpoint that is being enabled
 *
 * Issue a %DWC3_DEPCMD_DEPSTARTCFG command to @dep. After the command's
 * completion, it will set Transfer Resource for all available endpoints.
 *
 * The assignment of transfer resources cannot perfectly follow the data book
 * due to the fact that the controller driver does not have all knowledge of the
 * configuration in advance. It is given this information piecemeal by the
 * composite gadget framework after every SET_CONFIGURATION and
 * SET_INTERFACE. Trying to follow the databook programming model in this
 * scenario can cause errors. For two reasons:
 *
 * 1) The databook says to do %DWC3_DEPCMD_DEPSTARTCFG for every
 * %USB_REQ_SET_CONFIGURATION and %USB_REQ_SET_INTERFACE (8.1.5). This is
 * incorrect in the scenario of multiple interfaces.
 *
 * 2) The databook does not mention doing more %DWC3_DEPCMD_DEPXFERCFG for new
 * endpoint on alt setting (8.1.6).
 *
 * The following simplified method is used instead:
 *
 * All hardware endpoints can be assigned a transfer resource and this setting
 * will stay persistent until either a core reset or hibernation. So whenever we
 * do a %DWC3_DEPCMD_DEPSTARTCFG(0) we can go ahead and do
 * %DWC3_DEPCMD_DEPXFERCFG for every hardware endpoint as well. We are
 * guaranteed that there are as many transfer resources as endpoints.
 *
 * This function is called for each endpoint when it is being enabled but is
 * triggered only when called for EP0-out, which always happens first, and which
 * should only happen in one of the above conditions.
 */
static int dwc3_gadget_start_config(struct dwc3_ep *dep)
{
	struct dwc3_gadget_ep_cmd_params params;
	struct dwc3		*dwc;
	u32			cmd;
	int			i;
	int			ret;

	if (dep->number)
		return 0;

	memset(&params, 0x00, sizeof(params));
	cmd = DWC3_DEPCMD_DEPSTARTCFG;
	dwc = dep->dwc;

	ret = dwc3_send_gadget_ep_cmd(dep, cmd, &params);
	if (ret)
		return ret;

	for (i = 0; i < DWC3_ENDPOINTS_NUM; i++) {
		struct dwc3_ep *dep = dwc->eps[i];

		/*
		 * Don't set xfer resource with USB GSI endpoint as it is
		 * performed before enabling USB GSI endpoint.
		 */
		if (!dep || dep->gsi)
			continue;

		ret = dwc3_gadget_set_xfer_resource(dep);
		if (ret)
			return ret;
	}

	return 0;
}

static int dwc3_gadget_set_ep_config(struct dwc3_ep *dep, unsigned int action)
{
	const struct usb_ss_ep_comp_descriptor *comp_desc;
	const struct usb_endpoint_descriptor *desc;
	struct dwc3_gadget_ep_cmd_params params;
	struct dwc3 *dwc = dep->dwc;

	comp_desc = dep->endpoint.comp_desc;
	desc = dep->endpoint.desc;

	memset(&params, 0x00, sizeof(params));

	params.param0 = DWC3_DEPCFG_EP_TYPE(usb_endpoint_type(desc))
		| DWC3_DEPCFG_MAX_PACKET_SIZE(usb_endpoint_maxp(desc));

	/* Burst size is only needed in SuperSpeed mode */
	if (dwc->gadget->speed >= USB_SPEED_SUPER) {
		u32 burst = dep->endpoint.maxburst;

		params.param0 |= DWC3_DEPCFG_BURST_SIZE(burst - 1);
	}

	params.param0 |= action;
	if (action == DWC3_DEPCFG_ACTION_RESTORE)
		params.param2 |= dep->saved_state;

	if (usb_endpoint_xfer_control(desc))
		params.param1 = DWC3_DEPCFG_XFER_COMPLETE_EN;

	if (dep->number <= 1 || usb_endpoint_xfer_isoc(desc))
		params.param1 |= DWC3_DEPCFG_XFER_NOT_READY_EN;

	if (usb_ss_max_streams(comp_desc) && usb_endpoint_xfer_bulk(desc)) {
		params.param1 |= DWC3_DEPCFG_STREAM_CAPABLE
			| DWC3_DEPCFG_XFER_COMPLETE_EN
			| DWC3_DEPCFG_STREAM_EVENT_EN;
		dep->stream_capable = true;
	}

	if (!usb_endpoint_xfer_control(desc))
		params.param1 |= DWC3_DEPCFG_XFER_IN_PROGRESS_EN;

	/*
	 * We are doing 1:1 mapping for endpoints, meaning
	 * Physical Endpoints 2 maps to Logical Endpoint 2 and
	 * so on. We consider the direction bit as part of the physical
	 * endpoint number. So USB endpoint 0x81 is 0x03.
	 */
	params.param1 |= DWC3_DEPCFG_EP_NUMBER(dep->number);

	/*
	 * We must use the lower 16 TX FIFOs even though
	 * HW might have more
	 */
	if (dep->direction)
		params.param0 |= DWC3_DEPCFG_FIFO_NUMBER(dep->number >> 1);

	if (desc->bInterval) {
		params.param1 |= DWC3_DEPCFG_BINTERVAL_M1(desc->bInterval - 1);
		dep->interval = 1 << (desc->bInterval - 1);
	}

	return dwc3_send_gadget_ep_cmd(dep, DWC3_DEPCMD_SETEPCONFIG, &params);
}

/**
 * __dwc3_gadget_ep_enable - initializes a hw endpoint
 * @dep: endpoint to be initialized
 * @action: one of INIT, MODIFY or RESTORE
 *
 * Caller should take care of locking. Execute all necessary commands to
 * initialize a HW endpoint so it can be used by a gadget driver.
 */
static int __dwc3_gadget_ep_enable(struct dwc3_ep *dep, unsigned int action)
{
	const struct usb_endpoint_descriptor *desc = dep->endpoint.desc;
	struct dwc3		*dwc = dep->dwc;

	u32			reg;
	int			ret;

	if (!(dep->flags & DWC3_EP_ENABLED)) {
		ret = dwc3_gadget_resize_tx_fifos(dwc, dep);
		if (ret)
			return ret;

		ret = dwc3_gadget_start_config(dep);
		if (ret) {
			dev_err(dwc->dev, "start_config() failed for %s\n",
								dep->name);
			return ret;
		}
	}

	ret = dwc3_gadget_set_ep_config(dep, action);
	if (ret) {
		dev_err(dwc->dev, "set_ep_config() failed for %s\n", dep->name);
		return ret;
	}

	if (!(dep->flags & DWC3_EP_ENABLED)) {
		struct dwc3_trb	*trb_st_hw;
		struct dwc3_trb	*trb_link;

		dep->type = usb_endpoint_type(desc);
		dep->flags |= DWC3_EP_ENABLED;

		reg = dwc3_readl(dwc->regs, DWC3_DALEPENA);
		reg |= DWC3_DALEPENA_EP(dep->number);
		dwc3_writel(dwc->regs, DWC3_DALEPENA, reg);

		if (usb_endpoint_xfer_control(desc))
			goto out;

		/* Initialize the TRB ring */
		dep->trb_dequeue = 0;
		dep->trb_enqueue = 0;
		memset(dep->trb_pool, 0,
		       sizeof(struct dwc3_trb) * DWC3_TRB_NUM);

		/* Link TRB. The HWO bit is never reset */
		trb_st_hw = &dep->trb_pool[0];

		trb_link = &dep->trb_pool[DWC3_TRB_NUM - 1];
		trb_link->bpl = lower_32_bits(dwc3_trb_dma_offset(dep, trb_st_hw));
		trb_link->bph = upper_32_bits(dwc3_trb_dma_offset(dep, trb_st_hw));
		trb_link->ctrl |= DWC3_TRBCTL_LINK_TRB;
		trb_link->ctrl |= DWC3_TRB_CTRL_HWO;
	}

	/*
	 * Issue StartTransfer here with no-op TRB so we can always rely on No
	 * Response Update Transfer command.
	 */
	if (usb_endpoint_xfer_bulk(desc) ||
			usb_endpoint_xfer_int(desc)) {
		struct dwc3_gadget_ep_cmd_params params;
		struct dwc3_trb	*trb;
		dma_addr_t trb_dma;
		u32 cmd;

		memset(&params, 0, sizeof(params));
		trb = &dep->trb_pool[0];
		trb_dma = dwc3_trb_dma_offset(dep, trb);

		params.param0 = upper_32_bits(trb_dma);
		params.param1 = lower_32_bits(trb_dma);

		cmd = DWC3_DEPCMD_STARTTRANSFER;

		ret = dwc3_send_gadget_ep_cmd(dep, cmd, &params);
		if (ret < 0)
			return ret;

		if (dep->stream_capable) {
			/*
			 * For streams, at start, there maybe a race where the
			 * host primes the endpoint before the function driver
			 * queues a request to initiate a stream. In that case,
			 * the controller will not see the prime to generate the
			 * ERDY and start stream. To workaround this, issue a
			 * no-op TRB as normal, but end it immediately. As a
			 * result, when the function driver queues the request,
			 * the next START_TRANSFER command will cause the
			 * controller to generate an ERDY to initiate the
			 * stream.
			 */
			dwc3_stop_active_transfer(dep, true, true);

			/*
			 * All stream eps will reinitiate stream on NoStream
			 * rejection until we can determine that the host can
			 * prime after the first transfer.
			 */
			dep->flags |= DWC3_EP_FORCE_RESTART_STREAM;
		}
	}

out:
	trace_dwc3_gadget_ep_enable(dep);

	return 0;
}

static void dwc3_remove_requests(struct dwc3 *dwc, struct dwc3_ep *dep)
{
	struct dwc3_request		*req;

	dwc3_stop_active_transfer(dep, true, false);

	if (dep->number == 1 && dwc->ep0state != EP0_SETUP_PHASE) {
		unsigned int dir;

		dbg_log_string("CTRLPEND", dwc->ep0state);
		dir = !!dwc->ep0_expect_in;
		if (dwc->ep0state == EP0_DATA_PHASE)
			dwc3_ep0_end_control_data(dwc, dwc->eps[dir]);
		else
			dwc3_ep0_end_control_data(dwc, dwc->eps[!dir]);

		dwc->eps[0]->trb_enqueue = 0;
		dwc->eps[1]->trb_enqueue = 0;
	}

	/* - giveback all requests to gadget driver */
	while (!list_empty(&dep->started_list)) {
		req = next_request(&dep->started_list);
		if (req)
			dwc3_gadget_giveback(dep, req, -ESHUTDOWN);
	}

	while (!list_empty(&dep->pending_list)) {
		req = next_request(&dep->pending_list);
		if (req)
			dwc3_gadget_giveback(dep, req, -ESHUTDOWN);
	}

	while (!list_empty(&dep->cancelled_list)) {
		req = next_request(&dep->cancelled_list);
		if (req)
			dwc3_gadget_giveback(dep, req, -ESHUTDOWN);
	}

	dbg_log_string("DONE for %s(%d)", dep->name, dep->number);
}

/**
 * __dwc3_gadget_ep_disable - disables a hw endpoint
 * @dep: the endpoint to disable
 *
 * This function undoes what __dwc3_gadget_ep_enable did and also removes
 * requests which are currently being processed by the hardware and those which
 * are not yet scheduled.
 *
 * Caller should take care of locking.
 */
static int __dwc3_gadget_ep_disable(struct dwc3_ep *dep)
{
	struct dwc3		*dwc = dep->dwc;
	u32			reg;

	trace_dwc3_gadget_ep_disable(dep);

	dwc3_remove_requests(dwc, dep);

	/* make sure HW endpoint isn't stalled */
	if (dep->flags & DWC3_EP_STALL)
		__dwc3_gadget_ep_set_halt(dep, 0, false);

	reg = dwc3_readl(dwc->regs, DWC3_DALEPENA);
	reg &= ~DWC3_DALEPENA_EP(dep->number);
	dwc3_writel(dwc->regs, DWC3_DALEPENA, reg);

	dep->stream_capable = false;
	dep->type = 0;
	dep->flags = 0;

	/* Clear out the ep descriptors for non-ep0 */
	if (dep->number > 1) {
		dep->endpoint.comp_desc = NULL;
		dep->endpoint.desc = NULL;
	}

	return 0;
}

/* -------------------------------------------------------------------------- */

static int dwc3_gadget_ep0_enable(struct usb_ep *ep,
		const struct usb_endpoint_descriptor *desc)
{
	return -EINVAL;
}

static int dwc3_gadget_ep0_disable(struct usb_ep *ep)
{
	return -EINVAL;
}

/* -------------------------------------------------------------------------- */

static int dwc3_gadget_ep_enable(struct usb_ep *ep,
		const struct usb_endpoint_descriptor *desc)
{
	struct dwc3_ep			*dep;
	struct dwc3			*dwc;
	unsigned long			flags;
	int				ret;

	if (!ep || !desc || desc->bDescriptorType != USB_DT_ENDPOINT) {
		pr_debug("dwc3: invalid parameters\n");
		return -EINVAL;
	}

	if (!desc->wMaxPacketSize) {
		pr_debug("dwc3: missing wMaxPacketSize\n");
		return -EINVAL;
	}

	dep = to_dwc3_ep(ep);
	dwc = dep->dwc;

	if (dev_WARN_ONCE(dwc->dev, dep->flags & DWC3_EP_ENABLED,
					"%s is already enabled\n",
					dep->name))
		return 0;

	spin_lock_irqsave(&dwc->lock, flags);
	ret = __dwc3_gadget_ep_enable(dep, DWC3_DEPCFG_ACTION_INIT);
	dbg_event(dep->number, "ENABLE", ret);
	spin_unlock_irqrestore(&dwc->lock, flags);

	return ret;
}

static int dwc3_gadget_ep_disable(struct usb_ep *ep)
{
	struct dwc3_ep			*dep;
	struct dwc3			*dwc;
	unsigned long			flags;
	int				ret;

	if (!ep) {
		pr_debug("dwc3: invalid parameters\n");
		return -EINVAL;
	}

	dep = to_dwc3_ep(ep);
	dwc = dep->dwc;

	if (dev_WARN_ONCE(dwc->dev, !(dep->flags & DWC3_EP_ENABLED),
					"%s is already disabled\n",
					dep->name))
		return 0;

	spin_lock_irqsave(&dwc->lock, flags);
	ret = __dwc3_gadget_ep_disable(dep);
	dbg_event(dep->number, "DISABLE", ret);
	spin_unlock_irqrestore(&dwc->lock, flags);

	return ret;
}

static struct usb_request *dwc3_gadget_ep_alloc_request(struct usb_ep *ep,
		gfp_t gfp_flags)
{
	struct dwc3_request		*req;
	struct dwc3_ep			*dep = to_dwc3_ep(ep);

	req = kzalloc(sizeof(*req), gfp_flags);
	if (!req)
		return NULL;

	req->direction	= dep->direction;
	req->epnum	= dep->number;
	req->dep	= dep;
	req->status	= DWC3_REQUEST_STATUS_UNKNOWN;

	trace_dwc3_alloc_request(req);

	return &req->request;
}

static void dwc3_gadget_ep_free_request(struct usb_ep *ep,
		struct usb_request *request)
{
	struct dwc3_request		*req = to_dwc3_request(request);

	trace_dwc3_free_request(req);
	kfree(req);
}

/**
 * dwc3_ep_prev_trb - returns the previous TRB in the ring
 * @dep: The endpoint with the TRB ring
 * @index: The index of the current TRB in the ring
 *
 * Returns the TRB prior to the one pointed to by the index. If the
 * index is 0, we will wrap backwards, skip the link TRB, and return
 * the one just before that.
 */
static struct dwc3_trb *dwc3_ep_prev_trb(struct dwc3_ep *dep, u8 index)
{
	u8 tmp = index;

	if (!dep->trb_pool)
		return NULL;

	if (!tmp)
		tmp = DWC3_TRB_NUM - 1;

	return &dep->trb_pool[tmp - 1];
}

static u32 dwc3_calc_trbs_left(struct dwc3_ep *dep)
{
	struct dwc3_trb		*tmp;
	u8			trbs_left;

	/*
	 * If enqueue & dequeue are equal than it is either full or empty.
	 *
	 * One way to know for sure is if the TRB right before us has HWO bit
	 * set or not. If it has, then we're definitely full and can't fit any
	 * more transfers in our ring.
	 */
	if (dep->trb_enqueue == dep->trb_dequeue) {
		tmp = dwc3_ep_prev_trb(dep, dep->trb_enqueue);
		if (!tmp || tmp->ctrl & DWC3_TRB_CTRL_HWO)
			return 0;

		return DWC3_TRB_NUM - 1;
	}

	trbs_left = dep->trb_dequeue - dep->trb_enqueue;
	trbs_left &= (DWC3_TRB_NUM - 1);

	if (dep->trb_dequeue < dep->trb_enqueue)
		trbs_left--;

	return trbs_left;
}

static void __dwc3_prepare_one_trb(struct dwc3_ep *dep, struct dwc3_trb *trb,
		dma_addr_t dma, unsigned int length, unsigned int chain,
		unsigned int node, unsigned int stream_id,
		unsigned int short_not_ok, unsigned int no_interrupt,
		unsigned int is_last, bool must_interrupt)
{
	struct dwc3		*dwc = dep->dwc;
	struct usb_gadget	*gadget = dwc->gadget;
	enum usb_device_speed	speed = gadget->speed;

	trb->size = DWC3_TRB_SIZE_LENGTH(length);
	trb->bpl = lower_32_bits(dma);
	trb->bph = upper_32_bits(dma);

	switch (usb_endpoint_type(dep->endpoint.desc)) {
	case USB_ENDPOINT_XFER_CONTROL:
		trb->ctrl = DWC3_TRBCTL_CONTROL_SETUP;
		break;

	case USB_ENDPOINT_XFER_ISOC:
		if (!node) {
			trb->ctrl = DWC3_TRBCTL_ISOCHRONOUS_FIRST;

			/*
			 * USB Specification 2.0 Section 5.9.2 states that: "If
			 * there is only a single transaction in the microframe,
			 * only a DATA0 data packet PID is used.  If there are
			 * two transactions per microframe, DATA1 is used for
			 * the first transaction data packet and DATA0 is used
			 * for the second transaction data packet.  If there are
			 * three transactions per microframe, DATA2 is used for
			 * the first transaction data packet, DATA1 is used for
			 * the second, and DATA0 is used for the third."
			 *
			 * IOW, we should satisfy the following cases:
			 *
			 * 1) length <= maxpacket
			 *	- DATA0
			 *
			 * 2) maxpacket < length <= (2 * maxpacket)
			 *	- DATA1, DATA0
			 *
			 * 3) (2 * maxpacket) < length <= (3 * maxpacket)
			 *	- DATA2, DATA1, DATA0
			 */
			if (speed == USB_SPEED_HIGH) {
				struct usb_ep *ep = &dep->endpoint;
				unsigned int mult = 2;
				unsigned int maxp = usb_endpoint_maxp(ep->desc);

				if (length <= (2 * maxp))
					mult--;

				if (length <= maxp)
					mult--;

				trb->size |= DWC3_TRB_SIZE_PCM1(mult);
			}
		} else {
			trb->ctrl = DWC3_TRBCTL_ISOCHRONOUS;
		}

		/* always enable Interrupt on Missed ISOC */
		trb->ctrl |= DWC3_TRB_CTRL_ISP_IMI;
		break;

	case USB_ENDPOINT_XFER_BULK:
	case USB_ENDPOINT_XFER_INT:
		trb->ctrl = DWC3_TRBCTL_NORMAL;
		break;
	default:
		/*
		 * This is only possible with faulty memory because we
		 * checked it already :)
		 */
		dev_WARN(dwc->dev, "Unknown endpoint type %d\n",
				usb_endpoint_type(dep->endpoint.desc));
	}

	/*
	 * Enable Continue on Short Packet
	 * when endpoint is not a stream capable
	 */
	if (usb_endpoint_dir_out(dep->endpoint.desc)) {
		if (!dep->stream_capable)
			trb->ctrl |= DWC3_TRB_CTRL_CSP;

		if (short_not_ok)
			trb->ctrl |= DWC3_TRB_CTRL_ISP_IMI;
	}

	if ((!no_interrupt && !chain) || must_interrupt)
		trb->ctrl |= DWC3_TRB_CTRL_IOC;

	if (chain)
		trb->ctrl |= DWC3_TRB_CTRL_CHN;
	else if (dep->stream_capable && is_last)
		trb->ctrl |= DWC3_TRB_CTRL_LST;

	if (usb_endpoint_xfer_bulk(dep->endpoint.desc) && dep->stream_capable)
		trb->ctrl |= DWC3_TRB_CTRL_SID_SOFN(stream_id);

	trb->ctrl |= DWC3_TRB_CTRL_HWO;

	dwc3_ep_inc_enq(dep);

	trace_dwc3_prepare_trb(dep, trb);
}

/**
 * dwc3_prepare_one_trb - setup one TRB from one request
 * @dep: endpoint for which this request is prepared
 * @req: dwc3_request pointer
 * @trb_length: buffer size of the TRB
 * @chain: should this TRB be chained to the next?
 * @node: only for isochronous endpoints. First TRB needs different type.
 * @use_bounce_buffer: set to use bounce buffer
 * @must_interrupt: set to interrupt on TRB completion
 */
static void dwc3_prepare_one_trb(struct dwc3_ep *dep,
		struct dwc3_request *req, unsigned int trb_length,
		unsigned int chain, unsigned int node, bool use_bounce_buffer,
		bool must_interrupt)
{
	struct dwc3_trb		*trb;
	dma_addr_t		dma;
	unsigned int		stream_id = req->request.stream_id;
	unsigned int		short_not_ok = req->request.short_not_ok;
	unsigned int		no_interrupt = req->request.no_interrupt;
	unsigned int		is_last = req->request.is_last;

	if (use_bounce_buffer)
		dma = dep->dwc->bounce_addr;
	else if (req->request.num_sgs > 0)
		dma = sg_dma_address(req->start_sg);
	else
		dma = req->request.dma;

	trb = &dep->trb_pool[dep->trb_enqueue];

	if (!req->trb) {
		dwc3_gadget_move_started_request(req);
		req->trb = trb;
		req->trb_dma = dwc3_trb_dma_offset(dep, trb);
	}

	req->num_trbs++;

	__dwc3_prepare_one_trb(dep, trb, dma, trb_length, chain, node,
			stream_id, short_not_ok, no_interrupt, is_last,
			must_interrupt);
}

static bool dwc3_needs_extra_trb(struct dwc3_ep *dep, struct dwc3_request *req)
{
	unsigned int maxp = usb_endpoint_maxp(dep->endpoint.desc);
	unsigned int rem = req->request.length % maxp;

	if ((req->request.length && req->request.zero && !rem &&
			!usb_endpoint_xfer_isoc(dep->endpoint.desc)) ||
			(!req->direction && rem))
		return true;

	return false;
}

/**
 * dwc3_prepare_last_sg - prepare TRBs for the last SG entry
 * @dep: The endpoint that the request belongs to
 * @req: The request to prepare
 * @entry_length: The last SG entry size
 * @node: Indicates whether this is not the first entry (for isoc only)
 *
 * Return the number of TRBs prepared.
 */
static int dwc3_prepare_last_sg(struct dwc3_ep *dep,
		struct dwc3_request *req, unsigned int entry_length,
		unsigned int node)
{
	unsigned int maxp = usb_endpoint_maxp(dep->endpoint.desc);
	unsigned int rem = req->request.length % maxp;
	unsigned int num_trbs = 1;

	if (dwc3_needs_extra_trb(dep, req))
		num_trbs++;

	if (dwc3_calc_trbs_left(dep) < num_trbs)
		return 0;

	req->needs_extra_trb = num_trbs > 1;

	/* Prepare a normal TRB */
	if (req->direction || req->request.length)
		dwc3_prepare_one_trb(dep, req, entry_length,
				req->needs_extra_trb, node, false, false);

	/* Prepare extra TRBs for ZLP and MPS OUT transfer alignment */
	if ((!req->direction && !req->request.length) || req->needs_extra_trb)
		dwc3_prepare_one_trb(dep, req,
				req->direction ? 0 : maxp - rem,
				false, 1, true, false);

	return num_trbs;
}

static int dwc3_prepare_trbs_sg(struct dwc3_ep *dep,
		struct dwc3_request *req)
{
	struct scatterlist *sg = req->start_sg;
	struct scatterlist *s;
	int		i;
	unsigned int length = req->request.length;
	unsigned int remaining = req->request.num_mapped_sgs
		- req->num_queued_sgs;
	unsigned int num_trbs = req->num_trbs;
	bool needs_extra_trb = dwc3_needs_extra_trb(dep, req);

	/*
	 * If we resume preparing the request, then get the remaining length of
	 * the request and resume where we left off.
	 */
	for_each_sg(req->request.sg, s, req->num_queued_sgs, i)
		length -= sg_dma_len(s);

	for_each_sg(sg, s, remaining, i) {
		unsigned int num_trbs_left = dwc3_calc_trbs_left(dep);
		unsigned int trb_length;
		bool must_interrupt = false;
		bool last_sg = false;

		trb_length = min_t(unsigned int, length, sg_dma_len(s));

		length -= trb_length;

		/*
		 * IOMMU driver is coalescing the list of sgs which shares a
		 * page boundary into one and giving it to USB driver. With
		 * this the number of sgs mapped is not equal to the number of
		 * sgs passed. So mark the chain bit to false if it isthe last
		 * mapped sg.
		 */
		if ((i == remaining - 1) || !length)
			last_sg = true;

		if (!num_trbs_left)
			break;

		if (last_sg) {
			if (!dwc3_prepare_last_sg(dep, req, trb_length, i))
				break;
		} else {
			/*
			 * Look ahead to check if we have enough TRBs for the
			 * next SG entry. If not, set interrupt on this TRB to
			 * resume preparing the next SG entry when more TRBs are
			 * free.
			 */
			if (num_trbs_left == 1 || (needs_extra_trb &&
					num_trbs_left <= 2 &&
					sg_dma_len(sg_next(s)) >= length))
				must_interrupt = true;

			dwc3_prepare_one_trb(dep, req, trb_length, 1, i, false,
					must_interrupt);
		}

		/*
		 * There can be a situation where all sgs in sglist are not
		 * queued because of insufficient trb number. To handle this
		 * case, update start_sg to next sg to be queued, so that
		 * we have free trbs we can continue queuing from where we
		 * previously stopped
		 */
		if (!last_sg)
			req->start_sg = sg_next(s);

		req->num_queued_sgs++;

		/*
		 * The number of pending SG entries may not correspond to the
		 * number of mapped SG entries. If all the data are queued, then
		 * don't include unused SG entries.
		 */
		if (length == 0) {
			req->num_pending_sgs -= req->request.num_mapped_sgs - req->num_queued_sgs;
			break;
		}

		if (must_interrupt)
			break;
	}

	return req->num_trbs - num_trbs;
}

static int dwc3_prepare_trbs_linear(struct dwc3_ep *dep,
		struct dwc3_request *req)
{
	return dwc3_prepare_last_sg(dep, req, req->request.length, 0);
}

/*
 * dwc3_prepare_trbs - setup TRBs from requests
 * @dep: endpoint for which requests are being prepared
 *
 * The function goes through the requests list and sets up TRBs for the
 * transfers. The function returns once there are no more TRBs available or
 * it runs out of requests.
 *
 * Returns the number of TRBs prepared or negative errno.
 */
static int dwc3_prepare_trbs(struct dwc3_ep *dep)
{
	struct dwc3_request	*req, *n;
	int			ret = 0;

	BUILD_BUG_ON_NOT_POWER_OF_2(DWC3_TRB_NUM);

	/*
	 * We can get in a situation where there's a request in the started list
	 * but there weren't enough TRBs to fully kick it in the first time
	 * around, so it has been waiting for more TRBs to be freed up.
	 *
	 * In that case, we should check if we have a request with pending_sgs
	 * in the started list and prepare TRBs for that request first,
	 * otherwise we will prepare TRBs completely out of order and that will
	 * break things.
	 */
	list_for_each_entry(req, &dep->started_list, list) {
		if (req->num_pending_sgs > 0) {
			ret = dwc3_prepare_trbs_sg(dep, req);
			if (!ret || req->num_pending_sgs)
				return ret;
		}

		if (!dwc3_calc_trbs_left(dep))
			return ret;

		/*
		 * Don't prepare beyond a transfer. In DWC_usb32, its transfer
		 * burst capability may try to read and use TRBs beyond the
		 * active transfer instead of stopping.
		 */
		if (dep->stream_capable && req->request.is_last)
			return ret;
	}

	list_for_each_entry_safe(req, n, &dep->pending_list, list) {
		struct dwc3	*dwc = dep->dwc;

		ret = usb_gadget_map_request_by_dev(dwc->sysdev, &req->request,
						    dep->direction);
		if (ret)
			return ret;

		req->sg			= req->request.sg;
		req->start_sg		= req->sg;
		req->num_queued_sgs	= 0;
		req->num_pending_sgs	= req->request.num_mapped_sgs;

		if (req->num_pending_sgs > 0) {
			ret = dwc3_prepare_trbs_sg(dep, req);
			if (req->num_pending_sgs)
				return ret;
		} else {
			ret = dwc3_prepare_trbs_linear(dep, req);
		}

<<<<<<< HEAD
		dbg_ep_map(dep->number, req);
		if (!dwc3_calc_trbs_left(dep))
			return;
=======
		if (!ret || !dwc3_calc_trbs_left(dep))
			return ret;
>>>>>>> 561eb836

		/*
		 * Don't prepare beyond a transfer. In DWC_usb32, its transfer
		 * burst capability may try to read and use TRBs beyond the
		 * active transfer instead of stopping.
		 */
		if (dep->stream_capable && req->request.is_last)
			return ret;
	}

	return ret;
}

static void dwc3_gadget_ep_cleanup_cancelled_requests(struct dwc3_ep *dep);

static int __dwc3_gadget_kick_transfer(struct dwc3_ep *dep)
{
	struct dwc3_gadget_ep_cmd_params params;
	struct dwc3_request		*req;
	struct dwc3			*dwc = dep->dwc;
	int				starting;
	int				ret;
	u32				cmd;

	/*
	 * Note that it's normal to have no new TRBs prepared (i.e. ret == 0).
	 * This happens when we need to stop and restart a transfer such as in
	 * the case of reinitiating a stream or retrying an isoc transfer.
	 */
	ret = dwc3_prepare_trbs(dep);
	if (ret < 0)
		return ret;

	starting = !(dep->flags & DWC3_EP_TRANSFER_STARTED);

	/*
	 * If there's no new TRB prepared and we don't need to restart a
	 * transfer, there's no need to update the transfer.
	 */
	if (!ret && !starting)
		return ret;

	req = next_request(&dep->started_list);
	if (!req) {
		dep->flags |= DWC3_EP_PENDING_REQUEST;
		dbg_event(dep->number, "NO REQ", 0);
		return 0;
	}

	memset(&params, 0, sizeof(params));

	if (starting) {
		params.param0 = upper_32_bits(req->trb_dma);
		params.param1 = lower_32_bits(req->trb_dma);
		cmd = DWC3_DEPCMD_STARTTRANSFER;

		if (dep->stream_capable)
			cmd |= DWC3_DEPCMD_PARAM(req->request.stream_id);

		if (usb_endpoint_xfer_isoc(dep->endpoint.desc))
			cmd |= DWC3_DEPCMD_PARAM(dep->frame_number);
	} else {
		cmd = DWC3_DEPCMD_UPDATETRANSFER |
			DWC3_DEPCMD_PARAM(dep->resource_index);
	}

	ret = dwc3_send_gadget_ep_cmd(dep, cmd, &params);
	if (ret < 0) {
		struct dwc3_request *tmp;

		if (ret == -EAGAIN)
			return ret;

		dwc3_stop_active_transfer(dep, true, true);

		list_for_each_entry_safe(req, tmp, &dep->started_list, list)
			dwc3_gadget_move_cancelled_request(req);

		/* If ep isn't started, then there's no end transfer pending */
		if (!(dep->flags & DWC3_EP_END_TRANSFER_PENDING))
			dwc3_gadget_ep_cleanup_cancelled_requests(dep);

		return ret;
	}

	if (dep->stream_capable && req->request.is_last)
		dep->flags |= DWC3_EP_WAIT_TRANSFER_COMPLETE;

	return 0;
}

static int __dwc3_gadget_get_frame(struct dwc3 *dwc)
{
	u32			reg;

	reg = dwc3_readl(dwc->regs, DWC3_DSTS);
	return DWC3_DSTS_SOFFN(reg);
}

/**
 * dwc3_gadget_start_isoc_quirk - workaround invalid frame number
 * @dep: isoc endpoint
 *
 * This function tests for the correct combination of BIT[15:14] from the 16-bit
 * microframe number reported by the XferNotReady event for the future frame
 * number to start the isoc transfer.
 *
 * In DWC_usb31 version 1.70a-ea06 and prior, for highspeed and fullspeed
 * isochronous IN, BIT[15:14] of the 16-bit microframe number reported by the
 * XferNotReady event are invalid. The driver uses this number to schedule the
 * isochronous transfer and passes it to the START TRANSFER command. Because
 * this number is invalid, the command may fail. If BIT[15:14] matches the
 * internal 16-bit microframe, the START TRANSFER command will pass and the
 * transfer will start at the scheduled time, if it is off by 1, the command
 * will still pass, but the transfer will start 2 seconds in the future. For all
 * other conditions, the START TRANSFER command will fail with bus-expiry.
 *
 * In order to workaround this issue, we can test for the correct combination of
 * BIT[15:14] by sending START TRANSFER commands with different values of
 * BIT[15:14]: 'b00, 'b01, 'b10, and 'b11. Each combination is 2^14 uframe apart
 * (or 2 seconds). 4 seconds into the future will result in a bus-expiry status.
 * As the result, within the 4 possible combinations for BIT[15:14], there will
 * be 2 successful and 2 failure START COMMAND status. One of the 2 successful
 * command status will result in a 2-second delay start. The smaller BIT[15:14]
 * value is the correct combination.
 *
 * Since there are only 4 outcomes and the results are ordered, we can simply
 * test 2 START TRANSFER commands with BIT[15:14] combinations 'b00 and 'b01 to
 * deduce the smaller successful combination.
 *
 * Let test0 = test status for combination 'b00 and test1 = test status for 'b01
 * of BIT[15:14]. The correct combination is as follow:
 *
 * if test0 fails and test1 passes, BIT[15:14] is 'b01
 * if test0 fails and test1 fails, BIT[15:14] is 'b10
 * if test0 passes and test1 fails, BIT[15:14] is 'b11
 * if test0 passes and test1 passes, BIT[15:14] is 'b00
 *
 * Synopsys STAR 9001202023: Wrong microframe number for isochronous IN
 * endpoints.
 */
static int dwc3_gadget_start_isoc_quirk(struct dwc3_ep *dep)
{
	int cmd_status = 0;
	bool test0;
	bool test1;

	while (dep->combo_num < 2) {
		struct dwc3_gadget_ep_cmd_params params;
		u32 test_frame_number;
		u32 cmd;

		/*
		 * Check if we can start isoc transfer on the next interval or
		 * 4 uframes in the future with BIT[15:14] as dep->combo_num
		 */
		test_frame_number = dep->frame_number & DWC3_FRNUMBER_MASK;
		test_frame_number |= dep->combo_num << 14;
		test_frame_number += max_t(u32, 4, dep->interval);

		params.param0 = upper_32_bits(dep->dwc->bounce_addr);
		params.param1 = lower_32_bits(dep->dwc->bounce_addr);

		cmd = DWC3_DEPCMD_STARTTRANSFER;
		cmd |= DWC3_DEPCMD_PARAM(test_frame_number);
		cmd_status = dwc3_send_gadget_ep_cmd(dep, cmd, &params);

		/* Redo if some other failure beside bus-expiry is received */
		if (cmd_status && cmd_status != -EAGAIN) {
			dep->start_cmd_status = 0;
			dep->combo_num = 0;
			return 0;
		}

		/* Store the first test status */
		if (dep->combo_num == 0)
			dep->start_cmd_status = cmd_status;

		dep->combo_num++;

		/*
		 * End the transfer if the START_TRANSFER command is successful
		 * to wait for the next XferNotReady to test the command again
		 */
		if (cmd_status == 0) {
			dwc3_stop_active_transfer(dep, true, true);
			return 0;
		}
	}

	/* test0 and test1 are both completed at this point */
	test0 = (dep->start_cmd_status == 0);
	test1 = (cmd_status == 0);

	if (!test0 && test1)
		dep->combo_num = 1;
	else if (!test0 && !test1)
		dep->combo_num = 2;
	else if (test0 && !test1)
		dep->combo_num = 3;
	else if (test0 && test1)
		dep->combo_num = 0;

	dep->frame_number &= DWC3_FRNUMBER_MASK;
	dep->frame_number |= dep->combo_num << 14;
	dep->frame_number += max_t(u32, 4, dep->interval);

	/* Reinitialize test variables */
	dep->start_cmd_status = 0;
	dep->combo_num = 0;

	return __dwc3_gadget_kick_transfer(dep);
}

static int __dwc3_gadget_start_isoc(struct dwc3_ep *dep)
{
	const struct usb_endpoint_descriptor *desc = dep->endpoint.desc;
	struct dwc3 *dwc = dep->dwc;
	int ret;
	int i;

	if (list_empty(&dep->pending_list) &&
	    list_empty(&dep->started_list)) {
		dep->flags |= DWC3_EP_PENDING_REQUEST;
		return -EAGAIN;
	}

	if (!dwc->dis_start_transfer_quirk &&
	    (DWC3_VER_IS_PRIOR(DWC31, 170A) ||
	     DWC3_VER_TYPE_IS_WITHIN(DWC31, 170A, EA01, EA06))) {
		if (dwc->gadget->speed <= USB_SPEED_HIGH && dep->direction)
			return dwc3_gadget_start_isoc_quirk(dep);
	}

	if (desc->bInterval <= 14 &&
	    dwc->gadget->speed >= USB_SPEED_HIGH) {
		u32 frame = __dwc3_gadget_get_frame(dwc);
		bool rollover = frame <
				(dep->frame_number & DWC3_FRNUMBER_MASK);

		/*
		 * frame_number is set from XferNotReady and may be already
		 * out of date. DSTS only provides the lower 14 bit of the
		 * current frame number. So add the upper two bits of
		 * frame_number and handle a possible rollover.
		 * This will provide the correct frame_number unless more than
		 * rollover has happened since XferNotReady.
		 */

		dep->frame_number = (dep->frame_number & ~DWC3_FRNUMBER_MASK) |
				     frame;
		if (rollover)
			dep->frame_number += BIT(14);
	}

	for (i = 0; i < DWC3_ISOC_MAX_RETRIES; i++) {
		dep->frame_number = DWC3_ALIGN_FRAME(dep, i + 1);

		ret = __dwc3_gadget_kick_transfer(dep);
		if (ret != -EAGAIN)
			break;
	}

	/*
	 * After a number of unsuccessful start attempts due to bus-expiry
	 * status, issue END_TRANSFER command and retry on the next XferNotReady
	 * event.
	 */
	if (ret == -EAGAIN) {
		struct dwc3_gadget_ep_cmd_params params;
		u32 cmd;

		cmd = DWC3_DEPCMD_ENDTRANSFER |
			DWC3_DEPCMD_CMDIOC |
			DWC3_DEPCMD_PARAM(dep->resource_index);

		dep->resource_index = 0;
		memset(&params, 0, sizeof(params));

		ret = dwc3_send_gadget_ep_cmd(dep, cmd, &params);
		if (!ret)
			dep->flags |= DWC3_EP_END_TRANSFER_PENDING;
	}

	return ret;
}

static int __dwc3_gadget_ep_queue(struct dwc3_ep *dep, struct dwc3_request *req)
{
	struct dwc3		*dwc = dep->dwc;

	if (!dep->endpoint.desc || !dwc->pullups_connected) {
		dev_err(dwc->dev, "%s: can't queue to disabled endpoint\n",
				dep->name);
		return -ESHUTDOWN;
	}

	if (WARN(req->dep != dep, "request %pK belongs to '%s'\n",
				&req->request, req->dep->name))
		return -EINVAL;

	if (WARN(req->status < DWC3_REQUEST_STATUS_COMPLETED,
				"%s: request %pK already in flight\n",
				dep->name, &req->request))
		return -EINVAL;

	req->request.actual	= 0;
	req->request.status	= -EINPROGRESS;

	trace_dwc3_ep_queue(req);

	list_add_tail(&req->list, &dep->pending_list);
	req->status = DWC3_REQUEST_STATUS_QUEUED;

	if (dep->flags & DWC3_EP_WAIT_TRANSFER_COMPLETE)
		return 0;

	/*
	 * Start the transfer only after the END_TRANSFER is completed
	 * and endpoint STALL is cleared.
	 */
	if ((dep->flags & DWC3_EP_END_TRANSFER_PENDING) ||
	    (dep->flags & DWC3_EP_WEDGE) ||
	    (dep->flags & DWC3_EP_STALL)) {
		dep->flags |= DWC3_EP_DELAY_START;
		return 0;
	}

	dbg_ep_queue(dep->number, req);

	/*
	 * NOTICE: Isochronous endpoints should NEVER be prestarted. We must
	 * wait for a XferNotReady event so we will know what's the current
	 * (micro-)frame number.
	 *
	 * Without this trick, we are very, very likely gonna get Bus Expiry
	 * errors which will force us issue EndTransfer command.
	 */
	if (usb_endpoint_xfer_isoc(dep->endpoint.desc)) {
		if (!(dep->flags & DWC3_EP_PENDING_REQUEST) &&
				!(dep->flags & DWC3_EP_TRANSFER_STARTED))
			return 0;

		if ((dep->flags & DWC3_EP_PENDING_REQUEST)) {
			if (!(dep->flags & DWC3_EP_TRANSFER_STARTED))
				return __dwc3_gadget_start_isoc(dep);
		}
	}

	return __dwc3_gadget_kick_transfer(dep);
}

static int dwc3_gadget_ep_queue(struct usb_ep *ep, struct usb_request *request,
	gfp_t gfp_flags)
{
	struct dwc3_request		*req = to_dwc3_request(request);
	struct dwc3_ep			*dep = to_dwc3_ep(ep);
	struct dwc3			*dwc = dep->dwc;

	unsigned long			flags;

	int				ret;

	spin_lock_irqsave(&dwc->lock, flags);
	ret = __dwc3_gadget_ep_queue(dep, req);
	spin_unlock_irqrestore(&dwc->lock, flags);

	return ret;
}

static void dwc3_gadget_ep_skip_trbs(struct dwc3_ep *dep, struct dwc3_request *req)
{
	int i;

	/* If req->trb is not set, then the request has not started */
	if (!req->trb)
		return;

	/*
	 * If request was already started, this means we had to
	 * stop the transfer. With that we also need to ignore
	 * all TRBs used by the request, however TRBs can only
	 * be modified after completion of END_TRANSFER
	 * command. So what we do here is that we wait for
	 * END_TRANSFER completion and only after that, we jump
	 * over TRBs by clearing HWO and incrementing dequeue
	 * pointer.
	 */
	for (i = 0; i < req->num_trbs; i++) {
		struct dwc3_trb *trb;

		trb = &dep->trb_pool[dep->trb_dequeue];
		trb->ctrl &= ~DWC3_TRB_CTRL_HWO;
		dwc3_ep_inc_deq(dep);
	}

	req->num_trbs = 0;
}

static void dwc3_gadget_ep_cleanup_cancelled_requests(struct dwc3_ep *dep)
{
	struct dwc3_request		*req;
	struct dwc3_request		*tmp;

	list_for_each_entry_safe(req, tmp, &dep->cancelled_list, list) {
		dwc3_gadget_ep_skip_trbs(dep, req);
		dwc3_gadget_giveback(dep, req, -ECONNRESET);
	}
}

static int dwc3_gadget_ep_dequeue(struct usb_ep *ep,
		struct usb_request *request)
{
	struct dwc3_request		*req = to_dwc3_request(request);
	struct dwc3_request		*r = NULL;

	struct dwc3_ep			*dep = to_dwc3_ep(ep);
	struct dwc3			*dwc = dep->dwc;

	unsigned long			flags;
	int				ret = 0;

	if (atomic_read(&dwc->in_lpm)) {
		dev_err(dwc->dev, "Unable to dequeue while in LPM\n");
		return -EAGAIN;
	}

	trace_dwc3_ep_dequeue(req);

	spin_lock_irqsave(&dwc->lock, flags);

	list_for_each_entry(r, &dep->cancelled_list, list) {
		if (r == req)
			goto out;
	}

	list_for_each_entry(r, &dep->pending_list, list) {
		if (r == req) {
			dwc3_gadget_giveback(dep, req, -ECONNRESET);
			goto out;
		}
	}

	list_for_each_entry(r, &dep->started_list, list) {
		if (r == req) {
			struct dwc3_request *t;

			/* wait until it is processed */
			dwc3_stop_active_transfer(dep, true, true);

			/*
			 * Remove any started request if the transfer is
			 * cancelled.
			 */
			list_for_each_entry_safe(r, t, &dep->started_list, list)
				dwc3_gadget_move_cancelled_request(r);

			goto out;
		}
	}

	dev_err(dwc->dev, "request %pK was not queued to %s\n",
		request, ep->name);
	ret = -EINVAL;
out:
	spin_unlock_irqrestore(&dwc->lock, flags);

	return ret;
}

int __dwc3_gadget_ep_set_halt(struct dwc3_ep *dep, int value, int protocol)
{
	struct dwc3_gadget_ep_cmd_params	params;
	struct dwc3				*dwc = dep->dwc;
	struct dwc3_request			*req;
	struct dwc3_request			*tmp;
	int					ret;

	if (!dep->endpoint.desc) {
		dev_dbg(dwc->dev, "(%s)'s desc is NULL.\n", dep->name);
		return -EINVAL;
	}

	if (usb_endpoint_xfer_isoc(dep->endpoint.desc)) {
		dev_err(dwc->dev, "%s is of Isochronous type\n", dep->name);
		return -EINVAL;
	}

	memset(&params, 0x00, sizeof(params));
	dbg_event(dep->number, "HALT", value);
	if (value) {
		struct dwc3_trb *trb;

		unsigned int transfer_in_flight;
		unsigned int started;

		if (dep->number > 1)
			trb = dwc3_ep_prev_trb(dep, dep->trb_enqueue);
		else
			trb = &dwc->ep0_trb[dep->trb_enqueue];

		if (trb)
			transfer_in_flight = trb->ctrl & DWC3_TRB_CTRL_HWO;
		else
			transfer_in_flight = false;

		started = !list_empty(&dep->started_list);

		if (!protocol && ((dep->direction && transfer_in_flight) ||
				(!dep->direction && started))) {
			return -EAGAIN;
		}

		ret = dwc3_send_gadget_ep_cmd(dep, DWC3_DEPCMD_SETSTALL,
				&params);
		if (ret)
			dev_err(dwc->dev, "failed to set STALL on %s\n",
					dep->name);
		else
			dep->flags |= DWC3_EP_STALL;
	} else {
		/*
		 * Don't issue CLEAR_STALL command to control endpoints. The
		 * controller automatically clears the STALL when it receives
		 * the SETUP token.
		 */
		if (dep->number <= 1) {
			dep->flags &= ~(DWC3_EP_STALL | DWC3_EP_WEDGE);
			return 0;
		}

		dwc3_stop_active_transfer(dep, true, true);

		list_for_each_entry_safe(req, tmp, &dep->started_list, list)
			dwc3_gadget_move_cancelled_request(req);

		if (dep->flags & DWC3_EP_END_TRANSFER_PENDING) {
			dep->flags |= DWC3_EP_PENDING_CLEAR_STALL;
			return 0;
		}

		dwc3_gadget_ep_cleanup_cancelled_requests(dep);

		ret = dwc3_send_clear_stall_ep_cmd(dep);
		if (ret) {
			dev_err(dwc->dev, "failed to clear STALL on %s\n",
					dep->name);
			return ret;
		}

		dep->flags &= ~(DWC3_EP_STALL | DWC3_EP_WEDGE);

		if ((dep->flags & DWC3_EP_DELAY_START) &&
		    !usb_endpoint_xfer_isoc(dep->endpoint.desc))
			__dwc3_gadget_kick_transfer(dep);

		dep->flags &= ~DWC3_EP_DELAY_START;
	}

	return ret;
}

static int dwc3_gadget_ep_set_halt(struct usb_ep *ep, int value)
{
	struct dwc3_ep			*dep = to_dwc3_ep(ep);
	struct dwc3			*dwc = dep->dwc;

	unsigned long			flags;

	int				ret;

	spin_lock_irqsave(&dwc->lock, flags);
	ret = __dwc3_gadget_ep_set_halt(dep, value, false);
	spin_unlock_irqrestore(&dwc->lock, flags);

	return ret;
}

static int dwc3_gadget_ep_set_wedge(struct usb_ep *ep)
{
	struct dwc3_ep			*dep = to_dwc3_ep(ep);
	struct dwc3			*dwc = dep->dwc;
	unsigned long			flags;
	int				ret;

	spin_lock_irqsave(&dwc->lock, flags);
	dbg_event(dep->number, "WEDGE", 0);
	dep->flags |= DWC3_EP_WEDGE;

	if (dep->number == 0 || dep->number == 1)
		ret = __dwc3_gadget_ep0_set_halt(ep, 1);
	else
		ret = __dwc3_gadget_ep_set_halt(dep, 1, false);
	spin_unlock_irqrestore(&dwc->lock, flags);

	return ret;
}

/* -------------------------------------------------------------------------- */

static struct usb_endpoint_descriptor dwc3_gadget_ep0_desc = {
	.bLength	= USB_DT_ENDPOINT_SIZE,
	.bDescriptorType = USB_DT_ENDPOINT,
	.bmAttributes	= USB_ENDPOINT_XFER_CONTROL,
};

static const struct usb_ep_ops dwc3_gadget_ep0_ops = {
	.enable		= dwc3_gadget_ep0_enable,
	.disable	= dwc3_gadget_ep0_disable,
	.alloc_request	= dwc3_gadget_ep_alloc_request,
	.free_request	= dwc3_gadget_ep_free_request,
	.queue		= dwc3_gadget_ep0_queue,
	.dequeue	= dwc3_gadget_ep_dequeue,
	.set_halt	= dwc3_gadget_ep0_set_halt,
	.set_wedge	= dwc3_gadget_ep_set_wedge,
};

static const struct usb_ep_ops dwc3_gadget_ep_ops = {
	.enable		= dwc3_gadget_ep_enable,
	.disable	= dwc3_gadget_ep_disable,
	.alloc_request	= dwc3_gadget_ep_alloc_request,
	.free_request	= dwc3_gadget_ep_free_request,
	.queue		= dwc3_gadget_ep_queue,
	.dequeue	= dwc3_gadget_ep_dequeue,
	.set_halt	= dwc3_gadget_ep_set_halt,
	.set_wedge	= dwc3_gadget_ep_set_wedge,
};

/* -------------------------------------------------------------------------- */

static int dwc3_gadget_get_frame(struct usb_gadget *g)
{
	struct dwc3		*dwc = gadget_to_dwc(g);

	return __dwc3_gadget_get_frame(dwc);
}

static int __dwc3_gadget_wakeup(struct dwc3 *dwc)
{
	int			retries;

	int			ret;
	u32			reg;

	u8			link_state;

	/*
	 * According to the Databook Remote wakeup request should
	 * be issued only when the device is in early suspend state.
	 *
	 * We can check that via USB Link State bits in DSTS register.
	 */
	reg = dwc3_readl(dwc->regs, DWC3_DSTS);

	link_state = DWC3_DSTS_USBLNKST(reg);

	switch (link_state) {
	case DWC3_LINK_STATE_RESET:
	case DWC3_LINK_STATE_RX_DET:	/* in HS, means Early Suspend */
	case DWC3_LINK_STATE_U3:	/* in HS, means SUSPEND */
	case DWC3_LINK_STATE_RESUME:
		break;
	default:
		return -EINVAL;
	}

	ret = dwc3_gadget_set_link_state(dwc, DWC3_LINK_STATE_RECOV);
	if (ret < 0) {
		dev_err(dwc->dev, "failed to put link in Recovery\n");
		return ret;
	}

	/* Recent versions do this automatically */
	if (DWC3_VER_IS_PRIOR(DWC3, 194A)) {
		/* write zeroes to Link Change Request */
		reg = dwc3_readl(dwc->regs, DWC3_DCTL);
		reg &= ~DWC3_DCTL_ULSTCHNGREQ_MASK;
		dwc3_writel(dwc->regs, DWC3_DCTL, reg);
	}

	/* poll until Link State changes to ON */
	retries = 20000;

	while (retries--) {
		reg = dwc3_readl(dwc->regs, DWC3_DSTS);

		/* in HS, means ON */
		if (DWC3_DSTS_USBLNKST(reg) == DWC3_LINK_STATE_U0)
			break;
	}

	if (DWC3_DSTS_USBLNKST(reg) != DWC3_LINK_STATE_U0) {
		dev_err(dwc->dev, "failed to send remote wakeup\n");
		return -EINVAL;
	}

	return 0;
}

static int dwc3_gadget_wakeup(struct usb_gadget *g)
{
	struct dwc3		*dwc = gadget_to_dwc(g);
	unsigned long		flags;
	int			ret;

	spin_lock_irqsave(&dwc->lock, flags);
	ret = __dwc3_gadget_wakeup(dwc);
	spin_unlock_irqrestore(&dwc->lock, flags);

	return ret;
}

static int dwc3_gadget_set_selfpowered(struct usb_gadget *g,
		int is_selfpowered)
{
	struct dwc3		*dwc = gadget_to_dwc(g);
	unsigned long		flags;

	spin_lock_irqsave(&dwc->lock, flags);
	g->is_selfpowered = !!is_selfpowered;
	spin_unlock_irqrestore(&dwc->lock, flags);

	return 0;
}

static void dwc3_stop_active_transfers(struct dwc3 *dwc)
<<<<<<< HEAD
=======
{
	u32 epnum;

	for (epnum = 2; epnum < dwc->num_eps; epnum++) {
		struct dwc3_ep *dep;

		dep = dwc->eps[epnum];
		if (!dep)
			continue;

		dwc3_remove_requests(dwc, dep);
	}
}

static int dwc3_gadget_run_stop(struct dwc3 *dwc, int is_on, int suspend)
>>>>>>> 561eb836
{
	u32 epnum;

	for (epnum = 2; epnum < DWC3_ENDPOINTS_NUM; epnum++) {
		struct dwc3_ep *dep;

		dep = dwc->eps[epnum];
		if (!dep)
			continue;

		if (!(dep->flags & DWC3_EP_ENABLED))
			continue;

		if (dep->gsi && dep->direction)
			dwc3_notify_event(dwc,
				DWC3_CONTROLLER_NOTIFY_CLEAR_DB, 0);

		dwc3_remove_requests(dwc, dep);
	}
}

/**
 * dwc3_device_core_soft_reset - Issues device core soft reset
 * @dwc: pointer to our context structure
 */
static int dwc3_device_core_soft_reset(struct dwc3 *dwc)
{
	u32             reg;
	int             retries = 10;

	reg = dwc3_readl(dwc->regs, DWC3_DCTL);
	reg |= DWC3_DCTL_CSFTRST;
	dwc3_writel(dwc->regs, DWC3_DCTL, reg);

	do {
		reg = dwc3_readl(dwc->regs, DWC3_DCTL);
		if (!(reg & DWC3_DCTL_CSFTRST))
			goto done;

		usleep_range(1000, 1100);
	} while (--retries);

	dev_err(dwc->dev, "%s timedout\n", __func__);

	return -ETIMEDOUT;

done:
	/* phy sync delay as per data book */
	msleep(50);

	return 0;
}

static int dwc3_gadget_run_stop(struct dwc3 *dwc, int is_on, int suspend)
{
	u32			reg, reg1;
	u32			timeout = 1500;

	dbg_event(0xFF, "run_stop", is_on);
	reg = dwc3_readl(dwc->regs, DWC3_DCTL);
	if (is_on) {
		if (DWC3_VER_IS_WITHIN(DWC3, ANY, 187A)) {
			reg &= ~DWC3_DCTL_TRGTULST_MASK;
			reg |= DWC3_DCTL_TRGTULST_RX_DET;
		}

		if (!DWC3_VER_IS_PRIOR(DWC3, 194A))
			reg &= ~DWC3_DCTL_KEEP_CONNECT;

		dwc3_event_buffers_setup(dwc);
		__dwc3_gadget_start(dwc);

		reg1 = dwc3_readl(dwc->regs, DWC3_DCFG);
		reg1 &= ~(DWC3_DCFG_SPEED_MASK);

		if (dwc->maximum_speed == USB_SPEED_SUPER_PLUS)
			reg1 |= DWC3_DCFG_SUPERSPEED_PLUS;
		else if (dwc->maximum_speed == USB_SPEED_HIGH)
			reg1 |= DWC3_DCFG_HIGHSPEED;
		else
			reg1 |= DWC3_DCFG_SUPERSPEED;
		dwc3_writel(dwc->regs, DWC3_DCFG, reg1);

		reg |= DWC3_DCTL_RUN_STOP;

		if (dwc->has_hibernation)
			reg |= DWC3_DCTL_KEEP_CONNECT;

		dwc->pullups_connected = true;
	} else {
		dwc3_gadget_disable_irq(dwc);

		dwc->err_evt_seen = false;
		dwc->pullups_connected = false;
		__dwc3_gadget_ep_disable(dwc->eps[0]);
		__dwc3_gadget_ep_disable(dwc->eps[1]);

		/*
		 * According to dwc3 databook, it is must to remove any active
		 * transfers before trying to stop USB device controller. Hence
		 * call dwc3_stop_active_transfers() API before stopping USB
		 * device controller.
		 */
		dwc3_stop_active_transfers(dwc);

		reg &= ~DWC3_DCTL_RUN_STOP;

		if (dwc->has_hibernation && !suspend)
			reg &= ~DWC3_DCTL_KEEP_CONNECT;
	}

	dwc3_gadget_dctl_write_safe(dwc, reg);

	/* Controller is not halted until the events are acknowledged */
	if (!is_on) {
		/*
		 * Clear out any pending events (i.e. End Transfer Command
		 * Complete).
		 */
		reg1 = dwc3_readl(dwc->regs, DWC3_GEVNTCOUNT(0));
		reg1 &= DWC3_GEVNTCOUNT_MASK;
		dbg_log_string("remaining EVNTCOUNT(0)=%d", reg1);
		dwc3_writel(dwc->regs, DWC3_GEVNTCOUNT(0), reg1);
		dwc3_notify_event(dwc, DWC3_GSI_EVT_BUF_CLEAR, 0);
		dwc3_notify_event(dwc, DWC3_CONTROLLER_NOTIFY_CLEAR_DB, 0);
	}

	do {
		reg = dwc3_readl(dwc->regs, DWC3_DSTS);
		reg &= DWC3_DSTS_DEVCTRLHLT;
	} while (--timeout && !(!is_on ^ !reg));

	if (!timeout) {
		dev_err(dwc->dev, "failed to %s controller\n",
				is_on ? "start" : "stop");
		if (is_on)
			dbg_event(0xFF, "STARTTOUT", reg);
		else
			dbg_event(0xFF, "STOPTOUT", reg);
		return -ETIMEDOUT;
	}

	return 0;
}

static int dwc3_gadget_vbus_draw(struct usb_gadget *g, unsigned int mA)
{
	struct dwc3		*dwc = gadget_to_dwc(g);

	dwc->vbus_draw = mA;
	dev_dbg(dwc->dev, "Notify controller from %s. mA = %u\n", __func__, mA);
	dbg_event(0xFF, "currentDraw", mA);
	dwc3_notify_event(dwc, DWC3_CONTROLLER_SET_CURRENT_DRAW_EVENT, 0);
	return 0;
}

static void dwc3_gadget_disable_irq(struct dwc3 *dwc);
static void __dwc3_gadget_stop(struct dwc3 *dwc);

static int dwc3_gadget_pullup(struct usb_gadget *g, int is_on)
{
	struct dwc3		*dwc = gadget_to_dwc(g);
	unsigned long		flags;
	int			ret;

	is_on = !!is_on;
	dwc->softconnect = is_on;

	if (((dwc->dr_mode > USB_DR_MODE_HOST) && !dwc->vbus_active)
			|| !dwc->gadget_driver) {
		/*
		 * Need to wait for vbus_session(on) from otg driver or to
		 * the udc_start.
		 */
		dbg_event(0xFF, "WaitPullup", 0);
		return 0;
	}

	pm_runtime_get_sync(dwc->dev);
	dbg_event(0xFF, "Pullup gsync",
		atomic_read(&dwc->dev->power.usage_count));

	/*
	 * Per databook, when we want to stop the gadget, if a control transfer
	 * is still in process, complete it and get the core into setup phase.
	 */
	if (!is_on && (dwc->ep0state != EP0_SETUP_PHASE ||
				dwc->ep0_next_event != DWC3_EP0_COMPLETE)) {
		reinit_completion(&dwc->ep0_in_setup);

		ret = wait_for_completion_timeout(&dwc->ep0_in_setup,
				msecs_to_jiffies(DWC3_PULL_UP_TIMEOUT));
		if (ret == 0)
			dev_err(dwc->dev, "timed out waiting for SETUP phase\n");
	}

<<<<<<< HEAD
	/* pull-up disable: clear pending events without queueing bh */
	dwc->pullups_connected = is_on;

	disable_irq(dwc->irq);

	/* prevent pending bh to run later */
	flush_work(&dwc->bh_work);

	spin_lock_irqsave(&dwc->lock, flags);
	if (dwc->ep0state != EP0_SETUP_PHASE)
		dbg_event(0xFF, "EP0 is not in SETUP phase\n", 0);

	/*
	 * If we are here after bus suspend notify otg state machine to
	 * increment pm usage count of dwc to prevent pm_runtime_suspend
	 * during enumeration.
	 */
	dwc->b_suspend = false;
	dwc3_notify_event(dwc, DWC3_CONTROLLER_NOTIFY_OTG_EVENT, 0);
=======
	/*
	 * Synchronize any pending event handling before executing the controller
	 * halt routine.
	 */
	if (!is_on) {
		dwc3_gadget_disable_irq(dwc);
		synchronize_irq(dwc->irq_gadget);
	}

	spin_lock_irqsave(&dwc->lock, flags);

	if (!is_on) {
		u32 count;

		/*
		 * In the Synopsis DesignWare Cores USB3 Databook Rev. 3.30a
		 * Section 4.1.8 Table 4-7, it states that for a device-initiated
		 * disconnect, the SW needs to ensure that it sends "a DEPENDXFER
		 * command for any active transfers" before clearing the RunStop
		 * bit.
		 */
		dwc3_stop_active_transfers(dwc);
		__dwc3_gadget_stop(dwc);

		/*
		 * In the Synopsis DesignWare Cores USB3 Databook Rev. 3.30a
		 * Section 1.3.4, it mentions that for the DEVCTRLHLT bit, the
		 * "software needs to acknowledge the events that are generated
		 * (by writing to GEVNTCOUNTn) while it is waiting for this bit
		 * to be set to '1'."
		 */
		count = dwc3_readl(dwc->regs, DWC3_GEVNTCOUNT(0));
		count &= DWC3_GEVNTCOUNT_MASK;
		if (count > 0) {
			dwc3_writel(dwc->regs, DWC3_GEVNTCOUNT(0), count);
			dwc->ev_buf->lpos = (dwc->ev_buf->lpos + count) %
						dwc->ev_buf->length;
		}
	}
>>>>>>> 561eb836

	ret = dwc3_gadget_run_stop(dwc, is_on, false);
	spin_unlock_irqrestore(&dwc->lock, flags);
	if (!is_on && ret == -ETIMEDOUT) {
		dev_err(dwc->dev, "%s: Core soft reset...\n", __func__);
		ret = dwc3_device_core_soft_reset(dwc);
	}
	enable_irq(dwc->irq);

	pm_runtime_mark_last_busy(dwc->dev);
	pm_runtime_put_autosuspend(dwc->dev);
	dbg_event(0xFF, "Pullup put",
		atomic_read(&dwc->dev->power.usage_count));
	return ret;
}

static void dwc3_gadget_enable_irq(struct dwc3 *dwc)
{
	u32			reg;

	dbg_event(0xFF, "UnmaskINT", 0);
	/* Enable all but Start and End of Frame IRQs */
	reg = (DWC3_DEVTEN_VNDRDEVTSTRCVEDEN |
			DWC3_DEVTEN_EVNTOVERFLOWEN |
			DWC3_DEVTEN_CMDCMPLTEN |
			DWC3_DEVTEN_ERRTICERREN |
			DWC3_DEVTEN_WKUPEVTEN |
			DWC3_DEVTEN_CONNECTDONEEN |
			DWC3_DEVTEN_USBRSTEN |
			DWC3_DEVTEN_DISCONNEVTEN);

	if (DWC3_VER_IS_PRIOR(DWC3, 250A))
		reg |= DWC3_DEVTEN_ULSTCNGEN;

	dwc3_writel(dwc->regs, DWC3_DEVTEN, reg);
}

void dwc3_gadget_disable_irq(struct dwc3 *dwc)
{
	dbg_event(0xFF, "MaskINT", 0);
	/* mask all interrupts */
	dwc3_writel(dwc->regs, DWC3_DEVTEN, 0x00);
}

static irqreturn_t dwc3_thread_interrupt(int irq, void *_dwc);

/**
 * dwc3_gadget_setup_nump - calculate and initialize NUMP field of %DWC3_DCFG
 * @dwc: pointer to our context structure
 *
 * The following looks like complex but it's actually very simple. In order to
 * calculate the number of packets we can burst at once on OUT transfers, we're
 * gonna use RxFIFO size.
 *
 * To calculate RxFIFO size we need two numbers:
 * MDWIDTH = size, in bits, of the internal memory bus
 * RAM2_DEPTH = depth, in MDWIDTH, of internal RAM2 (where RxFIFO sits)
 *
 * Given these two numbers, the formula is simple:
 *
 * RxFIFO Size = (RAM2_DEPTH * MDWIDTH / 8) - 24 - 16;
 *
 * 24 bytes is for 3x SETUP packets
 * 16 bytes is a clock domain crossing tolerance
 *
 * Given RxFIFO Size, NUMP = RxFIFOSize / 1024;
 */
static void dwc3_gadget_setup_nump(struct dwc3 *dwc)
{
	u32 ram2_depth;
	u32 mdwidth;
	u32 nump;
	u32 reg;

	ram2_depth = DWC3_GHWPARAMS7_RAM2_DEPTH(dwc->hwparams.hwparams7);
	mdwidth = DWC3_GHWPARAMS0_MDWIDTH(dwc->hwparams.hwparams0);
	if (DWC3_IP_IS(DWC32))
		mdwidth += DWC3_GHWPARAMS6_MDWIDTH(dwc->hwparams.hwparams6);

	nump = ((ram2_depth * mdwidth / 8) - 24 - 16) / 1024;
	nump = min_t(u32, nump, 16);

	/* update NumP */
	reg = dwc3_readl(dwc->regs, DWC3_DCFG);
	reg &= ~DWC3_DCFG_NUMP_MASK;
	reg |= nump << DWC3_DCFG_NUMP_SHIFT;
	dwc3_writel(dwc->regs, DWC3_DCFG, reg);
}

static int dwc3_gadget_vbus_session(struct usb_gadget *_gadget, int is_active)
{
	struct dwc3 *dwc = gadget_to_dwc(_gadget);
	unsigned long flags;
	int ret = 0;

	if (dwc->dr_mode <= USB_DR_MODE_HOST)
		return -EPERM;

	is_active = !!is_active;

	dbg_event(0xFF, "VbusSess", is_active);

	disable_irq(dwc->irq);

	flush_work(&dwc->bh_work);

	spin_lock_irqsave(&dwc->lock, flags);

	/* Mark that the vbus was powered */
	dwc->vbus_active = is_active;

	/*
	 * Check if upper level usb_gadget_driver was already registered with
	 * this udc controller driver (if dwc3_gadget_start was called)
	 */
	if (dwc->gadget_driver && dwc->softconnect) {
		if (dwc->vbus_active) {
			/*
			 * Both vbus was activated by otg and pullup was
			 * signaled by the gadget driver.
			 */
			ret = dwc3_gadget_run_stop(dwc, 1, false);
		} else {
			ret = dwc3_gadget_run_stop(dwc, 0, false);
		}
	}

	/*
	 * Clearing run/stop bit might occur before disconnect event is seen.
	 * Make sure to let gadget driver know in that case.
	 */
	if (!dwc->vbus_active) {
		dev_dbg(dwc->dev, "calling disconnect from %s\n", __func__);
		dwc3_gadget_disconnect_interrupt(dwc);
	}

	spin_unlock_irqrestore(&dwc->lock, flags);
	if (!is_active && ret == -ETIMEDOUT) {
		dev_err(dwc->dev, "%s: Core soft reset...\n", __func__);
		dwc3_device_core_soft_reset(dwc);
	}

	enable_irq(dwc->irq);

	return 0;
}

static int __dwc3_gadget_start(struct dwc3 *dwc)
{
	struct dwc3_ep		*dep;
	int			ret = 0;
	u32			reg;

	dbg_event(0xFF, "__Gadgetstart", 0);

	/*
	 * Use IMOD if enabled via dwc->imod_interval. Otherwise, if
	 * the core supports IMOD, disable it.
	 */
	if (dwc->imod_interval) {
		dwc3_writel(dwc->regs, DWC3_DEV_IMOD(0), dwc->imod_interval);
		dwc3_writel(dwc->regs, DWC3_GEVNTCOUNT(0), DWC3_GEVNTCOUNT_EHB);
	} else if (dwc3_has_imod(dwc)) {
		dwc3_writel(dwc->regs, DWC3_DEV_IMOD(0), 0);
	}

	/*
	 * We are telling dwc3 that we want to use DCFG.NUMP as ACK TP's NUMP
	 * field instead of letting dwc3 itself calculate that automatically.
	 *
	 * This way, we maximize the chances that we'll be able to get several
	 * bursts of data without going through any sort of endpoint throttling.
	 */
	reg = dwc3_readl(dwc->regs, DWC3_GRXTHRCFG);
	if (DWC3_IP_IS(DWC3))
		reg &= ~DWC3_GRXTHRCFG_PKTCNTSEL;
	else
		reg &= ~DWC31_GRXTHRCFG_PKTCNTSEL;

	dwc3_writel(dwc->regs, DWC3_GRXTHRCFG, reg);

	/*
	 * Programs the number of outstanding pipelined transfer requests
	 * the AXI master pushes to the AXI slave.
	 */
	if (!DWC3_VER_IS_PRIOR(DWC3, 270A)) {
		reg = dwc3_readl(dwc->regs, DWC3_GSBUSCFG1);
		reg &= ~DWC3_GSBUSCFG1_PIPETRANSLIMIT_MASK;
		reg |= DWC3_GSBUSCFG1_PIPETRANSLIMIT(0xe);
		dwc3_writel(dwc->regs, DWC3_GSBUSCFG1, reg);
	}

	dwc3_gadget_setup_nump(dwc);

	/* Start with SuperSpeed Default */
	dwc3_gadget_ep0_desc.wMaxPacketSize = cpu_to_le16(512);

	dep = dwc->eps[0];
	ret = __dwc3_gadget_ep_enable(dep, DWC3_DEPCFG_ACTION_INIT);
	if (ret) {
		dev_err(dwc->dev, "failed to enable %s\n", dep->name);
		goto err0;
	}

	dep = dwc->eps[1];
	ret = __dwc3_gadget_ep_enable(dep, DWC3_DEPCFG_ACTION_INIT);
	if (ret) {
		dev_err(dwc->dev, "failed to enable %s\n", dep->name);
		goto err1;
	}

	/* begin to receive SETUP packets */
	dwc->ep0state = EP0_SETUP_PHASE;
	dwc->link_state = DWC3_LINK_STATE_SS_DIS;
	dwc3_ep0_out_start(dwc);

	dwc3_gadget_enable_irq(dwc);

	return 0;

err1:
	__dwc3_gadget_ep_disable(dwc->eps[0]);

err0:
	return ret;
}

static int dwc3_gadget_start(struct usb_gadget *g,
		struct usb_gadget_driver *driver)
{
	struct dwc3		*dwc = gadget_to_dwc(g);
	unsigned long		flags;
	int			ret = 0;

	dbg_event(0xFF, "Gadgetstart", 0);
	spin_lock_irqsave(&dwc->lock, flags);
	if (dwc->gadget_driver) {
		dev_err(dwc->dev, "%s is already bound to %s\n",
				dwc->gadget->name,
				dwc->gadget_driver->driver.name);
		ret = -EBUSY;
		goto err0;
	}

	dwc->gadget_driver	= driver;

	/*
	 * For DRD, this might get called by gadget driver during bootup
	 * even though host mode might be active. Don't actually perform
	 * device-specific initialization until device mode is activated.
	 * In that case dwc3_gadget_restart() will handle it.
	 */
	spin_unlock_irqrestore(&dwc->lock, flags);

	return 0;

err0:
	spin_unlock_irqrestore(&dwc->lock, flags);
	return ret;
}

static void __dwc3_gadget_stop(struct dwc3 *dwc)
{
	dbg_event(0xFF, "__Gadgetstop", 0);
	dwc3_gadget_disable_irq(dwc);
	__dwc3_gadget_ep_disable(dwc->eps[0]);
	__dwc3_gadget_ep_disable(dwc->eps[1]);
}

static int dwc3_gadget_stop(struct usb_gadget *g)
{
	struct dwc3		*dwc = gadget_to_dwc(g);
	unsigned long		flags;

	spin_lock_irqsave(&dwc->lock, flags);
	dwc->gadget_driver	= NULL;
	spin_unlock_irqrestore(&dwc->lock, flags);

	dbg_event(0xFF, "fwq_started", 0);
	flush_workqueue(dwc->dwc_wq);
	dbg_event(0xFF, "fwq_completed", 0);

	return 0;
}

static void dwc3_gadget_config_params(struct usb_gadget *g,
				      struct usb_dcd_config_params *params)
{
	struct dwc3		*dwc = gadget_to_dwc(g);

	params->besl_baseline = USB_DEFAULT_BESL_UNSPECIFIED;
	params->besl_deep = USB_DEFAULT_BESL_UNSPECIFIED;

	/* Recommended BESL */
	if (!dwc->dis_enblslpm_quirk) {
		/*
		 * If the recommended BESL baseline is 0 or if the BESL deep is
		 * less than 2, Microsoft's Windows 10 host usb stack will issue
		 * a usb reset immediately after it receives the extended BOS
		 * descriptor and the enumeration will fail. To maintain
		 * compatibility with the Windows' usb stack, let's set the
		 * recommended BESL baseline to 1 and clamp the BESL deep to be
		 * within 2 to 15.
		 */
		params->besl_baseline = 1;
		if (dwc->is_utmi_l1_suspend)
			params->besl_deep =
				clamp_t(u8, dwc->hird_threshold, 2, 15);
	}

	/* U1 Device exit Latency */
	if (dwc->dis_u1_entry_quirk)
		params->bU1devExitLat = 0;
	else
		params->bU1devExitLat = DWC3_DEFAULT_U1_DEV_EXIT_LAT;

	/* U2 Device exit Latency */
	if (dwc->dis_u2_entry_quirk)
		params->bU2DevExitLat = 0;
	else
		params->bU2DevExitLat =
				cpu_to_le16(DWC3_DEFAULT_U2_DEV_EXIT_LAT);
}

static void __maybe_unused dwc3_gadget_set_speed(struct usb_gadget *g,
				  enum usb_device_speed speed)
{
	struct dwc3		*dwc = gadget_to_dwc(g);
	unsigned long		flags;
	u32			reg;

	spin_lock_irqsave(&dwc->lock, flags);
	reg = dwc3_readl(dwc->regs, DWC3_DCFG);
	reg &= ~(DWC3_DCFG_SPEED_MASK);

	/*
	 * WORKAROUND: DWC3 revision < 2.20a have an issue
	 * which would cause metastability state on Run/Stop
	 * bit if we try to force the IP to USB2-only mode.
	 *
	 * Because of that, we cannot configure the IP to any
	 * speed other than the SuperSpeed
	 *
	 * Refers to:
	 *
	 * STAR#9000525659: Clock Domain Crossing on DCTL in
	 * USB 2.0 Mode
	 */
	if (DWC3_VER_IS_PRIOR(DWC3, 220A) &&
	    !dwc->dis_metastability_quirk) {
		reg |= DWC3_DCFG_SUPERSPEED;
	} else {
		switch (speed) {
		case USB_SPEED_LOW:
			reg |= DWC3_DCFG_LOWSPEED;
			break;
		case USB_SPEED_FULL:
			reg |= DWC3_DCFG_FULLSPEED;
			break;
		case USB_SPEED_HIGH:
			reg |= DWC3_DCFG_HIGHSPEED;
			break;
		case USB_SPEED_SUPER:
			reg |= DWC3_DCFG_SUPERSPEED;
			break;
		case USB_SPEED_SUPER_PLUS:
			if (DWC3_IP_IS(DWC3))
				reg |= DWC3_DCFG_SUPERSPEED;
			else
				reg |= DWC3_DCFG_SUPERSPEED_PLUS;
			break;
		default:
			dev_err(dwc->dev, "invalid speed (%d)\n", speed);

			if (DWC3_IP_IS(DWC3))
				reg |= DWC3_DCFG_SUPERSPEED;
			else
				reg |= DWC3_DCFG_SUPERSPEED_PLUS;
		}
	}
	dwc3_writel(dwc->regs, DWC3_DCFG, reg);

	spin_unlock_irqrestore(&dwc->lock, flags);
}

static const struct usb_gadget_ops dwc3_gadget_ops = {
	.get_frame		= dwc3_gadget_get_frame,
	.wakeup			= dwc3_gadget_wakeup,
	.set_selfpowered	= dwc3_gadget_set_selfpowered,
	.vbus_session		= dwc3_gadget_vbus_session,
	.vbus_draw		= dwc3_gadget_vbus_draw,
	.pullup			= dwc3_gadget_pullup,
	.udc_start		= dwc3_gadget_start,
	.udc_stop		= dwc3_gadget_stop,
	.get_config_params	= dwc3_gadget_config_params,
};

/* -------------------------------------------------------------------------- */

#define NUM_GSI_OUT_EPS	1
#define NUM_GSI_IN_EPS	2


static int dwc3_gadget_init_control_endpoint(struct dwc3_ep *dep)
{
	struct dwc3 *dwc = dep->dwc;

	usb_ep_set_maxpacket_limit(&dep->endpoint, 512);
	dep->endpoint.maxburst = 1;
	dep->endpoint.ops = &dwc3_gadget_ep0_ops;
	if (!dep->direction)
		dwc->gadget->ep0 = &dep->endpoint;

	dep->endpoint.caps.type_control = true;

	return 0;
}

static int dwc3_gadget_init_in_out_endpoint(struct dwc3_ep *dep)
{
	struct dwc3 *dwc = dep->dwc;

	usb_ep_set_maxpacket_limit(&dep->endpoint, 1024);

	dep->endpoint.max_streams = 16;
	dep->endpoint.ops = &dwc3_gadget_ep_ops;
	list_add_tail(&dep->endpoint.ep_list,
			&dwc->gadget->ep_list);
	dep->endpoint.caps.type_iso = true;
	dep->endpoint.caps.type_bulk = true;
	dep->endpoint.caps.type_int = true;

	return dwc3_alloc_trb_pool(dep);
}

<<<<<<< HEAD
=======
static int dwc3_gadget_init_out_endpoint(struct dwc3_ep *dep)
{
	struct dwc3 *dwc = dep->dwc;
	int mdwidth;
	int size;

	mdwidth = DWC3_MDWIDTH(dwc->hwparams.hwparams0);
	if (DWC3_IP_IS(DWC32))
		mdwidth += DWC3_GHWPARAMS6_MDWIDTH(dwc->hwparams.hwparams6);

	/* MDWIDTH is represented in bits, convert to bytes */
	mdwidth /= 8;

	/* All OUT endpoints share a single RxFIFO space */
	size = dwc3_readl(dwc->regs, DWC3_GRXFIFOSIZ(0));
	if (DWC3_IP_IS(DWC3))
		size = DWC3_GRXFIFOSIZ_RXFDEP(size);
	else
		size = DWC31_GRXFIFOSIZ_RXFDEP(size);

	/* FIFO depth is in MDWDITH bytes */
	size *= mdwidth;

	/*
	 * To meet performance requirement, a minimum recommended RxFIFO size
	 * is defined as follow:
	 * RxFIFO size >= (3 x MaxPacketSize) +
	 * (3 x 8 bytes setup packets size) + (16 bytes clock crossing margin)
	 *
	 * Then calculate the max packet limit as below.
	 */
	size -= (3 * 8) + 16;
	if (size < 0)
		size = 0;
	else
		size /= 3;

	usb_ep_set_maxpacket_limit(&dep->endpoint, size);
	dep->endpoint.max_streams = 16;
	dep->endpoint.ops = &dwc3_gadget_ep_ops;
	list_add_tail(&dep->endpoint.ep_list,
			&dwc->gadget->ep_list);
	dep->endpoint.caps.type_iso = true;
	dep->endpoint.caps.type_bulk = true;
	dep->endpoint.caps.type_int = true;

	return dwc3_alloc_trb_pool(dep);
}

>>>>>>> 561eb836
static int dwc3_gadget_init_endpoint(struct dwc3 *dwc, u8 epnum)
{
	struct dwc3_ep			*dep;
	bool				direction = epnum & 1;
	int				ret;
	u8				num = epnum >> 1;

	dep = kzalloc(sizeof(*dep), GFP_KERNEL);
	if (!dep)
		return -ENOMEM;

	dep->dwc = dwc;
	dep->number = epnum;
	dep->direction = direction;
	dep->regs = dwc->regs + DWC3_DEP_BASE(epnum);
	dwc->eps[epnum] = dep;
	dep->combo_num = 0;
	dep->start_cmd_status = 0;

	snprintf(dep->name, sizeof(dep->name), "ep%u%s", num,
			direction ? "in" : "out");

	dep->endpoint.name = dep->name;

	if (!(dep->number > 1)) {
		dep->endpoint.desc = &dwc3_gadget_ep0_desc;
		dep->endpoint.comp_desc = NULL;
	}

	if (num == 0)
		ret = dwc3_gadget_init_control_endpoint(dep);
	else
		ret = dwc3_gadget_init_in_out_endpoint(dep);

	if (ret)
		return ret;

	dep->endpoint.caps.dir_in = direction;
	dep->endpoint.caps.dir_out = !direction;

	INIT_LIST_HEAD(&dep->pending_list);
	INIT_LIST_HEAD(&dep->started_list);
	INIT_LIST_HEAD(&dep->cancelled_list);

	return 0;
}

static int dwc3_gadget_init_endpoints(struct dwc3 *dwc, u8 total)
{
	u8				epnum;
	u8				out_count;
	u8				in_count;
	u8				idx;
	struct dwc3_ep			*dep;

	in_count = out_count = total / 2;
	out_count += total & 1;		/* in case odd, there is one more OUT */

	INIT_LIST_HEAD(&dwc->gadget->ep_list);

	for (epnum = 0; epnum < total; epnum++) {
		int			ret;
		u8			num = epnum >> 1;

		ret = dwc3_gadget_init_endpoint(dwc, epnum);
		if (ret)
			return ret;

		dep = dwc->eps[epnum];
		/* Reserve EPs at the end for GSI */
		if (!dep->direction && num >
				out_count - NUM_GSI_OUT_EPS - 1) {
			idx = num - (out_count - NUM_GSI_OUT_EPS - 1);
			snprintf(dep->name, sizeof(dep->name), "gsi-epout%d",
					idx);
			dep->gsi = true;
		} else if (dep->direction && num >
				in_count - NUM_GSI_IN_EPS - 1) {
			idx = num - (in_count - NUM_GSI_IN_EPS - 1);
			snprintf(dep->name, sizeof(dep->name), "gsi-epin%d",
					idx);
			dep->gsi = true;
		}
	}

	return 0;
}

static void dwc3_gadget_free_endpoints(struct dwc3 *dwc)
{
	struct dwc3_ep			*dep;
	u8				epnum;

	for (epnum = 0; epnum < DWC3_ENDPOINTS_NUM; epnum++) {
		dep = dwc->eps[epnum];
		if (!dep)
			continue;
		/*
		 * Physical endpoints 0 and 1 are special; they form the
		 * bi-directional USB endpoint 0.
		 *
		 * For those two physical endpoints, we don't allocate a TRB
		 * pool nor do we add them the endpoints list. Due to that, we
		 * shouldn't do these two operations otherwise we would end up
		 * with all sorts of bugs when removing dwc3.ko.
		 */
		if (epnum != 0 && epnum != 1) {
			dwc3_free_trb_pool(dep);
			list_del(&dep->endpoint.ep_list);
		}

		kfree(dep);
	}
}

/* -------------------------------------------------------------------------- */

static int dwc3_gadget_ep_reclaim_completed_trb(struct dwc3_ep *dep,
		struct dwc3_request *req, struct dwc3_trb *trb,
		const struct dwc3_event_depevt *event, int status, int chain)
{
	unsigned int		count;

	dwc3_ep_inc_deq(dep);

	trace_dwc3_complete_trb(dep, trb);
	req->num_trbs--;

	/*
	 * If we're in the middle of series of chained TRBs and we
	 * receive a short transfer along the way, DWC3 will skip
	 * through all TRBs including the last TRB in the chain (the
	 * where CHN bit is zero. DWC3 will also avoid clearing HWO
	 * bit and SW has to do it manually.
	 *
	 * We're going to do that here to avoid problems of HW trying
	 * to use bogus TRBs for transfers.
	 */
	if (chain && (trb->ctrl & DWC3_TRB_CTRL_HWO))
		trb->ctrl &= ~DWC3_TRB_CTRL_HWO;

	/*
	 * For isochronous transfers, the first TRB in a service interval must
	 * have the Isoc-First type. Track and report its interval frame number.
	 */
	if (usb_endpoint_xfer_isoc(dep->endpoint.desc) &&
	    (trb->ctrl & DWC3_TRBCTL_ISOCHRONOUS_FIRST)) {
		unsigned int frame_number;

		frame_number = DWC3_TRB_CTRL_GET_SID_SOFN(trb->ctrl);
		frame_number &= ~(dep->interval - 1);
		req->request.frame_number = frame_number;
	}

	/*
	 * We use bounce buffer for requests that needs extra TRB or OUT ZLP. If
	 * this TRB points to the bounce buffer address, it's a MPS alignment
	 * TRB. Don't add it to req->remaining calculation.
	 */
	if (trb->bpl == lower_32_bits(dep->dwc->bounce_addr) &&
	    trb->bph == upper_32_bits(dep->dwc->bounce_addr)) {
		trb->ctrl &= ~DWC3_TRB_CTRL_HWO;
		return 1;
	}

	count = trb->size & DWC3_TRB_SIZE_MASK;
	req->remaining += count;

	if ((trb->ctrl & DWC3_TRB_CTRL_HWO) && status != -ESHUTDOWN)
		return 1;

	if (event->status & DEPEVT_STATUS_SHORT && !chain)
		return 1;

	if ((trb->ctrl & DWC3_TRB_CTRL_IOC) ||
	    (trb->ctrl & DWC3_TRB_CTRL_LST))
		return 1;

	return 0;
}

static int dwc3_gadget_ep_reclaim_trb_sg(struct dwc3_ep *dep,
		struct dwc3_request *req, const struct dwc3_event_depevt *event,
		int status)
{
	struct dwc3_trb *trb = &dep->trb_pool[dep->trb_dequeue];
	struct scatterlist *sg = req->sg;
	struct scatterlist *s;
	unsigned int pending = req->num_pending_sgs;
	unsigned int i;
	int ret = 0;

	for_each_sg(sg, s, pending, i) {
		trb = &dep->trb_pool[dep->trb_dequeue];

		req->sg = sg_next(s);
		req->num_pending_sgs--;

		ret = dwc3_gadget_ep_reclaim_completed_trb(dep, req,
				trb, event, status, true);
		if (ret)
			break;
	}

	return ret;
}

static int dwc3_gadget_ep_reclaim_trb_linear(struct dwc3_ep *dep,
		struct dwc3_request *req, const struct dwc3_event_depevt *event,
		int status)
{
	struct dwc3_trb *trb = &dep->trb_pool[dep->trb_dequeue];

	return dwc3_gadget_ep_reclaim_completed_trb(dep, req, trb,
			event, status, false);
}

static bool dwc3_gadget_ep_request_completed(struct dwc3_request *req)
{
	return req->num_pending_sgs == 0;
}

static int dwc3_gadget_ep_cleanup_completed_request(struct dwc3_ep *dep,
		const struct dwc3_event_depevt *event,
		struct dwc3_request *req, int status)
{
	struct dwc3 *dwc = dep->dwc;
	int ret;

	/*
	 * If the HWO is set, it implies the TRB is still being
	 * processed by the core. Hence do not reclaim it until
	 * it is processed by the core.
	 */
	if (req->trb->ctrl & DWC3_TRB_CTRL_HWO) {
		dbg_event(0xFF, "PEND TRB", dep->number);
		return 1;
	}

	if (req->num_pending_sgs)
		ret = dwc3_gadget_ep_reclaim_trb_sg(dep, req, event,
				status);
	else
		ret = dwc3_gadget_ep_reclaim_trb_linear(dep, req, event,
				status);

	req->request.actual = req->request.length - req->remaining;

	if (!dwc3_gadget_ep_request_completed(req))
		goto out;

	if (req->needs_extra_trb) {
		ret = dwc3_gadget_ep_reclaim_trb_linear(dep, req, event,
				status);
		req->needs_extra_trb = false;
	}

	dwc3_gadget_giveback(dep, req, status);

out:
	return ret;
}

static void dwc3_gadget_ep_cleanup_completed_requests(struct dwc3_ep *dep,
		const struct dwc3_event_depevt *event, int status)
{
	struct dwc3_request	*req;

	while (!list_empty(&dep->started_list)) {
		int ret;

		req = next_request(&dep->started_list);
		ret = dwc3_gadget_ep_cleanup_completed_request(dep, event,
				req, status);
		if (ret)
			break;
	}
}

static bool dwc3_gadget_ep_should_continue(struct dwc3_ep *dep)
{
	struct dwc3_request	*req;

	if (!list_empty(&dep->pending_list))
		return true;

	/*
	 * We only need to check the first entry of the started list. We can
	 * assume the completed requests are removed from the started list.
	 */
	req = next_request(&dep->started_list);
	if (!req)
		return false;

	return !dwc3_gadget_ep_request_completed(req);
}

static void dwc3_gadget_endpoint_frame_from_event(struct dwc3_ep *dep,
		const struct dwc3_event_depevt *event)
{
	dep->frame_number = event->parameters;
}

static bool dwc3_gadget_endpoint_trbs_complete(struct dwc3_ep *dep,
		const struct dwc3_event_depevt *event, int status)
{
	struct dwc3		*dwc = dep->dwc;
	bool			no_started_trb = true;

	dwc3_gadget_ep_cleanup_completed_requests(dep, event, status);

	if (dep->flags & DWC3_EP_END_TRANSFER_PENDING)
		goto out;

	if (usb_endpoint_xfer_isoc(dep->endpoint.desc) &&
		list_empty(&dep->started_list) &&
		(list_empty(&dep->pending_list) || status == -EXDEV))
		dwc3_stop_active_transfer(dep, true, true);
	else if (dwc3_gadget_ep_should_continue(dep))
		if (__dwc3_gadget_kick_transfer(dep) == 0)
			no_started_trb = false;

out:
	/*
	 * WORKAROUND: This is the 2nd half of U1/U2 -> U0 workaround.
	 * See dwc3_gadget_linksts_change_interrupt() for 1st half.
	 */
	if (DWC3_VER_IS_PRIOR(DWC3, 183A)) {
		u32		reg;
		int		i;

		for (i = 0; i < DWC3_ENDPOINTS_NUM; i++) {
			dep = dwc->eps[i];

			if (!(dep->flags & DWC3_EP_ENABLED))
				continue;

			if (!list_empty(&dep->started_list))
				return no_started_trb;
		}

		reg = dwc3_readl(dwc->regs, DWC3_DCTL);
		reg |= dwc->u1u2;
		dwc3_writel(dwc->regs, DWC3_DCTL, reg);

		dwc->u1u2 = 0;
	}

	return no_started_trb;
}

static void dwc3_gadget_endpoint_transfer_in_progress(struct dwc3_ep *dep,
		const struct dwc3_event_depevt *event)
{
	int status = 0;

	if (usb_endpoint_xfer_isoc(dep->endpoint.desc))
		dwc3_gadget_endpoint_frame_from_event(dep, event);

	if (event->status & DEPEVT_STATUS_BUSERR)
		status = -ECONNRESET;

	if (event->status & DEPEVT_STATUS_MISSED_ISOC)
		status = -EXDEV;

	dwc3_gadget_endpoint_trbs_complete(dep, event, status);
}

static void dwc3_gadget_endpoint_transfer_complete(struct dwc3_ep *dep,
		const struct dwc3_event_depevt *event)
{
	int status = 0;

	dep->flags &= ~DWC3_EP_TRANSFER_STARTED;

	if (event->status & DEPEVT_STATUS_BUSERR)
		status = -ECONNRESET;

	if (dwc3_gadget_endpoint_trbs_complete(dep, event, status))
		dep->flags &= ~DWC3_EP_WAIT_TRANSFER_COMPLETE;
}

static void dwc3_gadget_endpoint_transfer_not_ready(struct dwc3_ep *dep,
		const struct dwc3_event_depevt *event)
{
	dwc3_gadget_endpoint_frame_from_event(dep, event);

	/*
	 * The XferNotReady event is generated only once before the endpoint
	 * starts. It will be generated again when END_TRANSFER command is
	 * issued. For some controller versions, the XferNotReady event may be
	 * generated while the END_TRANSFER command is still in process. Ignore
	 * it and wait for the next XferNotReady event after the command is
	 * completed.
	 */
	if (dep->flags & DWC3_EP_END_TRANSFER_PENDING)
		return;

	(void) __dwc3_gadget_start_isoc(dep);
}

static void dwc3_gadget_endpoint_command_complete(struct dwc3_ep *dep,
		const struct dwc3_event_depevt *event)
{
	u8 cmd = DEPEVT_PARAMETER_CMD(event->parameters);

	if (cmd != DWC3_DEPCMD_ENDTRANSFER)
		return;

	dep->flags &= ~DWC3_EP_END_TRANSFER_PENDING;
	dep->flags &= ~DWC3_EP_TRANSFER_STARTED;
	dwc3_gadget_ep_cleanup_cancelled_requests(dep);

	if (dep->flags & DWC3_EP_PENDING_CLEAR_STALL) {
		struct dwc3 *dwc = dep->dwc;

		dep->flags &= ~DWC3_EP_PENDING_CLEAR_STALL;
		if (dwc3_send_clear_stall_ep_cmd(dep)) {
			struct usb_ep *ep0 = &dwc->eps[0]->endpoint;

			dev_err(dwc->dev, "failed to clear STALL on %s\n", dep->name);
			if (dwc->delayed_status)
				__dwc3_gadget_ep0_set_halt(ep0, 1);
			return;
		}

		dep->flags &= ~(DWC3_EP_STALL | DWC3_EP_WEDGE);
		if (dwc->delayed_status)
			dwc3_ep0_send_delayed_status(dwc);
	}

	if ((dep->flags & DWC3_EP_DELAY_START) &&
	    !usb_endpoint_xfer_isoc(dep->endpoint.desc))
		__dwc3_gadget_kick_transfer(dep);

	dep->flags &= ~DWC3_EP_DELAY_START;
}

static void dwc3_gadget_endpoint_stream_event(struct dwc3_ep *dep,
		const struct dwc3_event_depevt *event)
{
	struct dwc3 *dwc = dep->dwc;

	if (event->status == DEPEVT_STREAMEVT_FOUND) {
		dep->flags |= DWC3_EP_FIRST_STREAM_PRIMED;
		goto out;
	}

	/* Note: NoStream rejection event param value is 0 and not 0xFFFF */
	switch (event->parameters) {
	case DEPEVT_STREAM_PRIME:
		/*
		 * If the host can properly transition the endpoint state from
		 * idle to prime after a NoStream rejection, there's no need to
		 * force restarting the endpoint to reinitiate the stream. To
		 * simplify the check, assume the host follows the USB spec if
		 * it primed the endpoint more than once.
		 */
		if (dep->flags & DWC3_EP_FORCE_RESTART_STREAM) {
			if (dep->flags & DWC3_EP_FIRST_STREAM_PRIMED)
				dep->flags &= ~DWC3_EP_FORCE_RESTART_STREAM;
			else
				dep->flags |= DWC3_EP_FIRST_STREAM_PRIMED;
		}

		break;
	case DEPEVT_STREAM_NOSTREAM:
		if ((dep->flags & DWC3_EP_IGNORE_NEXT_NOSTREAM) ||
		    !(dep->flags & DWC3_EP_FORCE_RESTART_STREAM) ||
		    !(dep->flags & DWC3_EP_WAIT_TRANSFER_COMPLETE))
			break;

		/*
		 * If the host rejects a stream due to no active stream, by the
		 * USB and xHCI spec, the endpoint will be put back to idle
		 * state. When the host is ready (buffer added/updated), it will
		 * prime the endpoint to inform the usb device controller. This
		 * triggers the device controller to issue ERDY to restart the
		 * stream. However, some hosts don't follow this and keep the
		 * endpoint in the idle state. No prime will come despite host
		 * streams are updated, and the device controller will not be
		 * triggered to generate ERDY to move the next stream data. To
		 * workaround this and maintain compatibility with various
		 * hosts, force to reinitate the stream until the host is ready
		 * instead of waiting for the host to prime the endpoint.
		 */
		if (DWC3_VER_IS_WITHIN(DWC32, 100A, ANY)) {
			unsigned int cmd = DWC3_DGCMD_SET_ENDPOINT_PRIME;

			dwc3_send_gadget_generic_command(dwc, cmd, dep->number);
		} else {
			dep->flags |= DWC3_EP_DELAY_START;
			dwc3_stop_active_transfer(dep, true, true);
			return;
		}
		break;
	}

out:
	dep->flags &= ~DWC3_EP_IGNORE_NEXT_NOSTREAM;
}

static void dwc3_endpoint_interrupt(struct dwc3 *dwc,
		const struct dwc3_event_depevt *event)
{
	struct dwc3_ep		*dep;
	u8			epnum = event->endpoint_number;

	dep = dwc->eps[epnum];

	if (!(dep->flags & DWC3_EP_ENABLED)) {
		if (!(dep->flags & DWC3_EP_TRANSFER_STARTED))
			return;

		/* Handle only EPCMDCMPLT when EP disabled */
		if (event->endpoint_event != DWC3_DEPEVT_EPCMDCMPLT)
			return;
	}

	if (epnum == 0 || epnum == 1) {
		dwc3_ep0_interrupt(dwc, event);
		return;
	}

	dep->dbg_ep_events.total++;

	switch (event->endpoint_event) {
	case DWC3_DEPEVT_XFERINPROGRESS:
		dep->dbg_ep_events.xferinprogress++;
		dwc3_gadget_endpoint_transfer_in_progress(dep, event);
		break;
	case DWC3_DEPEVT_XFERNOTREADY:
		dep->dbg_ep_events.xfernotready++;
		dwc3_gadget_endpoint_transfer_not_ready(dep, event);
		break;
	case DWC3_DEPEVT_EPCMDCMPLT:
<<<<<<< HEAD
		dep->dbg_ep_events.epcmdcomplete++;
		cmd = DEPEVT_PARAMETER_CMD(event->parameters);

		if (cmd == DWC3_DEPCMD_ENDTRANSFER) {
			dep->flags &= ~DWC3_EP_END_TRANSFER_PENDING;
			dep->flags &= ~DWC3_EP_TRANSFER_STARTED;
			dwc3_gadget_ep_cleanup_cancelled_requests(dep);
			if ((dep->flags & DWC3_EP_DELAY_START) &&
			    !usb_endpoint_xfer_isoc(dep->endpoint.desc))
				__dwc3_gadget_kick_transfer(dep);

			dep->flags &= ~DWC3_EP_DELAY_START;
		}
=======
		dwc3_gadget_endpoint_command_complete(dep, event);
>>>>>>> 561eb836
		break;
	case DWC3_DEPEVT_XFERCOMPLETE:
		dep->dbg_ep_events.xfercomplete++;
		dwc3_gadget_endpoint_transfer_complete(dep, event);
		break;
	case DWC3_DEPEVT_STREAMEVT:
		dep->dbg_ep_events.streamevent++;
		dwc3_gadget_endpoint_stream_event(dep, event);
		break;
	case DWC3_DEPEVT_RXTXFIFOEVT:
		dep->dbg_ep_events.rxtxfifoevent++;
		break;
	}
}

static void dwc3_disconnect_gadget(struct dwc3 *dwc)
{
	struct usb_gadget_driver *gadget_driver;

	if (dwc->gadget_driver && dwc->gadget_driver->disconnect) {
		gadget_driver = dwc->gadget_driver;
		spin_unlock(&dwc->lock);
<<<<<<< HEAD
		dbg_event(0xFF, "DISCONNECT", 0);
		gadget_driver->disconnect(&dwc->gadget);
=======
		dwc->gadget_driver->disconnect(dwc->gadget);
>>>>>>> 561eb836
		spin_lock(&dwc->lock);
	}
}

static void dwc3_suspend_gadget(struct dwc3 *dwc)
{
	struct usb_gadget_driver *gadget_driver;

	if (dwc->gadget_driver && dwc->gadget_driver->suspend) {
		gadget_driver = dwc->gadget_driver;
		spin_unlock(&dwc->lock);
<<<<<<< HEAD
		dbg_event(0xFF, "SUSPEND", 0);
		gadget_driver->suspend(&dwc->gadget);
=======
		dwc->gadget_driver->suspend(dwc->gadget);
>>>>>>> 561eb836
		spin_lock(&dwc->lock);
	}
}

static void dwc3_resume_gadget(struct dwc3 *dwc)
{
	struct usb_gadget_driver *gadget_driver;

	if (dwc->gadget_driver && dwc->gadget_driver->resume) {
		gadget_driver = dwc->gadget_driver;
		spin_unlock(&dwc->lock);
<<<<<<< HEAD
		dbg_event(0xFF, "RESUME", 0);
		gadget_driver->resume(&dwc->gadget);
=======
		dwc->gadget_driver->resume(dwc->gadget);
>>>>>>> 561eb836
		spin_lock(&dwc->lock);
	}
}

static void dwc3_reset_gadget(struct dwc3 *dwc)
{
	struct usb_gadget_driver *gadget_driver;

	if (!dwc->gadget_driver)
		return;

<<<<<<< HEAD
	if (dwc->gadget.speed != USB_SPEED_UNKNOWN) {
		gadget_driver = dwc->gadget_driver;
		spin_unlock(&dwc->lock);
		dbg_event(0xFF, "UDC RESET", 0);
		usb_gadget_udc_reset(&dwc->gadget, gadget_driver);
=======
	if (dwc->gadget->speed != USB_SPEED_UNKNOWN) {
		spin_unlock(&dwc->lock);
		usb_gadget_udc_reset(dwc->gadget, dwc->gadget_driver);
>>>>>>> 561eb836
		spin_lock(&dwc->lock);
	}
}

void dwc3_stop_active_transfer(struct dwc3_ep *dep, bool force, bool interrupt)
{
	struct dwc3 *dwc = dep->dwc;
	struct dwc3_gadget_ep_cmd_params params;
	u32 cmd;
	int ret;

	if (!(dep->flags & DWC3_EP_TRANSFER_STARTED) ||
	    (dep->flags & DWC3_EP_END_TRANSFER_PENDING))
		return;

	dwc3_notify_event(dwc, DWC3_CONTROLLER_NOTIFY_DISABLE_UPDXFER,
			dep->number);

	/*
	 * NOTICE: We are violating what the Databook says about the
	 * EndTransfer command. Ideally we would _always_ wait for the
	 * EndTransfer Command Completion IRQ, but that's causing too
	 * much trouble synchronizing between us and gadget driver.
	 *
	 * We have discussed this with the IP Provider and it was
	 * suggested to giveback all requests here.
	 *
	 * Note also that a similar handling was tested by Synopsys
	 * (thanks a lot Paul) and nothing bad has come out of it.
	 * In short, what we're doing is issuing EndTransfer with
	 * CMDIOC bit set and delay kicking transfer until the
	 * EndTransfer command had completed.
	 *
	 * As of IP version 3.10a of the DWC_usb3 IP, the controller
	 * supports a mode to work around the above limitation. The
	 * software can poll the CMDACT bit in the DEPCMD register
	 * after issuing a EndTransfer command. This mode is enabled
	 * by writing GUCTL2[14]. This polling is already done in the
	 * dwc3_send_gadget_ep_cmd() function so if the mode is
	 * enabled, the EndTransfer command will have completed upon
	 * returning from this function.
	 *
	 * This mode is NOT available on the DWC_usb31 IP.
	 */

	cmd = DWC3_DEPCMD_ENDTRANSFER;
	cmd |= force ? DWC3_DEPCMD_HIPRI_FORCERM : 0;
	cmd |= interrupt ? DWC3_DEPCMD_CMDIOC : 0;
	cmd |= DWC3_DEPCMD_PARAM(dep->resource_index);
	memset(&params, 0, sizeof(params));
	ret = dwc3_send_gadget_ep_cmd(dep, cmd, &params);
	WARN_ON_ONCE(ret);
	dep->resource_index = 0;

	/*
	 * The END_TRANSFER command will cause the controller to generate a
	 * NoStream Event, and it's not due to the host DP NoStream rejection.
	 * Ignore the next NoStream event.
	 */
	if (dep->stream_capable)
		dep->flags |= DWC3_EP_IGNORE_NEXT_NOSTREAM;

	if (!interrupt)
		dep->flags &= ~DWC3_EP_TRANSFER_STARTED;
	else
		dep->flags |= DWC3_EP_END_TRANSFER_PENDING;

	dbg_log_string("%s(%d): endxfer ret:%d", dep->name, dep->number, ret);
}
EXPORT_SYMBOL(dwc3_stop_active_transfer);

static void dwc3_clear_stall_all_ep(struct dwc3 *dwc)
{
	u32 epnum;

	for (epnum = 1; epnum < DWC3_ENDPOINTS_NUM; epnum++) {
		struct dwc3_ep *dep;
		int ret;

		dep = dwc->eps[epnum];
		if (!dep)
			continue;

		if (!(dep->flags & DWC3_EP_STALL))
			continue;

		dep->flags &= ~DWC3_EP_STALL;

		ret = dwc3_send_clear_stall_ep_cmd(dep);
		dbg_event(dep->number, "ECLRSTALL", ret);
		WARN_ON_ONCE(ret);
	}
}

static void dwc3_gadget_disconnect_interrupt(struct dwc3 *dwc)
{
	int			reg;

	dbg_event(0xFF, "DISCONNECT INT", 0);
	dev_dbg(dwc->dev, "Notify OTG from %s\n", __func__);
	dwc->b_suspend = false;
	dwc3_notify_event(dwc, DWC3_CONTROLLER_NOTIFY_OTG_EVENT, 0);

	dwc3_gadget_set_link_state(dwc, DWC3_LINK_STATE_RX_DET);

	reg = dwc3_readl(dwc->regs, DWC3_DCTL);
	reg &= ~DWC3_DCTL_INITU1ENA;
	reg &= ~DWC3_DCTL_INITU2ENA;
	dwc3_gadget_dctl_write_safe(dwc, reg);

	dwc3_disconnect_gadget(dwc);

	dwc->gadget->speed = USB_SPEED_UNKNOWN;
	dwc->setup_packet_pending = false;
<<<<<<< HEAD
	dwc->link_state = DWC3_LINK_STATE_SS_DIS;
	usb_gadget_set_state(&dwc->gadget, USB_STATE_NOTATTACHED);
=======
	usb_gadget_set_state(dwc->gadget, USB_STATE_NOTATTACHED);
>>>>>>> 561eb836

	dwc->connected = false;
}

static void dwc3_gadget_reset_interrupt(struct dwc3 *dwc)
{
	u32			reg;

	dwc->connected = true;

	/*
	 * WORKAROUND: DWC3 revisions <1.88a have an issue which
	 * would cause a missing Disconnect Event if there's a
	 * pending Setup Packet in the FIFO.
	 *
	 * There's no suggested workaround on the official Bug
	 * report, which states that "unless the driver/application
	 * is doing any special handling of a disconnect event,
	 * there is no functional issue".
	 *
	 * Unfortunately, it turns out that we _do_ some special
	 * handling of a disconnect event, namely complete all
	 * pending transfers, notify gadget driver of the
	 * disconnection, and so on.
	 *
	 * Our suggested workaround is to follow the Disconnect
	 * Event steps here, instead, based on a setup_packet_pending
	 * flag. Such flag gets set whenever we have a SETUP_PENDING
	 * status for EP0 TRBs and gets cleared on XferComplete for the
	 * same endpoint.
	 *
	 * Refers to:
	 *
	 * STAR#9000466709: RTL: Device : Disconnect event not
	 * generated if setup packet pending in FIFO
	 */
	if (DWC3_VER_IS_PRIOR(DWC3, 188A)) {
		if (dwc->setup_packet_pending)
			dwc3_gadget_disconnect_interrupt(dwc);
	}

	dbg_event(0xFF, "BUS RESET", 0);
	dev_dbg(dwc->dev, "Notify OTG from %s\n", __func__);
	dwc->b_suspend = false;
	dwc3_notify_event(dwc, DWC3_CONTROLLER_NOTIFY_OTG_EVENT, 0);

	usb_gadget_vbus_draw(&dwc->gadget, 100);

	dwc3_reset_gadget(dwc);
	/*
	 * In the Synopsis DesignWare Cores USB3 Databook Rev. 3.30a
	 * Section 4.1.2 Table 4-2, it states that during a USB reset, the SW
	 * needs to ensure that it sends "a DEPENDXFER command for any active
	 * transfers."
	 */
	dwc3_stop_active_transfers(dwc);

	reg = dwc3_readl(dwc->regs, DWC3_DCTL);
	reg &= ~DWC3_DCTL_TSTCTRL_MASK;
	dwc3_gadget_dctl_write_safe(dwc, reg);
	dwc->test_mode = false;
	/*
	 * From SNPS databook section 8.1.2
	 * the EP0 should be in setup phase. So ensure
	 * that EP0 is in setup phase by issuing a stall
	 * and restart if EP0 is not in setup phase.
	 */
	if (dwc->ep0state != EP0_SETUP_PHASE) {
		unsigned int	dir;

		dbg_event(0xFF, "CONTRPEND", dwc->ep0state);
		dir = !!dwc->ep0_expect_in;
		if (dwc->ep0state == EP0_DATA_PHASE)
			dwc3_ep0_end_control_data(dwc, dwc->eps[dir]);
		else
			dwc3_ep0_end_control_data(dwc, dwc->eps[!dir]);
		dwc3_ep0_stall_and_restart(dwc);
	}

	dwc3_stop_active_transfers(dwc);
	dwc3_clear_stall_all_ep(dwc);

	/* Reset device address to zero */
	reg = dwc3_readl(dwc->regs, DWC3_DCFG);
	reg &= ~(DWC3_DCFG_DEVADDR_MASK);
	dwc3_writel(dwc->regs, DWC3_DCFG, reg);

	dwc->gadget.speed = USB_SPEED_UNKNOWN;
	dwc->link_state = DWC3_LINK_STATE_U0;
}

static void dwc3_gadget_conndone_interrupt(struct dwc3 *dwc)
{
	struct dwc3_ep		*dep;
	int			ret;
	u32			reg;
	u8			speed;

	dbg_event(0xFF, "CONNECT DONE", 0);
	reg = dwc3_readl(dwc->regs, DWC3_DSTS);
	speed = reg & DWC3_DSTS_CONNECTSPD;
	dwc->speed = speed;

	/* Enable SUSPENDEVENT(BIT:6) for version 230A and above */
	if (!DWC3_VER_IS_PRIOR(DWC3, 230A)) {
		reg = dwc3_readl(dwc->regs, DWC3_DEVTEN);
		reg |= DWC3_DEVTEN_EOPFEN;
		dwc3_writel(dwc->regs, DWC3_DEVTEN, reg);
	}

	/* Reset the retry on erratic error event count */
	dwc->retries_on_error = 0;

	/*
	 * RAMClkSel is reset to 0 after USB reset, so it must be reprogrammed
	 * each time on Connect Done.
	 *
	 * Currently we always use the reset value. If any platform
	 * wants to set this to a different value, we need to add a
	 * setting and update GCTL.RAMCLKSEL here.
	 */

	switch (speed) {
	case DWC3_DSTS_SUPERSPEED_PLUS:
		dwc3_gadget_ep0_desc.wMaxPacketSize = cpu_to_le16(512);
		dwc->gadget->ep0->maxpacket = 512;
		dwc->gadget->speed = USB_SPEED_SUPER_PLUS;
		break;
	case DWC3_DSTS_SUPERSPEED:
		/*
		 * WORKAROUND: DWC3 revisions <1.90a have an issue which
		 * would cause a missing USB3 Reset event.
		 *
		 * In such situations, we should force a USB3 Reset
		 * event by calling our dwc3_gadget_reset_interrupt()
		 * routine.
		 *
		 * Refers to:
		 *
		 * STAR#9000483510: RTL: SS : USB3 reset event may
		 * not be generated always when the link enters poll
		 */
		if (DWC3_VER_IS_PRIOR(DWC3, 190A))
			dwc3_gadget_reset_interrupt(dwc);

		dwc3_gadget_ep0_desc.wMaxPacketSize = cpu_to_le16(512);
		dwc->gadget->ep0->maxpacket = 512;
		dwc->gadget->speed = USB_SPEED_SUPER;
		break;
	case DWC3_DSTS_HIGHSPEED:
		dwc3_gadget_ep0_desc.wMaxPacketSize = cpu_to_le16(64);
		dwc->gadget->ep0->maxpacket = 64;
		dwc->gadget->speed = USB_SPEED_HIGH;
		break;
	case DWC3_DSTS_FULLSPEED:
		dwc3_gadget_ep0_desc.wMaxPacketSize = cpu_to_le16(64);
		dwc->gadget->ep0->maxpacket = 64;
		dwc->gadget->speed = USB_SPEED_FULL;
		break;
	case DWC3_DSTS_LOWSPEED:
		dwc3_gadget_ep0_desc.wMaxPacketSize = cpu_to_le16(8);
		dwc->gadget->ep0->maxpacket = 8;
		dwc->gadget->speed = USB_SPEED_LOW;
		break;
	}

	dwc->eps[1]->endpoint.maxpacket = dwc->gadget->ep0->maxpacket;

	/* Enable USB2 LPM Capability */

	if (!DWC3_VER_IS_WITHIN(DWC3, ANY, 194A) &&
	    (speed != DWC3_DSTS_SUPERSPEED) &&
	    (speed != DWC3_DSTS_SUPERSPEED_PLUS)) {
		reg = dwc3_readl(dwc->regs, DWC3_DCFG);
		reg |= DWC3_DCFG_LPM_CAP;
		dwc3_writel(dwc->regs, DWC3_DCFG, reg);

		reg = dwc3_readl(dwc->regs, DWC3_DCTL);
		reg &= ~(DWC3_DCTL_HIRD_THRES_MASK | DWC3_DCTL_L1_HIBER_EN);

		reg |= DWC3_DCTL_HIRD_THRES(dwc->hird_threshold |
					    (dwc->is_utmi_l1_suspend << 4));

		/*
		 * When dwc3 revisions >= 2.40a, LPM Erratum is enabled and
		 * DCFG.LPMCap is set, core responses with an ACK and the
		 * BESL value in the LPM token is less than or equal to LPM
		 * NYET threshold.
		 */
		WARN_ONCE(DWC3_VER_IS_PRIOR(DWC3, 240A) && dwc->has_lpm_erratum,
				"LPM Erratum not available on dwc3 revisions < 2.40a\n");

		if (dwc->has_lpm_erratum && !DWC3_VER_IS_PRIOR(DWC3, 240A))
			reg |= DWC3_DCTL_NYET_THRES(dwc->lpm_nyet_threshold);

		dwc3_gadget_dctl_write_safe(dwc, reg);
	} else {
		reg = dwc3_readl(dwc->regs, DWC3_DCTL);
		reg &= ~DWC3_DCTL_HIRD_THRES_MASK;
		dwc3_gadget_dctl_write_safe(dwc, reg);
	}

	dep = dwc->eps[0];
	ret = __dwc3_gadget_ep_enable(dep, DWC3_DEPCFG_ACTION_MODIFY);
	if (ret) {
		dev_err(dwc->dev, "failed to enable %s\n", dep->name);
		return;
	}

	dep = dwc->eps[1];
	ret = __dwc3_gadget_ep_enable(dep, DWC3_DEPCFG_ACTION_MODIFY);
	if (ret) {
		dev_err(dwc->dev, "failed to enable %s\n", dep->name);
		return;
	}

	dwc3_notify_event(dwc, DWC3_CONTROLLER_CONNDONE_EVENT, 0);

	/*
	 * Configure PHY via GUSB3PIPECTLn if required.
	 *
	 * Update GTXFIFOSIZn
	 *
	 * In both cases reset values should be sufficient.
	 */
}

static void dwc3_gadget_wakeup_interrupt(struct dwc3 *dwc)
{
	dbg_event(0xFF, "WAKEUP", 0);

	/*
	 * TODO take core out of low power mode when that's
	 * implemented.
	 */

	if (dwc->gadget_driver && dwc->gadget_driver->resume) {
		spin_unlock(&dwc->lock);
		dwc->gadget_driver->resume(dwc->gadget);
		spin_lock(&dwc->lock);
	}
}

static void dwc3_gadget_linksts_change_interrupt(struct dwc3 *dwc,
		unsigned int evtinfo)
{
	enum dwc3_link_state	next = evtinfo & DWC3_LINK_STATE_MASK;
	unsigned int		pwropt;

	/*
	 * WORKAROUND: DWC3 < 2.50a have an issue when configured without
	 * Hibernation mode enabled which would show up when device detects
	 * host-initiated U3 exit.
	 *
	 * In that case, device will generate a Link State Change Interrupt
	 * from U3 to RESUME which is only necessary if Hibernation is
	 * configured in.
	 *
	 * There are no functional changes due to such spurious event and we
	 * just need to ignore it.
	 *
	 * Refers to:
	 *
	 * STAR#9000570034 RTL: SS Resume event generated in non-Hibernation
	 * operational mode
	 */
	pwropt = DWC3_GHWPARAMS1_EN_PWROPT(dwc->hwparams.hwparams1);
	if (DWC3_VER_IS_PRIOR(DWC3, 250A) &&
			(pwropt != DWC3_GHWPARAMS1_EN_PWROPT_HIB)) {
		if ((dwc->link_state == DWC3_LINK_STATE_U3) &&
				(next == DWC3_LINK_STATE_RESUME)) {
			return;
		}
	}

	/*
	 * WORKAROUND: DWC3 Revisions <1.83a have an issue which, depending
	 * on the link partner, the USB session might do multiple entry/exit
	 * of low power states before a transfer takes place.
	 *
	 * Due to this problem, we might experience lower throughput. The
	 * suggested workaround is to disable DCTL[12:9] bits if we're
	 * transitioning from U1/U2 to U0 and enable those bits again
	 * after a transfer completes and there are no pending transfers
	 * on any of the enabled endpoints.
	 *
	 * This is the first half of that workaround.
	 *
	 * Refers to:
	 *
	 * STAR#9000446952: RTL: Device SS : if U1/U2 ->U0 takes >128us
	 * core send LGO_Ux entering U0
	 */
	if (DWC3_VER_IS_PRIOR(DWC3, 183A)) {
		if (next == DWC3_LINK_STATE_U0) {
			u32	u1u2;
			u32	reg;

			switch (dwc->link_state) {
			case DWC3_LINK_STATE_U1:
			case DWC3_LINK_STATE_U2:
				reg = dwc3_readl(dwc->regs, DWC3_DCTL);
				u1u2 = reg & (DWC3_DCTL_INITU2ENA
						| DWC3_DCTL_ACCEPTU2ENA
						| DWC3_DCTL_INITU1ENA
						| DWC3_DCTL_ACCEPTU1ENA);

				if (!dwc->u1u2)
					dwc->u1u2 = reg & u1u2;

				reg &= ~u1u2;

				dwc3_gadget_dctl_write_safe(dwc, reg);
				break;
			default:
				/* do nothing */
				break;
			}
		}
	}

	switch (next) {
	case DWC3_LINK_STATE_U1:
		if (dwc->speed == USB_SPEED_SUPER)
			dwc3_suspend_gadget(dwc);
		break;
	case DWC3_LINK_STATE_U2:
	case DWC3_LINK_STATE_U3:
		dwc3_suspend_gadget(dwc);
		break;
	case DWC3_LINK_STATE_RESUME:
		dwc3_resume_gadget(dwc);
		break;
	default:
		/* do nothing */
		break;
	}

	dev_dbg(dwc->dev, "Going from (%d)--->(%d)\n", dwc->link_state, next);
	dwc->link_state = next;
}

static void dwc3_gadget_suspend_interrupt(struct dwc3 *dwc,
					  unsigned int evtinfo)
{
	enum dwc3_link_state next = evtinfo & DWC3_LINK_STATE_MASK;

	dbg_event(0xFF, "SUSPEND INT", 0);
	dev_dbg(dwc->dev, "%s Entry to %d\n", __func__, next);

	if (dwc->link_state != next && next == DWC3_LINK_STATE_U3) {
		/*
		 * When first connecting the cable, even before the initial
		 * DWC3_DEVICE_EVENT_RESET or DWC3_DEVICE_EVENT_CONNECT_DONE
		 * events, the controller sees a DWC3_DEVICE_EVENT_SUSPEND
		 * event. In such a case, ignore.
		 * Ignore suspend event until device side usb is not into
		 * CONFIGURED state.
		 */
		if (dwc->gadget.state != USB_STATE_CONFIGURED) {
			dev_err(dwc->dev, "%s(): state:%d. Ignore SUSPEND.\n",
						__func__, dwc->gadget.state);
			return;
		}

		dwc3_suspend_gadget(dwc);

		dev_dbg(dwc->dev, "Notify OTG from %s\n", __func__);
		dwc->b_suspend = true;
		dwc3_notify_event(dwc, DWC3_CONTROLLER_NOTIFY_OTG_EVENT, 0);
	}

	dwc->link_state = next;
}

static void dwc3_gadget_hibernation_interrupt(struct dwc3 *dwc,
		unsigned int evtinfo)
{
	unsigned int is_ss = evtinfo & BIT(4);

	/*
	 * WORKAROUND: DWC3 revison 2.20a with hibernation support
	 * have a known issue which can cause USB CV TD.9.23 to fail
	 * randomly.
	 *
	 * Because of this issue, core could generate bogus hibernation
	 * events which SW needs to ignore.
	 *
	 * Refers to:
	 *
	 * STAR#9000546576: Device Mode Hibernation: Issue in USB 2.0
	 * Device Fallback from SuperSpeed
	 */
	if (is_ss ^ (dwc->speed == USB_SPEED_SUPER))
		return;

	/* enter hibernation here */
}

static void dwc3_gadget_interrupt(struct dwc3 *dwc,
		const struct dwc3_event_devt *event)
{
	switch (event->type) {
	case DWC3_DEVICE_EVENT_DISCONNECT:
		dwc3_gadget_disconnect_interrupt(dwc);
		dwc->dbg_gadget_events.disconnect++;
		break;
	case DWC3_DEVICE_EVENT_RESET:
		dwc3_gadget_reset_interrupt(dwc);
		dwc->dbg_gadget_events.reset++;
		break;
	case DWC3_DEVICE_EVENT_CONNECT_DONE:
		dwc3_gadget_conndone_interrupt(dwc);
		dwc->dbg_gadget_events.connect++;
		break;
	case DWC3_DEVICE_EVENT_WAKEUP:
		dwc3_gadget_wakeup_interrupt(dwc);
		dwc->dbg_gadget_events.wakeup++;
		break;
	case DWC3_DEVICE_EVENT_HIBER_REQ:
		if (dev_WARN_ONCE(dwc->dev, !dwc->has_hibernation,
					"unexpected hibernation event\n"))
			break;

		dwc3_gadget_hibernation_interrupt(dwc, event->event_info);
		break;
	case DWC3_DEVICE_EVENT_LINK_STATUS_CHANGE:
		dwc3_gadget_linksts_change_interrupt(dwc, event->event_info);
		dwc->dbg_gadget_events.link_status_change++;
		break;
	case DWC3_DEVICE_EVENT_EOPF:
		/* It changed to be suspend event for version 2.30a and above */
		if (!DWC3_VER_IS_PRIOR(DWC3, 230A)) {
			dbg_event(0xFF, "GAD SUS", 0);
			dwc->dbg_gadget_events.suspend++;
			/*
			 * Ignore suspend event until the gadget enters into
			 * USB_STATE_CONFIGURED state.
			 */
			if (dwc->gadget->state >= USB_STATE_CONFIGURED)
				dwc3_gadget_suspend_interrupt(dwc,
						event->event_info);
			else
				usb_gadget_vbus_draw(&dwc->gadget, 2);
		}
		break;
	case DWC3_DEVICE_EVENT_SOF:
		dwc->dbg_gadget_events.sof++;
		break;
	case DWC3_DEVICE_EVENT_ERRATIC_ERROR:
		dbg_event(0xFF, "ERROR", dwc->retries_on_error);
		dwc->dbg_gadget_events.erratic_error++;
		dwc->err_evt_seen = true;
		break;
	case DWC3_DEVICE_EVENT_CMD_CMPL:
		dwc->dbg_gadget_events.cmdcmplt++;
		break;
	case DWC3_DEVICE_EVENT_OVERFLOW:
		dwc->dbg_gadget_events.overflow++;
		break;
	default:
		dev_WARN(dwc->dev, "UNKNOWN IRQ %d\n", event->type);
		dwc->dbg_gadget_events.unknown_event++;
	}
}

static void dwc3_process_event_entry(struct dwc3 *dwc,
		const union dwc3_event *event)
{
	trace_dwc3_event(event->raw, dwc);

	if (!event->type.is_devspec)
		dwc3_endpoint_interrupt(dwc, &event->depevt);
	else if (event->type.type == DWC3_EVENT_TYPE_DEV)
		dwc3_gadget_interrupt(dwc, &event->devt);
	else
		dev_err(dwc->dev, "UNKNOWN IRQ type %d\n", event->raw);
}

static irqreturn_t dwc3_process_event_buf(struct dwc3_event_buffer *evt)
{
	struct dwc3 *dwc = evt->dwc;
	irqreturn_t ret = IRQ_NONE;
	int left;
	u32 reg;

	left = evt->count;

	if (!(evt->flags & DWC3_EVENT_PENDING))
		return IRQ_NONE;

	while (left > 0) {
		union dwc3_event event;

		event.raw = *(u32 *) (evt->cache + evt->lpos);

		dwc3_process_event_entry(dwc, &event);

		if (dwc->err_evt_seen) {
			/*
			 * if erratic error, skip remaining events
			 * while controller undergoes reset
			 */
			evt->lpos = (evt->lpos + left) %
					DWC3_EVENT_BUFFERS_SIZE;
			if (dwc3_notify_event(dwc,
						DWC3_CONTROLLER_ERROR_EVENT, 0))
				dwc->err_evt_seen = 0;
			dwc->retries_on_error++;
			break;
		}

		/*
		 * FIXME we wrap around correctly to the next entry as
		 * almost all entries are 4 bytes in size. There is one
		 * entry which has 12 bytes which is a regular entry
		 * followed by 8 bytes data. ATM I don't know how
		 * things are organized if we get next to the a
		 * boundary so I worry about that once we try to handle
		 * that.
		 */
		evt->lpos = (evt->lpos + 4) % evt->length;
		left -= 4;
	}

	dwc->bh_handled_evt_cnt[dwc->irq_dbg_index] += (evt->count / 4);
	evt->count = 0;
	evt->flags &= ~DWC3_EVENT_PENDING;
	ret = IRQ_HANDLED;

	/* Unmask interrupt */
	reg = dwc3_readl(dwc->regs, DWC3_GEVNTSIZ(0));
	reg &= ~DWC3_GEVNTSIZ_INTMASK;
	dwc3_writel(dwc->regs, DWC3_GEVNTSIZ(0), reg);

	if (dwc->imod_interval) {
		dwc3_writel(dwc->regs, DWC3_GEVNTCOUNT(0), DWC3_GEVNTCOUNT_EHB);
		dwc3_writel(dwc->regs, DWC3_DEV_IMOD(0), dwc->imod_interval);
	}

	return ret;
}

void dwc3_bh_work(struct work_struct *w)
{
	struct dwc3 *dwc = container_of(w, struct dwc3, bh_work);

	pm_runtime_get_sync(dwc->dev);
	dwc3_thread_interrupt(dwc->irq, dwc->ev_buf);
	pm_runtime_put(dwc->dev);
}

static irqreturn_t dwc3_thread_interrupt(int irq, void *_evt)
{
	struct dwc3_event_buffer *evt = _evt;
	struct dwc3 *dwc = evt->dwc;
	unsigned long flags;
	irqreturn_t ret = IRQ_NONE;
	ktime_t start_time;

	start_time = ktime_get();

	spin_lock_irqsave(&dwc->lock, flags);
	dwc->bh_handled_evt_cnt[dwc->irq_dbg_index] = 0;
	ret = dwc3_process_event_buf(evt);
	spin_unlock_irqrestore(&dwc->lock, flags);

	dwc->bh_completion_time[dwc->irq_dbg_index] =
		ktime_to_us(ktime_sub(ktime_get(), start_time));
	dwc->irq_dbg_index = (dwc->irq_dbg_index + 1) % MAX_INTR_STATS;

	return ret;
}

static irqreturn_t dwc3_check_event_buf(struct dwc3_event_buffer *evt)
{
	struct dwc3 *dwc;
	u32 amount;
	u32 count;
	u32 reg;
	ktime_t start_time;

	if (!evt)
		return IRQ_NONE;

	dwc = evt->dwc;
	start_time = ktime_get();
	dwc->irq_cnt++;

	/* controller reset is still pending */
	if (dwc->err_evt_seen)
		return IRQ_HANDLED;

	/* Controller is being halted, ignore the interrupts */
	if (!dwc->pullups_connected) {
		count = dwc3_readl(dwc->regs, DWC3_GEVNTCOUNT(0));
		count &= DWC3_GEVNTCOUNT_MASK;
		dwc3_writel(dwc->regs, DWC3_GEVNTCOUNT(0), count);
		dbg_event(0xFF, "NO_PULLUP", count);
		return IRQ_HANDLED;
	}

	/*
	 * With PCIe legacy interrupt, test shows that top-half irq handler can
	 * be called again after HW interrupt deassertion. Check if bottom-half
	 * irq event handler completes before caching new event to prevent
	 * losing events.
	 */
	if (evt->flags & DWC3_EVENT_PENDING)
		return IRQ_HANDLED;

	count = dwc3_readl(dwc->regs, DWC3_GEVNTCOUNT(0));
	count &= DWC3_GEVNTCOUNT_MASK;
	if (!count)
		return IRQ_NONE;

	evt->count = count;
	evt->flags |= DWC3_EVENT_PENDING;

	/* Mask interrupt */
	reg = dwc3_readl(dwc->regs, DWC3_GEVNTSIZ(0));
	reg |= DWC3_GEVNTSIZ_INTMASK;
	dwc3_writel(dwc->regs, DWC3_GEVNTSIZ(0), reg);

	amount = min(count, evt->length - evt->lpos);
	memcpy(evt->cache + evt->lpos, evt->buf + evt->lpos, amount);

	if (amount < count)
		memcpy(evt->cache, evt->buf, count - amount);

	dwc3_writel(dwc->regs, DWC3_GEVNTCOUNT(0), count);

	dwc->irq_start_time[dwc->irq_dbg_index] = start_time;
	dwc->irq_completion_time[dwc->irq_dbg_index] =
		ktime_us_delta(ktime_get(), start_time);
	dwc->irq_event_count[dwc->irq_dbg_index] = count / 4;
	dwc->irq_dbg_index = (dwc->irq_dbg_index + 1) % MAX_INTR_STATS;

	return IRQ_WAKE_THREAD;
}

irqreturn_t dwc3_interrupt(int irq, void *_dwc)
{
	struct dwc3     *dwc = _dwc;
	irqreturn_t     ret = IRQ_NONE;
	irqreturn_t     status;

	status = dwc3_check_event_buf(dwc->ev_buf);
	if (status == IRQ_WAKE_THREAD)
		ret = status;

	if (ret == IRQ_WAKE_THREAD)
		queue_work(dwc->dwc_wq, &dwc->bh_work);

	return IRQ_HANDLED;
}

static int dwc3_gadget_get_irq(struct dwc3 *dwc)
{
	struct platform_device *dwc3_pdev = to_platform_device(dwc->dev);
	int irq;

	irq = platform_get_irq_byname_optional(dwc3_pdev, "peripheral");
	if (irq > 0)
		goto out;

	if (irq == -EPROBE_DEFER)
		goto out;

	irq = platform_get_irq_byname_optional(dwc3_pdev, "dwc_usb3");
	if (irq > 0)
		goto out;

	if (irq == -EPROBE_DEFER)
		goto out;

	irq = platform_get_irq(dwc3_pdev, 0);
	if (irq > 0)
		goto out;

	if (!irq)
		irq = -EINVAL;

out:
	return irq;
}

static void dwc_gadget_release(struct device *dev)
{
	struct usb_gadget *gadget = container_of(dev, struct usb_gadget, dev);

	kfree(gadget);
}

/**
 * dwc3_gadget_init - initializes gadget related registers
 * @dwc: pointer to our controller context structure
 *
 * Returns 0 on success otherwise negative errno.
 */
int dwc3_gadget_init(struct dwc3 *dwc)
{
	int ret;
	int irq;
	struct device *dev;

	irq = dwc3_gadget_get_irq(dwc);
	if (irq < 0) {
		ret = irq;
		goto err0;
	}

	dwc->irq_gadget = irq;

	dwc->ep0_trb = dma_alloc_coherent(dwc->sysdev,
					  sizeof(*dwc->ep0_trb) * 2,
					  &dwc->ep0_trb_addr, GFP_KERNEL);
	if (!dwc->ep0_trb) {
		dev_err(dwc->dev, "failed to allocate ep0 trb\n");
		ret = -ENOMEM;
		goto err0;
	}

	dwc->setup_buf = kzalloc(DWC3_EP0_SETUP_SIZE, GFP_KERNEL);
	if (!dwc->setup_buf) {
		ret = -ENOMEM;
		goto err1;
	}

	dwc->bounce = dma_alloc_coherent(dwc->sysdev, DWC3_BOUNCE_SIZE,
			&dwc->bounce_addr, GFP_KERNEL);
	if (!dwc->bounce) {
		ret = -ENOMEM;
		goto err2;
	}

	init_completion(&dwc->ep0_in_setup);
	dwc->gadget = kzalloc(sizeof(struct usb_gadget), GFP_KERNEL);
	if (!dwc->gadget) {
		ret = -ENOMEM;
		goto err3;
	}


	usb_initialize_gadget(dwc->dev, dwc->gadget, dwc_gadget_release);
	dev				= &dwc->gadget->dev;
	dev->platform_data		= dwc;
	dwc->gadget->ops		= &dwc3_gadget_ops;
	dwc->gadget->speed		= USB_SPEED_UNKNOWN;
	dwc->gadget->sg_supported	= true;
	dwc->gadget->name		= "dwc3-gadget";
	dwc->gadget->lpm_capable	= true;

	/*
	 * FIXME We might be setting max_speed to <SUPER, however versions
	 * <2.20a of dwc3 have an issue with metastability (documented
	 * elsewhere in this driver) which tells us we can't set max speed to
	 * anything lower than SUPER.
	 *
	 * Because gadget.max_speed is only used by composite.c and function
	 * drivers (i.e. it won't go into dwc3's registers) we are allowing this
	 * to happen so we avoid sending SuperSpeed Capability descriptor
	 * together with our BOS descriptor as that could confuse host into
	 * thinking we can handle super speed.
	 *
	 * Note that, in fact, we won't even support GetBOS requests when speed
	 * is less than super speed because we don't have means, yet, to tell
	 * composite.c that we are USB 2.0 + LPM ECN.
	 */
	if (DWC3_VER_IS_PRIOR(DWC3, 220A) &&
	    !dwc->dis_metastability_quirk)
		dev_info(dwc->dev, "changing max_speed on rev %08x\n",
				dwc->revision);

	dwc->gadget->max_speed		= dwc->maximum_speed;

	/*
	 * REVISIT: Here we should clear all pending IRQs to be
	 * sure we're starting from a well known location.
	 */

	dwc->num_eps = DWC3_ENDPOINTS_NUM;
	ret = dwc3_gadget_init_endpoints(dwc, dwc->num_eps);
	if (ret)
		goto err4;

	ret = usb_add_gadget(dwc->gadget);
	if (ret) {
		dev_err(dwc->dev, "failed to add gadget\n");
		goto err5;
	}

<<<<<<< HEAD
=======
	dwc3_gadget_set_speed(dwc->gadget, dwc->maximum_speed);

>>>>>>> 561eb836
	return 0;

err5:
	dwc3_gadget_free_endpoints(dwc);
err4:
	usb_put_gadget(dwc->gadget);
err3:
	dma_free_coherent(dwc->sysdev, DWC3_BOUNCE_SIZE, dwc->bounce,
			dwc->bounce_addr);

err2:
	kfree(dwc->setup_buf);

err1:
	dma_free_coherent(dwc->sysdev, sizeof(*dwc->ep0_trb) * 2,
			dwc->ep0_trb, dwc->ep0_trb_addr);

err0:
	return ret;
}

/* -------------------------------------------------------------------------- */

void dwc3_gadget_exit(struct dwc3 *dwc)
{
	usb_del_gadget_udc(dwc->gadget);
	dwc3_gadget_free_endpoints(dwc);
	dma_free_coherent(dwc->sysdev, DWC3_BOUNCE_SIZE, dwc->bounce,
			  dwc->bounce_addr);
	kfree(dwc->setup_buf);
	dma_free_coherent(dwc->sysdev, sizeof(*dwc->ep0_trb) * 2,
			  dwc->ep0_trb, dwc->ep0_trb_addr);
}

int dwc3_gadget_suspend(struct dwc3 *dwc)
{
	if (!dwc->gadget_driver)
		return 0;

	dwc3_gadget_run_stop(dwc, false, false);
	dwc3_disconnect_gadget(dwc);
	__dwc3_gadget_stop(dwc);

	return 0;
}

int dwc3_gadget_resume(struct dwc3 *dwc)
{
	int			ret;

	if (!dwc->gadget_driver)
		return 0;

	ret = __dwc3_gadget_start(dwc);
	if (ret < 0)
		goto err0;

	ret = dwc3_gadget_run_stop(dwc, true, false);
	if (ret < 0)
		goto err1;

	return 0;

err1:
	__dwc3_gadget_stop(dwc);

err0:
	return ret;
}

void dwc3_gadget_process_pending_events(struct dwc3 *dwc)
{
	if (dwc->pending_events) {
		dwc3_interrupt(dwc->irq_gadget, dwc->ev_buf);
		dwc->pending_events = false;
		enable_irq(dwc->irq_gadget);
	}
}<|MERGE_RESOLUTION|>--- conflicted
+++ resolved
@@ -1435,14 +1435,10 @@
 			ret = dwc3_prepare_trbs_linear(dep, req);
 		}
 
-<<<<<<< HEAD
 		dbg_ep_map(dep->number, req);
-		if (!dwc3_calc_trbs_left(dep))
-			return;
-=======
+
 		if (!ret || !dwc3_calc_trbs_left(dep))
 			return ret;
->>>>>>> 561eb836
 
 		/*
 		 * Don't prepare beyond a transfer. In DWC_usb32, its transfer
@@ -2169,8 +2165,6 @@
 }
 
 static void dwc3_stop_active_transfers(struct dwc3 *dwc)
-<<<<<<< HEAD
-=======
 {
 	u32 epnum;
 
@@ -2179,25 +2173,6 @@
 
 		dep = dwc->eps[epnum];
 		if (!dep)
-			continue;
-
-		dwc3_remove_requests(dwc, dep);
-	}
-}
-
-static int dwc3_gadget_run_stop(struct dwc3 *dwc, int is_on, int suspend)
->>>>>>> 561eb836
-{
-	u32 epnum;
-
-	for (epnum = 2; epnum < DWC3_ENDPOINTS_NUM; epnum++) {
-		struct dwc3_ep *dep;
-
-		dep = dwc->eps[epnum];
-		if (!dep)
-			continue;
-
-		if (!(dep->flags & DWC3_EP_ENABLED))
 			continue;
 
 		if (dep->gsi && dep->direction)
@@ -2277,20 +2252,8 @@
 
 		dwc->pullups_connected = true;
 	} else {
-		dwc3_gadget_disable_irq(dwc);
-
 		dwc->err_evt_seen = false;
 		dwc->pullups_connected = false;
-		__dwc3_gadget_ep_disable(dwc->eps[0]);
-		__dwc3_gadget_ep_disable(dwc->eps[1]);
-
-		/*
-		 * According to dwc3 databook, it is must to remove any active
-		 * transfers before trying to stop USB device controller. Hence
-		 * call dwc3_stop_active_transfers() API before stopping USB
-		 * device controller.
-		 */
-		dwc3_stop_active_transfers(dwc);
 
 		reg &= ~DWC3_DCTL_RUN_STOP;
 
@@ -2302,14 +2265,6 @@
 
 	/* Controller is not halted until the events are acknowledged */
 	if (!is_on) {
-		/*
-		 * Clear out any pending events (i.e. End Transfer Command
-		 * Complete).
-		 */
-		reg1 = dwc3_readl(dwc->regs, DWC3_GEVNTCOUNT(0));
-		reg1 &= DWC3_GEVNTCOUNT_MASK;
-		dbg_log_string("remaining EVNTCOUNT(0)=%d", reg1);
-		dwc3_writel(dwc->regs, DWC3_GEVNTCOUNT(0), reg1);
 		dwc3_notify_event(dwc, DWC3_GSI_EVT_BUF_CLEAR, 0);
 		dwc3_notify_event(dwc, DWC3_CONTROLLER_NOTIFY_CLEAR_DB, 0);
 	}
@@ -2383,7 +2338,6 @@
 			dev_err(dwc->dev, "timed out waiting for SETUP phase\n");
 	}
 
-<<<<<<< HEAD
 	/* pull-up disable: clear pending events without queueing bh */
 	dwc->pullups_connected = is_on;
 
@@ -2391,6 +2345,15 @@
 
 	/* prevent pending bh to run later */
 	flush_work(&dwc->bh_work);
+
+	/*
+	 * Synchronize any pending event handling before executing the controller
+	 * halt routine.
+	 */
+	if (!is_on) {
+		dwc3_gadget_disable_irq(dwc);
+		synchronize_irq(dwc->irq_gadget);
+	}
 
 	spin_lock_irqsave(&dwc->lock, flags);
 	if (dwc->ep0state != EP0_SETUP_PHASE)
@@ -2403,17 +2366,6 @@
 	 */
 	dwc->b_suspend = false;
 	dwc3_notify_event(dwc, DWC3_CONTROLLER_NOTIFY_OTG_EVENT, 0);
-=======
-	/*
-	 * Synchronize any pending event handling before executing the controller
-	 * halt routine.
-	 */
-	if (!is_on) {
-		dwc3_gadget_disable_irq(dwc);
-		synchronize_irq(dwc->irq_gadget);
-	}
-
-	spin_lock_irqsave(&dwc->lock, flags);
 
 	if (!is_on) {
 		u32 count;
@@ -2438,12 +2390,12 @@
 		count = dwc3_readl(dwc->regs, DWC3_GEVNTCOUNT(0));
 		count &= DWC3_GEVNTCOUNT_MASK;
 		if (count > 0) {
+			dbg_log_string("remaining EVNTCOUNT(0)=%d", count);
 			dwc3_writel(dwc->regs, DWC3_GEVNTCOUNT(0), count);
 			dwc->ev_buf->lpos = (dwc->ev_buf->lpos + count) %
 						dwc->ev_buf->length;
 		}
 	}
->>>>>>> 561eb836
 
 	ret = dwc3_gadget_run_stop(dwc, is_on, false);
 	spin_unlock_irqrestore(&dwc->lock, flags);
@@ -2481,7 +2433,7 @@
 	dwc3_writel(dwc->regs, DWC3_DEVTEN, reg);
 }
 
-void dwc3_gadget_disable_irq(struct dwc3 *dwc)
+static void dwc3_gadget_disable_irq(struct dwc3 *dwc)
 {
 	dbg_event(0xFF, "MaskINT", 0);
 	/* mask all interrupts */
@@ -2868,7 +2820,7 @@
 
 	usb_ep_set_maxpacket_limit(&dep->endpoint, 1024);
 
-	dep->endpoint.max_streams = 16;
+	dep->endpoint.max_streams = 15;
 	dep->endpoint.ops = &dwc3_gadget_ep_ops;
 	list_add_tail(&dep->endpoint.ep_list,
 			&dwc->gadget->ep_list);
@@ -2879,58 +2831,6 @@
 	return dwc3_alloc_trb_pool(dep);
 }
 
-<<<<<<< HEAD
-=======
-static int dwc3_gadget_init_out_endpoint(struct dwc3_ep *dep)
-{
-	struct dwc3 *dwc = dep->dwc;
-	int mdwidth;
-	int size;
-
-	mdwidth = DWC3_MDWIDTH(dwc->hwparams.hwparams0);
-	if (DWC3_IP_IS(DWC32))
-		mdwidth += DWC3_GHWPARAMS6_MDWIDTH(dwc->hwparams.hwparams6);
-
-	/* MDWIDTH is represented in bits, convert to bytes */
-	mdwidth /= 8;
-
-	/* All OUT endpoints share a single RxFIFO space */
-	size = dwc3_readl(dwc->regs, DWC3_GRXFIFOSIZ(0));
-	if (DWC3_IP_IS(DWC3))
-		size = DWC3_GRXFIFOSIZ_RXFDEP(size);
-	else
-		size = DWC31_GRXFIFOSIZ_RXFDEP(size);
-
-	/* FIFO depth is in MDWDITH bytes */
-	size *= mdwidth;
-
-	/*
-	 * To meet performance requirement, a minimum recommended RxFIFO size
-	 * is defined as follow:
-	 * RxFIFO size >= (3 x MaxPacketSize) +
-	 * (3 x 8 bytes setup packets size) + (16 bytes clock crossing margin)
-	 *
-	 * Then calculate the max packet limit as below.
-	 */
-	size -= (3 * 8) + 16;
-	if (size < 0)
-		size = 0;
-	else
-		size /= 3;
-
-	usb_ep_set_maxpacket_limit(&dep->endpoint, size);
-	dep->endpoint.max_streams = 16;
-	dep->endpoint.ops = &dwc3_gadget_ep_ops;
-	list_add_tail(&dep->endpoint.ep_list,
-			&dwc->gadget->ep_list);
-	dep->endpoint.caps.type_iso = true;
-	dep->endpoint.caps.type_bulk = true;
-	dep->endpoint.caps.type_int = true;
-
-	return dwc3_alloc_trb_pool(dep);
-}
-
->>>>>>> 561eb836
 static int dwc3_gadget_init_endpoint(struct dwc3 *dwc, u8 epnum)
 {
 	struct dwc3_ep			*dep;
@@ -3467,23 +3367,8 @@
 		dwc3_gadget_endpoint_transfer_not_ready(dep, event);
 		break;
 	case DWC3_DEPEVT_EPCMDCMPLT:
-<<<<<<< HEAD
 		dep->dbg_ep_events.epcmdcomplete++;
-		cmd = DEPEVT_PARAMETER_CMD(event->parameters);
-
-		if (cmd == DWC3_DEPCMD_ENDTRANSFER) {
-			dep->flags &= ~DWC3_EP_END_TRANSFER_PENDING;
-			dep->flags &= ~DWC3_EP_TRANSFER_STARTED;
-			dwc3_gadget_ep_cleanup_cancelled_requests(dep);
-			if ((dep->flags & DWC3_EP_DELAY_START) &&
-			    !usb_endpoint_xfer_isoc(dep->endpoint.desc))
-				__dwc3_gadget_kick_transfer(dep);
-
-			dep->flags &= ~DWC3_EP_DELAY_START;
-		}
-=======
 		dwc3_gadget_endpoint_command_complete(dep, event);
->>>>>>> 561eb836
 		break;
 	case DWC3_DEPEVT_XFERCOMPLETE:
 		dep->dbg_ep_events.xfercomplete++;
@@ -3506,12 +3391,8 @@
 	if (dwc->gadget_driver && dwc->gadget_driver->disconnect) {
 		gadget_driver = dwc->gadget_driver;
 		spin_unlock(&dwc->lock);
-<<<<<<< HEAD
 		dbg_event(0xFF, "DISCONNECT", 0);
-		gadget_driver->disconnect(&dwc->gadget);
-=======
-		dwc->gadget_driver->disconnect(dwc->gadget);
->>>>>>> 561eb836
+		gadget_driver->disconnect(dwc->gadget);
 		spin_lock(&dwc->lock);
 	}
 }
@@ -3523,12 +3404,8 @@
 	if (dwc->gadget_driver && dwc->gadget_driver->suspend) {
 		gadget_driver = dwc->gadget_driver;
 		spin_unlock(&dwc->lock);
-<<<<<<< HEAD
 		dbg_event(0xFF, "SUSPEND", 0);
-		gadget_driver->suspend(&dwc->gadget);
-=======
-		dwc->gadget_driver->suspend(dwc->gadget);
->>>>>>> 561eb836
+		gadget_driver->suspend(dwc->gadget);
 		spin_lock(&dwc->lock);
 	}
 }
@@ -3540,12 +3417,8 @@
 	if (dwc->gadget_driver && dwc->gadget_driver->resume) {
 		gadget_driver = dwc->gadget_driver;
 		spin_unlock(&dwc->lock);
-<<<<<<< HEAD
 		dbg_event(0xFF, "RESUME", 0);
-		gadget_driver->resume(&dwc->gadget);
-=======
-		dwc->gadget_driver->resume(dwc->gadget);
->>>>>>> 561eb836
+		gadget_driver->resume(dwc->gadget);
 		spin_lock(&dwc->lock);
 	}
 }
@@ -3557,17 +3430,11 @@
 	if (!dwc->gadget_driver)
 		return;
 
-<<<<<<< HEAD
-	if (dwc->gadget.speed != USB_SPEED_UNKNOWN) {
+	if (dwc->gadget->speed != USB_SPEED_UNKNOWN) {
 		gadget_driver = dwc->gadget_driver;
 		spin_unlock(&dwc->lock);
 		dbg_event(0xFF, "UDC RESET", 0);
-		usb_gadget_udc_reset(&dwc->gadget, gadget_driver);
-=======
-	if (dwc->gadget->speed != USB_SPEED_UNKNOWN) {
-		spin_unlock(&dwc->lock);
-		usb_gadget_udc_reset(dwc->gadget, dwc->gadget_driver);
->>>>>>> 561eb836
+		usb_gadget_udc_reset(dwc->gadget, gadget_driver);
 		spin_lock(&dwc->lock);
 	}
 }
@@ -3682,12 +3549,8 @@
 
 	dwc->gadget->speed = USB_SPEED_UNKNOWN;
 	dwc->setup_packet_pending = false;
-<<<<<<< HEAD
 	dwc->link_state = DWC3_LINK_STATE_SS_DIS;
-	usb_gadget_set_state(&dwc->gadget, USB_STATE_NOTATTACHED);
-=======
 	usb_gadget_set_state(dwc->gadget, USB_STATE_NOTATTACHED);
->>>>>>> 561eb836
 
 	dwc->connected = false;
 }
@@ -3734,7 +3597,7 @@
 	dwc->b_suspend = false;
 	dwc3_notify_event(dwc, DWC3_CONTROLLER_NOTIFY_OTG_EVENT, 0);
 
-	usb_gadget_vbus_draw(&dwc->gadget, 100);
+	usb_gadget_vbus_draw(dwc->gadget, 100);
 
 	dwc3_reset_gadget(dwc);
 	/*
@@ -3775,7 +3638,7 @@
 	reg &= ~(DWC3_DCFG_DEVADDR_MASK);
 	dwc3_writel(dwc->regs, DWC3_DCFG, reg);
 
-	dwc->gadget.speed = USB_SPEED_UNKNOWN;
+	dwc->gadget->speed = USB_SPEED_UNKNOWN;
 	dwc->link_state = DWC3_LINK_STATE_U0;
 }
 
@@ -4047,9 +3910,9 @@
 		 * Ignore suspend event until device side usb is not into
 		 * CONFIGURED state.
 		 */
-		if (dwc->gadget.state != USB_STATE_CONFIGURED) {
+		if (dwc->gadget->state != USB_STATE_CONFIGURED) {
 			dev_err(dwc->dev, "%s(): state:%d. Ignore SUSPEND.\n",
-						__func__, dwc->gadget.state);
+						__func__, dwc->gadget->state);
 			return;
 		}
 
@@ -4131,7 +3994,7 @@
 				dwc3_gadget_suspend_interrupt(dwc,
 						event->event_info);
 			else
-				usb_gadget_vbus_draw(&dwc->gadget, 2);
+				usb_gadget_vbus_draw(dwc->gadget, 2);
 		}
 		break;
 	case DWC3_DEVICE_EVENT_SOF:
@@ -4480,11 +4343,6 @@
 		goto err5;
 	}
 
-<<<<<<< HEAD
-=======
-	dwc3_gadget_set_speed(dwc->gadget, dwc->maximum_speed);
-
->>>>>>> 561eb836
 	return 0;
 
 err5:
