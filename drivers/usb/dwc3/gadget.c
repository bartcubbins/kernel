--- conflicted
+++ resolved
@@ -1250,17 +1250,10 @@
 				unsigned int mult = 2;
 				unsigned int maxp = usb_endpoint_maxp(ep->desc);
 
-<<<<<<< HEAD
-				if (trb_length <= (2 * maxp))
-					mult--;
-
-				if (trb_length <= maxp)
-=======
 				if (req->request.length <= (2 * maxp))
 					mult--;
 
 				if (req->request.length <= maxp)
->>>>>>> d64d7709
 					mult--;
 
 				trb->size |= DWC3_TRB_SIZE_PCM1(mult);
