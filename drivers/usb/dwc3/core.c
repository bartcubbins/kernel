--- conflicted
+++ resolved
@@ -1725,7 +1725,6 @@
 
 	ret = dwc3_alloc_scratch_buffers(dwc);
 	if (ret)
-<<<<<<< HEAD
 		goto err2;
 
 	if (!notify_event) {
@@ -1736,25 +1735,6 @@
 						ret);
 			goto err3;
 		}
-=======
-		goto err3;
-
-	ret = dwc3_core_init(dwc);
-	if (ret) {
-		if (ret != -EPROBE_DEFER)
-			dev_err(dev, "failed to initialize core: %d\n", ret);
-		goto err4;
-	}
-
-	dwc3_check_params(dwc);
-	dwc3_debugfs_init(dwc);
-
-	ret = dwc3_core_init_mode(dwc);
-	if (ret)
-		goto err5;
-
-	pm_runtime_put(dev);
->>>>>>> dca02b19
 
 		ret = dwc3_event_buffers_setup(dwc);
 		if (ret) {
@@ -1762,7 +1742,6 @@
 			goto err3;
 		}
 
-<<<<<<< HEAD
 		ret = dwc3_core_init_mode(dwc);
 		if (ret) {
 			dwc3_event_buffers_cleanup(dwc);
@@ -1776,11 +1755,6 @@
 			goto err3;
 		}
 	}
-=======
-err5:
-	dwc3_debugfs_exit(dwc);
-	dwc3_event_buffers_cleanup(dwc);
->>>>>>> dca02b19
 
 	dwc->dwc_ipc_log_ctxt = ipc_log_context_create(NUM_LOG_PAGES,
 					dev_name(dwc->dev), 0);
@@ -1822,19 +1796,8 @@
 {
 	struct dwc3	*dwc = platform_get_drvdata(pdev);
 
-<<<<<<< HEAD
 	dwc3_debugfs_exit(dwc);
 	dwc3_gadget_exit(dwc);
-=======
-	pm_runtime_get_sync(&pdev->dev);
-
-	dwc3_core_exit_mode(dwc);
-	dwc3_debugfs_exit(dwc);
-
-	dwc3_core_exit(dwc);
-	dwc3_ulpi_exit(dwc);
-
->>>>>>> dca02b19
 	pm_runtime_disable(&pdev->dev);
 	pm_runtime_put_noidle(&pdev->dev);
 	pm_runtime_set_suspended(&pdev->dev);
