--- conflicted
+++ resolved
@@ -361,8 +361,6 @@
 	.ngpio = 76,
 	.regs = ichx_regs,
 	.reglen = ichx_reglen,
-<<<<<<< HEAD
-=======
 };
 
 /* Avoton */
@@ -374,7 +372,6 @@
 	.regs = avoton_regs,
 	.reglen = avoton_reglen,
 	.use_outlvl_cache = true,
->>>>>>> 2d28ca73
 };
 
 static int ichx_gpio_request_regions(struct resource *res_base,
