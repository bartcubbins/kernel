--- conflicted
+++ resolved
@@ -975,18 +975,25 @@
 	return 0;
 }
 
-static void pmic_gpio_populate_parent_fwspec(struct gpio_chip *chip,
-					     struct irq_fwspec *fwspec,
+static void *pmic_gpio_populate_parent_fwspec(struct gpio_chip *chip,
 					     unsigned int parent_hwirq,
 					     unsigned int parent_type)
 {
 	struct pmic_gpio_state *state = gpiochip_get_data(chip);
-
+	struct irq_fwspec *fwspec;
+
+	fwspec = kzalloc(sizeof(*fwspec), GFP_KERNEL);
+	if (!fwspec)
+		return NULL;
+
+	fwspec->fwnode = chip->irq.parent_domain->fwnode;
 	fwspec->param_count = 4;
 	fwspec->param[0] = state->usid;
 	fwspec->param[1] = parent_hwirq;
 	fwspec->param[2] = 0;
 	fwspec->param[3] = parent_type;
+
+	return fwspec;
 }
 
 static int pmic_gpio_probe(struct platform_device *pdev)
@@ -1094,11 +1101,7 @@
 	girq->fwnode = of_node_to_fwnode(state->dev->of_node);
 	girq->parent_domain = parent_domain;
 	girq->child_to_parent_hwirq = pmic_gpio_child_to_parent_hwirq;
-<<<<<<< HEAD
-	girq->populate_parent_alloc_arg = gpiochip_populate_parent_fwspec_fourcell;
-=======
-	girq->populate_parent_fwspec = pmic_gpio_populate_parent_fwspec;
->>>>>>> 69e489fe
+	girq->populate_parent_alloc_arg = pmic_gpio_populate_parent_fwspec;
 	girq->child_offset_to_irq = pmic_gpio_child_offset_to_irq;
 	girq->child_irq_domain_ops.translate = pmic_gpio_domain_translate;
 
@@ -1162,17 +1165,14 @@
 	{ .compatible = "qcom,pm8150b-gpio", .data = (void *) 12 },
 	/* pm8150l has 12 GPIOs with holes on 7 */
 	{ .compatible = "qcom,pm8150l-gpio", .data = (void *) 12 },
-<<<<<<< HEAD
 	{ .compatible = "qcom,pm6150-gpio", .data = (void *) 10 },
 	{ .compatible = "qcom,pm6150l-gpio", .data = (void *) 12 },
-=======
 	{ .compatible = "qcom,pm8350-gpio", .data = (void *) 10 },
 	{ .compatible = "qcom,pm8350b-gpio", .data = (void *) 8 },
 	{ .compatible = "qcom,pm8350c-gpio", .data = (void *) 9 },
 	{ .compatible = "qcom,pmk8350-gpio", .data = (void *) 4 },
 	{ .compatible = "qcom,pmr735a-gpio", .data = (void *) 4 },
 	{ .compatible = "qcom,pmr735b-gpio", .data = (void *) 4 },
->>>>>>> 69e489fe
 	{ },
 };
 
