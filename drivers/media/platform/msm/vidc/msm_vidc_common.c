--- conflicted
+++ resolved
@@ -701,10 +701,6 @@
 			* If buffer release event is received with inst->state
 			* greater than STOP means client called STOP directly
 			* without FLUSH. This also means that they don't expect
-<<<<<<< HEAD
-
-=======
->>>>>>> adb420b2
 			* these buffers back. Processing these commands will not
 			* add any value. This can also results deadlocks between
 			* try_state and event_notify due to inst->sync_lock.
