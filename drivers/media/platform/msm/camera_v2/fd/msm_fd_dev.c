/* Copyright (c) 2014-2017, The Linux Foundation. All rights reserved.
 *
 * This program is free software; you can redistribute it and/or modify
 * it under the terms of the GNU General Public License version 2 and
 * only version 2 as published by the Free Software Foundation.
 *
 * This program is distributed in the hope that it will be useful,
 * but WITHOUT ANY WARRANTY; without even the implied warranty of
 * MERCHANTABILITY or FITNESS FOR A PARTICULAR PURPOSE.  See the
 * GNU General Public License for more details.
 */

#include <linux/vmalloc.h>
#include <linux/kernel.h>
#include <linux/module.h>
#include <linux/platform_device.h>
#include <linux/regulator/consumer.h>
#include <linux/spinlock.h>
#include <linux/interrupt.h>
#include <linux/ion.h>
#include <linux/msm_ion.h>
#include <media/v4l2-ioctl.h>
#include <media/v4l2-event.h>
#include <media/videobuf2-v4l2.h>
#include <linux/clk/msm-clk.h>

#include "msm_fd_dev.h"
#include "msm_fd_hw.h"
#include "msm_fd_regs.h"

#define MSM_FD_DRV_NAME "msm_fd"

#define MSM_FD_WORD_SIZE_BYTES 4

/* Face detection thresholds definitions */
#define MSM_FD_DEF_THRESHOLD 5
#define MSM_FD_MAX_THRESHOLD_VALUE 9

/* Face angle lookup table */
#define MSM_FD_DEF_ANGLE_IDX 2
static int msm_fd_angle[] = {45, 135, 359};

/* Face direction lookup table */
#define MSM_FD_DEF_DIR_IDX 0
static int msm_fd_dir[] = {0, 90, 270, 180};

/* Minimum face size lookup table */
#define MSM_FD_DEF_MIN_SIZE_IDX 0
static int msm_fd_min_size[] = {20, 25, 32, 40};

/* Face detection size lookup table */
static struct msm_fd_size fd_size[] = {
	{
		.width    = 320,
		.height   = 240,
		.reg_val  = MSM_FD_IMAGE_SIZE_QVGA,
		.work_size = (13120 * MSM_FD_WORD_SIZE_BYTES),
	},
	{
		.width    = 427,
		.height   = 240,
		.reg_val  = MSM_FD_IMAGE_SIZE_WQVGA,
		.work_size = (17744 * MSM_FD_WORD_SIZE_BYTES),
	},
	{
		.width     = 640,
		.height    = 480,
		.reg_val   = MSM_FD_IMAGE_SIZE_VGA,
		.work_size = (52624 * MSM_FD_WORD_SIZE_BYTES),
	},
	{
		.width     = 854,
		.height    = 480,
		.reg_val   = MSM_FD_IMAGE_SIZE_WVGA,
		.work_size = (70560 * MSM_FD_WORD_SIZE_BYTES),
	},
};

/*
 * msm_fd_ctx_from_fh - Get fd context from v4l2 fh.
 * @fh: Pointer to v4l2 fh.
 */
static inline struct fd_ctx *msm_fd_ctx_from_fh(struct v4l2_fh *fh)
{
	return container_of(fh, struct fd_ctx, fh);
}

/*
 * msm_fd_get_format_index - Get format index from v4l2 format.
 * @f: Pointer to v4l2 format struct.
 */
static int msm_fd_get_format_index(struct v4l2_format *f)
{
	int index;

	for (index = 0; index < ARRAY_SIZE(fd_size); index++) {
		if (f->fmt.pix.width <= fd_size[index].width &&
		    f->fmt.pix.height <= fd_size[index].height)
			return index;
	}
	return index - 1;
}

/*
 * msm_fd_get_idx_from_value - Get array index from value.
 * @value: Value for which index is needed.
 * @array: Array in which index is searched for.
 * @array_size: Array size.
 */
static int msm_fd_get_idx_from_value(int value, int *array, int array_size)
{
	int index;
	int i;

	index = 0;
	for (i = 1; i < array_size; i++) {
		if (value == array[i]) {
			index = i;
			break;
		}
		if (abs(value - array[i]) < abs(value - array[index]))
			index = i;
	}
	return index;
}

/*
 * msm_fd_fill_format_from_index - Fill v4l2 format struct from size index.
 * @f: Pointer of v4l2 struct which will be filled.
 * @index: Size index (Format will be filled based on this index).
 */
static int msm_fd_fill_format_from_index(struct v4l2_format *f, int index)
{
	f->fmt.pix.width = fd_size[index].width;
	f->fmt.pix.height = fd_size[index].height;
	f->fmt.pix.pixelformat = V4L2_PIX_FMT_GREY;
	if (f->fmt.pix.bytesperline < f->fmt.pix.width)
		f->fmt.pix.bytesperline = f->fmt.pix.width;

	f->fmt.pix.bytesperline = ALIGN(f->fmt.pix.bytesperline, 16);
	f->fmt.pix.sizeimage = f->fmt.pix.bytesperline * f->fmt.pix.height;
	f->fmt.pix.field = V4L2_FIELD_NONE;

	return 0;
}

/*
 * msm_fd_fill_format_from_ctx - Fill v4l2 format struct from fd context.
 * @f: Pointer of v4l2 struct which will be filled.
 * @c: Pointer to fd context.
 */
static int msm_fd_fill_format_from_ctx(struct v4l2_format *f, struct fd_ctx *c)
{
	if (NULL == c->format.size)
		return -EINVAL;

	f->fmt.pix.width = c->format.size->width;
	f->fmt.pix.height = c->format.size->height;
	f->fmt.pix.pixelformat = c->format.pixelformat;
	f->fmt.pix.bytesperline = c->format.bytesperline;
	f->fmt.pix.sizeimage = c->format.sizeimage;
	f->fmt.pix.field = V4L2_FIELD_NONE;

	return 0;
}

/*
 * msm_fd_queue_setup - vb2_ops queue_setup callback.
 * @q: Pointer to vb2 queue struct.
 * @fmt: Pointer to v4l2 format struct (NULL is valid argument).
 * @num_buffers: Pointer of number of buffers requested.
 * @num_planes: Pointer to number of planes requested.
 * @sizes: Array containing sizes of planes.
 * @alloc_ctxs: Array of allocated contexts for each plane.
 */
static int msm_fd_queue_setup(struct vb2_queue *q,
	const void *parg,
	unsigned int *num_buffers, unsigned int *num_planes,
	unsigned int sizes[], void *alloc_ctxs[])
{
	struct fd_ctx *ctx = vb2_get_drv_priv(q);
	const struct v4l2_format *fmt = parg;

	*num_planes = 1;

	if (NULL == fmt)
		sizes[0] = ctx->format.sizeimage;
	else
		sizes[0] = fmt->fmt.pix.sizeimage;

	alloc_ctxs[0] = &ctx->mem_pool;

	return 0;
}

/*
 * msm_fd_buf_init - vb2_ops buf_init callback.
 * @vb: Pointer to vb2 buffer struct.
 */
int msm_fd_buf_init(struct vb2_buffer *vb)
{
	struct msm_fd_buffer *fd_buffer =
		(struct msm_fd_buffer *)vb;

	INIT_LIST_HEAD(&fd_buffer->list);
	atomic_set(&fd_buffer->active, 0);

	return 0;
}

/*
 * msm_fd_buf_queue - vb2_ops buf_queue callback.
 * @vb: Pointer to vb2 buffer struct.
 */
static void msm_fd_buf_queue(struct vb2_buffer *vb)
{
	struct fd_ctx *ctx = vb2_get_drv_priv(vb->vb2_queue);
	struct msm_fd_buffer *fd_buffer =
		(struct msm_fd_buffer *)vb;

	fd_buffer->format = ctx->format;
	fd_buffer->settings = ctx->settings;
	fd_buffer->work_addr = ctx->work_buf.addr;
	msm_fd_hw_add_buffer(ctx->fd_device, fd_buffer);

	if (vb->vb2_queue->streaming)
		msm_fd_hw_schedule_and_start(ctx->fd_device);

	return;
}

/*
 * msm_fd_start_streaming - vb2_ops start_streaming callback.
 * @q: Pointer to vb2 queue struct.
 * @count: Number of buffer queued before stream on call.
 */
static int msm_fd_start_streaming(struct vb2_queue *q, unsigned int count)
{
	struct fd_ctx *ctx = vb2_get_drv_priv(q);
	int ret;

	if (ctx->work_buf.fd == -1) {
		dev_err(ctx->fd_device->dev, "Missing working buffer\n");
		return -EINVAL;
	}

	ret = msm_fd_hw_get(ctx->fd_device, ctx->settings.speed);
	if (ret < 0) {
		dev_err(ctx->fd_device->dev, "Can not acquire fd hw\n");
		goto out;
	}

	ret = msm_fd_hw_schedule_and_start(ctx->fd_device);
	if (ret < 0)
		dev_err(ctx->fd_device->dev, "Can not start fd hw\n");

out:
	return ret;
}

/*
 * msm_fd_stop_streaming - vb2_ops stop_streaming callback.
 * @q: Pointer to vb2 queue struct.
 */
static void msm_fd_stop_streaming(struct vb2_queue *q)
{
	struct fd_ctx *ctx = vb2_get_drv_priv(q);

	mutex_lock(&ctx->fd_device->recovery_lock);
	msm_fd_hw_remove_buffers_from_queue(ctx->fd_device, q);
	msm_fd_hw_put(ctx->fd_device);
	mutex_unlock(&ctx->fd_device->recovery_lock);
}

/* Videobuf2 queue callbacks. */
static struct vb2_ops msm_fd_vb2_q_ops = {
	.queue_setup     = msm_fd_queue_setup,
	.buf_init        = msm_fd_buf_init,
	.buf_queue       = msm_fd_buf_queue,
	.start_streaming = msm_fd_start_streaming,
	.stop_streaming  = msm_fd_stop_streaming,
};

/*
 * msm_fd_get_userptr - Map and get buffer handler for user pointer buffer.
 * @alloc_ctx: Contexts allocated in buf_setup.
 * @vaddr: Virtual addr passed from userpsace (in our case ion fd)
 * @size: Size of the buffer
 * @write: True if buffer will be used for writing the data.
 */
static void *msm_fd_get_userptr(void *alloc_ctx,
	unsigned long vaddr, unsigned long size,
	enum dma_data_direction dma_dir)
{
	struct msm_fd_mem_pool *pool = alloc_ctx;
	struct msm_fd_buf_handle *buf;
	int ret;

	buf = kzalloc(sizeof(*buf), GFP_KERNEL);
	if (!buf)
		return ERR_PTR(-ENOMEM);

	ret = msm_fd_hw_map_buffer(pool, vaddr, buf);
	if (ret < 0 || buf->size < size)
		goto error;

	return buf;
error:
	kzfree(buf);
	return ERR_PTR(-ENOMEM);
}

/*
 * msm_fd_put_userptr - Unmap and free buffer handler.
 * @buf_priv: Buffer handler allocated get_userptr callback.
 */
static void msm_fd_put_userptr(void *buf_priv)
{
	if (IS_ERR_OR_NULL(buf_priv))
		return;

	msm_fd_hw_unmap_buffer(buf_priv);

	kzfree(buf_priv);
}

/* Videobuf2 memory callbacks. */
static struct vb2_mem_ops msm_fd_vb2_mem_ops = {
	.get_userptr = msm_fd_get_userptr,
	.put_userptr = msm_fd_put_userptr,
};

/*
 * msm_fd_vbif_error_handler - FD VBIF Error handler
 * @handle: FD Device handle
 * @error: CPP-VBIF Error code
 */
static int msm_fd_vbif_error_handler(void *handle, uint32_t error)
{
	struct fd_ctx *ctx;
	struct msm_fd_device *fd;
	struct msm_fd_buffer *active_buf;
	int ret;

	if (handle == NULL)
		return 0;

	ctx = (struct fd_ctx *)handle;
	fd = (struct msm_fd_device *)ctx->fd_device;

	if (error == CPP_VBIF_ERROR_HANG) {
		mutex_lock(&fd->recovery_lock);
		dev_err(fd->dev, "Handling FD VBIF Hang\n");
		if (fd->state != MSM_FD_DEVICE_RUNNING) {
			dev_err(fd->dev, "FD is not FD_DEVICE_RUNNING, %d\n",
				fd->state);
			mutex_unlock(&fd->recovery_lock);
			return 0;
		}
		fd->recovery_mode = 1;

		/* Halt and reset */
		msm_fd_hw_put(fd);
		msm_fd_hw_get(fd, ctx->settings.speed);

		/* Get active buffer */
		active_buf = msm_fd_hw_get_active_buffer(fd, 1);

		if (active_buf == NULL) {
			dev_dbg(fd->dev, "no active buffer, return\n");
			fd->recovery_mode = 0;
			mutex_unlock(&fd->recovery_lock);
			return 0;
		}

		dev_dbg(fd->dev, "Active Buffer present.. Start re-schedule\n");

		/* Queue the buffer again */
		msm_fd_hw_add_buffer(fd, active_buf);

		/* Schedule and restart */
		ret = msm_fd_hw_schedule_next_buffer(fd, 1);
		if (ret) {
			dev_err(fd->dev, "Cannot reschedule buffer, recovery failed\n");
			fd->recovery_mode = 0;
			mutex_unlock(&fd->recovery_lock);
			return ret;
		}
		dev_dbg(fd->dev, "Restarted FD after VBIF HAng\n");
		mutex_unlock(&fd->recovery_lock);
	}
	return 0;
}

/*
 * msm_fd_open - Fd device open method.
 * @file: Pointer to file struct.
 */
static int msm_fd_open(struct file *file)
{
	struct msm_fd_device *device = video_drvdata(file);
	struct video_device *video = video_devdata(file);
	struct fd_ctx *ctx;
	int ret;

	ctx = kzalloc(sizeof(*ctx), GFP_KERNEL);
	if (!ctx)
		return -ENOMEM;

	ctx->fd_device = device;

	/* Initialize work buffer handler */
	ctx->work_buf.pool = NULL;
	ctx->work_buf.fd = -1;

	/* Set ctx defaults */
	ctx->settings.speed = ctx->fd_device->clk_rates_num - 1;
	ctx->settings.angle_index = MSM_FD_DEF_ANGLE_IDX;
	ctx->settings.direction_index = MSM_FD_DEF_DIR_IDX;
	ctx->settings.min_size_index = MSM_FD_DEF_MIN_SIZE_IDX;
	ctx->settings.threshold = MSM_FD_DEF_THRESHOLD;

	atomic_set(&ctx->subscribed_for_event, 0);

	v4l2_fh_init(&ctx->fh, video);

	file->private_data = &ctx->fh;
	v4l2_fh_add(&ctx->fh);

	ctx->vb2_q.drv_priv = ctx;
	ctx->vb2_q.mem_ops = &msm_fd_vb2_mem_ops;
	ctx->vb2_q.ops = &msm_fd_vb2_q_ops;
	ctx->vb2_q.buf_struct_size = sizeof(struct msm_fd_buffer);
	ctx->vb2_q.type = V4L2_BUF_TYPE_VIDEO_OUTPUT;
	ctx->vb2_q.io_modes = VB2_USERPTR;
	ctx->vb2_q.timestamp_flags = V4L2_BUF_FLAG_TIMESTAMP_COPY;
	mutex_init(&ctx->lock);
	ret = vb2_queue_init(&ctx->vb2_q);
	if (ret < 0) {
		dev_err(device->dev, "Error queue init\n");
		goto error_vb2_queue_init;
	}

	ctx->mem_pool.fd_device = ctx->fd_device;
	ctx->stats = vmalloc(sizeof(*ctx->stats) * MSM_FD_MAX_RESULT_BUFS);
	if (!ctx->stats) {
		dev_err(device->dev, "No memory for face statistics\n");
		ret = -ENOMEM;
		goto error_stats_vmalloc;
	}

	ret = cam_config_ahb_clk(NULL, 0, CAM_AHB_CLIENT_FD,
			CAM_AHB_SVS_VOTE);
	if (ret < 0) {
		pr_err("%s: failed to vote for AHB\n", __func__);
		goto error_ahb_config;
	}

	/* Register with CPP VBIF error handler */
	msm_cpp_vbif_register_error_handler((void *)ctx,
		VBIF_CLIENT_FD, msm_fd_vbif_error_handler);

	return 0;

error_ahb_config:
	vfree(ctx->stats);
error_stats_vmalloc:
	vb2_queue_release(&ctx->vb2_q);
error_vb2_queue_init:
	v4l2_fh_del(&ctx->fh);
	v4l2_fh_exit(&ctx->fh);
	kfree(ctx);
	return ret;
}

/*
 * msm_fd_release - Fd device release method.
 * @file: Pointer to file struct.
 */
static int msm_fd_release(struct file *file)
{
	struct fd_ctx *ctx = msm_fd_ctx_from_fh(file->private_data);

	/* Un-register with CPP VBIF error handler */
	msm_cpp_vbif_register_error_handler((void *)ctx,
		VBIF_CLIENT_FD, NULL);

	mutex_lock(&ctx->lock);
	vb2_queue_release(&ctx->vb2_q);
	mutex_unlock(&ctx->lock);

	vfree(ctx->stats);

	if (ctx->work_buf.fd != -1)
		msm_fd_hw_unmap_buffer(&ctx->work_buf);

	v4l2_fh_del(&ctx->fh);
	v4l2_fh_exit(&ctx->fh);

	kfree(ctx);

	if (cam_config_ahb_clk(NULL, 0, CAM_AHB_CLIENT_FD,
		CAM_AHB_SUSPEND_VOTE) < 0)
		pr_err("%s: failed to remove vote for AHB\n", __func__);

	return 0;
}

/*
 * msm_fd_poll - Fd device pool method.
 * @file: Pointer to file struct.
 * @wait: Pointer to pool table struct.
 */
static unsigned int msm_fd_poll(struct file *file,
	struct poll_table_struct *wait)
{
	struct fd_ctx *ctx = msm_fd_ctx_from_fh(file->private_data);
	unsigned int ret;

	mutex_lock(&ctx->lock);
	ret = vb2_poll(&ctx->vb2_q, file, wait);
	mutex_unlock(&ctx->lock);

	if (atomic_read(&ctx->subscribed_for_event)) {
		poll_wait(file, &ctx->fh.wait, wait);
		if (v4l2_event_pending(&ctx->fh))
			ret |= POLLPRI;
	}

	return ret;
}

/*
 * msm_fd_private_ioctl - V4l2 private ioctl handler.
 * @file: Pointer to file struct.
 * @fd: V4l2 device file handle.
 * @valid_prio: Priority ioctl valid flag.
 * @cmd: Ioctl command.
 * @arg: Ioctl argument.
 */
static long msm_fd_private_ioctl(struct file *file, void *fh,
	bool valid_prio, unsigned int cmd, void *arg)
{
	struct msm_fd_result *req_result = arg;
	struct fd_ctx *ctx = msm_fd_ctx_from_fh(fh);
	struct msm_fd_stats *stats;
	int stats_idx;
	int ret = 0;
	int i;

	switch (cmd) {
	case VIDIOC_MSM_FD_GET_RESULT:
		if (req_result->frame_id == 0) {
			dev_err(ctx->fd_device->dev, "Invalid frame id\n");
			return -EINVAL;
		}

		stats_idx = req_result->frame_id % MSM_FD_MAX_RESULT_BUFS;
		stats = &ctx->stats[stats_idx];
		if (req_result->frame_id != atomic_read(&stats->frame_id)) {
			dev_err(ctx->fd_device->dev, "Stats not available\n");
			return -EINVAL;
		}

		if (req_result->face_cnt > stats->face_cnt)
			req_result->face_cnt = stats->face_cnt;

		for (i = 0; i < req_result->face_cnt; i++) {
			ret = copy_to_user((void __user *)
					&req_result->face_data[i],
					&stats->face_data[i],
					sizeof(struct msm_fd_face_data));
			if (ret) {
				dev_err(ctx->fd_device->dev, "Copy to user\n");
				return -EFAULT;
			}
		}

		if (req_result->frame_id != atomic_read(&stats->frame_id)) {
			dev_err(ctx->fd_device->dev, "Erroneous buffer\n");
			return -EINVAL;
		}
		break;
	default:
		dev_err(ctx->fd_device->dev, "Wrong ioctl type %x\n", cmd);
		ret = -ENOTTY;
		break;
	}

	return ret;
}

#ifdef CONFIG_COMPAT
/*
 * msm_fd_compat_ioctl32 - Compat ioctl handler function.
 * @file: Pointer to file struct.
 * @cmd: Ioctl command.
 * @arg: Ioctl argument.
 */
static long msm_fd_compat_ioctl32(struct file *file,
	unsigned int cmd, unsigned long arg)
{
	long ret;

	switch (cmd) {
	case VIDIOC_MSM_FD_GET_RESULT32:
	{
		struct msm_fd_result32 result32;
		struct msm_fd_result result;

		if (copy_from_user(&result32, (void __user *)arg,
				sizeof(result32)))
			return -EFAULT;

		result.frame_id  = result32.frame_id;
		result.face_cnt  = result32.face_cnt;
		result.face_data = compat_ptr(result32.face_data);

		ret = msm_fd_private_ioctl(file, file->private_data,
			0, VIDIOC_MSM_FD_GET_RESULT, (void *)&result);

		result32.frame_id = result.frame_id;
		result32.face_cnt = result.face_cnt;

		if (copy_to_user((void __user *)arg, &result32,
				sizeof(result32)))
			return -EFAULT;

		break;
	}
	default:
		ret = -ENOIOCTLCMD;
		break;

	}

	return ret;
}
#endif

/* Fd device file operations callbacks */
static const struct v4l2_file_operations fd_fops = {
	.owner          = THIS_MODULE,
	.open           = msm_fd_open,
	.release        = msm_fd_release,
	.poll           = msm_fd_poll,
	.unlocked_ioctl = video_ioctl2,
#ifdef CONFIG_COMPAT
	.compat_ioctl32 = msm_fd_compat_ioctl32,
#endif
};

/*
 * msm_fd_querycap - V4l2 ioctl query capability handler.
 * @file: Pointer to file struct.
 * @fh: V4l2 File handle.
 * @cap: Pointer to v4l2_capability struct need to be filled.
 */
static int msm_fd_querycap(struct file *file,
	void *fh, struct v4l2_capability *cap)
{
	cap->bus_info[0] = 0;
	strlcpy(cap->driver, MSM_FD_DRV_NAME, sizeof(cap->driver));
	strlcpy(cap->card, MSM_FD_DRV_NAME, sizeof(cap->card));
	cap->capabilities = V4L2_CAP_STREAMING | V4L2_CAP_VIDEO_OUTPUT;

	return 0;
}

/*
 * msm_fd_enum_fmt_vid_out - V4l2 ioctl enumerate format handler.
 * @file: Pointer to file struct.
 * @fh: V4l2 File handle.
 * @f: Pointer to v4l2_fmtdesc struct need to be filled.
 */
static int msm_fd_enum_fmt_vid_out(struct file *file,
	void *fh, struct v4l2_fmtdesc *f)
{
	if (f->index > 0)
		return -EINVAL;

	f->pixelformat = V4L2_PIX_FMT_GREY;
	strlcpy(f->description, "8 Greyscale",
		sizeof(f->description));

	return 0;
}

/*
 * msm_fd_g_fmt - V4l2 ioctl get format handler.
 * @file: Pointer to file struct.
 * @fh: V4l2 File handle.
 * @f: Pointer to v4l2_format struct need to be filled.
 */
static int msm_fd_g_fmt(struct file *file, void *fh, struct v4l2_format *f)
{
	struct fd_ctx *ctx = msm_fd_ctx_from_fh(fh);

	return msm_fd_fill_format_from_ctx(f, ctx);
}

/*
 * msm_fd_try_fmt_vid_out - V4l2 ioctl try format handler.
 * @file: Pointer to file struct.
 * @fh: V4l2 File handle.
 * @f: Pointer to v4l2_format struct.
 */
static int msm_fd_try_fmt_vid_out(struct file *file,
	void *fh, struct v4l2_format *f)
{
	int index;

	index = msm_fd_get_format_index(f);

	return msm_fd_fill_format_from_index(f, index);
}

/*
 * msm_fd_s_fmt_vid_out - V4l2 ioctl set format handler.
 * @file: Pointer to file struct.
 * @fh: V4l2 File handle.
 * @f: Pointer to v4l2_format struct.
 */
static int msm_fd_s_fmt_vid_out(struct file *file,
	void *fh, struct v4l2_format *f)
{
	struct fd_ctx *ctx = msm_fd_ctx_from_fh(fh);
	int index;

	index = msm_fd_get_format_index(f);

	msm_fd_fill_format_from_index(f, index);

	ctx->format.size = &fd_size[index];
	ctx->format.pixelformat = f->fmt.pix.pixelformat;
	ctx->format.bytesperline = f->fmt.pix.bytesperline;
	ctx->format.sizeimage = f->fmt.pix.sizeimage;

	/* Initialize crop */
	ctx->format.crop.top = 0;
	ctx->format.crop.left = 0;
	ctx->format.crop.width = fd_size[index].width;
	ctx->format.crop.height = fd_size[index].height;

	return 0;
}

/*
 * msm_fd_reqbufs - V4l2 ioctl request buffers handler.
 * @file: Pointer to file struct.
 * @fh: V4l2 File handle.
 * @req: Pointer to v4l2_requestbuffer struct.
 */
static int msm_fd_reqbufs(struct file *file,
	void *fh, struct v4l2_requestbuffers *req)
{
	int ret;
	struct fd_ctx *ctx = msm_fd_ctx_from_fh(fh);

<<<<<<< HEAD
	mutex_lock(&ctx->fd_device->recovery_lock);
	ret = vb2_reqbufs(&ctx->vb2_q, req);
	mutex_unlock(&ctx->fd_device->recovery_lock);
=======
	mutex_lock(&ctx->lock);
	ret = vb2_reqbufs(&ctx->vb2_q, req);
	mutex_unlock(&ctx->lock);
>>>>>>> cb1c8216
	return ret;
}

/*
 * msm_fd_qbuf - V4l2 ioctl queue buffer handler.
 * @file: Pointer to file struct.
 * @fh: V4l2 File handle.
 * @pb: Pointer to v4l2_buffer struct.
 */
static int msm_fd_qbuf(struct file *file, void *fh,
	struct v4l2_buffer *pb)
{
	int ret;
	struct fd_ctx *ctx = msm_fd_ctx_from_fh(fh);

<<<<<<< HEAD
	mutex_lock(&ctx->fd_device->recovery_lock);
	ret = vb2_qbuf(&ctx->vb2_q, pb);
	mutex_unlock(&ctx->fd_device->recovery_lock);
=======
	mutex_lock(&ctx->lock);
	ret = vb2_qbuf(&ctx->vb2_q, pb);
	mutex_unlock(&ctx->lock);
>>>>>>> cb1c8216
	return ret;

}

/*
 * msm_fd_dqbuf - V4l2 ioctl dequeue buffer handler.
 * @file: Pointer to file struct.
 * @fh: V4l2 File handle.
 * @pb: Pointer to v4l2_buffer struct.
 */
static int msm_fd_dqbuf(struct file *file,
	void *fh, struct v4l2_buffer *pb)
{
	int ret;
	struct fd_ctx *ctx = msm_fd_ctx_from_fh(fh);

<<<<<<< HEAD
	mutex_lock(&ctx->fd_device->recovery_lock);
	ret = vb2_dqbuf(&ctx->vb2_q, pb, file->f_flags & O_NONBLOCK);
	mutex_unlock(&ctx->fd_device->recovery_lock);
=======
	mutex_lock(&ctx->lock);
	ret = vb2_dqbuf(&ctx->vb2_q, pb, file->f_flags & O_NONBLOCK);
	mutex_unlock(&ctx->lock);
>>>>>>> cb1c8216
	return ret;
}

/*
 * msm_fd_streamon - V4l2 ioctl stream on handler.
 * @file: Pointer to file struct.
 * @fh: V4l2 File handle.
 * @buf_type: V4l2 buffer type.
 */
static int msm_fd_streamon(struct file *file,
	void *fh, enum v4l2_buf_type buf_type)
{
	struct fd_ctx *ctx = msm_fd_ctx_from_fh(fh);
	int ret;

	mutex_lock(&ctx->lock);
	ret = vb2_streamon(&ctx->vb2_q, buf_type);
	mutex_unlock(&ctx->lock);
	if (ret < 0)
		dev_err(ctx->fd_device->dev, "Stream on fails\n");

	return ret;
}

/*
 * msm_fd_streamoff - V4l2 ioctl stream off handler.
 * @file: Pointer to file struct.
 * @fh: V4l2 File handle.
 * @buf_type: V4l2 buffer type.
 */
static int msm_fd_streamoff(struct file *file,
	void *fh, enum v4l2_buf_type buf_type)
{
	struct fd_ctx *ctx = msm_fd_ctx_from_fh(fh);
	int ret;

	mutex_lock(&ctx->lock);
	ret = vb2_streamoff(&ctx->vb2_q, buf_type);
	mutex_unlock(&ctx->lock);
	if (ret < 0)
		dev_err(ctx->fd_device->dev, "Stream off fails\n");

	return ret;
}

/*
 * msm_fd_subscribe_event - V4l2 ioctl subscribe for event handler.
 * @fh: V4l2 File handle.
 * @sub: Pointer to v4l2_event_subscription containing event information.
 */
static int msm_fd_subscribe_event(struct v4l2_fh *fh,
	const struct v4l2_event_subscription *sub)
{
	struct fd_ctx *ctx = msm_fd_ctx_from_fh(fh);
	int ret;

	if (sub->type != MSM_EVENT_FD)
		return -EINVAL;

	ret = v4l2_event_subscribe(fh, sub, MSM_FD_MAX_RESULT_BUFS, NULL);
	if (!ret)
		atomic_set(&ctx->subscribed_for_event, 1);

	return ret;
}

/*
 * msm_fd_unsubscribe_event - V4l2 ioctl unsubscribe from event handler.
 * @fh: V4l2 File handle.
 * @sub: Pointer to v4l2_event_subscription containing event information.
 */
static int msm_fd_unsubscribe_event(struct v4l2_fh *fh,
	const struct v4l2_event_subscription *sub)
{
	struct fd_ctx *ctx = msm_fd_ctx_from_fh(fh);
	int ret;

	ret = v4l2_event_unsubscribe(fh, sub);
	if (!ret)
		atomic_set(&ctx->subscribed_for_event, 0);

	return ret;
}

/*
 * msm_fd_guery_ctrl - V4l2 ioctl query control.
 * @file: Pointer to file struct.
 * @fh: V4l2 File handle.
 * @sub: Pointer to v4l2_queryctrl struct info need to be filled based on id.
 */
static int msm_fd_guery_ctrl(struct file *file, void *fh,
	struct v4l2_queryctrl *a)
{
	struct fd_ctx *ctx = msm_fd_ctx_from_fh(fh);

	switch (a->id) {
	case V4L2_CID_FD_SPEED:
		a->type = V4L2_CTRL_TYPE_INTEGER;
		a->default_value = ctx->fd_device->clk_rates_num;
		a->minimum = 0;
		a->maximum = ctx->fd_device->clk_rates_num;
		a->step = 1;
		strlcpy(a->name, "msm fd face speed idx",
			sizeof(a->name));
		break;
	case V4L2_CID_FD_FACE_ANGLE:
		a->type = V4L2_CTRL_TYPE_INTEGER;
		a->default_value =  msm_fd_angle[MSM_FD_DEF_ANGLE_IDX];
		a->minimum = msm_fd_angle[0];
		a->maximum = msm_fd_angle[ARRAY_SIZE(msm_fd_angle) - 1];
		a->step = 1;
		strlcpy(a->name, "msm fd face angle ctrl",
			sizeof(a->name));
		break;
	case V4L2_CID_FD_FACE_DIRECTION:
		a->type = V4L2_CTRL_TYPE_INTEGER;
		a->default_value = msm_fd_dir[MSM_FD_DEF_DIR_IDX];
		a->minimum = msm_fd_dir[0];
		a->maximum = msm_fd_dir[ARRAY_SIZE(msm_fd_dir) - 1];
		a->step = 1;
		strlcpy(a->name, "msm fd face direction ctrl",
			sizeof(a->name));
		break;
	case V4L2_CID_FD_MIN_FACE_SIZE:
		a->type = V4L2_CTRL_TYPE_INTEGER;
		a->default_value = msm_fd_min_size[MSM_FD_DEF_MIN_SIZE_IDX];
		a->minimum = msm_fd_min_size[0];
		a->maximum = msm_fd_min_size[ARRAY_SIZE(msm_fd_min_size) - 1];
		a->step = 1;
		strlcpy(a->name, "msm fd minimum face size (pixels)",
			sizeof(a->name));
		break;
	case V4L2_CID_FD_DETECTION_THRESHOLD:
		a->type = V4L2_CTRL_TYPE_INTEGER;
		a->default_value = MSM_FD_DEF_THRESHOLD;
		a->minimum = 0;
		a->maximum = MSM_FD_MAX_THRESHOLD_VALUE;
		a->step = 1;
		strlcpy(a->name, "msm fd detection threshold",
			sizeof(a->name));
		break;
	case V4L2_CID_FD_WORK_MEMORY_SIZE:
		a->type = V4L2_CTRL_TYPE_INTEGER;
		a->default_value = fd_size[0].work_size;
		a->minimum = fd_size[(ARRAY_SIZE(fd_size) - 1)].work_size;
		a->maximum = fd_size[0].work_size;
		a->step = 1;
		strlcpy(a->name, "msm fd working memory size",
			sizeof(a->name));
		break;
	case V4L2_CID_FD_WORK_MEMORY_FD:
		a->type = V4L2_CTRL_TYPE_INTEGER;
		a->default_value = -1;
		a->minimum = 0;
		a->maximum = INT_MAX;
		a->step = 1;
		strlcpy(a->name, "msm fd ion fd of working memory",
			sizeof(a->name));
		break;
	default:
		return -EINVAL;
	}

	return 0;
}

/*
 * msm_fd_g_ctrl - V4l2 ioctl get control.
 * @file: Pointer to file struct.
 * @fh: V4l2 File handle.
 * @sub: Pointer to v4l2_queryctrl struct need to be filled.
 */
static int msm_fd_g_ctrl(struct file *file, void *fh, struct v4l2_control *a)
{
	struct fd_ctx *ctx = msm_fd_ctx_from_fh(fh);

	switch (a->id) {
	case V4L2_CID_FD_SPEED:
		a->value = ctx->settings.speed;
		break;
	case V4L2_CID_FD_FACE_ANGLE:
		a->value = msm_fd_angle[ctx->settings.angle_index];
		break;
	case V4L2_CID_FD_FACE_DIRECTION:
		a->value = msm_fd_dir[ctx->settings.direction_index];
		break;
	case V4L2_CID_FD_MIN_FACE_SIZE:
		a->value = msm_fd_min_size[ctx->settings.min_size_index];
		break;
	case V4L2_CID_FD_DETECTION_THRESHOLD:
		a->value = ctx->settings.threshold;
		break;
	case V4L2_CID_FD_WORK_MEMORY_SIZE:
		if (!ctx->format.size)
			return -EINVAL;

		a->value = ctx->format.size->work_size;
		break;
	case V4L2_CID_FD_WORK_MEMORY_FD:
		if (ctx->work_buf.fd == -1)
			return -EINVAL;

		a->value = ctx->work_buf.fd;
		break;
	default:
		return -EINVAL;
	}

	return 0;
}

/*
 * msm_fd_s_ctrl - V4l2 ioctl set control.
 * @file: Pointer to file struct.
 * @fh: V4l2 File handle.
 * @sub: Pointer to v4l2_queryctrl struct need to be set.
 */
static int msm_fd_s_ctrl(struct file *file, void *fh, struct v4l2_control *a)
{
	struct fd_ctx *ctx = msm_fd_ctx_from_fh(fh);
	int idx;
	int ret;

	switch (a->id) {
	case V4L2_CID_FD_SPEED:
		if (a->value > ctx->fd_device->clk_rates_num - 1)
			a->value = ctx->fd_device->clk_rates_num - 1;
		else if (a->value < 0)
			a->value = 0;

		ctx->settings.speed = a->value;
		break;
	case V4L2_CID_FD_FACE_ANGLE:
		idx = msm_fd_get_idx_from_value(a->value, msm_fd_angle,
			ARRAY_SIZE(msm_fd_angle));

		ctx->settings.angle_index = idx;
		a->value = msm_fd_angle[ctx->settings.angle_index];
		break;
	case V4L2_CID_FD_FACE_DIRECTION:
		idx = msm_fd_get_idx_from_value(a->value, msm_fd_dir,
			ARRAY_SIZE(msm_fd_dir));

		ctx->settings.direction_index = idx;
		a->value = msm_fd_dir[ctx->settings.direction_index];
		break;
	case V4L2_CID_FD_MIN_FACE_SIZE:
		idx = msm_fd_get_idx_from_value(a->value, msm_fd_min_size,
			ARRAY_SIZE(msm_fd_min_size));

		ctx->settings.min_size_index = idx;
		a->value = msm_fd_min_size[ctx->settings.min_size_index];
		break;
	case V4L2_CID_FD_DETECTION_THRESHOLD:
		if (a->value > MSM_FD_MAX_THRESHOLD_VALUE)
			a->value = MSM_FD_MAX_THRESHOLD_VALUE;
		else if (a->value < 0)
			a->value = 0;

		ctx->settings.threshold = a->value;
		break;
	case V4L2_CID_FD_WORK_MEMORY_SIZE:
		if (!ctx->format.size)
			return -EINVAL;

		if (a->value < ctx->format.size->work_size)
			a->value = ctx->format.size->work_size;
		break;
	case V4L2_CID_FD_WORK_MEMORY_FD:
		mutex_lock(&ctx->fd_device->recovery_lock);
		if (ctx->work_buf.fd != -1)
			msm_fd_hw_unmap_buffer(&ctx->work_buf);
		if (a->value >= 0) {
			ret = msm_fd_hw_map_buffer(&ctx->mem_pool,
				a->value, &ctx->work_buf);
			if (ret < 0) {
				mutex_unlock(&ctx->fd_device->recovery_lock);
				return ret;
			}
		}
		mutex_unlock(&ctx->fd_device->recovery_lock);
		break;
	default:
		return -EINVAL;
	}

	return 0;
}

/*
 * msm_fd_cropcap - V4l2 ioctl crop capabilites.
 * @file: Pointer to file struct.
 * @fh: V4l2 File handle.
 * @sub: Pointer to v4l2_cropcap struct need to be set.
 */
static int msm_fd_cropcap(struct file *file, void *fh, struct v4l2_cropcap *a)
{
	struct fd_ctx *ctx = msm_fd_ctx_from_fh(fh);

	if (!ctx->format.size) {
		dev_err(ctx->fd_device->dev, "Cropcap fails format missing\n");
		return -EINVAL;
	}

	a->bounds.top = 0;
	a->bounds.left = 0;
	a->bounds.width = ctx->format.size->width;
	a->bounds.height =  ctx->format.size->height;

	a->defrect = ctx->format.crop;

	a->pixelaspect.numerator = 1;
	a->pixelaspect.denominator = 1;

	return 0;
}

/*
 * msm_fd_g_crop - V4l2 ioctl get crop.
 * @file: Pointer to file struct.
 * @fh: V4l2 File handle.
 * @sub: Pointer to v4l2_crop struct need to be set.
 */
static int msm_fd_g_crop(struct file *file, void *fh, struct v4l2_crop *crop)
{
	struct fd_ctx *ctx = msm_fd_ctx_from_fh(fh);

	if (!ctx->format.size) {
		dev_err(ctx->fd_device->dev, "Get crop, format missing!\n");
		return -EINVAL;
	}

	crop->c = ctx->format.crop;

	return 0;
}

/*
 * msm_fd_s_crop - V4l2 ioctl set crop.
 * @file: Pointer to file struct.
 * @fh: V4l2 File handle.
 * @sub: Pointer to v4l2_crop struct need to be set.
 */
static int msm_fd_s_crop(struct file *file, void *fh,
	const struct v4l2_crop *crop)
{
	struct fd_ctx *ctx = msm_fd_ctx_from_fh(fh);
	int min_face_size;

	if (!ctx->format.size) {
		dev_err(ctx->fd_device->dev, "Get crop, format missing!\n");
		return -EINVAL;
	}

	/* First check that crop is valid */
	min_face_size = msm_fd_min_size[ctx->settings.min_size_index];

	if (crop->c.width < min_face_size || crop->c.height < min_face_size)
		return -EINVAL;

	if (crop->c.width + crop->c.left > ctx->format.size->width)
		return -EINVAL;

	if (crop->c.height + crop->c.top > ctx->format.size->height)
		return -EINVAL;

	ctx->format.crop = crop->c;

	return 0;
}

/* V4l2 ioctl handlers */
static const struct v4l2_ioctl_ops fd_ioctl_ops = {
	.vidioc_querycap          = msm_fd_querycap,
	.vidioc_enum_fmt_vid_out  = msm_fd_enum_fmt_vid_out,
	.vidioc_g_fmt_vid_out     = msm_fd_g_fmt,
	.vidioc_try_fmt_vid_out   = msm_fd_try_fmt_vid_out,
	.vidioc_s_fmt_vid_out     = msm_fd_s_fmt_vid_out,
	.vidioc_reqbufs           = msm_fd_reqbufs,
	.vidioc_qbuf              = msm_fd_qbuf,
	.vidioc_dqbuf             = msm_fd_dqbuf,
	.vidioc_streamon          = msm_fd_streamon,
	.vidioc_streamoff         = msm_fd_streamoff,
	.vidioc_queryctrl         = msm_fd_guery_ctrl,
	.vidioc_s_ctrl            = msm_fd_s_ctrl,
	.vidioc_g_ctrl            = msm_fd_g_ctrl,
	.vidioc_cropcap           = msm_fd_cropcap,
	.vidioc_g_crop            = msm_fd_g_crop,
	.vidioc_s_crop            = msm_fd_s_crop,
	.vidioc_subscribe_event   = msm_fd_subscribe_event,
	.vidioc_unsubscribe_event = msm_fd_unsubscribe_event,
	.vidioc_default           = msm_fd_private_ioctl,
};

/*
 * msm_fd_fill_results - Read and fill face detection result.
 * @fd: Pointer to fd device.
 * @face: Pointer of face data which information need to be stored.
 * @idx: Face number index need to be filled.
 */
static void msm_fd_fill_results(struct msm_fd_device *fd,
	struct msm_fd_face_data *face, int idx)
{
	int half_face_size;

	msm_fd_hw_get_result_angle_pose(fd, idx, &face->angle, &face->pose);

	msm_fd_hw_get_result_conf_size(fd, idx, &face->confidence,
		&face->face.width);
	face->face.height = face->face.width;

	face->face.left = msm_fd_hw_get_result_x(fd, idx);
	face->face.top = msm_fd_hw_get_result_y(fd, idx);

	half_face_size = (face->face.width >> 1);
	if (face->face.left > half_face_size)
		face->face.left -= half_face_size;
	else
		face->face.left = 0;

	half_face_size = (face->face.height >> 1);
	if (face->face.top > half_face_size)
		face->face.top -= half_face_size;
	else
		face->face.top = 0;
}

/*
 * msm_fd_wq_handler - Fd device workqueue handler.
 * @work: Pointer to work struct.
 *
 * This function is bottom half of fd irq what it does:
 *
 * - Stop the fd engine.
 * - Getter fd result and store in stats buffer.
 * - If available schedule next buffer for processing.
 * - Sent event to v4l2.
 * - Release buffer from v4l2 queue.
 */
static void msm_fd_wq_handler(struct work_struct *work)
{
	struct msm_fd_buffer *active_buf;
	struct msm_fd_stats *stats;
	struct msm_fd_event *fd_event;
	struct msm_fd_device *fd;
	struct fd_ctx *ctx;
	struct v4l2_event event;
	int i;

	fd = container_of(work, struct msm_fd_device, work);
	MSM_FD_SPIN_LOCK(fd->slock, 1);
	active_buf = msm_fd_hw_get_active_buffer(fd, 0);
	if (!active_buf) {
		/* This should never happen, something completely wrong */
		dev_err(fd->dev, "Oops no active buffer empty queue\n");
		MSM_FD_SPIN_UNLOCK(fd->slock, 1);
		return;
	}
	ctx = vb2_get_drv_priv(active_buf->vb_v4l2_buf.vb2_buf.vb2_queue);

	/* Increment sequence number, 0 means sequence is not valid */
	ctx->sequence++;
	if (unlikely(!ctx->sequence))
		ctx->sequence = 1;

	/* Fill face detection statistics */
	stats = &ctx->stats[ctx->sequence % MSM_FD_MAX_RESULT_BUFS];

	/* First mark stats as invalid */
	atomic_set(&stats->frame_id, 0);

	stats->face_cnt = msm_fd_hw_get_face_count(fd);
	for (i = 0; i < stats->face_cnt; i++)
		msm_fd_fill_results(fd, &stats->face_data[i], i);

	/* Stats are ready, set correct frame id */
	atomic_set(&stats->frame_id, ctx->sequence);

	/* If Recovery mode is on, we got IRQ after recovery, reset it */
	if (fd->recovery_mode) {
		fd->recovery_mode = 0;
		dev_dbg(fd->dev, "Got IRQ after Recovery\n");
	}

	if (fd->state == MSM_FD_DEVICE_RUNNING) {
		/* We have the data from fd hw, we can start next processing */
		msm_fd_hw_schedule_next_buffer(fd, 0);
	}

	/* Return buffer to vb queue */
	active_buf->vb_v4l2_buf.sequence = ctx->fh.sequence;
	vb2_buffer_done(&active_buf->vb_v4l2_buf.vb2_buf, VB2_BUF_STATE_DONE);

	/* Sent event */
	memset(&event, 0x00, sizeof(event));
	event.type = MSM_EVENT_FD;
	fd_event = (struct msm_fd_event *)event.u.data;
	fd_event->face_cnt = stats->face_cnt;
	fd_event->buf_index = active_buf->vb_v4l2_buf.vb2_buf.index;
	fd_event->frame_id = ctx->sequence;
	v4l2_event_queue_fh(&ctx->fh, &event);

	/* Release buffer from the device */
	msm_fd_hw_buffer_done(fd, active_buf, 0);

	MSM_FD_SPIN_UNLOCK(fd->slock, 1);
}

/*
 * fd_probe - Fd device probe method.
 * @pdev: Pointer fd platform device.
 */
static int fd_probe(struct platform_device *pdev)
{
	struct msm_fd_device *fd;
	int ret;
	int i;

	/* Face detection device struct */
	fd = kzalloc(sizeof(struct msm_fd_device), GFP_KERNEL);
	if (!fd)
		return -ENOMEM;

	mutex_init(&fd->lock);
	spin_lock_init(&fd->slock);
	mutex_init(&fd->recovery_lock);
	init_completion(&fd->hw_halt_completion);
	INIT_LIST_HEAD(&fd->buf_queue);
	fd->pdev = pdev;
	fd->dev = &pdev->dev;

	/* Get resources */
	ret = msm_fd_hw_get_mem_resources(pdev, fd);
	if (ret < 0) {
		dev_err(&pdev->dev, "Fail get resources\n");
		ret = -ENODEV;
		goto error_mem_resources;
	}

	ret = msm_camera_get_regulator_info(pdev, &fd->vdd_info,
		&fd->num_reg);
	if (ret < 0) {
		dev_err(&pdev->dev, "Fail to get regulators\n");
		goto error_get_regulator;
	}
	ret = msm_camera_get_clk_info_and_rates(pdev, &fd->clk_info,
		&fd->clk, &fd->clk_rates, &fd->clk_rates_num, &fd->clk_num);
	if (ret < 0) {
		dev_err(&pdev->dev, "Fail to get clocks\n");
		goto error_get_clocks;
	}

	/*set memcore and mem periphery logic flags to 0*/
	for (i = 0; i < fd->clk_num; i++) {
		if ((strcmp(fd->clk_info[i].clk_name,
			"mmss_fd_core_clk") == 0) ||
			(strcmp(fd->clk_info[i].clk_name,
			"mmss_fd_core_uar_clk") == 0)) {
			msm_camera_set_clk_flags(fd->clk[i],
				CLKFLAG_NORETAIN_MEM);
			msm_camera_set_clk_flags(fd->clk[i],
				CLKFLAG_NORETAIN_PERIPH);
		}
	}

	ret = msm_camera_register_bus_client(pdev, CAM_BUS_CLIENT_FD);
	if (ret < 0) {
		dev_err(&pdev->dev, "Fail to get bus\n");
		goto error_get_bus;
	}

	/* Get face detect hw before read engine revision */
	ret = msm_fd_hw_get(fd, 0);
	if (ret < 0) {
		dev_err(&pdev->dev, "Fail to get hw\n");
		goto error_hw_get_request_irq;
	}
	fd->hw_revision = msm_fd_hw_get_revision(fd);

	msm_fd_hw_put(fd);

	ret = msm_fd_hw_request_irq(pdev, fd, msm_fd_wq_handler);
	if (ret < 0) {
		dev_err(&pdev->dev, "Fail request irq\n");
		goto error_hw_get_request_irq;
	}

	/* v4l2 device */
	ret = v4l2_device_register(&pdev->dev, &fd->v4l2_dev);
	if (ret < 0) {
		dev_err(&pdev->dev, "Failed to register v4l2 device\n");
		ret = -ENOENT;
		goto error_v4l2_register;
	}

	fd->video.fops  = &fd_fops;
	fd->video.ioctl_ops = &fd_ioctl_ops;
	fd->video.minor = -1;
	fd->video.release  = video_device_release;
	fd->video.v4l2_dev = &fd->v4l2_dev;
	fd->video.vfl_dir = VFL_DIR_TX;
	fd->video.vfl_type = VFL_TYPE_GRABBER;
	strlcpy(fd->video.name, MSM_FD_DRV_NAME, sizeof(fd->video.name));

	ret = video_register_device(&fd->video, VFL_TYPE_GRABBER, -1);
	if (ret < 0) {
		v4l2_err(&fd->v4l2_dev, "Failed to register video device\n");
		goto error_video_register;
	}

	video_set_drvdata(&fd->video, fd);

	platform_set_drvdata(pdev, fd);

	return 0;

error_video_register:
	v4l2_device_unregister(&fd->v4l2_dev);
error_v4l2_register:
	msm_fd_hw_release_irq(fd);
error_hw_get_request_irq:
	msm_camera_unregister_bus_client(CAM_BUS_CLIENT_FD);
error_get_bus:
	msm_camera_put_clk_info_and_rates(pdev, &fd->clk_info,
		&fd->clk, &fd->clk_rates, fd->clk_rates_num, fd->clk_num);
error_get_clocks:
	msm_camera_put_regulators(pdev, &fd->vdd_info, fd->num_reg);
error_get_regulator:
	msm_fd_hw_release_mem_resources(fd);
error_mem_resources:
	kfree(fd);
	return ret;
}

/*
 * fd_device_remove - Fd device remove method.
 * @pdev: Pointer fd platform device.
 */
static int fd_device_remove(struct platform_device *pdev)
{
	struct msm_fd_device *fd;

	fd = platform_get_drvdata(pdev);
	if (NULL == fd) {
		dev_err(&pdev->dev, "Can not get fd drvdata\n");
		return 0;
	}
	video_unregister_device(&fd->video);
	v4l2_device_unregister(&fd->v4l2_dev);
	msm_fd_hw_release_irq(fd);
	msm_camera_unregister_bus_client(CAM_BUS_CLIENT_FD);
	msm_camera_put_clk_info_and_rates(pdev, &fd->clk_info,
		&fd->clk, &fd->clk_rates, fd->clk_rates_num, fd->clk_num);
	msm_camera_put_regulators(pdev, &fd->vdd_info, fd->num_reg);
	msm_fd_hw_release_mem_resources(fd);
	kfree(fd);

	return 0;
}

/* Device tree match struct */
static const struct of_device_id msm_fd_dt_match[] = {
	{.compatible = "qcom,face-detection"},
	{}
};

/* Fd platform driver definition */
static struct platform_driver fd_driver = {
	.probe = fd_probe,
	.remove = fd_device_remove,
	.driver = {
		.name = MSM_FD_DRV_NAME,
		.owner = THIS_MODULE,
		.of_match_table = msm_fd_dt_match,
	},
};

static int __init msm_fd_init_module(void)
{
	return platform_driver_register(&fd_driver);
}

static void __exit msm_fd_exit_module(void)
{
	platform_driver_unregister(&fd_driver);
}

module_init(msm_fd_init_module);
module_exit(msm_fd_exit_module);
MODULE_DESCRIPTION("MSM FD driver");
MODULE_LICENSE("GPL v2");<|MERGE_RESOLUTION|>--- conflicted
+++ resolved
@@ -757,15 +757,9 @@
 	int ret;
 	struct fd_ctx *ctx = msm_fd_ctx_from_fh(fh);
 
-<<<<<<< HEAD
-	mutex_lock(&ctx->fd_device->recovery_lock);
-	ret = vb2_reqbufs(&ctx->vb2_q, req);
-	mutex_unlock(&ctx->fd_device->recovery_lock);
-=======
 	mutex_lock(&ctx->lock);
 	ret = vb2_reqbufs(&ctx->vb2_q, req);
 	mutex_unlock(&ctx->lock);
->>>>>>> cb1c8216
 	return ret;
 }
 
@@ -781,15 +775,9 @@
 	int ret;
 	struct fd_ctx *ctx = msm_fd_ctx_from_fh(fh);
 
-<<<<<<< HEAD
-	mutex_lock(&ctx->fd_device->recovery_lock);
-	ret = vb2_qbuf(&ctx->vb2_q, pb);
-	mutex_unlock(&ctx->fd_device->recovery_lock);
-=======
 	mutex_lock(&ctx->lock);
 	ret = vb2_qbuf(&ctx->vb2_q, pb);
 	mutex_unlock(&ctx->lock);
->>>>>>> cb1c8216
 	return ret;
 
 }
@@ -806,15 +794,9 @@
 	int ret;
 	struct fd_ctx *ctx = msm_fd_ctx_from_fh(fh);
 
-<<<<<<< HEAD
-	mutex_lock(&ctx->fd_device->recovery_lock);
-	ret = vb2_dqbuf(&ctx->vb2_q, pb, file->f_flags & O_NONBLOCK);
-	mutex_unlock(&ctx->fd_device->recovery_lock);
-=======
 	mutex_lock(&ctx->lock);
 	ret = vb2_dqbuf(&ctx->vb2_q, pb, file->f_flags & O_NONBLOCK);
 	mutex_unlock(&ctx->lock);
->>>>>>> cb1c8216
 	return ret;
 }
 
