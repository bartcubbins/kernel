// SPDX-License-Identifier: GPL-2.0-only
/* Copyright (c) 2010,2015,2019 The Linux Foundation. All rights reserved.
 * Copyright (C) 2015 Linaro Ltd.
 */
#include <linux/platform_device.h>
#include <linux/init.h>
#include <linux/cpumask.h>
#include <linux/export.h>
#include <linux/dma-direct.h>
#include <linux/dma-mapping.h>
#include <linux/module.h>
#include <linux/types.h>
#include <linux/qcom_scm.h>
#include <linux/of.h>
#include <linux/of_address.h>
#include <linux/of_platform.h>
#include <linux/reboot.h>
#include <linux/clk.h>
#include <linux/reset-controller.h>
#include <linux/arm-smccc.h>

#include "qcom_scm.h"
#include "qtee_shmbridge_internal.h"

static bool download_mode = IS_ENABLED(CONFIG_QCOM_SCM_DOWNLOAD_MODE_DEFAULT);
module_param(download_mode, bool, 0);

#define SCM_HAS_CORE_CLK	BIT(0)
#define SCM_HAS_IFACE_CLK	BIT(1)
#define SCM_HAS_BUS_CLK		BIT(2)

struct qcom_scm {
	struct device *dev;
	struct clk *core_clk;
	struct clk *iface_clk;
	struct clk *bus_clk;
	struct reset_controller_dev reset;
	struct notifier_block restart_nb;

	u64 dload_mode_addr;
};

#define QCOM_SCM_FLAG_COLDBOOT_CPU0	0x00
#define QCOM_SCM_FLAG_COLDBOOT_CPU1	0x01
#define QCOM_SCM_FLAG_COLDBOOT_CPU2	0x08
#define QCOM_SCM_FLAG_COLDBOOT_CPU3	0x20

#define QCOM_SCM_FLAG_WARMBOOT_CPU0	0x04
#define QCOM_SCM_FLAG_WARMBOOT_CPU1	0x02
#define QCOM_SCM_FLAG_WARMBOOT_CPU2	0x10
#define QCOM_SCM_FLAG_WARMBOOT_CPU3	0x40

struct qcom_scm_wb_entry {
	int flag;
	void *entry;
};

static struct qcom_scm_wb_entry qcom_scm_wb[] = {
	{ .flag = QCOM_SCM_FLAG_WARMBOOT_CPU0 },
	{ .flag = QCOM_SCM_FLAG_WARMBOOT_CPU1 },
	{ .flag = QCOM_SCM_FLAG_WARMBOOT_CPU2 },
	{ .flag = QCOM_SCM_FLAG_WARMBOOT_CPU3 },
};

static const char *qcom_scm_convention_names[] = {
	[SMC_CONVENTION_UNKNOWN] = "unknown",
	[SMC_CONVENTION_ARM_32] = "smc arm 32",
	[SMC_CONVENTION_ARM_64] = "smc arm 64",
	[SMC_CONVENTION_LEGACY] = "smc legacy",
};

static struct qcom_scm *__scm;

static int qcom_scm_clk_enable(void)
{
	int ret;

	ret = clk_prepare_enable(__scm->core_clk);
	if (ret)
		goto bail;

	ret = clk_prepare_enable(__scm->iface_clk);
	if (ret)
		goto disable_core;

	ret = clk_prepare_enable(__scm->bus_clk);
	if (ret)
		goto disable_iface;

	return 0;

disable_iface:
	clk_disable_unprepare(__scm->iface_clk);
disable_core:
	clk_disable_unprepare(__scm->core_clk);
bail:
	return ret;
}

static void qcom_scm_clk_disable(void)
{
	clk_disable_unprepare(__scm->core_clk);
	clk_disable_unprepare(__scm->iface_clk);
	clk_disable_unprepare(__scm->bus_clk);
}

static int __qcom_scm_is_call_available(struct device *dev, u32 svc_id,
					u32 cmd_id);

enum qcom_scm_convention qcom_scm_convention;
static bool has_queried __read_mostly;
static DEFINE_SPINLOCK(query_lock);

static void __query_convention(void)
{
	unsigned long flags;
	struct qcom_scm_desc desc = {
		.svc = QCOM_SCM_SVC_INFO,
		.cmd = QCOM_SCM_INFO_IS_CALL_AVAIL,
		.args[0] = SCM_SMC_FNID(QCOM_SCM_SVC_INFO,
					   QCOM_SCM_INFO_IS_CALL_AVAIL) |
			   (ARM_SMCCC_OWNER_SIP << ARM_SMCCC_OWNER_SHIFT),
		.arginfo = QCOM_SCM_ARGS(1),
		.owner = ARM_SMCCC_OWNER_SIP,
	};
	struct qcom_scm_res res;
	int ret;

	spin_lock_irqsave(&query_lock, flags);
	if (has_queried)
		goto out;

	qcom_scm_convention = SMC_CONVENTION_ARM_64;
	// Device isn't required as there is only one argument - no device
	// needed to dma_map_single to secure world
	ret = scm_smc_call(NULL, &desc, &res, true);
	if (!ret && res.result[0] == 1)
		goto out;

	qcom_scm_convention = SMC_CONVENTION_ARM_32;
	ret = scm_smc_call(NULL, &desc, &res, true);
	if (!ret && res.result[0] == 1)
		goto out;

	qcom_scm_convention = SMC_CONVENTION_LEGACY;
out:
	has_queried = true;
	spin_unlock_irqrestore(&query_lock, flags);
	pr_info("qcom_scm: convention: %s\n",
		qcom_scm_convention_names[qcom_scm_convention]);
}

static inline enum qcom_scm_convention __get_convention(void)
{
	if (unlikely(!has_queried))
		__query_convention();
	return qcom_scm_convention;
}

/**
 * qcom_scm_call() - Invoke a syscall in the secure world
 * @dev:	device
 * @svc_id:	service identifier
 * @cmd_id:	command identifier
 * @desc:	Descriptor structure containing arguments and return values
 *
 * Sends a command to the SCM and waits for the command to finish processing.
 * This should *only* be called in pre-emptible context.
 */
static int qcom_scm_call(struct device *dev, const struct qcom_scm_desc *desc,
			 struct qcom_scm_res *res)
{
	might_sleep();
	switch (__get_convention()) {
	case SMC_CONVENTION_ARM_32:
	case SMC_CONVENTION_ARM_64:
		return scm_smc_call(dev, desc, res, QCOM_SCM_CALL_NORMAL);
	case SMC_CONVENTION_LEGACY:
		return scm_legacy_call(dev, desc, res);
	default:
		pr_err("Unknown current SCM calling convention.\n");
		return -EINVAL;
	}
}

/**
 * qcom_scm_call_atomic() - atomic variation of qcom_scm_call()
 * @dev:	device
 * @svc_id:	service identifier
 * @cmd_id:	command identifier
 * @desc:	Descriptor structure containing arguments and return values
 * @res:	Structure containing results from SMC/HVC call
 *
 * Sends a command to the SCM and waits for the command to finish processing.
 * This can be called in atomic context.
 */
static int qcom_scm_call_atomic(struct device *dev,
				const struct qcom_scm_desc *desc,
				struct qcom_scm_res *res)
{
	switch (__get_convention()) {
	case SMC_CONVENTION_ARM_32:
	case SMC_CONVENTION_ARM_64:
		return scm_smc_call(dev, desc, res, QCOM_SCM_CALL_ATOMIC);
	case SMC_CONVENTION_LEGACY:
		return scm_legacy_call_atomic(dev, desc, res);
	default:
		pr_err("Unknown current SCM calling convention.\n");
		return -EINVAL;
	}
}

/**
 * qcom_scm_call_noretry() - noretry variation of qcom_scm_call()
 * @dev:	device
 * @svc_id:	service identifier
 * @cmd_id:	command identifier
 * @desc:	Descriptor structure containing arguments and return values
 * @res:	Structure containing results from SMC/HVC call
 *
 * Sends a command to the SCM and waits for the command to finish processing.
 */
static int qcom_scm_call_noretry(struct device *dev,
				const struct qcom_scm_desc *desc,
				struct qcom_scm_res *res)
{
	switch (__get_convention()) {
	case SMC_CONVENTION_ARM_32:
	case SMC_CONVENTION_ARM_64:
		return scm_smc_call(dev, desc, res, QCOM_SCM_CALL_NORETRY);
	case SMC_CONVENTION_LEGACY:
		BUG_ON(1); /* No current implementation */
	default:
		pr_err("Unknown current SCM calling convention.\n");
		return -EINVAL;
	}
}

static int __qcom_scm_is_call_available(struct device *dev, u32 svc_id,
					u32 cmd_id)
{
	int ret;
	struct qcom_scm_desc desc = {
		.svc = QCOM_SCM_SVC_INFO,
		.cmd = QCOM_SCM_INFO_IS_CALL_AVAIL,
		.owner = ARM_SMCCC_OWNER_SIP,
	};
	struct qcom_scm_res res;

	desc.arginfo = QCOM_SCM_ARGS(1);
	switch (__get_convention()) {
	case SMC_CONVENTION_ARM_32:
	case SMC_CONVENTION_ARM_64:
		desc.args[0] = SCM_SMC_FNID(svc_id, cmd_id) |
				(ARM_SMCCC_OWNER_SIP << ARM_SMCCC_OWNER_SHIFT);
		break;
	case SMC_CONVENTION_LEGACY:
		desc.args[0] = SCM_LEGACY_FNID(svc_id, cmd_id);
		break;
	default:
		pr_err("Unknown SMC convention being used\n");
		return -EINVAL;
	}

	ret = qcom_scm_call(dev, &desc, &res);

	return ret ? : res.result[0];
}

/**
 * qcom_scm_set_warm_boot_addr() - Set the warm boot address for cpus
 * @entry: Entry point function for the cpus
 * @cpus: The cpumask of cpus that will use the entry point
 *
 * Set the Linux entry point for the SCM to transfer control to when coming
 * out of a power down. CPU power down may be executed on cpuidle or hotplug.
 */
int qcom_scm_set_warm_boot_addr(void *entry, const cpumask_t *cpus)
{
	int ret;
	int flags = 0;
	int cpu;
	struct qcom_scm_desc desc = {
		.svc = QCOM_SCM_SVC_BOOT,
		.cmd = QCOM_SCM_BOOT_SET_ADDR,
		.arginfo = QCOM_SCM_ARGS(2),
	};

	/*
	 * Reassign only if we are switching from hotplug entry point
	 * to cpuidle entry point or vice versa.
	 */
	for_each_cpu(cpu, cpus) {
		if (entry == qcom_scm_wb[cpu].entry)
			continue;
		flags |= qcom_scm_wb[cpu].flag;
	}

	/* No change in entry function */
	if (!flags)
		return 0;

	desc.args[0] = flags;
	desc.args[1] = virt_to_phys(entry);

	ret = qcom_scm_call(__scm->dev, &desc, NULL);
	if (!ret) {
		for_each_cpu(cpu, cpus)
			qcom_scm_wb[cpu].entry = entry;
	}

	return ret;
}
EXPORT_SYMBOL(qcom_scm_set_warm_boot_addr);

/**
 * qcom_scm_set_cold_boot_addr() - Set the cold boot address for cpus
 * @entry: Entry point function for the cpus
 * @cpus: The cpumask of cpus that will use the entry point
 *
 * Set the cold boot address of the cpus. Any cpu outside the supported
 * range would be removed from the cpu present mask.
 */
int qcom_scm_set_cold_boot_addr(void *entry, const cpumask_t *cpus)
{
	int flags = 0;
	int cpu;
	int scm_cb_flags[] = {
		QCOM_SCM_FLAG_COLDBOOT_CPU0,
		QCOM_SCM_FLAG_COLDBOOT_CPU1,
		QCOM_SCM_FLAG_COLDBOOT_CPU2,
		QCOM_SCM_FLAG_COLDBOOT_CPU3,
	};
	struct qcom_scm_desc desc = {
		.svc = QCOM_SCM_SVC_BOOT,
		.cmd = QCOM_SCM_BOOT_SET_ADDR,
		.arginfo = QCOM_SCM_ARGS(2),
		.owner = ARM_SMCCC_OWNER_SIP,
	};

	if (!cpus || (cpus && cpumask_empty(cpus)))
		return -EINVAL;

	for_each_cpu(cpu, cpus) {
		if (cpu < ARRAY_SIZE(scm_cb_flags))
			flags |= scm_cb_flags[cpu];
		else
			set_cpu_present(cpu, false);
	}

	desc.args[0] = flags;
	desc.args[1] = virt_to_phys(entry);

	return qcom_scm_call_atomic(__scm ? __scm->dev : NULL, &desc, NULL);
}
EXPORT_SYMBOL(qcom_scm_set_cold_boot_addr);

/**
 * qcom_scm_cpu_power_down() - Power down the cpu
 * @flags - Flags to flush cache
 *
 * This is an end point to power down cpu. If there was a pending interrupt,
 * the control would return from this function, otherwise, the cpu jumps to the
 * warm boot entry point set for this cpu upon reset.
 */
void qcom_scm_cpu_power_down(u32 flags)
{
	struct qcom_scm_desc desc = {
		.svc = QCOM_SCM_SVC_BOOT,
		.cmd = QCOM_SCM_BOOT_TERMINATE_PC,
		.args[0] = flags & QCOM_SCM_FLUSH_FLAG_MASK,
		.arginfo = QCOM_SCM_ARGS(1),
		.owner = ARM_SMCCC_OWNER_SIP,
	};

	qcom_scm_call_atomic(__scm ? __scm->dev : NULL, &desc, NULL);
}
EXPORT_SYMBOL(qcom_scm_cpu_power_down);

/**
 * qcm_scm_sec_wdog_deactivate() - Deactivate secure watchdog
 */
int qcom_scm_sec_wdog_deactivate(void)
{
	struct qcom_scm_desc desc = {
		.svc = QCOM_SCM_SVC_BOOT,
		.cmd = QCOM_SCM_BOOT_SEC_WDOG_DIS,
		.owner = ARM_SMCCC_OWNER_SIP,
		.args[0] = 1,
		.arginfo = QCOM_SCM_ARGS(1),
	};

	return qcom_scm_call(__scm->dev, &desc, NULL);
}
EXPORT_SYMBOL(qcom_scm_sec_wdog_deactivate);

/**
 * qcom_scm_sec_wdog_trigger() - Trigger secure watchdog
 */
int qcom_scm_sec_wdog_trigger(void)
{
	int ret;
	struct qcom_scm_desc desc = {
		.svc = QCOM_SCM_SVC_BOOT,
		.cmd = QCOM_SCM_BOOT_SEC_WDOG_TRIGGER,
		.owner = ARM_SMCCC_OWNER_SIP,
		.args[0] = 0,
		.arginfo = QCOM_SCM_ARGS(1),
	};
	struct qcom_scm_res res;

	ret = qcom_scm_call(__scm->dev, &desc, &res);

	return ret ? : res.result[0];
}
EXPORT_SYMBOL(qcom_scm_sec_wdog_trigger);

/**
 * qcom_scm_disable_sdi() - Disable SDI
 */
void qcom_scm_disable_sdi(void)
{
	int ret;
	struct qcom_scm_desc desc = {
		.svc = QCOM_SCM_SVC_BOOT,
		.cmd = QCOM_SCM_BOOT_WDOG_DEBUG_PART,
		.owner = ARM_SMCCC_OWNER_SIP,
		.args[0] = 1,
		.args[1] = 0,
		.arginfo = QCOM_SCM_ARGS(2),
	};

	ret = qcom_scm_call_atomic(__scm ? __scm->dev : NULL, &desc, NULL);
	if (ret)
		pr_err("Failed to disable secure wdog debug: %d\n", ret);
}
EXPORT_SYMBOL(qcom_scm_disable_sdi);

int qcom_scm_set_remote_state(u32 state, u32 id)
{
	struct qcom_scm_desc desc = {
		.svc = QCOM_SCM_SVC_BOOT,
		.cmd = QCOM_SCM_BOOT_SET_REMOTE_STATE,
		.arginfo = QCOM_SCM_ARGS(2),
		.args[0] = state,
		.args[1] = id,
		.owner = ARM_SMCCC_OWNER_SIP,
	};
	struct qcom_scm_res res;
	int ret;

	ret = qcom_scm_call(__scm->dev, &desc, &res);

	return ret ? : res.result[0];
}
EXPORT_SYMBOL(qcom_scm_set_remote_state);

int qcom_scm_spin_cpu(void)
{
	struct qcom_scm_desc desc = {
		.svc = QCOM_SCM_SVC_BOOT,
		.cmd = QCOM_SCM_BOOT_SPIN_CPU,
		.owner = ARM_SMCCC_OWNER_SIP,
		.args[0] = 0,
		.arginfo = QCOM_SCM_ARGS(1),
	};

	return qcom_scm_call(__scm->dev, &desc, NULL);
}
EXPORT_SYMBOL(qcom_scm_spin_cpu);

int __qcom_scm_set_dload_mode(struct device *dev, enum qcom_download_mode mode)
{
	struct qcom_scm_desc desc = {
		.svc = QCOM_SCM_SVC_BOOT,
		.cmd = QCOM_SCM_BOOT_SET_DLOAD_MODE,
		.owner = ARM_SMCCC_OWNER_SIP,
	};

	desc.args[0] = mode;
	desc.args[1] = 0;
	desc.arginfo = QCOM_SCM_ARGS(2);

<<<<<<< HEAD
	return qcom_scm_call_atomic(dev, &desc, NULL);
=======
	return qcom_scm_call_atomic(__scm->dev, &desc, NULL);
>>>>>>> 9ea491ae
}

void qcom_scm_set_download_mode(enum qcom_download_mode mode,
				phys_addr_t tcsr_boot_misc)
{
	bool avail;
	int ret = 0;
	struct device *dev = __scm ? __scm->dev : NULL;

	avail = __qcom_scm_is_call_available(dev,
					     QCOM_SCM_SVC_BOOT,
					     QCOM_SCM_BOOT_SET_DLOAD_MODE);
	if (avail) {
		ret = __qcom_scm_set_dload_mode(dev, mode);
	} else if (tcsr_boot_misc || (__scm && __scm->dload_mode_addr)) {
		ret = qcom_scm_io_writel(
			tcsr_boot_misc ? : __scm->dload_mode_addr, mode);
	} else {
		dev_err(dev,
			"No available mechanism for setting download mode\n");
	}

	if (ret)
		dev_err(dev, "failed to set download mode: %d\n", ret);
}
EXPORT_SYMBOL(qcom_scm_set_download_mode);

int qcom_scm_config_cpu_errata(void)
{
	struct qcom_scm_desc desc = {
		.svc = QCOM_SCM_SVC_BOOT,
		.cmd = QCOM_SCM_BOOT_CONFIG_CPU_ERRATA,
		.owner = ARM_SMCCC_OWNER_SIP,
		.arginfo = 0xffffffff,
	};

	return qcom_scm_call(__scm->dev, &desc, NULL);
}
EXPORT_SYMBOL(qcom_scm_config_cpu_errata);

/**
 * qcom_scm_pas_init_image() - Initialize peripheral authentication service
 *			       state machine for a given peripheral, using the
 *			       metadata
 * @peripheral: peripheral id
 * @metadata:	pointer to memory containing ELF header, program header table
 *		and optional blob of data used for authenticating the metadata
 *		and the rest of the firmware
 * @size:	size of the metadata
 *
 * Returns 0 on success.
 */
int qcom_scm_pas_init_image(u32 peripheral, const void *metadata, size_t size)
{
	dma_addr_t mdata_phys;
	void *mdata_buf;
	int ret;
	struct qcom_scm_desc desc = {
		.svc = QCOM_SCM_SVC_PIL,
		.cmd = QCOM_SCM_PIL_PAS_INIT_IMAGE,
		.arginfo = QCOM_SCM_ARGS(2, QCOM_SCM_VAL, QCOM_SCM_RW),
		.args[0] = peripheral,
		.owner = ARM_SMCCC_OWNER_SIP,
	};
	struct qcom_scm_res res;

	/*
	 * During the scm call memory protection will be enabled for the meta
	 * data blob, so make sure it's physically contiguous, 4K aligned and
	 * non-cachable to avoid XPU violations.
	 */
	mdata_buf = dma_alloc_coherent(__scm->dev, size, &mdata_phys,
				       GFP_KERNEL);
	if (!mdata_buf) {
		dev_err(__scm->dev, "Allocation of metadata buffer failed.\n");
		return -ENOMEM;
	}
	memcpy(mdata_buf, metadata, size);

	ret = qcom_scm_clk_enable();
	if (ret)
		goto free_metadata;

	desc.args[1] = mdata_phys;

	ret = qcom_scm_call(__scm->dev, &desc, &res);

	qcom_scm_clk_disable();

free_metadata:
	dma_free_coherent(__scm->dev, size, mdata_buf, mdata_phys);

	return ret ? : res.result[0];
}
EXPORT_SYMBOL(qcom_scm_pas_init_image);

/**
 * qcom_scm_pas_mem_setup() - Prepare the memory related to a given peripheral
 *			      for firmware loading
 * @peripheral:	peripheral id
 * @addr:	start address of memory area to prepare
 * @size:	size of the memory area to prepare
 *
 * Returns 0 on success.
 */
int qcom_scm_pas_mem_setup(u32 peripheral, phys_addr_t addr, phys_addr_t size)
{
	int ret;
	struct qcom_scm_desc desc = {
		.svc = QCOM_SCM_SVC_PIL,
		.cmd = QCOM_SCM_PIL_PAS_MEM_SETUP,
		.arginfo = QCOM_SCM_ARGS(3),
		.args[0] = peripheral,
		.args[1] = addr,
		.args[2] = size,
		.owner = ARM_SMCCC_OWNER_SIP,
	};
	struct qcom_scm_res res;

	ret = qcom_scm_clk_enable();
	if (ret)
		return ret;

	ret = qcom_scm_call(__scm->dev, &desc, &res);
	qcom_scm_clk_disable();

	return ret ? : res.result[0];
}
EXPORT_SYMBOL(qcom_scm_pas_mem_setup);

/**
 * qcom_scm_pas_auth_and_reset() - Authenticate the given peripheral firmware
 *				   and reset the remote processor
 * @peripheral:	peripheral id
 *
 * Return 0 on success.
 */
int qcom_scm_pas_auth_and_reset(u32 peripheral)
{
	int ret;
	struct qcom_scm_desc desc = {
		.svc = QCOM_SCM_SVC_PIL,
		.cmd = QCOM_SCM_PIL_PAS_AUTH_AND_RESET,
		.arginfo = QCOM_SCM_ARGS(1),
		.args[0] = peripheral,
		.owner = ARM_SMCCC_OWNER_SIP,
	};
	struct qcom_scm_res res;

	ret = qcom_scm_clk_enable();
	if (ret)
		return ret;

	ret = qcom_scm_call(__scm->dev, &desc, &res);
	qcom_scm_clk_disable();

	return ret ? : res.result[0];
}
EXPORT_SYMBOL(qcom_scm_pas_auth_and_reset);

/**
 * qcom_scm_pas_shutdown() - Shut down the remote processor
 * @peripheral: peripheral id
 *
 * Returns 0 on success.
 */
int qcom_scm_pas_shutdown(u32 peripheral)
{
	int ret;
	struct qcom_scm_desc desc = {
		.svc = QCOM_SCM_SVC_PIL,
		.cmd = QCOM_SCM_PIL_PAS_SHUTDOWN,
		.arginfo = QCOM_SCM_ARGS(1),
		.args[0] = peripheral,
		.owner = ARM_SMCCC_OWNER_SIP,
	};
	struct qcom_scm_res res;

	ret = qcom_scm_clk_enable();
	if (ret)
		return ret;

	ret = qcom_scm_call(__scm->dev, &desc, &res);

	qcom_scm_clk_disable();

	return ret ? : res.result[0];
}
EXPORT_SYMBOL(qcom_scm_pas_shutdown);

/**
 * qcom_scm_pas_supported() - Check if the peripheral authentication service is
 *			      available for the given peripherial
 * @peripheral:	peripheral id
 *
 * Returns true if PAS is supported for this peripheral, otherwise false.
 */
bool qcom_scm_pas_supported(u32 peripheral)
{
	int ret;
	struct qcom_scm_desc desc = {
		.svc = QCOM_SCM_SVC_PIL,
		.cmd = QCOM_SCM_PIL_PAS_IS_SUPPORTED,
		.arginfo = QCOM_SCM_ARGS(1),
		.args[0] = peripheral,
		.owner = ARM_SMCCC_OWNER_SIP,
	};
	struct qcom_scm_res res;

	ret = __qcom_scm_is_call_available(__scm->dev, QCOM_SCM_SVC_PIL,
					   QCOM_SCM_PIL_PAS_IS_SUPPORTED);
	if (ret <= 0)
		return false;

	ret = qcom_scm_call(__scm->dev, &desc, &res);

	return ret ? false : !!res.result[0];
}
EXPORT_SYMBOL(qcom_scm_pas_supported);

static int __qcom_scm_pas_mss_reset(struct device *dev, bool reset)
{
	struct qcom_scm_desc desc = {
		.svc = QCOM_SCM_SVC_PIL,
		.cmd = QCOM_SCM_PIL_PAS_MSS_RESET,
		.arginfo = QCOM_SCM_ARGS(2),
		.args[0] = reset,
		.args[1] = 0,
		.owner = ARM_SMCCC_OWNER_SIP,
	};
	struct qcom_scm_res res;
	int ret;

	ret = qcom_scm_call(__scm->dev, &desc, &res);

	return ret ? : res.result[0];
}

static int qcom_scm_pas_reset_assert(struct reset_controller_dev *rcdev,
				     unsigned long idx)
{
	if (idx != 0)
		return -EINVAL;

	return __qcom_scm_pas_mss_reset(__scm->dev, 1);
}

static int qcom_scm_pas_reset_deassert(struct reset_controller_dev *rcdev,
				       unsigned long idx)
{
	if (idx != 0)
		return -EINVAL;

	return __qcom_scm_pas_mss_reset(__scm->dev, 0);
}

static const struct reset_control_ops qcom_scm_pas_reset_ops = {
	.assert = qcom_scm_pas_reset_assert,
	.deassert = qcom_scm_pas_reset_deassert,
};

int qcom_scm_get_sec_dump_state(u32 *dump_state)
{
	int ret;
	struct qcom_scm_desc desc = {
		.svc = QCOM_SCM_SVC_UTIL,
		.cmd = QCOM_SCM_UTIL_GET_SEC_DUMP_STATE,
		.owner = ARM_SMCCC_OWNER_SIP
	};
	struct qcom_scm_res res;

	ret = qcom_scm_call(__scm ? __scm->dev : NULL, &desc, &res);

	if (dump_state)
		*dump_state = res.result[0];

	return ret;
}
EXPORT_SYMBOL(qcom_scm_get_sec_dump_state);

int qcom_scm_tz_blsp_modify_owner(int food, u64 subsystem, int *out)
{
	int ret;
	struct qcom_scm_desc desc = {
		.svc = QCOM_SCM_SVC_TZ,
		.cmd = QOCM_SCM_TZ_BLSP_MODIFY_OWNER,
		.owner = ARM_SMCCC_OWNER_SIP,
		.args[0] = subsystem,
		.args[1] = food,
		.arginfo = QCOM_SCM_ARGS(2),
	};
	struct qcom_scm_res res;

	ret = qcom_scm_call(__scm->dev, &desc, &res);

	if (out)
		*out = res.result[0];

	return ret;
}
EXPORT_SYMBOL(qcom_scm_tz_blsp_modify_owner);

int qcom_scm_io_readl(phys_addr_t addr, unsigned int *val)
{
	struct qcom_scm_desc desc = {
		.svc = QCOM_SCM_SVC_IO,
		.cmd = QCOM_SCM_IO_READ,
		.arginfo = QCOM_SCM_ARGS(1),
		.args[0] = addr,
		.owner = ARM_SMCCC_OWNER_SIP,
	};
	struct qcom_scm_res res;
	int ret;


	ret = qcom_scm_call_atomic(__scm->dev, &desc, &res);
	if (ret >= 0)
		*val = res.result[0];

	return ret < 0 ? ret : 0;
}
EXPORT_SYMBOL(qcom_scm_io_readl);

int qcom_scm_io_writel(phys_addr_t addr, unsigned int val)
{
	struct qcom_scm_desc desc = {
		.svc = QCOM_SCM_SVC_IO,
		.cmd = QCOM_SCM_IO_WRITE,
		.arginfo = QCOM_SCM_ARGS(2),
		.args[0] = addr,
		.args[1] = val,
		.owner = ARM_SMCCC_OWNER_SIP,
	};

<<<<<<< HEAD

=======
>>>>>>> 9ea491ae
	return qcom_scm_call_atomic(__scm->dev, &desc, NULL);
}
EXPORT_SYMBOL(qcom_scm_io_writel);

/**
 * qcom_scm_io_reset()
 */
int qcom_scm_io_reset(void)
{
	struct qcom_scm_desc desc = {
		.svc = QCOM_SCM_SVC_IO,
		.cmd = QCOM_SCM_IO_RESET,
		.owner = ARM_SMCCC_OWNER_SIP,
		.arginfo = QCOM_SCM_ARGS(2),
	};

	return qcom_scm_call_atomic(__scm ? __scm->dev : NULL, &desc, NULL);
}
EXPORT_SYMBOL(qcom_scm_io_reset);

bool qcom_scm_is_secure_wdog_trigger_available(void)
{
	return __qcom_scm_is_call_available(__scm->dev, QCOM_SCM_SVC_BOOT,
						QCOM_SCM_BOOT_SEC_WDOG_TRIGGER);
}
EXPORT_SYMBOL(qcom_scm_is_secure_wdog_trigger_available);

bool qcom_scm_is_mode_switch_available(void)
{
	return __qcom_scm_is_call_available(__scm->dev, QCOM_SCM_SVC_BOOT,
						QCOM_SCM_BOOT_SWITCH_MODE);
}
EXPORT_SYMBOL(qcom_scm_is_mode_switch_available);

int __qcom_scm_get_feat_version(struct device *dev, u64 feat_id, u64 *version)
{
	int ret;
	struct qcom_scm_desc desc = {
		.svc = QCOM_SCM_SVC_INFO,
		.cmd = QCOM_SCM_INFO_GET_FEAT_VERSION_CMD,
		.owner = ARM_SMCCC_OWNER_SIP,
		.args[0] = feat_id,
		.arginfo = QCOM_SCM_ARGS(1),
	};
	struct qcom_scm_res res;

	ret = qcom_scm_call(__scm->dev, &desc, &res);

	if (version)
		*version = res.result[0];

	return ret;
}

int qcom_scm_get_jtag_etm_feat_id(u64 *version)
{
	return __qcom_scm_get_feat_version(__scm ? __scm->dev : NULL,
					QCOM_SCM_TZ_DBG_ETM_FEAT_ID, version);
}
EXPORT_SYMBOL(qcom_scm_get_jtag_etm_feat_id);

/**
 * qcom_halt_spmi_pmic_arbiter() - Halt SPMI PMIC arbiter
 *
 * Force the SPMI PMIC arbiter to shutdown so that no more SPMI transactions
 * are sent from the MSM to the PMIC. This is required in order to avoid an
 * SPMI lockup on certain PMIC chips if PS_HOLD is lowered in the middle of
 * an SPMI transaction.
 */
void qcom_scm_halt_spmi_pmic_arbiter(void)
{
	int ret;
	struct qcom_scm_desc desc = {
		.svc = QCOM_SCM_SVC_PWR,
		.cmd = QCOM_SCM_PWR_IO_DISABLE_PMIC_ARBITER,
		.owner = ARM_SMCCC_OWNER_SIP,
		.args[0] = 0,
		.arginfo = QCOM_SCM_ARGS(1),
	};

	pr_crit("Calling SCM to disable SPMI PMIC arbiter\n");

	ret = qcom_scm_call_atomic(__scm->dev, &desc, NULL);
	if (ret)
		pr_err("Failed to halt_spmi_pmic_arbiter=0x%x\n", ret);
}
EXPORT_SYMBOL(qcom_scm_halt_spmi_pmic_arbiter);

/**
 * qcom_deassert_ps_hold() - Deassert PS_HOLD
 *
 * Deassert PS_HOLD to signal the PMIC that we are ready to power down or reset.
 *
 * This function should never return if the SCM call is available.
 */
void qcom_scm_deassert_ps_hold(void)
{
	int ret;
	struct qcom_scm_desc desc = {
		.svc = QCOM_SCM_SVC_PWR,
		.cmd = QCOM_SCM_PWR_IO_DEASSERT_PS_HOLD,
		.owner = ARM_SMCCC_OWNER_SIP,
		.args[0] = 0,
		.arginfo = QCOM_SCM_ARGS(1),
	};

	ret = qcom_scm_call_atomic(__scm ? __scm->dev : NULL, &desc, NULL);
	if (ret)
		pr_err("Failed to deassert_ps_hold=0x%x\n", ret);
}
EXPORT_SYMBOL(qcom_scm_deassert_ps_hold);

void qcom_scm_mmu_sync(bool sync)
{
	int ret;
	struct qcom_scm_desc desc = {
		.svc = QCOM_SCM_SVC_PWR,
		.cmd = QCOM_SCM_PWR_MMU_SYNC,
		.owner = ARM_SMCCC_OWNER_SIP,
		.args[0] = sync,
		.arginfo = QCOM_SCM_ARGS(1),
	};

	ret = qcom_scm_call_atomic(__scm ? __scm->dev : NULL, &desc, NULL);

	if (ret)
		pr_err("MMU sync with Hypervisor off %x\n", ret);
}
EXPORT_SYMBOL(qcom_scm_mmu_sync);

/**
 * qcom_scm_restore_sec_cfg_available() - Check if secure environment
 * supports restore security config interface.
 *
 * Return true if restore-cfg interface is supported, false if not.
 */
bool qcom_scm_restore_sec_cfg_available(void)
{
	return __qcom_scm_is_call_available(__scm->dev, QCOM_SCM_SVC_MP,
					    QCOM_SCM_MP_RESTORE_SEC_CFG);
}
EXPORT_SYMBOL(qcom_scm_restore_sec_cfg_available);

int qcom_scm_restore_sec_cfg(u32 device_id, u32 spare)
{
	struct qcom_scm_desc desc = {
		.svc = QCOM_SCM_SVC_MP,
		.cmd = QCOM_SCM_MP_RESTORE_SEC_CFG,
		.arginfo = QCOM_SCM_ARGS(2),
		.args[0] = device_id,
		.args[1] = spare,
		.owner = ARM_SMCCC_OWNER_SIP,
	};
	struct qcom_scm_res res;
	int ret;

	ret = qcom_scm_call(__scm->dev, &desc, &res);

	return ret ? : res.result[0];
}
EXPORT_SYMBOL(qcom_scm_restore_sec_cfg);

int qcom_scm_iommu_secure_ptbl_size(u32 spare, size_t *size)
{
	struct qcom_scm_desc desc = {
		.svc = QCOM_SCM_SVC_MP,
		.cmd = QCOM_SCM_MP_IOMMU_SECURE_PTBL_SIZE,
		.arginfo = QCOM_SCM_ARGS(1),
		.args[0] = spare,
		.owner = ARM_SMCCC_OWNER_SIP,
	};
	struct qcom_scm_res res;
	int ret;

	ret = qcom_scm_call(__scm->dev, &desc, &res);

	if (size)
		*size = res.result[0];

	return ret ? : res.result[1];
}
EXPORT_SYMBOL(qcom_scm_iommu_secure_ptbl_size);

int qcom_scm_iommu_secure_ptbl_init(u64 addr, u32 size, u32 spare)
{
	struct qcom_scm_desc desc = {
		.svc = QCOM_SCM_SVC_MP,
		.cmd = QCOM_SCM_MP_IOMMU_SECURE_PTBL_INIT,
		.arginfo = QCOM_SCM_ARGS(3, QCOM_SCM_RW, QCOM_SCM_VAL,
					 QCOM_SCM_VAL),
		.args[0] = addr,
		.args[1] = size,
		.args[2] = spare,
		.owner = ARM_SMCCC_OWNER_SIP,
	};
	int ret;

	ret = qcom_scm_call(__scm->dev, &desc, NULL);

	/* the pg table has been initialized already, ignore the error */
	if (ret == -EPERM)
		ret = 0;

	return ret;
}
EXPORT_SYMBOL(qcom_scm_iommu_secure_ptbl_init);

int qcom_scm_mem_protect_video(u32 cp_start, u32 cp_size,
			       u32 cp_nonpixel_start, u32 cp_nonpixel_size)
{
	struct qcom_scm_desc desc = {
		.svc = QCOM_SCM_SVC_MP,
		.cmd = QCOM_SCM_MP_MEM_PROTECT_VIDEO,
		.owner = ARM_SMCCC_OWNER_SIP,
		.args[0] = cp_start,
		.args[1] = cp_size,
		.args[2] = cp_nonpixel_start,
		.args[3] = cp_nonpixel_size,
		.arginfo = QCOM_SCM_ARGS(4),
	};

	return qcom_scm_call(__scm->dev, &desc, NULL);
}
EXPORT_SYMBOL(qcom_scm_mem_protect_video);

int qcom_scm_mem_protect_region_id(phys_addr_t paddr, size_t size)
{
	struct qcom_scm_desc desc = {
		.svc = QCOM_SCM_SVC_MP,
		.cmd = QCOM_SCM_MP_MEM_PROTECT_REGION_ID,
		.owner = ARM_SMCCC_OWNER_SIP,
		.args[0] = paddr,
		.args[1] = size,
		.arginfo = QCOM_SCM_ARGS(2),
	};

	return qcom_scm_call(__scm->dev, &desc, NULL);
}
EXPORT_SYMBOL(qcom_scm_mem_protect_region_id);

int qcom_scm_mem_protect_lock_id2_flat(phys_addr_t list_addr,
				size_t list_size, size_t chunk_size,
				size_t memory_usage, int lock)
{
	struct qcom_scm_desc desc = {
		.svc = QCOM_SCM_SVC_MP,
		.cmd = QCOM_SCM_MP_MEM_PROTECT_LOCK_ID2_FLAT,
		.owner = ARM_SMCCC_OWNER_SIP,
		.args[0] = list_addr,
		.args[1] = list_size,
		.args[2] = chunk_size,
		.args[3] = memory_usage,
		.args[4] = lock,
		.args[5] = 0,
		.arginfo = QCOM_SCM_ARGS(6, QCOM_SCM_RW, QCOM_SCM_VAL,
					QCOM_SCM_VAL, QCOM_SCM_VAL,
					QCOM_SCM_VAL, QCOM_SCM_VAL),
	};

	return qcom_scm_call(__scm->dev, &desc, NULL);
}
EXPORT_SYMBOL(qcom_scm_mem_protect_lock_id2_flat);

int qcom_scm_iommu_secure_map(phys_addr_t sg_list_addr, size_t num_sg,
				size_t sg_block_size, u64 sec_id, int cbndx,
				unsigned long iova, size_t total_len)
{
	int ret;
	struct qcom_scm_desc desc = {
		.svc = QCOM_SCM_SVC_MP,
		.cmd = QCOM_SCM_MP_IOMMU_SECURE_MAP2_FLAT,
		.owner = ARM_SMCCC_OWNER_SIP,
		.args[0] = sg_list_addr,
		.args[1] = num_sg,
		.args[2] = sg_block_size,
		.args[3] = sec_id,
		.args[4] = cbndx,
		.args[5] = iova,
		.args[6] = total_len,
		.args[7] = 0,
		.arginfo = QCOM_SCM_ARGS(8, QCOM_SCM_RW, QCOM_SCM_VAL,
					QCOM_SCM_VAL, QCOM_SCM_VAL,
					QCOM_SCM_VAL, QCOM_SCM_VAL,
					QCOM_SCM_VAL, QCOM_SCM_VAL),
	};
	struct qcom_scm_res res;

	ret = qcom_scm_call(__scm->dev, &desc, &res);

	return ret ? : res.result[0];
}
EXPORT_SYMBOL(qcom_scm_iommu_secure_map);

int qcom_scm_iommu_secure_unmap(u64 sec_id, int cbndx, unsigned long iova,
				size_t total_len)
{
	int ret;
	struct qcom_scm_desc desc = {
		.svc = QCOM_SCM_SVC_MP,
		.cmd = QCOM_SCM_MP_IOMMU_SECURE_UNMAP2_FLAT,
		.owner = ARM_SMCCC_OWNER_SIP,
		.args[0] = sec_id,
		.args[1] = cbndx,
		.args[2] = iova,
		.args[3] = total_len,
		.args[4] = QCOM_SCM_IOMMU_TLBINVAL_FLAG,
		.arginfo = QCOM_SCM_ARGS(5),
	};
	struct qcom_scm_res res;

	ret = qcom_scm_call(__scm->dev, &desc, &res);

	return ret ? : res.result[0];
}
EXPORT_SYMBOL(qcom_scm_iommu_secure_unmap);

static int __qcom_scm_assign_mem(struct device *dev, phys_addr_t mem_region,
				 size_t mem_sz, phys_addr_t src, size_t src_sz,
				 phys_addr_t dest, size_t dest_sz)
{
	int ret;
	struct qcom_scm_desc desc = {
		.svc = QCOM_SCM_SVC_MP,
		.cmd = QCOM_SCM_MP_ASSIGN,
		.arginfo = QCOM_SCM_ARGS(7, QCOM_SCM_RO, QCOM_SCM_VAL,
					 QCOM_SCM_RO, QCOM_SCM_VAL, QCOM_SCM_RO,
					 QCOM_SCM_VAL, QCOM_SCM_VAL),
		.args[0] = mem_region,
		.args[1] = mem_sz,
		.args[2] = src,
		.args[3] = src_sz,
		.args[4] = dest,
		.args[5] = dest_sz,
		.args[6] = 0,
		.owner = ARM_SMCCC_OWNER_SIP,
	};
	struct qcom_scm_res res;

	ret = qcom_scm_call(dev, &desc, &res);

	return ret ? : res.result[0];
}

/**
 * qcom_scm_assign_mem() - Make a secure call to reassign memory ownership
 * @mem_addr: mem region whose ownership need to be reassigned
 * @mem_sz:   size of the region.
 * @srcvm:    vmid for current set of owners, each set bit in
 *            flag indicate a unique owner
 * @newvm:    array having new owners and corresponding permission
 *            flags
 * @dest_cnt: number of owners in next set.
 *
 * Return negative errno on failure or 0 on success with @srcvm updated.
 */
int qcom_scm_assign_mem(phys_addr_t mem_addr, size_t mem_sz,
			unsigned int *srcvm,
			const struct qcom_scm_vmperm *newvm,
			unsigned int dest_cnt)
{
	struct qcom_scm_current_perm_info *destvm;
	struct qcom_scm_mem_map_info *mem_to_map;
	phys_addr_t mem_to_map_phys;
	phys_addr_t dest_phys;
	phys_addr_t ptr_phys;
	dma_addr_t ptr_dma;
	size_t mem_to_map_sz;
	size_t dest_sz;
	size_t src_sz;
	size_t ptr_sz;
	int next_vm;
	__le32 *src;
	void *ptr;
	int ret, i, b;
	unsigned long srcvm_bits = *srcvm;

	src_sz = hweight_long(srcvm_bits) * sizeof(*src);
	mem_to_map_sz = sizeof(*mem_to_map);
	dest_sz = dest_cnt * sizeof(*destvm);
	ptr_sz = ALIGN(src_sz, SZ_64) + ALIGN(mem_to_map_sz, SZ_64) +
			ALIGN(dest_sz, SZ_64);

	ptr = dma_alloc_coherent(__scm->dev, ptr_sz, &ptr_dma, GFP_KERNEL);
	if (!ptr)
		return -ENOMEM;
	ptr_phys = dma_to_phys(__scm->dev, ptr_dma);

	/* Fill source vmid detail */
	src = ptr;
	i = 0;
	for_each_set_bit(b, &srcvm_bits, BITS_PER_LONG)
		src[i++] = cpu_to_le32(b);

	/* Fill details of mem buff to map */
	mem_to_map = ptr + ALIGN(src_sz, SZ_64);
	mem_to_map_phys = ptr_phys + ALIGN(src_sz, SZ_64);
	mem_to_map->mem_addr = cpu_to_le64(mem_addr);
	mem_to_map->mem_size = cpu_to_le64(mem_sz);

	next_vm = 0;
	/* Fill details of next vmid detail */
	destvm = ptr + ALIGN(mem_to_map_sz, SZ_64) + ALIGN(src_sz, SZ_64);
	dest_phys = ptr_phys + ALIGN(mem_to_map_sz, SZ_64) + ALIGN(src_sz, SZ_64);
	for (i = 0; i < dest_cnt; i++, destvm++, newvm++) {
		destvm->vmid = cpu_to_le32(newvm->vmid);
		destvm->perm = cpu_to_le32(newvm->perm);
		destvm->ctx = 0;
		destvm->ctx_size = 0;
		next_vm |= BIT(newvm->vmid);
	}

	ret = __qcom_scm_assign_mem(__scm->dev, mem_to_map_phys, mem_to_map_sz,
				    ptr_phys, src_sz, dest_phys, dest_sz);
	dma_free_coherent(__scm->dev, ptr_sz, ptr, ptr_dma);
	if (ret) {
		dev_err(__scm->dev,
			"Assign memory protection call failed %d\n", ret);
		return -EINVAL;
	}

	*srcvm = next_vm;
	return 0;
}
EXPORT_SYMBOL(qcom_scm_assign_mem);

/**
 * qcom_scm_assign_mem_regions() - Make a secure call to reassign memory
 *				   ownership of several memory regions
 * @mem_regions:    A buffer describing the set of memory regions that need to
 *		    be reassigned
 * @mem_regions_sz: The size of the buffer describing the set of memory
 *                  regions that need to be reassigned (in bytes)
 * @srcvms:	    A buffer populated with he vmid(s) for the current set of
 *		    owners
 * @src_sz:	    The size of the src_vms buffer (in bytes)
 * @newvms:	    A buffer populated with the new owners and corresponding
 *		    permission flags.
 * @newvms_sz:	    The size of the new_vms buffer (in bytes)
 *
 * NOTE: It is up to the caller to ensure that the buffers that will be accessed
 * by the secure world are cache aligned, and have been flushed prior to
 * invoking this call.
 *
 * Return negative errno on failure, 0 on success.
 */
int qcom_scm_assign_mem_regions(struct qcom_scm_mem_map_info *mem_regions,
				size_t mem_regions_sz, u32 *srcvms,
				size_t src_sz,
				struct qcom_scm_current_perm_info *newvms,
				size_t newvms_sz)
{
	return __qcom_scm_assign_mem(__scm ? __scm->dev : NULL,
				     virt_to_phys(mem_regions), mem_regions_sz,
				     virt_to_phys(srcvms), src_sz,
				     virt_to_phys(newvms), newvms_sz);
}
EXPORT_SYMBOL(qcom_scm_assign_mem_regions);

/**
 * qcom_scm_mem_protect_sd_ctrl() - SDE memory protect.
 *
 */
int qcom_scm_mem_protect_sd_ctrl(u32 devid, phys_addr_t mem_addr, u64 mem_size,
				u32 vmid)
{
	int ret;
	struct qcom_scm_desc desc = {
		.svc = QCOM_SCM_SVC_MP,
		.cmd = QCOM_SCM_MP_CMD_SD_CTRL,
		.owner = ARM_SMCCC_OWNER_SIP,
		.args[0] = devid,
		.args[1] = mem_addr,
		.args[2] = mem_size,
		.args[3] = vmid,
		.arginfo = QCOM_SCM_ARGS(4, QCOM_SCM_VAL, QCOM_SCM_RW,
					 QCOM_SCM_VAL, QCOM_SCM_VAL)
	};
	struct qcom_scm_res res;

	ret = qcom_scm_call(__scm->dev, &desc, &res);

	return ret ? : res.result[0];
}
EXPORT_SYMBOL(qcom_scm_mem_protect_sd_ctrl);

bool qcom_scm_kgsl_set_smmu_aperture_available(void)
{
	int ret;

	ret = __qcom_scm_is_call_available(__scm->dev, QCOM_SCM_SVC_MP,
					QCOM_SCM_MP_CP_SMMU_APERTURE_ID);

	return ret > 0;
}
EXPORT_SYMBOL(qcom_scm_kgsl_set_smmu_aperture_available);

int qcom_scm_kgsl_set_smmu_aperture(unsigned int num_context_bank)
{
	struct qcom_scm_desc desc = {
		.svc = QCOM_SCM_SVC_MP,
		.cmd = QCOM_SCM_MP_CP_SMMU_APERTURE_ID,
		.owner = ARM_SMCCC_OWNER_SIP,
		.args[0] = 0xffff0000
			   | ((QCOM_SCM_CP_APERTURE_REG & 0xff) << 8)
			   | (num_context_bank & 0xff),
		.args[1] = 0xffffffff,
		.args[2] = 0xffffffff,
		.args[3] = 0xffffffff,
		.arginfo = QCOM_SCM_ARGS(4),
	};

	return qcom_scm_call(__scm->dev, &desc, NULL);
}
EXPORT_SYMBOL(qcom_scm_kgsl_set_smmu_aperture);

int qcom_scm_enable_shm_bridge(void)
{
	int ret;
	struct qcom_scm_desc desc = {
		.svc = QCOM_SCM_SVC_MP,
		.cmd = QCOM_SCM_MEMP_SHM_BRIDGE_ENABLE,
		.owner = ARM_SMCCC_OWNER_SIP
	};
	struct qcom_scm_res res;

	ret = qcom_scm_call(__scm->dev, &desc, &res);

	return ret ? : res.result[0];
}
EXPORT_SYMBOL(qcom_scm_enable_shm_bridge);

int qcom_scm_delete_shm_bridge(u64 handle)
{
	struct qcom_scm_desc desc = {
		.svc = QCOM_SCM_SVC_MP,
		.cmd = QCOM_SCM_MEMP_SHM_BRIDGE_DELETE,
		.owner = ARM_SMCCC_OWNER_SIP,
		.args[0] = handle,
		.arginfo = QCOM_SCM_ARGS(1, QCOM_SCM_VAL),
	};

	return qcom_scm_call(__scm ? __scm->dev : NULL, &desc, NULL);
}
EXPORT_SYMBOL(qcom_scm_delete_shm_bridge);

int qcom_scm_create_shm_bridge(u64 pfn_and_ns_perm_flags,
	u64 ipfn_and_s_perm_flags, u64 size_and_flags, u64 ns_vmids,
	u64 *handle)
{
	int ret;
	struct qcom_scm_desc desc = {
		.svc = QCOM_SCM_SVC_MP,
		.cmd = QCOM_SCM_MEMP_SHM_BRDIGE_CREATE,
		.owner = ARM_SMCCC_OWNER_SIP,
		.args[0] = pfn_and_ns_perm_flags,
		.args[1] = ipfn_and_s_perm_flags,
		.args[2] = size_and_flags,
		.args[3] = ns_vmids,
		.arginfo = QCOM_SCM_ARGS(4, QCOM_SCM_VAL, QCOM_SCM_VAL,
					QCOM_SCM_VAL, QCOM_SCM_VAL),
	};
	struct qcom_scm_res res;

	ret = qcom_scm_call(__scm->dev, &desc, &res);

	if (handle)
		*handle = res.result[1];

	return ret ? : res.result[0];
}
EXPORT_SYMBOL(qcom_scm_create_shm_bridge);

int qcom_scm_smmu_prepare_atos_id(u64 dev_id, int cb_num, int operation)
{
	struct qcom_scm_desc desc = {
		.svc = QCOM_SCM_SVC_MP,
		.cmd = QCOM_SCM_MP_SMMU_PREPARE_ATOS_ID,
		.owner = ARM_SMCCC_OWNER_SIP,
		.args[0] = dev_id,
		.args[1] = cb_num,
		.args[2] = operation,
		.arginfo = QCOM_SCM_ARGS(3, QCOM_SCM_VAL, QCOM_SCM_VAL,
					QCOM_SCM_VAL),
	};

	return qcom_scm_call(__scm->dev, &desc, NULL);
}
EXPORT_SYMBOL(qcom_scm_smmu_prepare_atos_id);

/**
 * qcom_mdf_assign_memory_to_subsys - SDE memory protect.
 *
 */
int qcom_mdf_assign_memory_to_subsys(u64 start_addr, u64 end_addr,
		phys_addr_t paddr, u64 size)
{
	int ret;
	struct qcom_scm_desc desc = {
		.svc = QCOM_SCM_SVC_MP,
		.cmd = QCOM_SCM_MP_MPU_LOCK_NS_REGION,
		.owner = ARM_SMCCC_OWNER_SIP,
		.args[0] = start_addr,
		.args[1] = end_addr,
		.args[2] = paddr,
		.args[3] = size,
		.arginfo = QCOM_SCM_ARGS(4),
	};
	struct qcom_scm_res res;

	ret = qcom_scm_call(__scm->dev, &desc, &res);

	return ret ? : res.result[0];
}
EXPORT_SYMBOL(qcom_mdf_assign_memory_to_subsys);

/**
 * qcom_scm_dcvs_core_available() - check if core DCVS operations are available
 */
bool qcom_scm_dcvs_core_available(void)
{
	struct device *dev = __scm ? __scm->dev : NULL;

	return __qcom_scm_is_call_available(dev, QCOM_SCM_SVC_DCVS,
					    QCOM_SCM_DCVS_INIT) &&
	       __qcom_scm_is_call_available(dev, QCOM_SCM_SVC_DCVS,
					    QCOM_SCM_DCVS_UPDATE) &&
	       __qcom_scm_is_call_available(dev, QCOM_SCM_SVC_DCVS,
					    QCOM_SCM_DCVS_RESET);
}
EXPORT_SYMBOL(qcom_scm_dcvs_core_available);

/**
 * qcom_scm_dcvs_ca_available() - check if context aware DCVS operations are
 * available
 */
bool qcom_scm_dcvs_ca_available(void)
{
	struct device *dev = __scm ? __scm->dev : NULL;

	return __qcom_scm_is_call_available(dev, QCOM_SCM_SVC_DCVS,
					    QCOM_SCM_DCVS_INIT_CA_V2) &&
	       __qcom_scm_is_call_available(dev, QCOM_SCM_SVC_DCVS,
					    QCOM_SCM_DCVS_UPDATE_CA_V2);
}
EXPORT_SYMBOL(qcom_scm_dcvs_ca_available);

/**
 * qcom_scm_dcvs_reset()
 */
int qcom_scm_dcvs_reset(void)
{
	struct qcom_scm_desc desc = {
		.svc = QCOM_SCM_SVC_DCVS,
		.cmd = QCOM_SCM_DCVS_RESET,
		.owner = ARM_SMCCC_OWNER_SIP
	};

	return qcom_scm_call(__scm ? __scm->dev : NULL, &desc, NULL);
}
EXPORT_SYMBOL(qcom_scm_dcvs_reset);

int qcom_scm_dcvs_init_v2(phys_addr_t addr, size_t size, int *version)
{
	int ret;
	struct qcom_scm_desc desc = {
		.svc = QCOM_SCM_SVC_DCVS,
		.cmd = QCOM_SCM_DCVS_INIT_V2,
		.owner = ARM_SMCCC_OWNER_SIP,
		.args[0] = addr,
		.args[1] = size,
		.arginfo = QCOM_SCM_ARGS(2, QCOM_SCM_RW, QCOM_SCM_VAL),
	};
	struct qcom_scm_res res;

	ret = qcom_scm_call(__scm->dev, &desc, &res);

	if (ret >= 0)
		*version = res.result[0];
	return ret;
}
EXPORT_SYMBOL(qcom_scm_dcvs_init_v2);

int qcom_scm_dcvs_init_ca_v2(phys_addr_t addr, size_t size)
{
	struct qcom_scm_desc desc = {
		.svc = QCOM_SCM_SVC_DCVS,
		.cmd = QCOM_SCM_DCVS_INIT_CA_V2,
		.owner = ARM_SMCCC_OWNER_SIP,
		.args[0] = addr,
		.args[1] = size,
		.arginfo = QCOM_SCM_ARGS(2, QCOM_SCM_RW, QCOM_SCM_VAL),
	};

	return qcom_scm_call(__scm->dev, &desc, NULL);
}
EXPORT_SYMBOL(qcom_scm_dcvs_init_ca_v2);

int qcom_scm_dcvs_update(int level, s64 total_time, s64 busy_time)
{
	int ret;
	struct qcom_scm_desc desc = {
		.svc = QCOM_SCM_SVC_DCVS,
		.cmd = QCOM_SCM_DCVS_UPDATE,
		.owner = ARM_SMCCC_OWNER_SIP,
		.args[0] = level,
		.args[1] = total_time,
		.args[2] = busy_time,
		.arginfo = QCOM_SCM_ARGS(3),
	};
	struct qcom_scm_res res;

	ret = qcom_scm_call_atomic(__scm->dev, &desc, &res);

	return ret ? : res.result[0];
}
EXPORT_SYMBOL(qcom_scm_dcvs_update);

int qcom_scm_dcvs_update_v2(int level, s64 total_time, s64 busy_time)
{
	int ret;
	struct qcom_scm_desc desc = {
		.svc = QCOM_SCM_SVC_DCVS,
		.cmd = QCOM_SCM_DCVS_UPDATE_V2,
		.owner = ARM_SMCCC_OWNER_SIP,
		.args[0] = level,
		.args[1] = total_time,
		.args[2] = busy_time,
		.arginfo = QCOM_SCM_ARGS(3),
	};
	struct qcom_scm_res res;

	ret = qcom_scm_call(__scm->dev, &desc, &res);

	return ret ? : res.result[0];
}
EXPORT_SYMBOL(qcom_scm_dcvs_update_v2);

int qcom_scm_dcvs_update_ca_v2(int level, s64 total_time, s64 busy_time,
			       int context_count)
{
	int ret;
	struct qcom_scm_desc desc = {
		.svc = QCOM_SCM_SVC_DCVS,
		.cmd = QCOM_SCM_DCVS_UPDATE_CA_V2,
		.owner = ARM_SMCCC_OWNER_SIP,
		.args[0] = level,
		.args[1] = total_time,
		.args[2] = busy_time,
		.args[3] = context_count,
		.arginfo = QCOM_SCM_ARGS(4),
	};
	struct qcom_scm_res res;

	ret = qcom_scm_call(__scm->dev, &desc, &res);

	return ret ? : res.result[0];
}
EXPORT_SYMBOL(qcom_scm_dcvs_update_ca_v2);

int qcom_scm_config_set_ice_key(uint32_t index, phys_addr_t paddr, size_t size,
				uint32_t cipher, unsigned int data_unit,
				unsigned int ce)
{
	struct qcom_scm_desc desc = {
		.svc = QCOM_SCM_SVC_ES,
		.cmd = QCOM_SCM_ES_CONFIG_SET_ICE_KEY,
		.owner = ARM_SMCCC_OWNER_SIP,
		.args[0] = index,
		.args[1] = paddr,
		.args[2] = size,
		.args[3] = cipher,
		.args[4] = data_unit,
		.args[5] = ce,
		.arginfo = QCOM_SCM_ARGS(6, QCOM_SCM_VAL, QCOM_SCM_RW,
					QCOM_SCM_VAL, QCOM_SCM_VAL,
					QCOM_SCM_VAL, QCOM_SCM_VAL),
	};

	return qcom_scm_call_noretry(__scm->dev, &desc, NULL);
}
EXPORT_SYMBOL(qcom_scm_config_set_ice_key);

int qcom_scm_clear_ice_key(uint32_t index,  unsigned int ce)
{
	struct qcom_scm_desc desc = {
		.svc = QCOM_SCM_SVC_ES,
		.cmd = QCOM_SCM_ES_CLEAR_ICE_KEY,
		.owner = ARM_SMCCC_OWNER_SIP,
		.args[0] = index,
		.args[1] = ce,
		.arginfo = QCOM_SCM_ARGS(2),
	};

	return qcom_scm_call_noretry(__scm->dev, &desc, NULL);
}
EXPORT_SYMBOL(qcom_scm_clear_ice_key);

int qcom_scm_get_feat_version_cp(u64 *version)
{
	return __qcom_scm_get_feat_version(__scm->dev, QCOM_SCM_MP_CP_FEAT_ID,
						version);
}
EXPORT_SYMBOL(qcom_scm_get_feat_version_cp);

/**
 * qcom_scm_ocmem_lock_available() - is OCMEM lock/unlock interface available
 */
bool qcom_scm_ocmem_lock_available(void)
{
	return __qcom_scm_is_call_available(__scm->dev, QCOM_SCM_SVC_OCMEM,
					    QCOM_SCM_OCMEM_LOCK_CMD);
}
EXPORT_SYMBOL(qcom_scm_ocmem_lock_available);

/**
 * qcom_scm_ocmem_lock() - call OCMEM lock interface to assign an OCMEM
 * region to the specified initiator
 *
 * @id:     tz initiator id
 * @offset: OCMEM offset
 * @size:   OCMEM size
 * @mode:   access mode (WIDE/NARROW)
 */
int qcom_scm_ocmem_lock(enum qcom_scm_ocmem_client id, u32 offset, u32 size,
			u32 mode)
{
	struct qcom_scm_desc desc = {
		.svc = QCOM_SCM_SVC_OCMEM,
		.cmd = QCOM_SCM_OCMEM_LOCK_CMD,
		.args[0] = id,
		.args[1] = offset,
		.args[2] = size,
		.args[3] = mode,
		.arginfo = QCOM_SCM_ARGS(4),
	};

	return qcom_scm_call(__scm->dev, &desc, NULL);
}
EXPORT_SYMBOL(qcom_scm_ocmem_lock);

/**
 * qcom_scm_ocmem_unlock() - call OCMEM unlock interface to release an OCMEM
 * region from the specified initiator
 *
 * @id:     tz initiator id
 * @offset: OCMEM offset
 * @size:   OCMEM size
 */
int qcom_scm_ocmem_unlock(enum qcom_scm_ocmem_client id, u32 offset, u32 size)
{
	struct qcom_scm_desc desc = {
		.svc = QCOM_SCM_SVC_OCMEM,
		.cmd = QCOM_SCM_OCMEM_UNLOCK_CMD,
		.args[0] = id,
		.args[1] = offset,
		.args[2] = size,
		.arginfo = QCOM_SCM_ARGS(3),
	};

	return qcom_scm_call(__scm->dev, &desc, NULL);
}
EXPORT_SYMBOL(qcom_scm_ocmem_unlock);

/**
 * qcom_scm_ice_available() - Is the ICE key programming interface available?
 *
 * Return: true iff the SCM calls wrapped by qcom_scm_ice_invalidate_key() and
 *	   qcom_scm_ice_set_key() are available.
 */
bool qcom_scm_ice_available(void)
{
	return __qcom_scm_is_call_available(__scm->dev, QCOM_SCM_SVC_ES,
					    QCOM_SCM_ES_INVALIDATE_ICE_KEY) &&
		__qcom_scm_is_call_available(__scm->dev, QCOM_SCM_SVC_ES,
					     QCOM_SCM_ES_CONFIG_SET_ICE_KEY);
}
EXPORT_SYMBOL(qcom_scm_ice_available);

/**
 * qcom_scm_ice_invalidate_key() - Invalidate an inline encryption key
 * @index: the keyslot to invalidate
 *
 * The UFSHCI standard defines a standard way to do this, but it doesn't work on
 * these SoCs; only this SCM call does.
 *
 * Return: 0 on success; -errno on failure.
 */
int qcom_scm_ice_invalidate_key(u32 index)
{
	struct qcom_scm_desc desc = {
		.svc = QCOM_SCM_SVC_ES,
		.cmd = QCOM_SCM_ES_INVALIDATE_ICE_KEY,
		.arginfo = QCOM_SCM_ARGS(1),
		.args[0] = index,
		.owner = ARM_SMCCC_OWNER_SIP,
	};

	return qcom_scm_call(__scm->dev, &desc, NULL);
}
EXPORT_SYMBOL(qcom_scm_ice_invalidate_key);

/**
 * qcom_scm_ice_set_key() - Set an inline encryption key
 * @index: the keyslot into which to set the key
 * @key: the key to program
 * @key_size: the size of the key in bytes
 * @cipher: the encryption algorithm the key is for
 * @data_unit_size: the encryption data unit size, i.e. the size of each
 *		    individual plaintext and ciphertext.  Given in 512-byte
 *		    units, e.g. 1 = 512 bytes, 8 = 4096 bytes, etc.
 *
 * Program a key into a keyslot of Qualcomm ICE (Inline Crypto Engine), where it
 * can then be used to encrypt/decrypt UFS I/O requests inline.
 *
 * The UFSHCI standard defines a standard way to do this, but it doesn't work on
 * these SoCs; only this SCM call does.
 *
 * Return: 0 on success; -errno on failure.
 */
int qcom_scm_ice_set_key(u32 index, const u8 *key, u32 key_size,
			 enum qcom_scm_ice_cipher cipher, u32 data_unit_size)
{
	struct qcom_scm_desc desc = {
		.svc = QCOM_SCM_SVC_ES,
		.cmd = QCOM_SCM_ES_CONFIG_SET_ICE_KEY,
		.arginfo = QCOM_SCM_ARGS(5, QCOM_SCM_VAL, QCOM_SCM_RW,
					 QCOM_SCM_VAL, QCOM_SCM_VAL,
					 QCOM_SCM_VAL),
		.args[0] = index,
		.args[2] = key_size,
		.args[3] = cipher,
		.args[4] = data_unit_size,
		.owner = ARM_SMCCC_OWNER_SIP,
	};
	void *keybuf;
	dma_addr_t key_phys;
	int ret;

	/*
	 * 'key' may point to vmalloc()'ed memory, but we need to pass a
	 * physical address that's been properly flushed.  The sanctioned way to
	 * do this is by using the DMA API.  But as is best practice for crypto
	 * keys, we also must wipe the key after use.  This makes kmemdup() +
	 * dma_map_single() not clearly correct, since the DMA API can use
	 * bounce buffers.  Instead, just use dma_alloc_coherent().  Programming
	 * keys is normally rare and thus not performance-critical.
	 */

	keybuf = dma_alloc_coherent(__scm->dev, key_size, &key_phys,
				    GFP_KERNEL);
	if (!keybuf)
		return -ENOMEM;
	memcpy(keybuf, key, key_size);
	desc.args[1] = key_phys;

	ret = qcom_scm_call(__scm->dev, &desc, NULL);

	memzero_explicit(keybuf, key_size);

	dma_free_coherent(__scm->dev, key_size, keybuf, key_phys);
	return ret;
}
EXPORT_SYMBOL(qcom_scm_ice_set_key);

/**
 * qcom_scm_hdcp_available() - Check if secure environment supports HDCP.
 *
 * Return true if HDCP is supported, false if not.
 */
bool qcom_scm_hdcp_available(void)
{
	int ret = qcom_scm_clk_enable();

	if (ret)
		return ret;

	ret = __qcom_scm_is_call_available(__scm->dev, QCOM_SCM_SVC_HDCP,
						QCOM_SCM_HDCP_INVOKE);

	qcom_scm_clk_disable();

	return ret > 0 ? true : false;
}
EXPORT_SYMBOL(qcom_scm_hdcp_available);

/**
 * qcom_scm_hdcp_req() - Send HDCP request.
 * @req: HDCP request array
 * @req_cnt: HDCP request array count
 * @resp: response buffer passed to SCM
 *
 * Write HDCP register(s) through SCM.
 */
int qcom_scm_hdcp_req(struct qcom_scm_hdcp_req *req, u32 req_cnt, u32 *resp)
{
	int ret;
	struct qcom_scm_desc desc = {
		.svc = QCOM_SCM_SVC_HDCP,
		.cmd = QCOM_SCM_HDCP_INVOKE,
		.arginfo = QCOM_SCM_ARGS(10),
		.args = {
			req[0].addr,
			req[0].val,
			req[1].addr,
			req[1].val,
			req[2].addr,
			req[2].val,
			req[3].addr,
			req[3].val,
			req[4].addr,
			req[4].val
		},
		.owner = ARM_SMCCC_OWNER_SIP,
	};
	struct qcom_scm_res res;

	if (req_cnt > QCOM_SCM_HDCP_MAX_REQ_CNT)
		return -ERANGE;

	ret = qcom_scm_clk_enable();
	if (ret)
		return ret;

	ret = qcom_scm_call(__scm->dev, &desc, &res);
	*resp = res.result[0];

	qcom_scm_clk_disable();

	return ret;
}
EXPORT_SYMBOL(qcom_scm_hdcp_req);

bool qcom_scm_is_lmh_debug_set_available(void)
{
	return __qcom_scm_is_call_available(__scm->dev, QCOM_SCM_SVC_LMH,
					QCOM_SCM_LMH_DEBUG_SET);
}
EXPORT_SYMBOL(qcom_scm_is_lmh_debug_set_available);

bool qcom_scm_is_lmh_debug_read_buf_size_available(void)
{
	return __qcom_scm_is_call_available(__scm->dev, QCOM_SCM_SVC_LMH,
					QCOM_SCM_LMH_DEBUG_READ_BUF_SIZE);
}
EXPORT_SYMBOL(qcom_scm_is_lmh_debug_read_buf_size_available);

bool qcom_scm_is_lmh_debug_read_buf_available(void)
{
	return __qcom_scm_is_call_available(__scm->dev, QCOM_SCM_SVC_LMH,
					QCOM_SCM_LMH_DEBUG_READ);
}
EXPORT_SYMBOL(qcom_scm_is_lmh_debug_read_buf_available);

bool qcom_scm_is_lmh_debug_get_type_available(void)
{
	return __qcom_scm_is_call_available(__scm->dev, QCOM_SCM_SVC_LMH,
					QCOM_SCM_LMH_DEBUG_GET_TYPE);
}
EXPORT_SYMBOL(qcom_scm_is_lmh_debug_get_type_available);

int qcom_scm_lmh_read_buf_size(int *size)
{
	int ret;
	struct qcom_scm_desc desc = {
		.svc = QCOM_SCM_SVC_LMH,
		.cmd = QCOM_SCM_LMH_DEBUG_READ_BUF_SIZE,
		.owner = ARM_SMCCC_OWNER_SIP
	};
	struct qcom_scm_res res;

	ret = qcom_scm_call(__scm->dev, &desc, &res);

	if (size)
		*size = res.result[0];

	return ret;
}
EXPORT_SYMBOL(qcom_scm_lmh_read_buf_size);

int qcom_scm_lmh_limit_dcvsh(phys_addr_t payload, uint32_t payload_size,
			u64 limit_node, uint32_t node_id, u64 version)
{
	struct qcom_scm_desc desc = {
		.svc = QCOM_SCM_SVC_LMH,
		.cmd = QCOM_SCM_LMH_LIMIT_DCVSH,
		.owner = ARM_SMCCC_OWNER_SIP,
		.args[0] = payload,
		.args[1] = payload_size,
		.args[2] = limit_node,
		.args[3] = node_id,
		.args[4] = version,
		.arginfo = QCOM_SCM_ARGS(5, QCOM_SCM_RO, QCOM_SCM_VAL,
					QCOM_SCM_VAL, QCOM_SCM_VAL,
					QCOM_SCM_VAL),
	};

	return qcom_scm_call(__scm->dev, &desc, NULL);
}
EXPORT_SYMBOL(qcom_scm_lmh_limit_dcvsh);

int qcom_scm_lmh_debug_read(phys_addr_t payload, uint32_t size)
{
	int ret;
	struct qcom_scm_desc desc = {
		.svc = QCOM_SCM_SVC_LMH,
		.cmd = QCOM_SCM_LMH_DEBUG_READ,
		.owner = ARM_SMCCC_OWNER_SIP,
		.args[0] = payload,
		.args[1] = size,
		.arginfo = QCOM_SCM_ARGS(2, QCOM_SCM_RW, QCOM_SCM_VAL),
	};
	struct qcom_scm_res res;

	ret = qcom_scm_call(__scm->dev, &desc, &res);

	return ret ? : res.result[0];
}
EXPORT_SYMBOL(qcom_scm_lmh_debug_read);

int __qcom_scm_lmh_debug_config_write(struct device *dev, u64 cmd_id,
			phys_addr_t payload, int payload_size, uint32_t *buf,
			int buf_size)
{
	struct qcom_scm_desc desc = {
		.svc = QCOM_SCM_SVC_LMH,
		.cmd = cmd_id,
		.owner = ARM_SMCCC_OWNER_SIP,
		.args[0] = payload,
		.args[1] = payload_size,
		.args[2] = buf[0],
		.args[3] = buf[1],
		.args[4] = buf[2],
		.arginfo = QCOM_SCM_ARGS(5, QCOM_SCM_RO, QCOM_SCM_VAL,
					QCOM_SCM_VAL, QCOM_SCM_VAL,
					QCOM_SCM_VAL),
	};

	if (buf_size < 3)
		return -EINVAL;

	return qcom_scm_call(dev, &desc, NULL);
}

int qcom_scm_lmh_debug_set_config_write(phys_addr_t payload, int payload_size,
					uint32_t *buf, int buf_size)
{
	return __qcom_scm_lmh_debug_config_write(__scm->dev,
			QCOM_SCM_LMH_DEBUG_SET, payload, payload_size, buf,
			buf_size);
}
EXPORT_SYMBOL(qcom_scm_lmh_debug_set_config_write);

int qcom_scm_lmh_get_type(phys_addr_t payload, u64 payload_size,
		u64 debug_type, uint32_t get_from, uint32_t *size)
{
	int ret;
	struct qcom_scm_desc desc = {
		.svc = QCOM_SCM_SVC_LMH,
		.cmd = QCOM_SCM_LMH_DEBUG_GET_TYPE,
		.owner = ARM_SMCCC_OWNER_SIP,
		.args[0] = payload,
		.args[1] = payload_size,
		.args[2] = debug_type,
		.args[3] = get_from,
		.arginfo = QCOM_SCM_ARGS(4, QCOM_SCM_RW, QCOM_SCM_VAL,
					QCOM_SCM_VAL, QCOM_SCM_VAL),
	};
	struct qcom_scm_res res;

	ret = qcom_scm_call(__scm->dev, &desc, &res);

	if (size)
		*size = res.result[0];

	return ret;
}
EXPORT_SYMBOL(qcom_scm_lmh_get_type);

int qcom_scm_lmh_fetch_data(u32 node_id, u32 debug_type, uint32_t *peak,
		uint32_t *avg)
{
	int ret;
	struct qcom_scm_desc desc = {
		.svc = QCOM_SCM_SVC_LMH,
		.cmd = QCOM_SCM_LMH_DEBUG_FETCH_DATA,
		.owner = ARM_SMCCC_OWNER_SIP,
		.args[0] = node_id,
		.args[1] = debug_type,
		.arginfo = QCOM_SCM_ARGS(2, QCOM_SCM_VAL, QCOM_SCM_VAL),
	};
	struct qcom_scm_res res;

	ret = __qcom_scm_is_call_available(__scm->dev, QCOM_SCM_SVC_LMH,
					   QCOM_SCM_LMH_DEBUG_FETCH_DATA);
	if (ret <= 0)
		return ret;

	ret = qcom_scm_call(__scm->dev, &desc, &res);

	if (peak)
		*peak = res.result[0];
	if (avg)
		*avg = res.result[1];

	return ret;
}
EXPORT_SYMBOL(qcom_scm_lmh_fetch_data);

int qcom_scm_smmu_change_pgtbl_format(u64 dev_id, int cbndx)
{
	struct qcom_scm_desc desc = {
		.svc = QCOM_SCM_SVC_SMMU_PROGRAM,
		.cmd = QCOM_SCM_SMMU_CHANGE_PGTBL_FORMAT,
		.owner = ARM_SMCCC_OWNER_SIP,
		.args[0] = dev_id,
		.args[1] = cbndx,
		.args[2] = 1,	/* Enable */
		.arginfo = QCOM_SCM_ARGS(3, QCOM_SCM_VAL, QCOM_SCM_VAL,
					QCOM_SCM_VAL),
	};

	return qcom_scm_call(__scm->dev, &desc, NULL);
}
EXPORT_SYMBOL(qcom_scm_smmu_change_pgtbl_format);

int qcom_scm_qsmmu500_wait_safe_toggle(bool en)
{
	struct qcom_scm_desc desc = {
		.svc = QCOM_SCM_SVC_SMMU_PROGRAM,
		.cmd = QCOM_SCM_SMMU_CONFIG_ERRATA1,
		.arginfo = QCOM_SCM_ARGS(2),
		.args[0] = QCOM_SCM_SMMU_CONFIG_ERRATA1_CLIENT_ALL,
		.args[1] = en,
		.owner = ARM_SMCCC_OWNER_SIP,
	};

	return qcom_scm_call_atomic(__scm->dev, &desc, NULL);
}
EXPORT_SYMBOL(qcom_scm_qsmmu500_wait_safe_toggle);

int qcom_scm_smmu_notify_secure_lut(u64 dev_id, bool secure)
{
	struct qcom_scm_desc desc = {
		.svc = QCOM_SCM_SVC_SMMU_PROGRAM,
		.cmd = QCOM_SCM_SMMU_SECURE_LUT,
		.owner = ARM_SMCCC_OWNER_SIP,
		.args[0] = dev_id,
		.args[1] = secure,
		.arginfo = QCOM_SCM_ARGS(2),
	};

	return qcom_scm_call(__scm->dev, &desc, NULL);
}
EXPORT_SYMBOL(qcom_scm_smmu_notify_secure_lut);

int qcom_scm_qdss_invoke(phys_addr_t paddr, size_t size, u64 *out)
{
	int ret;
	struct qcom_scm_desc desc = {
		.svc = QCOM_SCM_SVC_QDSS,
		.cmd = QCOM_SCM_QDSS_INVOKE,
		.owner = ARM_SMCCC_OWNER_SIP,
		.args[0] = paddr,
		.args[1] = size,
		.arginfo = QCOM_SCM_ARGS(2, QCOM_SCM_RO, QCOM_SCM_VAL),
	};
	struct qcom_scm_res res;

	ret = qcom_scm_call(__scm->dev, &desc, &res);

	if (out)
		*out = res.result[1];

	return ret ? : res.result[0];
}
EXPORT_SYMBOL(qcom_scm_qdss_invoke);

int qcom_scm_camera_protect_all(uint32_t protect, uint32_t param)
{
	struct qcom_scm_desc desc = {
		.svc = QCOM_SCM_SVC_CAMERA,
		.cmd = QCOM_SCM_CAMERA_PROTECT_ALL,
		.owner = ARM_SMCCC_OWNER_SIP,
		.args[0] = protect,
		.args[1] = param,
		.arginfo = QCOM_SCM_ARGS(2, QCOM_SCM_VAL, QCOM_SCM_VAL),
	};

	return qcom_scm_call(__scm->dev, &desc, NULL);
}
EXPORT_SYMBOL(qcom_scm_camera_protect_all);

int qcom_scm_camera_protect_phy_lanes(bool protect, u64 regmask)
{
	struct qcom_scm_desc desc = {
		.svc = QCOM_SCM_SVC_CAMERA,
		.cmd = QCOM_SCM_CAMERA_PROTECT_PHY_LANES,
		.owner = ARM_SMCCC_OWNER_SIP,
		.args[0] = protect,
		.args[1] = regmask,
		.arginfo = QCOM_SCM_ARGS(2),
	};

	return qcom_scm_call(__scm->dev, &desc, NULL);
}
EXPORT_SYMBOL(qcom_scm_camera_protect_phy_lanes);

int qcom_scm_tsens_reinit(int *tsens_ret)
{
	unsigned int ret;
	struct qcom_scm_desc desc = {
		.svc = QCOM_SCM_SVC_TSENS,
		.cmd = QCOM_SCM_TSENS_INIT_ID,
	};
	struct qcom_scm_res res;

	ret = qcom_scm_call(__scm->dev, &desc, &res);
	if (tsens_ret)
		*tsens_ret = res.result[0];

	return ret;
}
EXPORT_SYMBOL(qcom_scm_tsens_reinit);

static int qcom_scm_reboot(struct device *dev)
{
	struct qcom_scm_desc desc = {
		.svc = QCOM_SCM_SVC_OEM_POWER,
		.cmd = QCOM_SCM_OEM_POWER_REBOOT,
		.owner = ARM_SMCCC_OWNER_OEM,
	};

	return qcom_scm_call_atomic(dev, &desc, NULL);
}

int qcom_scm_ice_restore_cfg(void)
{
	struct qcom_scm_desc desc = {
		.svc = QCOM_SCM_SVC_KEYSTORE,
		.cmd = QCOM_SCM_ICE_RESTORE_KEY_ID,
		.owner = ARM_SMCCC_OWNER_TRUSTED_OS
	};

	return qcom_scm_call(__scm->dev, &desc, NULL);
}
EXPORT_SYMBOL(qcom_scm_ice_restore_cfg);

int qcom_scm_get_tz_log_feat_id(u64 *version)
{
	return __qcom_scm_get_feat_version(__scm->dev, QCOM_SCM_FEAT_LOG_ID,
					   version);
}
EXPORT_SYMBOL(qcom_scm_get_tz_log_feat_id);

int qcom_scm_get_tz_feat_id_version(u64 feat_id, u64 *version)
{
	return __qcom_scm_get_feat_version(__scm->dev, feat_id,
					   version);
}
EXPORT_SYMBOL(qcom_scm_get_tz_feat_id_version);

int qcom_scm_register_qsee_log_buf(phys_addr_t buf, size_t len)
{
	int ret;
	struct qcom_scm_desc desc = {
		.svc = QCOM_SCM_SVC_QSEELOG,
		.cmd = QCOM_SCM_QSEELOG_REGISTER,
		.owner = ARM_SMCCC_OWNER_TRUSTED_OS,
		.args[0] = buf,
		.args[1] = len,
		.arginfo = QCOM_SCM_ARGS(2, QCOM_SCM_RW),
	};
	struct qcom_scm_res res;

	ret = qcom_scm_call(__scm->dev, &desc, &res);

	return ret ? : res.result[0];
}
EXPORT_SYMBOL(qcom_scm_register_qsee_log_buf);

int qcom_scm_query_encrypted_log_feature(u64 *enabled)
{
	int ret;
	struct qcom_scm_desc desc = {
		.svc = QCOM_SCM_SVC_QSEELOG,
		.cmd = QCOM_SCM_QUERY_ENCR_LOG_FEAT_ID,
		.owner = ARM_SMCCC_OWNER_TRUSTED_OS
	};
	struct qcom_scm_res res;

	ret = qcom_scm_call(__scm->dev, &desc, &res);
	if (enabled)
		*enabled = res.result[0];

	return ret;
}
EXPORT_SYMBOL(qcom_scm_query_encrypted_log_feature);

int qcom_scm_request_encrypted_log(phys_addr_t buf, size_t len,
						uint32_t log_id)
{
	int ret;
	struct qcom_scm_desc desc = {
		.svc = QCOM_SCM_SVC_QSEELOG,
		.cmd = QCOM_SCM_REQUEST_ENCR_LOG_ID,
		.owner = ARM_SMCCC_OWNER_TRUSTED_OS,
		.args[0] = buf,
		.args[1] = len,
		.args[2] = log_id,
		.arginfo = QCOM_SCM_ARGS(3, QCOM_SCM_RW),
	};
	struct qcom_scm_res res;

	ret = qcom_scm_call(__scm->dev, &desc, &res);

	return ret ? : res.result[0];
}
EXPORT_SYMBOL(qcom_scm_request_encrypted_log);

int qcom_scm_invoke_smc(phys_addr_t in_buf, size_t in_buf_size,
		phys_addr_t out_buf, size_t out_buf_size, int32_t *result,
		u64 *response_type, unsigned int *data)
{
	int ret;
	struct qcom_scm_desc desc = {
		.svc = QCOM_SCM_SVC_SMCINVOKE,
		.cmd = QCOM_SCM_SMCINVOKE_INVOKE,
		.owner = ARM_SMCCC_OWNER_TRUSTED_OS,
		.args[0] = in_buf,
		.args[1] = in_buf_size,
		.args[2] = out_buf,
		.args[3] = out_buf_size,
		.arginfo = QCOM_SCM_ARGS(4, QCOM_SCM_RW, QCOM_SCM_VAL,
					QCOM_SCM_RW, QCOM_SCM_VAL),
	};
	struct qcom_scm_res res;

	ret = qcom_scm_call(__scm->dev, &desc, &res);

	if (result)
		*result = res.result[1];

	if (response_type)
		*response_type = res.result[0];

	if (data)
		*data = res.result[2];

	return ret;
}
EXPORT_SYMBOL(qcom_scm_invoke_smc);

int qcom_scm_invoke_callback_response(phys_addr_t out_buf,
	size_t out_buf_size, int32_t *result, u64 *response_type,
	unsigned int *data)
{
	int ret;
	struct qcom_scm_desc desc = {
		.svc = QCOM_SCM_SVC_SMCINVOKE,
		.cmd = QCOM_SCM_SMCINVOKE_CB_RSP,
		.owner = ARM_SMCCC_OWNER_TRUSTED_OS,
		.args[0] = out_buf,
		.args[1] = out_buf_size,
		.arginfo = QCOM_SCM_ARGS(2, QCOM_SCM_RW, QCOM_SCM_VAL),
	};
	struct qcom_scm_res res;

	ret = qcom_scm_call(__scm->dev, &desc, &res);

	if (result)
		*result = res.result[1];

	if (response_type)
		*response_type = res.result[0];

	if (data)
		*data = res.result[2];

	return ret;
}


static int qcom_scm_find_dload_address(struct device *dev, u64 *addr)
{
	struct device_node *tcsr;
	struct device_node *np = dev->of_node;
	struct resource res;
	u32 offset;
	int ret;

	tcsr = of_parse_phandle(np, "qcom,dload-mode", 0);
	if (!tcsr)
		return 0;

	ret = of_address_to_resource(tcsr, 0, &res);
	of_node_put(tcsr);
	if (ret)
		return ret;

	ret = of_property_read_u32_index(np, "qcom,dload-mode", 1, &offset);
	if (ret < 0)
		return ret;

	*addr = res.start + offset;

	return 0;
}

/**
 * qcom_scm_is_available() - Checks if SCM is available
 */
bool qcom_scm_is_available(void)
{
	return !!__scm;
}
EXPORT_SYMBOL(qcom_scm_is_available);

static int qcom_scm_do_restart(struct notifier_block *this, unsigned long event,
			      void *ptr)
{
	struct qcom_scm *scm = container_of(this, struct qcom_scm, restart_nb);

	if (reboot_mode == REBOOT_WARM)
		qcom_scm_reboot(scm->dev);

	return NOTIFY_OK;
}

static int qcom_scm_probe(struct platform_device *pdev)
{
	struct qcom_scm *scm;
	unsigned long clks;
	int ret;

	scm = devm_kzalloc(&pdev->dev, sizeof(*scm), GFP_KERNEL);
	if (!scm)
		return -ENOMEM;

	ret = qcom_scm_find_dload_address(&pdev->dev, &scm->dload_mode_addr);
	if (ret < 0)
		return ret;

	clks = (unsigned long)of_device_get_match_data(&pdev->dev);

	scm->core_clk = devm_clk_get(&pdev->dev, "core");
	if (IS_ERR(scm->core_clk)) {
		if (PTR_ERR(scm->core_clk) == -EPROBE_DEFER)
			return PTR_ERR(scm->core_clk);

		if (clks & SCM_HAS_CORE_CLK) {
			dev_err(&pdev->dev, "failed to acquire core clk\n");
			return PTR_ERR(scm->core_clk);
		}

		scm->core_clk = NULL;
	}

	scm->iface_clk = devm_clk_get(&pdev->dev, "iface");
	if (IS_ERR(scm->iface_clk)) {
		if (PTR_ERR(scm->iface_clk) == -EPROBE_DEFER)
			return PTR_ERR(scm->iface_clk);

		if (clks & SCM_HAS_IFACE_CLK) {
			dev_err(&pdev->dev, "failed to acquire iface clk\n");
			return PTR_ERR(scm->iface_clk);
		}

		scm->iface_clk = NULL;
	}

	scm->bus_clk = devm_clk_get(&pdev->dev, "bus");
	if (IS_ERR(scm->bus_clk)) {
		if (PTR_ERR(scm->bus_clk) == -EPROBE_DEFER)
			return PTR_ERR(scm->bus_clk);

		if (clks & SCM_HAS_BUS_CLK) {
			dev_err(&pdev->dev, "failed to acquire bus clk\n");
			return PTR_ERR(scm->bus_clk);
		}

		scm->bus_clk = NULL;
	}

	scm->reset.ops = &qcom_scm_pas_reset_ops;
	scm->reset.nr_resets = 1;
	scm->reset.of_node = pdev->dev.of_node;
	ret = devm_reset_controller_register(&pdev->dev, &scm->reset);
	if (ret)
		return ret;

	/* vote for max clk rate for highest performance */
	ret = clk_set_rate(scm->core_clk, INT_MAX);
	if (ret)
		return ret;

	ret = dma_set_mask(&pdev->dev, DMA_BIT_MASK(64));
	if (ret)
		return ret;

	__scm = scm;
	__scm->dev = &pdev->dev;

	__query_convention();

	scm->restart_nb.notifier_call = qcom_scm_do_restart;
	scm->restart_nb.priority = 130;
	register_restart_handler(&scm->restart_nb);

	/*
	 * If requested enable "download mode", from this point on warmboot
	 * will cause the the boot stages to enter download mode, unless
	 * disabled below by a clean shutdown/reboot.
	 */
	if (download_mode)
		qcom_scm_set_download_mode(QCOM_DOWNLOAD_FULLDUMP, 0);

	return 0;
}

static void qcom_scm_shutdown(struct platform_device *pdev)
{
	qcom_scm_disable_sdi();
	qcom_scm_halt_spmi_pmic_arbiter();
	/* Clean shutdown, disable download mode to allow normal restart */
	if (download_mode)
		qcom_scm_set_download_mode(QCOM_DOWNLOAD_NODUMP, 0);
}

static const struct of_device_id qcom_scm_dt_match[] = {
	{ .compatible = "qcom,scm-apq8064",
	  /* FIXME: This should have .data = (void *) SCM_HAS_CORE_CLK */
	},
	{ .compatible = "qcom,scm-apq8084", .data = (void *)(SCM_HAS_CORE_CLK |
							     SCM_HAS_IFACE_CLK |
							     SCM_HAS_BUS_CLK)
	},
	{ .compatible = "qcom,scm-ipq4019" },
	{ .compatible = "qcom,scm-msm8660", .data = (void *) SCM_HAS_CORE_CLK },
	{ .compatible = "qcom,scm-msm8960", .data = (void *) SCM_HAS_CORE_CLK },
	{ .compatible = "qcom,scm-msm8916", .data = (void *)(SCM_HAS_CORE_CLK |
							     SCM_HAS_IFACE_CLK |
							     SCM_HAS_BUS_CLK)
	},
	{ .compatible = "qcom,scm-msm8974", .data = (void *)(SCM_HAS_CORE_CLK |
							     SCM_HAS_IFACE_CLK |
							     SCM_HAS_BUS_CLK)
	},
	{ .compatible = "qcom,scm-msm8994" },
	{ .compatible = "qcom,scm-msm8996" },
	{ .compatible = "qcom,scm" },
	{}
};

static struct platform_driver qcom_scm_driver = {
	.driver = {
		.name	= "qcom_scm",
		.of_match_table = qcom_scm_dt_match,
	},
	.probe = qcom_scm_probe,
	.shutdown = qcom_scm_shutdown,
};

static int __init qcom_scm_init(void)
{
	int ret;

	ret = platform_driver_register(&qcom_scm_driver);
	if (ret)
		return ret;

	return qtee_shmbridge_driver_init();
}
subsys_initcall(qcom_scm_init);

#if IS_MODULE(CONFIG_QCOM_SCM)
static void __exit qcom_scm_exit(void)
{
	platform_driver_unregister(&qcom_scm_driver);
	qtee_shmbridge_driver_exit();
}
module_exit(qcom_scm_exit);
#endif

MODULE_DESCRIPTION("Qualcomm Technologies, Inc. SCM driver");
MODULE_LICENSE("GPL v2");<|MERGE_RESOLUTION|>--- conflicted
+++ resolved
@@ -481,11 +481,7 @@
 	desc.args[1] = 0;
 	desc.arginfo = QCOM_SCM_ARGS(2);
 
-<<<<<<< HEAD
-	return qcom_scm_call_atomic(dev, &desc, NULL);
-=======
 	return qcom_scm_call_atomic(__scm->dev, &desc, NULL);
->>>>>>> 9ea491ae
 }
 
 void qcom_scm_set_download_mode(enum qcom_download_mode mode,
@@ -820,10 +816,6 @@
 		.owner = ARM_SMCCC_OWNER_SIP,
 	};
 
-<<<<<<< HEAD
-
-=======
->>>>>>> 9ea491ae
 	return qcom_scm_call_atomic(__scm->dev, &desc, NULL);
 }
 EXPORT_SYMBOL(qcom_scm_io_writel);
@@ -1583,13 +1575,180 @@
 }
 EXPORT_SYMBOL(qcom_scm_dcvs_update_ca_v2);
 
+int qcom_scm_get_feat_version_cp(u64 *version)
+{
+	return __qcom_scm_get_feat_version(__scm->dev, QCOM_SCM_MP_CP_FEAT_ID,
+						version);
+}
+EXPORT_SYMBOL(qcom_scm_get_feat_version_cp);
+
+/**
+ * qcom_scm_ocmem_lock_available() - is OCMEM lock/unlock interface available
+ */
+bool qcom_scm_ocmem_lock_available(void)
+{
+	return __qcom_scm_is_call_available(__scm->dev, QCOM_SCM_SVC_OCMEM,
+					    QCOM_SCM_OCMEM_LOCK_CMD);
+}
+EXPORT_SYMBOL(qcom_scm_ocmem_lock_available);
+
+/**
+ * qcom_scm_ocmem_lock() - call OCMEM lock interface to assign an OCMEM
+ * region to the specified initiator
+ *
+ * @id:     tz initiator id
+ * @offset: OCMEM offset
+ * @size:   OCMEM size
+ * @mode:   access mode (WIDE/NARROW)
+ */
+int qcom_scm_ocmem_lock(enum qcom_scm_ocmem_client id, u32 offset, u32 size,
+			u32 mode)
+{
+	struct qcom_scm_desc desc = {
+		.svc = QCOM_SCM_SVC_OCMEM,
+		.cmd = QCOM_SCM_OCMEM_LOCK_CMD,
+		.args[0] = id,
+		.args[1] = offset,
+		.args[2] = size,
+		.args[3] = mode,
+		.arginfo = QCOM_SCM_ARGS(4),
+	};
+
+	return qcom_scm_call(__scm->dev, &desc, NULL);
+}
+EXPORT_SYMBOL(qcom_scm_ocmem_lock);
+
+/**
+ * qcom_scm_ocmem_unlock() - call OCMEM unlock interface to release an OCMEM
+ * region from the specified initiator
+ *
+ * @id:     tz initiator id
+ * @offset: OCMEM offset
+ * @size:   OCMEM size
+ */
+int qcom_scm_ocmem_unlock(enum qcom_scm_ocmem_client id, u32 offset, u32 size)
+{
+	struct qcom_scm_desc desc = {
+		.svc = QCOM_SCM_SVC_OCMEM,
+		.cmd = QCOM_SCM_OCMEM_UNLOCK_CMD,
+		.args[0] = id,
+		.args[1] = offset,
+		.args[2] = size,
+		.arginfo = QCOM_SCM_ARGS(3),
+	};
+
+	return qcom_scm_call(__scm->dev, &desc, NULL);
+}
+EXPORT_SYMBOL(qcom_scm_ocmem_unlock);
+
+/**
+ * qcom_scm_ice_available() - Is the ICE key programming interface available?
+ *
+ * Return: true iff the SCM calls wrapped by qcom_scm_ice_invalidate_key() and
+ *	   qcom_scm_ice_set_key() are available.
+ */
+bool qcom_scm_ice_available(void)
+{
+	return __qcom_scm_is_call_available(__scm->dev, QCOM_SCM_SVC_ES,
+					    QCOM_SCM_ES_INVALIDATE_ICE_KEY) &&
+		__qcom_scm_is_call_available(__scm->dev, QCOM_SCM_SVC_ES,
+					     QCOM_SCM_ES_CONFIG_SET_ICE_KEY);
+}
+EXPORT_SYMBOL(qcom_scm_ice_available);
+
+/**
+ * qcom_scm_ice_invalidate_key() - Invalidate an inline encryption key
+ * @index: the keyslot to invalidate
+ *
+ * The UFSHCI standard defines a standard way to do this, but it doesn't work on
+ * these SoCs; only this SCM call does.
+ *
+ * Return: 0 on success; -errno on failure.
+ */
+int qcom_scm_ice_invalidate_key(u32 index)
+{
+	struct qcom_scm_desc desc = {
+		.svc = QCOM_SCM_SVC_ES,
+		.cmd = QCOM_SCM_ES_INVALIDATE_ICE_KEY,
+		.arginfo = QCOM_SCM_ARGS(1),
+		.args[0] = index,
+		.owner = ARM_SMCCC_OWNER_SIP,
+	};
+
+	return qcom_scm_call(__scm->dev, &desc, NULL);
+}
+EXPORT_SYMBOL(qcom_scm_ice_invalidate_key);
+
+/**
+ * qcom_scm_ice_set_key() - Set an inline encryption key
+ * @index: the keyslot into which to set the key
+ * @key: the key to program
+ * @key_size: the size of the key in bytes
+ * @cipher: the encryption algorithm the key is for
+ * @data_unit_size: the encryption data unit size, i.e. the size of each
+ *		    individual plaintext and ciphertext.  Given in 512-byte
+ *		    units, e.g. 1 = 512 bytes, 8 = 4096 bytes, etc.
+ *
+ * Program a key into a keyslot of Qualcomm ICE (Inline Crypto Engine), where it
+ * can then be used to encrypt/decrypt UFS I/O requests inline.
+ *
+ * The UFSHCI standard defines a standard way to do this, but it doesn't work on
+ * these SoCs; only this SCM call does.
+ *
+ * Return: 0 on success; -errno on failure.
+ */
+int qcom_scm_ice_set_key(u32 index, const u8 *key, u32 key_size,
+			 enum qcom_scm_ice_cipher cipher, u32 data_unit_size)
+{
+	struct qcom_scm_desc desc = {
+		.svc = QCOM_SCM_SVC_ES,
+		.cmd = QCOM_SCM_ES_CONFIG_SET_ICE_KEY,
+		.arginfo = QCOM_SCM_ARGS(5, QCOM_SCM_VAL, QCOM_SCM_RW,
+					 QCOM_SCM_VAL, QCOM_SCM_VAL,
+					 QCOM_SCM_VAL),
+		.args[0] = index,
+		.args[2] = key_size,
+		.args[3] = cipher,
+		.args[4] = data_unit_size,
+		.owner = ARM_SMCCC_OWNER_SIP,
+	};
+	void *keybuf;
+	dma_addr_t key_phys;
+	int ret;
+
+	/*
+	 * 'key' may point to vmalloc()'ed memory, but we need to pass a
+	 * physical address that's been properly flushed.  The sanctioned way to
+	 * do this is by using the DMA API.  But as is best practice for crypto
+	 * keys, we also must wipe the key after use.  This makes kmemdup() +
+	 * dma_map_single() not clearly correct, since the DMA API can use
+	 * bounce buffers.  Instead, just use dma_alloc_coherent().  Programming
+	 * keys is normally rare and thus not performance-critical.
+	 */
+
+	keybuf = dma_alloc_coherent(__scm->dev, key_size, &key_phys,
+				    GFP_KERNEL);
+	if (!keybuf)
+		return -ENOMEM;
+	memcpy(keybuf, key, key_size);
+	desc.args[1] = key_phys;
+
+	ret = qcom_scm_call(__scm->dev, &desc, NULL);
+
+	memzero_explicit(keybuf, key_size);
+
+	dma_free_coherent(__scm->dev, key_size, keybuf, key_phys);
+	return ret;
+}
+EXPORT_SYMBOL(qcom_scm_ice_set_key);
+
 int qcom_scm_config_set_ice_key(uint32_t index, phys_addr_t paddr, size_t size,
 				uint32_t cipher, unsigned int data_unit,
 				unsigned int ce)
 {
 	struct qcom_scm_desc desc = {
 		.svc = QCOM_SCM_SVC_ES,
-		.cmd = QCOM_SCM_ES_CONFIG_SET_ICE_KEY,
+		.cmd = QCOM_SCM_ES_CONFIG_SET_ICE_KEY_V2,
 		.owner = ARM_SMCCC_OWNER_SIP,
 		.args[0] = index,
 		.args[1] = paddr,
@@ -1620,173 +1779,6 @@
 	return qcom_scm_call_noretry(__scm->dev, &desc, NULL);
 }
 EXPORT_SYMBOL(qcom_scm_clear_ice_key);
-
-int qcom_scm_get_feat_version_cp(u64 *version)
-{
-	return __qcom_scm_get_feat_version(__scm->dev, QCOM_SCM_MP_CP_FEAT_ID,
-						version);
-}
-EXPORT_SYMBOL(qcom_scm_get_feat_version_cp);
-
-/**
- * qcom_scm_ocmem_lock_available() - is OCMEM lock/unlock interface available
- */
-bool qcom_scm_ocmem_lock_available(void)
-{
-	return __qcom_scm_is_call_available(__scm->dev, QCOM_SCM_SVC_OCMEM,
-					    QCOM_SCM_OCMEM_LOCK_CMD);
-}
-EXPORT_SYMBOL(qcom_scm_ocmem_lock_available);
-
-/**
- * qcom_scm_ocmem_lock() - call OCMEM lock interface to assign an OCMEM
- * region to the specified initiator
- *
- * @id:     tz initiator id
- * @offset: OCMEM offset
- * @size:   OCMEM size
- * @mode:   access mode (WIDE/NARROW)
- */
-int qcom_scm_ocmem_lock(enum qcom_scm_ocmem_client id, u32 offset, u32 size,
-			u32 mode)
-{
-	struct qcom_scm_desc desc = {
-		.svc = QCOM_SCM_SVC_OCMEM,
-		.cmd = QCOM_SCM_OCMEM_LOCK_CMD,
-		.args[0] = id,
-		.args[1] = offset,
-		.args[2] = size,
-		.args[3] = mode,
-		.arginfo = QCOM_SCM_ARGS(4),
-	};
-
-	return qcom_scm_call(__scm->dev, &desc, NULL);
-}
-EXPORT_SYMBOL(qcom_scm_ocmem_lock);
-
-/**
- * qcom_scm_ocmem_unlock() - call OCMEM unlock interface to release an OCMEM
- * region from the specified initiator
- *
- * @id:     tz initiator id
- * @offset: OCMEM offset
- * @size:   OCMEM size
- */
-int qcom_scm_ocmem_unlock(enum qcom_scm_ocmem_client id, u32 offset, u32 size)
-{
-	struct qcom_scm_desc desc = {
-		.svc = QCOM_SCM_SVC_OCMEM,
-		.cmd = QCOM_SCM_OCMEM_UNLOCK_CMD,
-		.args[0] = id,
-		.args[1] = offset,
-		.args[2] = size,
-		.arginfo = QCOM_SCM_ARGS(3),
-	};
-
-	return qcom_scm_call(__scm->dev, &desc, NULL);
-}
-EXPORT_SYMBOL(qcom_scm_ocmem_unlock);
-
-/**
- * qcom_scm_ice_available() - Is the ICE key programming interface available?
- *
- * Return: true iff the SCM calls wrapped by qcom_scm_ice_invalidate_key() and
- *	   qcom_scm_ice_set_key() are available.
- */
-bool qcom_scm_ice_available(void)
-{
-	return __qcom_scm_is_call_available(__scm->dev, QCOM_SCM_SVC_ES,
-					    QCOM_SCM_ES_INVALIDATE_ICE_KEY) &&
-		__qcom_scm_is_call_available(__scm->dev, QCOM_SCM_SVC_ES,
-					     QCOM_SCM_ES_CONFIG_SET_ICE_KEY);
-}
-EXPORT_SYMBOL(qcom_scm_ice_available);
-
-/**
- * qcom_scm_ice_invalidate_key() - Invalidate an inline encryption key
- * @index: the keyslot to invalidate
- *
- * The UFSHCI standard defines a standard way to do this, but it doesn't work on
- * these SoCs; only this SCM call does.
- *
- * Return: 0 on success; -errno on failure.
- */
-int qcom_scm_ice_invalidate_key(u32 index)
-{
-	struct qcom_scm_desc desc = {
-		.svc = QCOM_SCM_SVC_ES,
-		.cmd = QCOM_SCM_ES_INVALIDATE_ICE_KEY,
-		.arginfo = QCOM_SCM_ARGS(1),
-		.args[0] = index,
-		.owner = ARM_SMCCC_OWNER_SIP,
-	};
-
-	return qcom_scm_call(__scm->dev, &desc, NULL);
-}
-EXPORT_SYMBOL(qcom_scm_ice_invalidate_key);
-
-/**
- * qcom_scm_ice_set_key() - Set an inline encryption key
- * @index: the keyslot into which to set the key
- * @key: the key to program
- * @key_size: the size of the key in bytes
- * @cipher: the encryption algorithm the key is for
- * @data_unit_size: the encryption data unit size, i.e. the size of each
- *		    individual plaintext and ciphertext.  Given in 512-byte
- *		    units, e.g. 1 = 512 bytes, 8 = 4096 bytes, etc.
- *
- * Program a key into a keyslot of Qualcomm ICE (Inline Crypto Engine), where it
- * can then be used to encrypt/decrypt UFS I/O requests inline.
- *
- * The UFSHCI standard defines a standard way to do this, but it doesn't work on
- * these SoCs; only this SCM call does.
- *
- * Return: 0 on success; -errno on failure.
- */
-int qcom_scm_ice_set_key(u32 index, const u8 *key, u32 key_size,
-			 enum qcom_scm_ice_cipher cipher, u32 data_unit_size)
-{
-	struct qcom_scm_desc desc = {
-		.svc = QCOM_SCM_SVC_ES,
-		.cmd = QCOM_SCM_ES_CONFIG_SET_ICE_KEY,
-		.arginfo = QCOM_SCM_ARGS(5, QCOM_SCM_VAL, QCOM_SCM_RW,
-					 QCOM_SCM_VAL, QCOM_SCM_VAL,
-					 QCOM_SCM_VAL),
-		.args[0] = index,
-		.args[2] = key_size,
-		.args[3] = cipher,
-		.args[4] = data_unit_size,
-		.owner = ARM_SMCCC_OWNER_SIP,
-	};
-	void *keybuf;
-	dma_addr_t key_phys;
-	int ret;
-
-	/*
-	 * 'key' may point to vmalloc()'ed memory, but we need to pass a
-	 * physical address that's been properly flushed.  The sanctioned way to
-	 * do this is by using the DMA API.  But as is best practice for crypto
-	 * keys, we also must wipe the key after use.  This makes kmemdup() +
-	 * dma_map_single() not clearly correct, since the DMA API can use
-	 * bounce buffers.  Instead, just use dma_alloc_coherent().  Programming
-	 * keys is normally rare and thus not performance-critical.
-	 */
-
-	keybuf = dma_alloc_coherent(__scm->dev, key_size, &key_phys,
-				    GFP_KERNEL);
-	if (!keybuf)
-		return -ENOMEM;
-	memcpy(keybuf, key, key_size);
-	desc.args[1] = key_phys;
-
-	ret = qcom_scm_call(__scm->dev, &desc, NULL);
-
-	memzero_explicit(keybuf, key_size);
-
-	dma_free_coherent(__scm->dev, key_size, keybuf, key_phys);
-	return ret;
-}
-EXPORT_SYMBOL(qcom_scm_ice_set_key);
 
 /**
  * qcom_scm_hdcp_available() - Check if secure environment supports HDCP.
