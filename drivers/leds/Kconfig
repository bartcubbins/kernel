# SPDX-License-Identifier: GPL-2.0-only
config LEDS_GPIO_REGISTER
	bool
	help
	  This option provides the function gpio_led_register_device.
	  As this function is used by arch code it must not be compiled as a
	  module.

menuconfig NEW_LEDS
	bool "LED Support"
	help
	  Say Y to enable Linux LED support.  This allows control of supported
	  LEDs from both userspace and optionally, by kernel events (triggers).

if NEW_LEDS

config LEDS_CLASS
	tristate "LED Class Support"
	help
	  This option enables the LED sysfs class in /sys/class/leds.  You'll
	  need this to do anything useful with LEDs.  If unsure, say N.

config LEDS_CLASS_FLASH
	tristate "LED Flash Class Support"
	depends on LEDS_CLASS
	help
	  This option enables the flash LED sysfs class in /sys/class/leds.
	  It wraps LED Class and adds flash LEDs specific sysfs attributes
	  and kernel internal API to it. You'll need this to provide support
	  for the flash related features of a LED device. It can be built
	  as a module.

config LEDS_BRIGHTNESS_HW_CHANGED
	bool "LED Class brightness_hw_changed attribute support"
	depends on LEDS_CLASS
	help
	  This option enables support for the brightness_hw_changed attribute
	  for LED sysfs class devices under /sys/class/leds.

	  See Documentation/ABI/testing/sysfs-class-led for details.

comment "LED drivers"

config LEDS_88PM860X
	tristate "LED Support for Marvell 88PM860x PMIC"
	depends on LEDS_CLASS
	depends on MFD_88PM860X
	help
	  This option enables support for on-chip LED drivers found on Marvell
	  Semiconductor 88PM8606 PMIC.

config LEDS_AAT1290
	tristate "LED support for the AAT1290"
	depends on LEDS_CLASS_FLASH
	depends on V4L2_FLASH_LED_CLASS || !V4L2_FLASH_LED_CLASS
	depends on GPIOLIB || COMPILE_TEST
	depends on OF
	depends on PINCTRL
	help
	  This option enables support for the LEDs on the AAT1290.

config LEDS_AN30259A
	tristate "LED support for Panasonic AN30259A"
	depends on LEDS_CLASS && I2C && OF
	help
	  This option enables support for the AN30259A 3-channel
	  LED driver.

	  To compile this driver as a module, choose M here: the module
	  will be called leds-an30259a.

config LEDS_APU
	tristate "Front panel LED support for PC Engines APU/APU2/APU3 boards"
	depends on LEDS_CLASS
	depends on X86 && DMI
	help
	  This driver makes the PC Engines APU1 front panel LEDs
	  accessible from userspace programs through the LED subsystem.

	  If you're looking for APU2/3, use the pcengines-apu2 driver.
	  (symbol CONFIG_PCENGINES_APU2)

	  To compile this driver as a module, choose M here: the
	  module will be called leds-apu.

config LEDS_ARIEL
	tristate "Dell Wyse 3020 status LED support"
	depends on LEDS_CLASS
	depends on (MACH_MMP3_DT && MFD_ENE_KB3930) || COMPILE_TEST
	help
	  This driver adds support for controlling the front panel status
	  LEDs on Dell Wyse 3020 (Ariel) board via the KB3930 Embedded
	  Controller.

	  Say Y to if your machine is a Dell Wyse 3020 thin client.

config LEDS_AS3645A
	tristate "AS3645A and LM3555 LED flash controllers support"
	depends on I2C && LEDS_CLASS_FLASH
	depends on V4L2_FLASH_LED_CLASS || !V4L2_FLASH_LED_CLASS
	help
	  Enable LED flash class support for AS3645A LED flash
	  controller. V4L2 flash API is provided as well if
	  CONFIG_V4L2_FLASH_API is enabled.

config LEDS_AW2013
	tristate "LED support for Awinic AW2013"
	depends on LEDS_CLASS && I2C && OF
	help
	  This option enables support for the AW2013 3-channel
	  LED driver.

	  To compile this driver as a module, choose M here: the module
	  will be called leds-aw2013.

config LEDS_BCM6328
	tristate "LED Support for Broadcom BCM6328"
	depends on LEDS_CLASS
	depends on HAS_IOMEM
	depends on OF
	help
	  This option enables support for LEDs connected to the BCM6328
	  LED HW controller accessed via MMIO registers.

config LEDS_BCM6358
	tristate "LED Support for Broadcom BCM6358"
	depends on LEDS_CLASS
	depends on HAS_IOMEM
	depends on OF
	help
	  This option enables support for LEDs connected to the BCM6358
	  LED HW controller accessed via MMIO registers.

config LEDS_CPCAP
	tristate "LED Support for Motorola CPCAP"
	depends on LEDS_CLASS
	depends on MFD_CPCAP
	depends on OF
	help
	  This option enables support for LEDs offered by Motorola's
	  CPCAP PMIC.

config LEDS_CR0014114
	tristate "LED Support for Crane CR0014114"
	depends on LEDS_CLASS
	depends on SPI
	depends on OF
	help
	  This option enables support for CR0014114 LED Board which
	  is widely used in vending machines produced by
	  Crane Merchandising Systems.

	  To compile this driver as a module, choose M here: the module
	  will be called leds-cr0014114.

config LEDS_EL15203000
	tristate "LED Support for Crane EL15203000"
	depends on LEDS_CLASS
	depends on SPI
	depends on OF
	help
	  This option enables support for EL15203000 LED Board
	  (aka RED LED board) which is widely used in coffee vending
	  machines produced by Crane Merchandising Systems.

	  To compile this driver as a module, choose M here: the module
	  will be called leds-el15203000.

config LEDS_LM3530
	tristate "LCD Backlight driver for LM3530"
	depends on LEDS_CLASS
	depends on I2C
	help
	  This option enables support for the LCD backlight using
	  LM3530 ambient light sensor chip. This ALS chip can be
	  controlled manually or using PWM input or using ambient
	  light automatically.

config LEDS_LM3532
	tristate "LCD Backlight driver for LM3532"
	depends on LEDS_CLASS
	depends on I2C
	help
	  This option enables support for the LCD backlight using
	  LM3532 ambient light sensor chip. This ALS chip can be
	  controlled manually or using PWM input or using ambient
	  light automatically.

config LEDS_LM3533
	tristate "LED support for LM3533"
	depends on LEDS_CLASS
	depends on MFD_LM3533
	help
	  This option enables support for the LEDs on National Semiconductor /
	  TI LM3533 Lighting Power chips.

	  The LEDs can be controlled directly, through PWM input, or by the
	  ambient-light-sensor interface. The chip supports
	  hardware-accelerated blinking with maximum on and off periods of 9.8
	  and 77 seconds respectively.

config LEDS_LM3642
	tristate "LED support for LM3642 Chip"
	depends on LEDS_CLASS && I2C
	select REGMAP_I2C
	help
	  This option enables support for LEDs connected to LM3642.
	  The LM3642 is a 4MHz fixed-frequency synchronous boost
	  converter plus 1.5A constant current driver for a high-current
	  white LED.

config LEDS_LM3692X
	tristate "LED support for LM3692x Chips"
	depends on LEDS_CLASS && I2C && OF
	select REGMAP_I2C
	help
	  This option enables support for the TI LM3692x family
	  of white LED string drivers used for backlighting.

config LEDS_LM3601X
	tristate "LED support for LM3601x Chips"
	depends on LEDS_CLASS && I2C
	depends on LEDS_CLASS_FLASH
	select REGMAP_I2C
	help
	  This option enables support for the TI LM3601x family
	  of flash, torch and indicator classes.

config LEDS_LOCOMO
	tristate "LED Support for Locomo device"
	depends on LEDS_CLASS
	depends on SHARP_LOCOMO
	help
	  This option enables support for the LEDs on Sharp Locomo.
	  Zaurus models SL-5500 and SL-5600.

config LEDS_MIKROTIK_RB532
	tristate "LED Support for Mikrotik Routerboard 532"
	depends on LEDS_CLASS
	depends on MIKROTIK_RB532
	help
	  This option enables support for the so called "User LED" of
	  Mikrotik's Routerboard 532.

config LEDS_MT6323
	tristate "LED Support for Mediatek MT6323 PMIC"
	depends on LEDS_CLASS
	depends on MFD_MT6397
	help
	  This option enables support for on-chip LED drivers found on
	  Mediatek MT6323 PMIC.

config LEDS_S3C24XX
	tristate "LED Support for Samsung S3C24XX GPIO LEDs"
	depends on LEDS_CLASS
	depends on ARCH_S3C24XX
	help
	  This option enables support for LEDs connected to GPIO lines
	  on Samsung S3C24XX series CPUs, such as the S3C2410 and S3C2440.

config LEDS_NET48XX
	tristate "LED Support for Soekris net48xx series Error LED"
	depends on LEDS_CLASS
	depends on SCx200_GPIO
	help
	  This option enables support for the Soekris net4801 and net4826 error
	  LED.

config LEDS_QTI_FLASH
	tristate "Support for QTI Flash LEDs"
	depends on LEDS_CLASS_FLASH
	depends on MFD_SPMI_PMIC
	select LEDS_TRIGGERS
	help
	  This driver supports flash LED peripheral that is present on
	  some Qualcomm Technologies, Inc. PMICs (e.g. PM8350C).  It can
	  configure the flash LED target current for several independent
	  channels. It also supports various over current and over
	  temperature mitigation features.

	  To compile this driver as a module, choose M here: the
	  module will be called leds-qti-flash.

config LEDS_FSG
	tristate "LED Support for the Freecom FSG-3"
	depends on LEDS_CLASS
	depends on MACH_FSG
	help
	  This option enables support for the LEDs on the Freecom FSG-3.

config LEDS_WRAP
	tristate "LED Support for the WRAP series LEDs"
	depends on LEDS_CLASS
	depends on SCx200_GPIO
	help
	  This option enables support for the PCEngines WRAP programmable LEDs.

config LEDS_COBALT_QUBE
	tristate "LED Support for the Cobalt Qube series front LED"
	depends on LEDS_CLASS
	depends on MIPS_COBALT
	help
	  This option enables support for the front LED on Cobalt Qube series

config LEDS_COBALT_RAQ
	bool "LED Support for the Cobalt Raq series"
	depends on LEDS_CLASS=y && MIPS_COBALT
	select LEDS_TRIGGERS
	help
	  This option enables support for the Cobalt Raq series LEDs.

config LEDS_SUNFIRE
	tristate "LED support for SunFire servers."
	depends on LEDS_CLASS
	depends on SPARC64
	select LEDS_TRIGGERS
	help
	  This option enables support for the Left, Middle, and Right
	  LEDs on the I/O and CPU boards of SunFire UltraSPARC servers.

config LEDS_IPAQ_MICRO
	tristate "LED Support for the Compaq iPAQ h3xxx"
	depends on LEDS_CLASS
	depends on MFD_IPAQ_MICRO
	help
	  Choose this option if you want to use the notification LED on
	  Compaq/HP iPAQ h3100 and h3600.

config LEDS_HP6XX
	tristate "LED Support for the HP Jornada 6xx"
	depends on LEDS_CLASS
	depends on SH_HP6XX
	help
	  This option enables LED support for the handheld
	  HP Jornada 620/660/680/690.

config LEDS_PCA9532
	tristate "LED driver for PCA9532 dimmer"
	depends on LEDS_CLASS
	depends on I2C && INPUT
	help
	  This option enables support for NXP pca9532
	  LED controller. It is generally only useful
	  as a platform driver

config LEDS_PCA9532_GPIO
	bool "Enable GPIO support for PCA9532"
	depends on LEDS_PCA9532
	depends on GPIOLIB
	help
	  Allow unused pins on PCA9532 to be used as gpio.

	  To use a pin as gpio pca9532_type in pca9532_platform data needs to
	  set to PCA9532_TYPE_GPIO.

config LEDS_GPIO
	tristate "LED Support for GPIO connected LEDs"
	depends on LEDS_CLASS
	depends on GPIOLIB || COMPILE_TEST
	help
	  This option enables support for the LEDs connected to GPIO
	  outputs. To be useful the particular board must have LEDs
	  and they must be connected to the GPIO lines.  The LEDs must be
	  defined as platform devices and/or OpenFirmware platform devices.
	  The code to use these bindings can be selected below.

config LEDS_LP3944
	tristate "LED Support for N.S. LP3944 (Fun Light) I2C chip"
	depends on LEDS_CLASS
	depends on I2C
	help
	  This option enables support for LEDs connected to the National
	  Semiconductor LP3944 Lighting Management Unit (LMU) also known as
	  Fun Light Chip.

	  To compile this driver as a module, choose M here: the
	  module will be called leds-lp3944.

config LEDS_LP3952
	tristate "LED Support for TI LP3952 2 channel LED driver"
	depends on LEDS_CLASS
	depends on I2C
	depends on GPIOLIB
	select REGMAP_I2C
	help
	  This option enables support for LEDs connected to the Texas
	  Instruments LP3952 LED driver.

	  To compile this driver as a module, choose M here: the
	  module will be called leds-lp3952.

config LEDS_LP55XX_COMMON
	tristate "Common Driver for TI/National LP5521/5523/55231/5562/8501"
	depends on LEDS_LP5521 || LEDS_LP5523 || LEDS_LP5562 || LEDS_LP8501
	select FW_LOADER
	select FW_LOADER_USER_HELPER
	help
	  This option supports common operations for LP5521/5523/55231/5562/8501
	  devices.

config LEDS_LP5521
	tristate "LED Support for N.S. LP5521 LED driver chip"
	depends on LEDS_CLASS && I2C
	select LEDS_LP55XX_COMMON
	help
	  If you say yes here you get support for the National Semiconductor
	  LP5521 LED driver. It is 3 channel chip with programmable engines.
	  Driver provides direct control via LED class and interface for
	  programming the engines.

config LEDS_LP5523
	tristate "LED Support for TI/National LP5523/55231 LED driver chip"
	depends on LEDS_CLASS && I2C
	select LEDS_LP55XX_COMMON
	help
	  If you say yes here you get support for TI/National Semiconductor
	  LP5523/55231 LED driver.
	  It is 9 channel chip with programmable engines.
	  Driver provides direct control via LED class and interface for
	  programming the engines.

config LEDS_LP5562
	tristate "LED Support for TI LP5562 LED driver chip"
	depends on LEDS_CLASS && I2C
	select LEDS_LP55XX_COMMON
	help
	  If you say yes here you get support for TI LP5562 LED driver.
	  It is 4 channels chip with programmable engines.
	  Driver provides direct control via LED class and interface for
	  programming the engines.

config LEDS_LP8501
	tristate "LED Support for TI LP8501 LED driver chip"
	depends on LEDS_CLASS && I2C
	select LEDS_LP55XX_COMMON
	help
	  If you say yes here you get support for TI LP8501 LED driver.
	  It is 9 channel chip with programmable engines.
	  Driver provides direct control via LED class and interface for
	  programming the engines.
	  It is similar as LP5523, but output power selection is available.
	  And register layout and engine program schemes are different.

config LEDS_LP8788
	tristate "LED support for the TI LP8788 PMIC"
	depends on LEDS_CLASS
	depends on MFD_LP8788
	help
	  This option enables support for the Keyboard LEDs on the LP8788 PMIC.

config LEDS_LP8860
	tristate "LED support for the TI LP8860 4 channel LED driver"
	depends on LEDS_CLASS && I2C && OF
	select REGMAP_I2C
	help
	  If you say yes here you get support for the TI LP8860 4 channel
	  LED driver.
	  This option enables support for the display cluster LEDs
	  on the LP8860 4 channel LED driver using the I2C communication
	  bus.

config LEDS_CLEVO_MAIL
	tristate "Mail LED on Clevo notebook"
	depends on LEDS_CLASS
	depends on X86 && SERIO_I8042 && DMI
	help
	  This driver makes the mail LED accessible from userspace
	  programs through the leds subsystem. This LED have three
	  known mode: off, blink at 0.5Hz and blink at 1Hz.

	  The driver supports two kinds of interface: using ledtrig-timer
	  or through /sys/class/leds/clevo::mail/brightness. As this LED
	  cannot change it's brightness it blinks instead. The brightness
	  value 0 means off, 1..127 means blink at 0.5Hz and 128..255 means
	  blink at 1Hz.

	  This module can drive the mail LED for the following notebooks:

	        Clevo D400P
	        Clevo D410J
	        Clevo D410V
	        Clevo D400V/D470V (not tested, but might work)
	        Clevo M540N
	        Clevo M5x0N (not tested, but might work)
	        Positivo Mobile (Clevo M5x0V)

	  If your model is not listed here you can try the "nodetect"
	  module parameter.

	  To compile this driver as a module, choose M here: the
	  module will be called leds-clevo-mail.

config LEDS_PCA955X
	tristate "LED Support for PCA955x I2C chips"
	depends on LEDS_CLASS
	depends on I2C
	help
	  This option enables support for LEDs connected to PCA955x
	  LED driver chips accessed via the I2C bus.  Supported
	  devices include PCA9550, PCA9551, PCA9552, and PCA9553.

config LEDS_PCA955X_GPIO
	bool "Enable GPIO support for PCA955X"
	depends on LEDS_PCA955X
	depends on GPIOLIB
	help
	  Allow unused pins on PCA955X to be used as gpio.

	  To use a pin as gpio the pin type should be set to
	  PCA955X_TYPE_GPIO in the device tree.


config LEDS_PCA963X
	tristate "LED support for PCA963x I2C chip"
	depends on LEDS_CLASS
	depends on I2C
	help
	  This option enables support for LEDs connected to the PCA963x
	  LED driver chip accessed via the I2C bus. Supported
	  devices include PCA9633 and PCA9634

config LEDS_WM831X_STATUS
	tristate "LED support for status LEDs on WM831x PMICs"
	depends on LEDS_CLASS
	depends on MFD_WM831X
	help
	  This option enables support for the status LEDs of the WM831x
	  series of PMICs.

config LEDS_WM8350
	tristate "LED Support for WM8350 AudioPlus PMIC"
	depends on LEDS_CLASS
	depends on MFD_WM8350
	help
	  This option enables support for LEDs driven by the Wolfson
	  Microelectronics WM8350 AudioPlus PMIC.

config LEDS_DA903X
	tristate "LED Support for DA9030/DA9034 PMIC"
	depends on LEDS_CLASS
	depends on PMIC_DA903X
	help
	  This option enables support for on-chip LED drivers found
	  on Dialog Semiconductor DA9030/DA9034 PMICs.

config LEDS_DA9052
	tristate "Dialog DA9052/DA9053 LEDS"
	depends on LEDS_CLASS
	depends on PMIC_DA9052
	help
	  This option enables support for on-chip LED drivers found
	  on Dialog Semiconductor DA9052-BC and DA9053-AA/Bx PMICs.

config LEDS_DAC124S085
	tristate "LED Support for DAC124S085 SPI DAC"
	depends on LEDS_CLASS
	depends on SPI
	help
	  This option enables support for DAC124S085 SPI DAC from NatSemi,
	  which can be used to control up to four LEDs.

config LEDS_PWM
	tristate "PWM driven LED Support"
	depends on LEDS_CLASS
	depends on PWM
	help
	  This option enables support for pwm driven LEDs

config LEDS_REGULATOR
	tristate "REGULATOR driven LED support"
	depends on LEDS_CLASS
	depends on REGULATOR
	help
	  This option enables support for regulator driven LEDs.

config LEDS_BD2802
	tristate "LED driver for BD2802 RGB LED"
	depends on LEDS_CLASS
	depends on I2C
	help
	  This option enables support for BD2802GU RGB LED driver chips
	  accessed via the I2C bus.

config LEDS_INTEL_SS4200
	tristate "LED driver for Intel NAS SS4200 series"
	depends on LEDS_CLASS
	depends on PCI && DMI
	depends on X86
	help
	  This option enables support for the Intel SS4200 series of
	  Network Attached Storage servers. You may control the hard
	  drive or power LEDs on the front panel. Using this driver
	  can stop the front LED from blinking after startup.

config LEDS_LT3593
	tristate "LED driver for LT3593 controllers"
	depends on LEDS_CLASS
	depends on GPIOLIB || COMPILE_TEST
	depends on OF
	help
	  This option enables support for LEDs driven by a Linear Technology
	  LT3593 controller. This controller uses a special one-wire pulse
	  coding protocol to set the brightness.

config LEDS_ADP5520
	tristate "LED Support for ADP5520/ADP5501 PMIC"
	depends on LEDS_CLASS
	depends on PMIC_ADP5520
	help
	  This option enables support for on-chip LED drivers found
	  on Analog Devices ADP5520/ADP5501 PMICs.

	  To compile this driver as a module, choose M here: the module will
	  be called leds-adp5520.

config LEDS_MC13783
	tristate "LED Support for MC13XXX PMIC"
	depends on LEDS_CLASS
	depends on MFD_MC13XXX
	help
	  This option enables support for on-chip LED drivers found
	  on Freescale Semiconductor MC13783/MC13892/MC34708 PMIC.

config LEDS_NS2
	tristate "LED support for Network Space v2 GPIO LEDs"
	depends on LEDS_CLASS
	depends on MACH_KIRKWOOD || MACH_ARMADA_370
	default y
	help
	  This option enables support for the dual-GPIO LEDs found on the
	  following LaCie/Seagate boards:

		Network Space v2 (and parents: Max, Mini)
		Internet Space v2
		d2 Network v2
		n090401 (Seagate NAS 4-Bay)

config LEDS_NETXBIG
	tristate "LED support for Big Network series LEDs"
	depends on LEDS_CLASS
	depends on MACH_KIRKWOOD
	depends on OF_GPIO
	default y
	help
	  This option enables support for LEDs found on the LaCie 2Big
	  and 5Big Network v2 boards. The LEDs are wired to a CPLD and are
	  controlled through a GPIO extension bus.

config LEDS_ASIC3
	bool "LED support for the HTC ASIC3"
	depends on LEDS_CLASS=y
	depends on MFD_ASIC3
	default y
	help
	  This option enables support for the LEDs on the HTC ASIC3. The HTC
	  ASIC3 LED GPIOs are inputs, not outputs, thus the leds-gpio driver
	  cannot be used. This driver supports hardware blinking with an on+off
	  period from 62ms to 125s. Say Y to enable LEDs on the HP iPAQ hx4700.

config LEDS_TCA6507
	tristate "LED Support for TCA6507 I2C chip"
	depends on LEDS_CLASS && I2C
	help
	  This option enables support for LEDs connected to TC6507
	  LED driver chips accessed via the I2C bus.
	  Driver support brightness control and hardware-assisted blinking.

config LEDS_TLC591XX
	tristate "LED driver for TLC59108 and TLC59116 controllers"
	depends on LEDS_CLASS && I2C
	select REGMAP_I2C
	help
	  This option enables support for Texas Instruments TLC59108
	  and TLC59116 LED controllers.

config LEDS_MAX77650
	tristate "LED support for Maxim MAX77650 PMIC"
	depends on LEDS_CLASS && MFD_MAX77650
	help
	  LEDs driver for MAX77650 family of PMICs from Maxim Integrated.

config LEDS_MAX77693
	tristate "LED support for MAX77693 Flash"
	depends on LEDS_CLASS_FLASH
	depends on V4L2_FLASH_LED_CLASS || !V4L2_FLASH_LED_CLASS
	depends on MFD_MAX77693
	depends on OF
	help
	  This option enables support for the flash part of the MAX77693
	  multifunction device. It has build in control for two leds in flash
	  and torch mode.

config LEDS_MAX8997
	tristate "LED support for MAX8997 PMIC"
	depends on LEDS_CLASS && MFD_MAX8997
	help
	  This option enables support for on-chip LED drivers on
	  MAXIM MAX8997 PMIC.

config LEDS_LM355x
	tristate "LED support for LM3554 and LM3556 chips"
	depends on LEDS_CLASS && I2C
	select REGMAP_I2C
	help
	  This option enables support for LEDs connected to LM3554
	  and LM3556. It includes Torch, Flash and Indicator functions.

config LEDS_OT200
	tristate "LED support for the Bachmann OT200"
	depends on LEDS_CLASS && HAS_IOMEM && (X86_32 || COMPILE_TEST)
	help
	  This option enables support for the LEDs on the Bachmann OT200.
	  Say Y to enable LEDs on the Bachmann OT200.

config LEDS_MENF21BMC
	tristate "LED support for the MEN 14F021P00 BMC"
	depends on LEDS_CLASS && MFD_MENF21BMC
	help
	  Say Y here to include support for the MEN 14F021P00 BMC LEDs.

	  This driver can also be built as a module. If so the module
	  will be called leds-menf21bmc.

config LEDS_KTD2692
	tristate "LED support for KTD2692 flash LED controller"
	depends on LEDS_CLASS_FLASH && OF
	depends on GPIOLIB || COMPILE_TEST
	help
	  This option enables support for KTD2692 LED flash connected
	  through ExpressWire interface.

	  Say Y to enable this driver.

config LEDS_IS31FL319X
	tristate "LED Support for ISSI IS31FL319x I2C LED controller family"
	depends on LEDS_CLASS && I2C && OF
	select REGMAP_I2C
	help
	  This option enables support for LEDs connected to ISSI IS31FL319x
	  fancy LED driver chips accessed via the I2C bus.
	  Driver supports individual PWM brightness control for each channel.

	  This driver can also be built as a module. If so the module will be
	  called leds-is31fl319x.

config LEDS_IS31FL32XX
	tristate "LED support for ISSI IS31FL32XX I2C LED controller family"
	depends on LEDS_CLASS && I2C && OF
	help
	  Say Y here to include support for ISSI IS31FL32XX and Si-En SN32xx
	  LED controllers. They are I2C devices with multiple constant-current
	  channels, each with independent 256-level PWM control.

config LEDS_SC27XX_BLTC
	tristate "LED support for the SC27xx breathing light controller"
	depends on LEDS_CLASS && MFD_SC27XX_PMIC
	depends on OF
	help
	  Say Y here to include support for the SC27xx breathing light controller
	  LEDs.

	  This driver can also be built as a module. If so the module will be
	  called leds-sc27xx-bltc.

comment "LED driver for blink(1) USB RGB LED is under Special HID drivers (HID_THINGM)"

config LEDS_BLINKM
	tristate "LED support for the BlinkM I2C RGB LED"
	depends on LEDS_CLASS
	depends on I2C
	help
	  This option enables support for the BlinkM RGB LED connected
	  through I2C. Say Y to enable support for the BlinkM LED.

config LEDS_POWERNV
	tristate "LED support for PowerNV Platform"
	depends on LEDS_CLASS
	depends on PPC_POWERNV
	depends on OF
	help
	  This option enables support for the system LEDs present on
	  PowerNV platforms. Say 'y' to enable this support in kernel.
	  To compile this driver as a module, choose 'm' here: the module
	  will be called leds-powernv.

config LEDS_SYSCON
	bool "LED support for LEDs on system controllers"
	depends on LEDS_CLASS=y
	depends on MFD_SYSCON
	depends on OF
	help
	  This option enables support for the LEDs on syscon type
	  devices. This will only work with device tree enabled
	  devices.

config LEDS_PM8058
	tristate "LED Support for the Qualcomm PM8058 PMIC"
	depends on MFD_PM8XXX
	depends on LEDS_CLASS
	help
	  Choose this option if you want to use the LED drivers in
	  the Qualcomm PM8058 PMIC.

config LEDS_MLXCPLD
	tristate "LED support for the Mellanox boards"
	depends on X86 && DMI
	depends on LEDS_CLASS
	help
	  This option enables support for the LEDs on the Mellanox
	  boards. Say Y to enable these.

config LEDS_MLXREG
	tristate "LED support for the Mellanox switches management control"
	depends on LEDS_CLASS
	help
	  This option enables support for the LEDs on the Mellanox Ethernet and
	  InfiniBand switches. The driver can be activated by the platform device
	  device add call. Say Y to enable these. To compile this driver as a
	  module, choose 'M' here: the module will be called leds-mlxreg.

config LEDS_USER
	tristate "Userspace LED support"
	depends on LEDS_CLASS
	help
	  This option enables support for userspace LEDs. Say 'y' to enable this
	  support in kernel. To compile this driver as a module, choose 'm' here:
	  the module will be called uleds.

config LEDS_NIC78BX
	tristate "LED support for NI PXI NIC78bx devices"
	depends on LEDS_CLASS
	depends on X86 && ACPI
	help
	  This option enables support for the User1 and User2 LEDs on NI
	  PXI NIC78bx devices.

	  To compile this driver as a module, choose M here: the module
	  will be called leds-nic78bx.

config LEDS_SPI_BYTE
	tristate "LED support for SPI LED controller with a single byte"
	depends on LEDS_CLASS
	depends on SPI
	depends on OF
	help
	  This option enables support for LED controller which use a single byte
	  for controlling the brightness. Currently the following controller is
	  supported: Ubiquiti airCube ISP microcontroller based LED controller.

config LEDS_TI_LMU_COMMON
	tristate "LED driver for TI LMU"
	depends on LEDS_CLASS
	depends on REGMAP
	help
	  Say Y to enable the LED driver for TI LMU devices.
	  This supports common features between the TI LM3532, LM3631, LM3632,
	  LM3633, LM3695 and LM3697.

config LEDS_LM3697
	tristate "LED driver for LM3697"
	depends on LEDS_TI_LMU_COMMON
	depends on I2C && OF
	help
	  Say Y to enable the LM3697 LED driver for TI LMU devices.
	  This supports the LED device LM3697.

config LEDS_LM36274
	tristate "LED driver for LM36274"
	depends on LEDS_TI_LMU_COMMON
	depends on MFD_TI_LMU
	help
	  Say Y to enable the LM36274 LED driver for TI LMU devices.
	  This supports the LED device LM36274.

config LEDS_TPS6105X
	tristate "LED support for TI TPS6105X"
	depends on LEDS_CLASS
	depends on TPS6105X
	default y if TPS6105X
	help
	  This driver supports TPS61050/TPS61052 LED chips.
	  It is a single boost converter primarily for white LEDs and
	  audio amplifiers.

<<<<<<< HEAD
config LEDS_QTI_TRI_LED
	tristate "LED support for Qualcomm Technologies, Inc. TRI_LED"
	depends on LEDS_CLASS && MFD_SPMI_PMIC && PWM && OF
	help
	  This driver supports the TRI_LED module found in Qualcomm
	  Technologies, Inc. PMIC chips. TRI_LED supports 3 LED drivers
	  at max and each is controlled by a PWM channel used for dimming
	  or blinking.

	  To compile this driver as a module, choose M here: the module
	  will be called leds-qti-tri-led.

config LEDS_QPNP_VIBRATOR_LDO
	tristate "Vibrator-LDO support for QPNP PMIC"
	depends on LEDS_CLASS && MFD_SPMI_PMIC
	help
	  This option enables device driver support for the vibrator-ldo
	  peripheral found on Qualcomm Technologies, Inc. QPNP PMICs.
	  The vibrator-ldo peripheral is capable of driving ERM vibrators.
=======
config LEDS_IP30
	tristate "LED support for SGI Octane machines"
	depends on LEDS_CLASS
	depends on SGI_MFD_IOC3
	help
	  This option enables support for the Red and White LEDs of
	  SGI Octane machines.

	  To compile this driver as a module, choose M here: the module
	  will be called leds-ip30.

config LEDS_SGM3140
	tristate "LED support for the SGM3140"
	depends on LEDS_CLASS_FLASH
	depends on V4L2_FLASH_LED_CLASS || !V4L2_FLASH_LED_CLASS
	help
	  This option enables support for the SGM3140 500mA Buck/Boost Charge
	  Pump LED Driver.
>>>>>>> 86b41f49

comment "LED Triggers"
source "drivers/leds/trigger/Kconfig"

endif # NEW_LEDS<|MERGE_RESOLUTION|>--- conflicted
+++ resolved
@@ -882,7 +882,6 @@
 	  It is a single boost converter primarily for white LEDs and
 	  audio amplifiers.
 
-<<<<<<< HEAD
 config LEDS_QTI_TRI_LED
 	tristate "LED support for Qualcomm Technologies, Inc. TRI_LED"
 	depends on LEDS_CLASS && MFD_SPMI_PMIC && PWM && OF
@@ -895,14 +894,6 @@
 	  To compile this driver as a module, choose M here: the module
 	  will be called leds-qti-tri-led.
 
-config LEDS_QPNP_VIBRATOR_LDO
-	tristate "Vibrator-LDO support for QPNP PMIC"
-	depends on LEDS_CLASS && MFD_SPMI_PMIC
-	help
-	  This option enables device driver support for the vibrator-ldo
-	  peripheral found on Qualcomm Technologies, Inc. QPNP PMICs.
-	  The vibrator-ldo peripheral is capable of driving ERM vibrators.
-=======
 config LEDS_IP30
 	tristate "LED support for SGI Octane machines"
 	depends on LEDS_CLASS
@@ -921,7 +912,6 @@
 	help
 	  This option enables support for the SGM3140 500mA Buck/Boost Charge
 	  Pump LED Driver.
->>>>>>> 86b41f49
 
 comment "LED Triggers"
 source "drivers/leds/trigger/Kconfig"
