--- conflicted
+++ resolved
@@ -101,14 +101,11 @@
 	[POWER_SUPPLY_HEALTH_SAFETY_TIMER_EXPIRE]   = "Safety timer expire",
 	[POWER_SUPPLY_HEALTH_OVERCURRENT]	    = "Over current",
 	[POWER_SUPPLY_HEALTH_CALIBRATION_REQUIRED]  = "Calibration required",
-};
-
-<<<<<<< HEAD
-static const char * const power_supply_health_text[] = {
-	"Unknown", "Good", "Overheat", "Dead", "Over voltage",
-	"Unspecified failure", "Cold", "Watchdog timer expire",
-	"Safety timer expire", "Over current", "Warm", "Cool", "Hot"
-=======
+	[POWER_SUPPLY_HEALTH_WARM]                  = "Warm",
+	[POWER_SUPPLY_HEALTH_COOL]                  = "Cool",
+	[POWER_SUPPLY_HEALTH_HOT]                   = "Hot",
+};
+
 static const char * const POWER_SUPPLY_TECHNOLOGY_TEXT[] = {
 	[POWER_SUPPLY_TECHNOLOGY_UNKNOWN]	= "Unknown",
 	[POWER_SUPPLY_TECHNOLOGY_NiMH]		= "NiMH",
@@ -117,7 +114,6 @@
 	[POWER_SUPPLY_TECHNOLOGY_LiFe]		= "LiFe",
 	[POWER_SUPPLY_TECHNOLOGY_NiCd]		= "NiCd",
 	[POWER_SUPPLY_TECHNOLOGY_LiMn]		= "LiMn",
->>>>>>> b3a9e3b9
 };
 
 static const char * const POWER_SUPPLY_CAPACITY_LEVEL_TEXT[] = {
