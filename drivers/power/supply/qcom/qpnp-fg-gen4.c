/* Copyright (c) 2018-2019, The Linux Foundation. All rights reserved.
 *
 * This program is free software; you can redistribute it and/or modify
 * it under the terms of the GNU General Public License version 2 and
 * only version 2 as published by the Free Software Foundation.
 *
 * This program is distributed in the hope that it will be useful,
 * but WITHOUT ANY WARRANTY; without even the implied warranty of
 * MERCHANTABILITY or FITNESS FOR A PARTICULAR PURPOSE.  See the
 * GNU General Public License for more details.
 */

#define pr_fmt(fmt)	"FG: %s: " fmt, __func__

#include <linux/alarmtimer.h>
#include <linux/irq.h>
#include <linux/ktime.h>
#include <linux/of.h>
#include <linux/of_platform.h>
#include <linux/of_batterydata.h>
#include <linux/platform_device.h>
#include <linux/qpnp/qpnp-revid.h>
#include <linux/thermal.h>
#include "fg-core.h"
#include "fg-reg.h"
#include "fg-alg.h"

#define FG_GEN4_DEV_NAME	"qcom,fg-gen4"
#define TTF_AWAKE_VOTER		"fg_ttf_awake"

#define PERPH_SUBTYPE_REG		0x05
#define FG_BATT_SOC_PM8150B		0x10
#define FG_BATT_INFO_PM8150B		0x11
#define FG_MEM_IF_PM8150B		0x0D
#define FG_ADC_RR_PM8150B		0x13

#define FG_SRAM_LEN			972
#define PROFILE_LEN			416
#define PROFILE_COMP_LEN		24
#define KI_COEFF_SOC_LEVELS		3
#define ESR_CAL_LEVELS			2
#define KI_COEFF_MAX			15564
#define SLOPE_LIMIT_NUM_COEFFS		4
#define SLOPE_LIMIT_COEFF_MAX		31128
#define BATT_THERM_NUM_COEFFS		5
#define RSLOW_NUM_COEFFS		4

/* SRAM address/offset definitions in ascending order */
#define BATT_THERM_CONFIG_WORD		3
#define RATIO_CENTER_OFFSET		1
#define BATT_THERM_COEFF_WORD		4
#define BATT_THERM_COEFF_OFFSET		0
#define BATT_TEMP_CONFIG_WORD		9
#define BATT_TEMP_HOT_OFFSET		0
#define BATT_TEMP_COLD_OFFSET		1
#define BATT_TEMP_CONFIG2_WORD		10
#define BATT_TEMP_HYST_DELTA_OFFSET	0
#define ESR_CAL_SOC_MIN_OFFSET		1
#define ESR_CAL_THRESH_WORD		11
#define ESR_CAL_SOC_MAX_OFFSET		0
#define ESR_CAL_TEMP_MIN_OFFSET		1
#define ESR_PULSE_THRESH_WORD		12
#define ESR_CAL_TEMP_MAX_OFFSET		0
#define ESR_PULSE_THRESH_OFFSET		1
#define DELTA_ESR_THR_WORD		14
#define DELTA_ESR_THR_OFFSET		0
#define ESR_TIMER_DISCHG_MAX_WORD	17
#define ESR_TIMER_DISCHG_MAX_OFFSET	0
#define ESR_TIMER_DISCHG_INIT_WORD	17
#define ESR_TIMER_DISCHG_INIT_OFFSET	1
#define ESR_TIMER_CHG_MAX_WORD		18
#define ESR_TIMER_CHG_MAX_OFFSET	0
#define ESR_TIMER_CHG_INIT_WORD		18
#define ESR_TIMER_CHG_INIT_OFFSET	1
#define CUTOFF_CURR_WORD		19
#define CUTOFF_CURR_OFFSET		0
#define CUTOFF_VOLT_WORD		20
#define CUTOFF_VOLT_OFFSET		0
#define SYS_TERM_CURR_WORD		22
#define SYS_TERM_CURR_OFFSET		0
#define VBATT_FULL_WORD			23
#define VBATT_FULL_OFFSET		0
#define KI_COEFF_FULL_SOC_NORM_WORD	24
#define KI_COEFF_FULL_SOC_NORM_OFFSET	1
#define KI_COEFF_LOW_DISCHG_WORD	25
#define KI_COEFF_FULL_SOC_LOW_OFFSET	0
#define KI_COEFF_LOW_DISCHG_OFFSET	1
#define KI_COEFF_MED_DISCHG_WORD	26
#define KI_COEFF_MED_DISCHG_OFFSET	0
#define KI_COEFF_HI_DISCHG_WORD		26
#define KI_COEFF_HI_DISCHG_OFFSET	1
#define KI_COEFF_LOW_CHG_WORD		28
#define KI_COEFF_LOW_CHG_OFFSET		0
#define KI_COEFF_MED_CHG_WORD		28
#define KI_COEFF_MED_CHG_OFFSET		1
#define KI_COEFF_HI_CHG_WORD		29
#define KI_COEFF_HI_CHG_OFFSET		0
#define DELTA_BSOC_THR_WORD		30
#define DELTA_BSOC_THR_OFFSET		1
#define SLOPE_LIMIT_WORD		32
#define SLOPE_LIMIT_OFFSET		0
#define DELTA_MSOC_THR_WORD		32
#define DELTA_MSOC_THR_OFFSET		1
#define VBATT_LOW_WORD			35
#define VBATT_LOW_OFFSET		1
#define SYS_CONFIG_WORD			60
#define SYS_CONFIG_OFFSET		0
#define SYS_CONFIG2_OFFSET		1
#define PROFILE_LOAD_WORD		65
#define PROFILE_LOAD_OFFSET		0
#define RSLOW_COEFF_DISCHG_WORD		78
#define RSLOW_COEFF_LOW_OFFSET		0
#define RSLOW_CONFIG_WORD		241
#define RSLOW_CONFIG_OFFSET		0
#define NOM_CAP_WORD			271
#define NOM_CAP_OFFSET			0
#define RCONN_WORD			275
#define RCONN_OFFSET			0
#define ACT_BATT_CAP_WORD		285
#define ACT_BATT_CAP_OFFSET		0
#define BATT_AGE_LEVEL_WORD		288
#define BATT_AGE_LEVEL_OFFSET		0
#define CYCLE_COUNT_WORD		291
#define CYCLE_COUNT_OFFSET		0
#define PROFILE_INTEGRITY_WORD		299
#define PROFILE_INTEGRITY_OFFSET	0
#define IBAT_FINAL_WORD			320
#define IBAT_FINAL_OFFSET		0
#define VBAT_FINAL_WORD			321
#define VBAT_FINAL_OFFSET		0
#define BATT_TEMP_WORD			328
#define BATT_TEMP_OFFSET		0
#define ESR_WORD			331
#define ESR_OFFSET			0
#define ESR_MDL_WORD			335
#define ESR_MDL_OFFSET			0
#define ESR_CHAR_WORD			336
#define ESR_CHAR_OFFSET			0
#define ESR_DELTA_DISCHG_WORD		340
#define ESR_DELTA_DISCHG_OFFSET		0
#define ESR_DELTA_CHG_WORD		341
#define ESR_DELTA_CHG_OFFSET		0
#define ESR_ACT_WORD			342
#define ESR_ACT_OFFSET			0
#define RSLOW_WORD			368
#define RSLOW_OFFSET			0
#define OCV_WORD			417
#define OCV_OFFSET			0
#define VOLTAGE_PRED_WORD		432
#define VOLTAGE_PRED_OFFSET		0
#define BATT_SOC_WORD			449
#define BATT_SOC_OFFSET			0
#define FULL_SOC_WORD			455
#define FULL_SOC_OFFSET			0
#define CC_SOC_SW_WORD			458
#define CC_SOC_SW_OFFSET		0
#define CC_SOC_WORD			460
#define CC_SOC_OFFSET			0
#define MONOTONIC_SOC_WORD		463
#define MONOTONIC_SOC_OFFSET		0

/* v2 SRAM address and offset in ascending order */
#define RSLOW_SCALE_FN_DISCHG_V2_WORD	281
#define RSLOW_SCALE_FN_DISCHG_V2_OFFSET	0
#define RSLOW_SCALE_FN_CHG_V2_WORD	285
#define RSLOW_SCALE_FN_CHG_V2_OFFSET	0
#define ACT_BATT_CAP_v2_WORD		287
#define ACT_BATT_CAP_v2_OFFSET		0
#define RSLOW_v2_WORD			371
#define RSLOW_v2_OFFSET			0
#define OCV_v2_WORD			425
#define OCV_v2_OFFSET			0
#define VOLTAGE_PRED_v2_WORD		440
#define VOLTAGE_PRED_v2_OFFSET		0
#define BATT_SOC_v2_WORD		455
#define BATT_SOC_v2_OFFSET		0
#define FULL_SOC_v2_WORD		461
#define FULL_SOC_v2_OFFSET		0
#define CC_SOC_SW_v2_WORD		464
#define CC_SOC_SW_v2_OFFSET		0
#define CC_SOC_v2_WORD			466
#define CC_SOC_v2_OFFSET		0
#define MONOTONIC_SOC_v2_WORD		469
#define MONOTONIC_SOC_v2_OFFSET		0
#define FIRST_LOG_CURRENT_v2_WORD	471
#define FIRST_LOG_CURRENT_v2_OFFSET	0

static struct fg_irq_info fg_irqs[FG_GEN4_IRQ_MAX];

/* DT parameters for FG device */
struct fg_dt_props {
	bool	force_load_profile;
	bool	hold_soc_while_full;
	bool	linearize_soc;
	bool	rapid_soc_dec_en;
	bool	five_pin_battery;
	bool	esr_calib_dischg;
	bool	multi_profile_load;
	bool	soc_hi_res;
	int	cutoff_volt_mv;
	int	empty_volt_mv;
	int	cutoff_curr_ma;
	int	sys_term_curr_ma;
	int	delta_soc_thr;
	int	esr_timer_chg_fast[NUM_ESR_TIMERS];
	int	esr_timer_chg_slow[NUM_ESR_TIMERS];
	int	esr_timer_dischg_fast[NUM_ESR_TIMERS];
	int	esr_timer_dischg_slow[NUM_ESR_TIMERS];
	u32	esr_cal_soc_thresh[ESR_CAL_LEVELS];
	int	esr_cal_temp_thresh[ESR_CAL_LEVELS];
	int	esr_filter_factor;
	int	delta_esr_disable_count;
	int	delta_esr_thr_uohms;
	int	rconn_uohms;
	int	batt_temp_cold_thresh;
	int	batt_temp_hot_thresh;
	int	batt_temp_hyst;
	int	batt_temp_delta;
	u32	batt_therm_freq;
	int	esr_pulse_thresh_ma;
	int	esr_meas_curr_ma;
	int	slope_limit_temp;
	int	ki_coeff_low_chg;
	int	ki_coeff_med_chg;
	int	ki_coeff_hi_chg;
	int	ki_coeff_full_soc_dischg[2];
	int	ki_coeff_soc[KI_COEFF_SOC_LEVELS];
	int	ki_coeff_low_dischg[KI_COEFF_SOC_LEVELS];
	int	ki_coeff_med_dischg[KI_COEFF_SOC_LEVELS];
	int	ki_coeff_hi_dischg[KI_COEFF_SOC_LEVELS];
	int	slope_limit_coeffs[SLOPE_LIMIT_NUM_COEFFS];
};

struct fg_gen4_chip {
	struct fg_dev		fg;
	struct fg_dt_props	dt;
	struct cycle_counter	*counter;
	struct cap_learning	*cl;
	struct ttf		*ttf;
	struct votable		*delta_esr_irq_en_votable;
	struct votable		*pl_disable_votable;
	struct votable		*cp_disable_votable;
	struct votable		*parallel_current_en_votable;
	struct votable		*mem_attn_irq_en_votable;
	struct work_struct	esr_calib_work;
	struct alarm		esr_fast_cal_timer;
	struct delayed_work	pl_enable_work;
	struct work_struct	pl_current_en_work;
	struct completion	mem_attn;
	char			batt_profile[PROFILE_LEN];
	enum slope_limit_status	slope_limit_sts;
	int			ki_coeff_full_soc[2];
	int			delta_esr_count;
	int			recharge_soc_thr;
	int			esr_actual;
	int			esr_nominal;
	int			soh;
	int			esr_soh_cycle_count;
	int			batt_age_level;
	int			last_batt_age_level;
	bool			first_profile_load;
	bool			ki_coeff_dischg_en;
	bool			slope_limit_en;
	bool			esr_fast_calib;
	bool			esr_fast_calib_done;
	bool			esr_fast_cal_timer_expired;
	bool			esr_fast_calib_retry;
	bool			esr_fcc_ctrl_en;
	bool			esr_soh_notified;
	bool			rslow_low;
	bool			rapid_soc_dec_en;
	bool			vbatt_low;
	bool			chg_term_good;
};

struct bias_config {
	u8	status_reg;
	u8	lsb_reg;
	int	bias_kohms;
};

static int fg_gen4_debug_mask;
module_param_named(
	debug_mask, fg_gen4_debug_mask, int, 0600
);

static bool fg_profile_dump;
module_param_named(
	profile_dump, fg_profile_dump, bool, 0600
);

static int fg_sram_dump_period_ms = 20000;
module_param_named(
	sram_dump_period_ms, fg_sram_dump_period_ms, int, 0600
);

static int fg_restart_mp;
static bool fg_sram_dump;
static bool fg_esr_fast_cal_en;

static struct fg_sram_param pm8150b_v1_sram_params[] = {
	PARAM(BATT_SOC, BATT_SOC_WORD, BATT_SOC_OFFSET, 4, 1, 1, 0, NULL,
		fg_decode_default),
	PARAM(FULL_SOC, FULL_SOC_WORD, FULL_SOC_OFFSET, 2, 1, 1, 0,
		fg_encode_default, fg_decode_default),
	PARAM(MONOTONIC_SOC, MONOTONIC_SOC_WORD, MONOTONIC_SOC_OFFSET, 2, 1, 1,
		0, NULL, fg_decode_default),
	PARAM(VOLTAGE_PRED, VOLTAGE_PRED_WORD, VOLTAGE_PRED_OFFSET, 2, 1000,
		244141, 0, NULL, fg_decode_voltage_15b),
	PARAM(OCV, OCV_WORD, OCV_OFFSET, 2, 1000, 244141, 0, NULL,
		fg_decode_voltage_15b),
	PARAM(VBAT_FINAL, VBAT_FINAL_WORD, VBAT_FINAL_OFFSET, 2, 1000, 244141,
		0, NULL, fg_decode_voltage_15b),
	PARAM(IBAT_FINAL, IBAT_FINAL_WORD, IBAT_FINAL_OFFSET, 2, 1000, 488282,
		0, NULL, fg_decode_current_16b),
	PARAM(ESR, ESR_WORD, ESR_OFFSET, 2, 1000, 244141, 0, fg_encode_default,
		fg_decode_value_16b),
	PARAM(ESR_MDL, ESR_MDL_WORD, ESR_MDL_OFFSET, 2, 1000, 244141, 0,
		fg_encode_default, fg_decode_value_16b),
	PARAM(ESR_ACT, ESR_ACT_WORD, ESR_ACT_OFFSET, 2, 1000, 244141, 0,
		fg_encode_default, fg_decode_value_16b),
	PARAM(RSLOW, RSLOW_WORD, RSLOW_OFFSET, 2, 1000, 244141, 0, NULL,
		fg_decode_value_16b),
	PARAM(CC_SOC, CC_SOC_WORD, CC_SOC_OFFSET, 4, 1, 1, 0, NULL,
		fg_decode_cc_soc),
	PARAM(CC_SOC_SW, CC_SOC_SW_WORD, CC_SOC_SW_OFFSET, 4, 1, 1, 0, NULL,
		fg_decode_cc_soc),
	PARAM(ACT_BATT_CAP, ACT_BATT_CAP_WORD, ACT_BATT_CAP_OFFSET, 2,
		1, 1, 0, NULL, fg_decode_default),
	/* Entries below here are configurable during initialization */
	PARAM(CUTOFF_VOLT, CUTOFF_VOLT_WORD, CUTOFF_VOLT_OFFSET, 2, 1000000,
		244141, 0, fg_encode_voltage, NULL),
	PARAM(VBATT_LOW, VBATT_LOW_WORD, VBATT_LOW_OFFSET, 1, 1000,
		15625, -2000, fg_encode_voltage, NULL),
	PARAM(VBATT_FULL, VBATT_FULL_WORD, VBATT_FULL_OFFSET, 2, 1000,
		244141, 0, fg_encode_voltage, fg_decode_voltage_15b),
	PARAM(CUTOFF_CURR, CUTOFF_CURR_WORD, CUTOFF_CURR_OFFSET, 2,
		100000, 48828, 0, fg_encode_current, NULL),
	PARAM(SYS_TERM_CURR, SYS_TERM_CURR_WORD, SYS_TERM_CURR_OFFSET, 2,
		100000, 48828, 0, fg_encode_current, NULL),
	PARAM(DELTA_MSOC_THR, DELTA_MSOC_THR_WORD, DELTA_MSOC_THR_OFFSET,
		1, 2048, 1000, 0, fg_encode_default, NULL),
	PARAM(DELTA_BSOC_THR, DELTA_BSOC_THR_WORD, DELTA_BSOC_THR_OFFSET,
		1, 2048, 1000, 0, fg_encode_default, NULL),
	PARAM(ESR_TIMER_DISCHG_MAX, ESR_TIMER_DISCHG_MAX_WORD,
		ESR_TIMER_DISCHG_MAX_OFFSET, 1, 1, 1, 0, fg_encode_default,
		NULL),
	PARAM(ESR_TIMER_DISCHG_INIT, ESR_TIMER_DISCHG_INIT_WORD,
		ESR_TIMER_DISCHG_INIT_OFFSET, 1, 1, 1, 0, fg_encode_default,
		NULL),
	PARAM(ESR_TIMER_CHG_MAX, ESR_TIMER_CHG_MAX_WORD,
		ESR_TIMER_CHG_MAX_OFFSET, 1, 1, 1, 0, fg_encode_default, NULL),
	PARAM(ESR_TIMER_CHG_INIT, ESR_TIMER_CHG_INIT_WORD,
		ESR_TIMER_CHG_INIT_OFFSET, 1, 1, 1, 0, fg_encode_default, NULL),
	PARAM(ESR_PULSE_THRESH, ESR_PULSE_THRESH_WORD, ESR_PULSE_THRESH_OFFSET,
		1, 1000, 15625, 0, fg_encode_default, NULL),
	PARAM(DELTA_ESR_THR, DELTA_ESR_THR_WORD, DELTA_ESR_THR_OFFSET, 2, 1000,
		61036, 0, fg_encode_default, NULL),
	PARAM(KI_COEFF_FULL_SOC, KI_COEFF_FULL_SOC_NORM_WORD,
		KI_COEFF_FULL_SOC_NORM_OFFSET, 1, 1000, 61035, 0,
		fg_encode_default, NULL),
	PARAM(KI_COEFF_LOW_DISCHG, KI_COEFF_LOW_DISCHG_WORD,
		KI_COEFF_LOW_DISCHG_OFFSET, 1, 1000, 61035, 0,
		fg_encode_default, NULL),
	PARAM(KI_COEFF_MED_DISCHG, KI_COEFF_MED_DISCHG_WORD,
		KI_COEFF_MED_DISCHG_OFFSET, 1, 1000, 61035, 0,
		fg_encode_default, NULL),
	PARAM(KI_COEFF_HI_DISCHG, KI_COEFF_HI_DISCHG_WORD,
		KI_COEFF_HI_DISCHG_OFFSET, 1, 1000, 61035, 0,
		fg_encode_default, NULL),
	PARAM(KI_COEFF_LOW_CHG, KI_COEFF_LOW_CHG_WORD, KI_COEFF_LOW_CHG_OFFSET,
		1, 1000, 61035, 0, fg_encode_default, NULL),
	PARAM(KI_COEFF_MED_CHG, KI_COEFF_MED_CHG_WORD, KI_COEFF_MED_CHG_OFFSET,
		1, 1000, 61035, 0, fg_encode_default, NULL),
	PARAM(KI_COEFF_HI_CHG, KI_COEFF_HI_CHG_WORD, KI_COEFF_HI_CHG_OFFSET, 1,
		1000, 61035, 0, fg_encode_default, NULL),
	PARAM(SLOPE_LIMIT, SLOPE_LIMIT_WORD, SLOPE_LIMIT_OFFSET, 1, 8192,
		1000000, 0, fg_encode_default, NULL),
	PARAM(BATT_TEMP_COLD, BATT_TEMP_CONFIG_WORD, BATT_TEMP_COLD_OFFSET, 1,
		1, 1, 0, fg_encode_default, NULL),
	PARAM(BATT_TEMP_HOT, BATT_TEMP_CONFIG_WORD, BATT_TEMP_HOT_OFFSET, 1,
		1, 1, 0, fg_encode_default, NULL),
	PARAM(ESR_CAL_SOC_MIN, BATT_TEMP_CONFIG2_WORD, ESR_CAL_SOC_MIN_OFFSET,
		1, 1, 1, 0, fg_encode_default, NULL),
	PARAM(ESR_CAL_SOC_MAX, ESR_CAL_THRESH_WORD, ESR_CAL_SOC_MAX_OFFSET,
		1, 1, 1, 0, fg_encode_default, NULL),
	PARAM(ESR_CAL_TEMP_MIN, ESR_CAL_THRESH_WORD, ESR_CAL_TEMP_MIN_OFFSET,
		1, 1, 1, 0, fg_encode_default, NULL),
	PARAM(ESR_CAL_TEMP_MAX, ESR_PULSE_THRESH_WORD, ESR_CAL_TEMP_MAX_OFFSET,
		1, 1, 1, 0, fg_encode_default, NULL),
};

static struct fg_sram_param pm8150b_v2_sram_params[] = {
	PARAM(BATT_SOC, BATT_SOC_v2_WORD, BATT_SOC_v2_OFFSET, 4, 1, 1, 0, NULL,
		fg_decode_default),
	PARAM(FULL_SOC, FULL_SOC_v2_WORD, FULL_SOC_v2_OFFSET, 2, 1, 1, 0,
		fg_encode_default, fg_decode_default),
	PARAM(MONOTONIC_SOC, MONOTONIC_SOC_v2_WORD, MONOTONIC_SOC_v2_OFFSET, 2,
		1, 1, 0, NULL, fg_decode_default),
	PARAM(VOLTAGE_PRED, VOLTAGE_PRED_v2_WORD, VOLTAGE_PRED_v2_OFFSET, 2,
		1000, 244141, 0, NULL, fg_decode_voltage_15b),
	PARAM(OCV, OCV_v2_WORD, OCV_v2_OFFSET, 2, 1000, 244141, 0, NULL,
		fg_decode_voltage_15b),
	PARAM(VBAT_FINAL, VBAT_FINAL_WORD, VBAT_FINAL_OFFSET, 2, 1000, 244141,
		0, NULL, fg_decode_voltage_15b),
	PARAM(IBAT_FINAL, IBAT_FINAL_WORD, IBAT_FINAL_OFFSET, 2, 1000, 488282,
		0, NULL, fg_decode_current_16b),
	PARAM(ESR, ESR_WORD, ESR_OFFSET, 2, 1000, 244141, 0, fg_encode_default,
		fg_decode_value_16b),
	PARAM(ESR_MDL, ESR_MDL_WORD, ESR_MDL_OFFSET, 2, 1000, 244141, 0,
		fg_encode_default, fg_decode_value_16b),
	PARAM(ESR_ACT, ESR_ACT_WORD, ESR_ACT_OFFSET, 2, 1000, 244141, 0,
		fg_encode_default, fg_decode_value_16b),
	PARAM(RSLOW, RSLOW_v2_WORD, RSLOW_v2_OFFSET, 2, 1000, 244141, 0, NULL,
		fg_decode_value_16b),
	PARAM(CC_SOC, CC_SOC_v2_WORD, CC_SOC_v2_OFFSET, 4, 1, 1, 0, NULL,
		fg_decode_cc_soc),
	PARAM(CC_SOC_SW, CC_SOC_SW_v2_WORD, CC_SOC_SW_v2_OFFSET, 4, 1, 1, 0,
		NULL, fg_decode_cc_soc),
	PARAM(ACT_BATT_CAP, ACT_BATT_CAP_v2_WORD, ACT_BATT_CAP_v2_OFFSET, 2,
		1, 1, 0, NULL, fg_decode_default),
	/* Entries below here are configurable during initialization */
	PARAM(CUTOFF_VOLT, CUTOFF_VOLT_WORD, CUTOFF_VOLT_OFFSET, 2, 1000000,
		244141, 0, fg_encode_voltage, NULL),
	PARAM(VBATT_LOW, VBATT_LOW_WORD, VBATT_LOW_OFFSET, 1, 1000,
		15625, -2000, fg_encode_voltage, NULL),
	PARAM(VBATT_FULL, VBATT_FULL_WORD, VBATT_FULL_OFFSET, 2, 1000,
		244141, 0, fg_encode_voltage, fg_decode_voltage_15b),
	PARAM(CUTOFF_CURR, CUTOFF_CURR_WORD, CUTOFF_CURR_OFFSET, 2,
		100000, 48828, 0, fg_encode_current, NULL),
	PARAM(SYS_TERM_CURR, SYS_TERM_CURR_WORD, SYS_TERM_CURR_OFFSET, 2,
		100000, 48828, 0, fg_encode_current, NULL),
	PARAM(DELTA_MSOC_THR, DELTA_MSOC_THR_WORD, DELTA_MSOC_THR_OFFSET,
		1, 2048, 1000, 0, fg_encode_default, NULL),
	PARAM(DELTA_BSOC_THR, DELTA_BSOC_THR_WORD, DELTA_BSOC_THR_OFFSET,
		1, 2048, 1000, 0, fg_encode_default, NULL),
	PARAM(ESR_TIMER_DISCHG_MAX, ESR_TIMER_DISCHG_MAX_WORD,
		ESR_TIMER_DISCHG_MAX_OFFSET, 1, 1, 1, 0, fg_encode_default,
		NULL),
	PARAM(ESR_TIMER_DISCHG_INIT, ESR_TIMER_DISCHG_INIT_WORD,
		ESR_TIMER_DISCHG_INIT_OFFSET, 1, 1, 1, 0, fg_encode_default,
		NULL),
	PARAM(ESR_TIMER_CHG_MAX, ESR_TIMER_CHG_MAX_WORD,
		ESR_TIMER_CHG_MAX_OFFSET, 1, 1, 1, 0, fg_encode_default, NULL),
	PARAM(ESR_TIMER_CHG_INIT, ESR_TIMER_CHG_INIT_WORD,
		ESR_TIMER_CHG_INIT_OFFSET, 1, 1, 1, 0, fg_encode_default, NULL),
	PARAM(ESR_PULSE_THRESH, ESR_PULSE_THRESH_WORD, ESR_PULSE_THRESH_OFFSET,
		1, 1000, 15625, 0, fg_encode_default, NULL),
	PARAM(DELTA_ESR_THR, DELTA_ESR_THR_WORD, DELTA_ESR_THR_OFFSET, 2, 1000,
		61036, 0, fg_encode_default, NULL),
	PARAM(KI_COEFF_FULL_SOC, KI_COEFF_FULL_SOC_NORM_WORD,
		KI_COEFF_FULL_SOC_NORM_OFFSET, 1, 1000, 61035, 0,
		fg_encode_default, NULL),
	PARAM(KI_COEFF_LOW_DISCHG, KI_COEFF_LOW_DISCHG_WORD,
		KI_COEFF_LOW_DISCHG_OFFSET, 1, 1000, 61035, 0,
		fg_encode_default, NULL),
	PARAM(KI_COEFF_MED_DISCHG, KI_COEFF_MED_DISCHG_WORD,
		KI_COEFF_MED_DISCHG_OFFSET, 1, 1000, 61035, 0,
		fg_encode_default, NULL),
	PARAM(KI_COEFF_HI_DISCHG, KI_COEFF_HI_DISCHG_WORD,
		KI_COEFF_HI_DISCHG_OFFSET, 1, 1000, 61035, 0,
		fg_encode_default, NULL),
	PARAM(KI_COEFF_LOW_CHG, KI_COEFF_LOW_CHG_WORD, KI_COEFF_LOW_CHG_OFFSET,
		1, 1000, 61035, 0, fg_encode_default, NULL),
	PARAM(KI_COEFF_MED_CHG, KI_COEFF_MED_CHG_WORD, KI_COEFF_MED_CHG_OFFSET,
		1, 1000, 61035, 0, fg_encode_default, NULL),
	PARAM(KI_COEFF_HI_CHG, KI_COEFF_HI_CHG_WORD, KI_COEFF_HI_CHG_OFFSET, 1,
		1000, 61035, 0, fg_encode_default, NULL),
	PARAM(SLOPE_LIMIT, SLOPE_LIMIT_WORD, SLOPE_LIMIT_OFFSET, 1, 8192,
		1000000, 0, fg_encode_default, NULL),
	PARAM(BATT_TEMP_COLD, BATT_TEMP_CONFIG_WORD, BATT_TEMP_COLD_OFFSET, 1,
		1, 1, 0, fg_encode_default, NULL),
	PARAM(BATT_TEMP_HOT, BATT_TEMP_CONFIG_WORD, BATT_TEMP_HOT_OFFSET, 1,
		1, 1, 0, fg_encode_default, NULL),
	PARAM(ESR_CAL_SOC_MIN, BATT_TEMP_CONFIG2_WORD, ESR_CAL_SOC_MIN_OFFSET,
		1, 1, 1, 0, fg_encode_default, NULL),
	PARAM(ESR_CAL_SOC_MAX, ESR_CAL_THRESH_WORD, ESR_CAL_SOC_MAX_OFFSET,
		1, 1, 1, 0, fg_encode_default, NULL),
	PARAM(ESR_CAL_TEMP_MIN, ESR_CAL_THRESH_WORD, ESR_CAL_TEMP_MIN_OFFSET,
		1, 1, 1, 0, fg_encode_default, NULL),
	PARAM(ESR_CAL_TEMP_MAX, ESR_PULSE_THRESH_WORD, ESR_CAL_TEMP_MAX_OFFSET,
		1, 1, 1, 0, fg_encode_default, NULL),
};

/* All get functions below */

struct bias_config id_table[3] = {
	{0x65, 0x66, 400},
	{0x6D, 0x6E, 100},
	{0x75, 0x76, 30},
};

#define MAX_BIAS_CODE	0x70E4
static int fg_gen4_get_batt_id(struct fg_gen4_chip *chip)
{
	struct fg_dev *fg = &chip->fg;
	int i, rc, batt_id_kohms;
	u16 tmp = 0, bias_code = 0, delta = 0;
	u8 val, bias_id = 0;

	for (i = 0; i < ARRAY_SIZE(id_table); i++)  {
		rc = fg_read(fg, fg->rradc_base + id_table[i].status_reg, &val,
				1);
		if (rc < 0) {
			pr_err("Failed to read bias_sts, rc=%d\n", rc);
			return rc;
		}

		if (val & BIAS_STS_READY) {
			rc = fg_read(fg, fg->rradc_base + id_table[i].lsb_reg,
					(u8 *)&tmp, 2);
			if (rc < 0) {
				pr_err("Failed to read bias_lsb_reg, rc=%d\n",
					rc);
				return rc;
			}
		}

		pr_debug("bias_code[%d]: 0x%04x\n", i, tmp);

		/*
		 * Bias code closer to MAX_BIAS_CODE/2 is the one which should
		 * be used for calculating battery id.
		 */
		if (!delta || abs(tmp - MAX_BIAS_CODE / 2) < delta) {
			bias_id = i;
			bias_code = tmp;
			delta = abs(tmp - MAX_BIAS_CODE / 2);
		}
	}

	pr_debug("bias_id: %d bias_code: 0x%04x\n", bias_id, bias_code);

	/*
	 * Following equation is used for calculating battery id.
	 * batt_id(KOhms) = bias_id(KOhms) / ((MAX_BIAS_CODE / bias_code) - 1)
	 */
	batt_id_kohms = (id_table[bias_id].bias_kohms * bias_code) * 10 /
			(MAX_BIAS_CODE - bias_code);
	fg->batt_id_ohms = (batt_id_kohms * 1000) / 10;
	return 0;
}

static int fg_gen4_get_nominal_capacity(struct fg_gen4_chip *chip,
					int64_t *nom_cap_uah)
{
	struct fg_dev *fg = &chip->fg;
	int rc;
	u8 buf[2];

	rc = fg_sram_read(fg, NOM_CAP_WORD, NOM_CAP_OFFSET, buf, 2,
			FG_IMA_DEFAULT);
	if (rc < 0) {
		pr_err("Error in reading %04x[%d] rc=%d\n", NOM_CAP_WORD,
			NOM_CAP_OFFSET, rc);
		return rc;
	}

	*nom_cap_uah = (int)(buf[0] | buf[1] << 8) * 1000;
	fg_dbg(fg, FG_CAP_LEARN, "nom_cap_uah: %lld\n", *nom_cap_uah);
	return 0;
}

static int fg_gen4_get_learned_capacity(void *data, int64_t *learned_cap_uah)
{
	struct fg_gen4_chip *chip = data;
	struct fg_dev *fg;
	int rc, act_cap_mah;

	if (!chip)
		return -ENODEV;

	fg = &chip->fg;
	rc = fg_get_sram_prop(fg, FG_SRAM_ACT_BATT_CAP, &act_cap_mah);
	if (rc < 0) {
		pr_err("Error in getting ACT_BATT_CAP, rc=%d\n", rc);
		return rc;
	}

	*learned_cap_uah = act_cap_mah * 1000;

	fg_dbg(fg, FG_CAP_LEARN, "learned_cap_uah:%lld\n", *learned_cap_uah);
	return 0;
}

#define CC_SOC_30BIT	GENMASK(29, 0)
#define BATT_SOC_32BIT	GENMASK(31, 0)
static int fg_gen4_get_charge_raw(struct fg_gen4_chip *chip, int *val)
{
	int rc, cc_soc;
	int64_t nom_cap_uah;

	rc = fg_get_sram_prop(&chip->fg, FG_SRAM_CC_SOC, &cc_soc);
	if (rc < 0) {
		pr_err("Error in getting CC_SOC, rc=%d\n", rc);
		return rc;
	}

	rc = fg_gen4_get_nominal_capacity(chip, &nom_cap_uah);
	if (rc < 0) {
		pr_err("Error in getting nominal capacity, rc=%d\n", rc);
		return rc;
	}

	*val = div_s64(cc_soc * nom_cap_uah, CC_SOC_30BIT);
	return 0;
}

static int fg_gen4_get_charge_counter(struct fg_gen4_chip *chip, int *val)
{
	int rc, cc_soc;
	int64_t learned_cap_uah;

	rc = fg_get_sram_prop(&chip->fg, FG_SRAM_CC_SOC_SW, &cc_soc);
	if (rc < 0) {
		pr_err("Error in getting CC_SOC_SW, rc=%d\n", rc);
		return rc;
	}

	rc = fg_gen4_get_learned_capacity(chip, &learned_cap_uah);
	if (rc < 0) {
		pr_err("Error in getting learned capacity, rc=%d\n", rc);
		return rc;
	}

	*val = div_s64(cc_soc * learned_cap_uah, CC_SOC_30BIT);
	return 0;
}

static int fg_gen4_get_charge_counter_shadow(struct fg_gen4_chip *chip,
						int *val)
{
	int rc, batt_soc;
	int64_t learned_cap_uah;

	rc = fg_get_sram_prop(&chip->fg, FG_SRAM_BATT_SOC, &batt_soc);
	if (rc < 0) {
		pr_err("Error in getting BATT_SOC, rc=%d\n", rc);
		return rc;
	}

	rc = fg_gen4_get_learned_capacity(chip, &learned_cap_uah);
	if (rc < 0) {
		pr_err("Error in getting learned capacity, rc=%d\n", rc);
		return rc;
	}

	*val = div_u64((u32)batt_soc * learned_cap_uah, BATT_SOC_32BIT);
	return 0;
}

static int fg_gen4_get_battery_temp(struct fg_dev *fg, int *val)
{
	int rc = 0;
	u16 buf;

	rc = fg_sram_read(fg, BATT_TEMP_WORD, BATT_TEMP_OFFSET, (u8 *)&buf,
			2, FG_IMA_DEFAULT);
	if (rc < 0) {
		pr_err("Failed to read BATT_TEMP_WORD rc=%d\n", rc);
		return rc;
	}

	/*
	 * 10 bits representing temperature from -128 to 127 and each LSB is
	 * 0.25 C. Multiply by 10 to convert it to deci degrees C.
	 */
	*val = sign_extend32(buf, 9) * 100 / 40;

	return 0;
}

static int fg_gen4_tz_get_temp(void *data, int *temperature)
{
	struct fg_dev *fg = (struct fg_dev *)data;
	int rc, temp;

	if (!temperature)
		return -EINVAL;

	rc = fg_gen4_get_battery_temp(fg, &temp);
	if (rc < 0)
		return rc;

	/* Convert deciDegC to milliDegC */
	*temperature = temp * 100;
	return rc;
}

static struct thermal_zone_of_device_ops fg_gen4_tz_ops = {
	.get_temp = fg_gen4_tz_get_temp,
};

static int fg_gen4_get_debug_batt_id(struct fg_dev *fg, int *batt_id)
{
	int rc;
	u16 tmp;

	rc = fg_read(fg, ADC_RR_FAKE_BATT_LOW_LSB(fg), (u8 *)&tmp, 2);
	if (rc < 0) {
		pr_err("failed to read addr=0x%04x, rc=%d\n",
			ADC_RR_FAKE_BATT_LOW_LSB(fg), rc);
		return rc;
	}

	/*
	 * Following equation is used for calculating battery id.
	 * batt_id(KOhms) = 30000 / ((MAX_BIAS_CODE / bias_code) - 1)
	 */

	batt_id[0] = (30000 * tmp) / (MAX_BIAS_CODE - tmp);

	rc = fg_read(fg, ADC_RR_FAKE_BATT_HIGH_LSB(fg), (u8 *)&tmp, 2);
	if (rc < 0) {
		pr_err("failed to read addr=0x%04x, rc=%d\n",
			ADC_RR_FAKE_BATT_HIGH_LSB(fg), rc);
		return rc;
	}

	batt_id[1] = (30000 * tmp) / (MAX_BIAS_CODE - tmp);
	pr_debug("debug batt_id range: [%d %d]\n", batt_id[0], batt_id[1]);
	return 0;
}

static bool is_debug_batt_id(struct fg_dev *fg)
{
	int debug_batt_id[2], rc;

	if (fg->batt_id_ohms < 0)
		return false;

	rc = fg_gen4_get_debug_batt_id(fg, debug_batt_id);
	if (rc < 0) {
		pr_err("Failed to get debug batt_id, rc=%d\n", rc);
		return false;
	}

	if (is_between(debug_batt_id[0], debug_batt_id[1],
		fg->batt_id_ohms)) {
		fg_dbg(fg, FG_POWER_SUPPLY, "Debug battery id: %dohms\n",
			fg->batt_id_ohms);
		return true;
	}

	return false;
}

static int fg_gen4_get_cell_impedance(struct fg_gen4_chip *chip, int *val)
{
	struct fg_dev *fg = &chip->fg;
	int rc, esr_uohms, temp, vbat_term_mv, v_delta, rprot_uohms = 0;
	int rslow_uohms;

	rc = fg_get_sram_prop(fg, FG_SRAM_ESR_ACT, &esr_uohms);
	if (rc < 0) {
		pr_err("failed to get ESR_ACT, rc=%d\n", rc);
<<<<<<< HEAD
		return rc;
	}

	rc = fg_get_sram_prop(fg, FG_SRAM_RSLOW, &rslow_uohms);
	if (rc < 0) {
		pr_err("failed to get Rslow, rc=%d\n", rc);
		return rc;
	}

=======
		return rc;
	}

	rc = fg_get_sram_prop(fg, FG_SRAM_RSLOW, &rslow_uohms);
	if (rc < 0) {
		pr_err("failed to get Rslow, rc=%d\n", rc);
		return rc;
	}

>>>>>>> fa7623b2
	esr_uohms += rslow_uohms;

	if (!chip->dt.five_pin_battery)
		goto out;

	if (fg->charge_type != POWER_SUPPLY_CHARGE_TYPE_TAPER ||
		fg->bp.float_volt_uv <= 0)
		goto out;

	rc = fg_get_battery_voltage(fg, &vbat_term_mv);
	if (rc < 0)
		goto out;

	rc = fg_get_sram_prop(fg, FG_SRAM_VBAT_FINAL, &temp);
	if (rc < 0) {
		pr_err("Error in getting VBAT_FINAL rc:%d\n", rc);
		goto out;
	}

	v_delta = abs(temp - fg->bp.float_volt_uv);

	rc = fg_get_sram_prop(fg, FG_SRAM_IBAT_FINAL, &temp);
	if (rc < 0) {
		pr_err("Error in getting IBAT_FINAL rc:%d\n", rc);
		goto out;
	}

	if (!temp)
		goto out;

	rprot_uohms = div64_u64((u64)v_delta * 1000000, abs(temp));
	pr_debug("v_delta: %d ibat_final: %d rprot_uohms: %d\n", v_delta, temp,
		rprot_uohms);
out:
	*val = esr_uohms - rprot_uohms;
	return rc;
}

static int fg_gen4_get_prop_capacity(struct fg_dev *fg, int *val)
{
	struct fg_gen4_chip *chip = container_of(fg, struct fg_gen4_chip, fg);
	int rc, msoc;

	if (is_debug_batt_id(fg)) {
		*val = DEBUG_BATT_SOC;
		return 0;
	}

	if (fg->fg_restarting) {
		*val = fg->last_soc;
		return 0;
	}

	if (fg->battery_missing || !fg->soc_reporting_ready) {
		*val = BATT_MISS_SOC;
		return 0;
	}

	if (chip->vbatt_low) {
		*val = EMPTY_SOC;
		return 0;
	}

	if (fg->charge_full) {
		*val = FULL_CAPACITY;
		return 0;
	}

	rc = fg_get_msoc(fg, &msoc);
	if (rc < 0)
		return rc;

	if (chip->dt.linearize_soc && fg->delta_soc > 0)
		*val = fg->maint_soc;
	else
		*val = msoc;

	return 0;
}

<<<<<<< HEAD
=======
static int fg_gen4_get_prop_real_capacity(struct fg_dev *fg, int *val)
{
	return fg_get_msoc(fg, val);
}

>>>>>>> fa7623b2
static int fg_gen4_get_prop_capacity_raw(struct fg_gen4_chip *chip, int *val)
{
	struct fg_dev *fg = &chip->fg;
	int rc;

	if (!chip->dt.soc_hi_res) {
		rc = fg_get_msoc_raw(fg, val);
		return rc;
	}

	if (!is_input_present(fg)) {
		rc = fg_gen4_get_prop_capacity(fg, val);
		if (!rc)
			*val = *val * 100;
		return rc;
	}

	rc = fg_get_sram_prop(&chip->fg, FG_SRAM_MONOTONIC_SOC, val);
	if (rc < 0) {
		pr_err("Error in getting MONOTONIC_SOC, rc=%d\n", rc);
		return rc;
	}

	/* Show it in centi-percentage */
	*val = (*val * 10000) / 0xFFFF;

	return 0;
}

static inline void get_esr_meas_current(int curr_ma, u8 *val)
{
	switch (curr_ma) {
	case 60:
		*val = ESR_MEAS_CUR_60MA;
		break;
	case 120:
		*val = ESR_MEAS_CUR_120MA;
		break;
	case 180:
		*val = ESR_MEAS_CUR_180MA;
		break;
	case 240:
		*val = ESR_MEAS_CUR_240MA;
		break;
	default:
		*val = ESR_MEAS_CUR_120MA;
		break;
	};

	*val <<= ESR_PULL_DOWN_IVAL_SHIFT;
}

/* ALG callback functions below */

static int fg_gen4_get_ttf_param(void *data, enum ttf_param param, int *val)
{
	struct fg_gen4_chip *chip = data;
	struct fg_dev *fg;
	int rc = 0, act_cap_mah, full_soc;

	if (!chip)
		return -ENODEV;

	fg = &chip->fg;
	if (fg->battery_missing)
		return -EPERM;

	switch (param) {
	case TTF_MSOC:
		rc = fg_gen4_get_prop_capacity(fg, val);
		break;
	case TTF_VBAT:
		rc = fg_get_battery_voltage(fg, val);
		break;
	case TTF_OCV:
		rc = fg_get_sram_prop(fg, FG_SRAM_OCV, val);
		if (rc < 0)
			pr_err("Failed to get battery OCV, rc=%d\n", rc);
		break;
	case TTF_IBAT:
		rc = fg_get_battery_current(fg, val);
		break;
	case TTF_FCC:
		rc = fg_get_sram_prop(fg, FG_SRAM_ACT_BATT_CAP, &act_cap_mah);
		if (rc < 0) {
			pr_err("Failed to get ACT_BATT_CAP rc=%d\n", rc);
			break;
		}

		rc = fg_get_sram_prop(fg, FG_SRAM_FULL_SOC, &full_soc);
		if (rc < 0) {
			pr_err("Failed to get FULL_SOC rc=%d\n", rc);
			break;
		}

		full_soc = DIV_ROUND_CLOSEST(((u16)full_soc >> 8) *
						FULL_CAPACITY, FULL_SOC_RAW);
		*val = full_soc * act_cap_mah / FULL_CAPACITY;
		break;
	case TTF_MODE:
		if (is_qnovo_en(fg))
			*val = TTF_MODE_QNOVO;
		else if (chip->ttf->step_chg_cfg_valid)
			*val = TTF_MODE_V_STEP_CHG;
		else if (chip->ttf->ocv_step_chg_cfg_valid)
			*val = TTF_MODE_OCV_STEP_CHG;
		else
			*val = TTF_MODE_NORMAL;
		break;
	case TTF_ITERM:
		*val = chip->dt.sys_term_curr_ma;
		break;
	case TTF_RBATT:
		rc = fg_gen4_get_cell_impedance(chip, val);
		break;
	case TTF_VFLOAT:
		*val = fg->bp.float_volt_uv;
		break;
	case TTF_CHG_TYPE:
		*val = fg->charge_type;
		break;
	case TTF_CHG_STATUS:
		*val = fg->charge_status;
		break;
	default:
		pr_err_ratelimited("Unsupported parameter %d\n", param);
		rc = -EINVAL;
		break;
	}

	return rc;
}

static int fg_gen4_store_learned_capacity(void *data, int64_t learned_cap_uah)
{
	struct fg_gen4_chip *chip = data;
	struct fg_dev *fg;
	int16_t cc_mah;
	int rc;

	if (!chip)
		return -ENODEV;

	fg = &chip->fg;
	if (fg->battery_missing || !learned_cap_uah)
		return -EPERM;

	cc_mah = div64_s64(learned_cap_uah, 1000);
	rc = fg_sram_write(fg, fg->sp[FG_SRAM_ACT_BATT_CAP].addr_word,
			fg->sp[FG_SRAM_ACT_BATT_CAP].addr_byte, (u8 *)&cc_mah,
			fg->sp[FG_SRAM_ACT_BATT_CAP].len, FG_IMA_DEFAULT);
	if (rc < 0) {
		pr_err("Error in writing act_batt_cap_bkup, rc=%d\n", rc);
		return rc;
	}

	fg_dbg(fg, FG_CAP_LEARN, "learned capacity %llduah/%dmah stored\n",
		chip->cl->learned_cap_uah, cc_mah);
	return 0;
}

static int fg_gen4_prime_cc_soc_sw(void *data, u32 batt_soc)
{
	struct fg_gen4_chip *chip = data;
	struct fg_dev *fg;
	int rc, cc_soc_sw;

	if (!chip)
		return -ENODEV;

	fg = &chip->fg;
	if (batt_soc == CC_SOC_30BIT)
		cc_soc_sw = batt_soc;
	else
		cc_soc_sw = div64_s64((int64_t)batt_soc * CC_SOC_30BIT,
				BATT_SOC_32BIT);

	rc = fg_sram_write(fg, fg->sp[FG_SRAM_CC_SOC_SW].addr_word,
		fg->sp[FG_SRAM_CC_SOC_SW].addr_byte, (u8 *)&cc_soc_sw,
		fg->sp[FG_SRAM_CC_SOC_SW].len, FG_IMA_ATOMIC);
	if (rc < 0)
		pr_err("Error in writing cc_soc_sw, rc=%d\n", rc);
	else
		fg_dbg(fg, FG_STATUS, "cc_soc_sw: %x\n", cc_soc_sw);

	return rc;
}

static int fg_gen4_get_cc_soc_sw(void *data, int *cc_soc_sw)
{
	struct fg_gen4_chip *chip = data;
	struct fg_dev *fg;
	int rc, temp;

	if (!chip)
		return -ENODEV;

	fg = &chip->fg;
	rc = fg_get_sram_prop(fg, FG_SRAM_CC_SOC_SW, &temp);
	if (rc < 0) {
		pr_err("Error in getting CC_SOC_SW, rc=%d\n", rc);
		return rc;
	}

	*cc_soc_sw = temp;
	return rc;
}

static int fg_gen4_restore_count(void *data, u16 *buf, int length)
{
	struct fg_gen4_chip *chip = data;
	int id, rc = 0;
	u8 tmp[2];

	if (!chip)
		return -ENODEV;

	if (!buf || length > BUCKET_COUNT)
		return -EINVAL;

	for (id = 0; id < length; id++) {
		rc = fg_sram_read(&chip->fg, CYCLE_COUNT_WORD + id,
				CYCLE_COUNT_OFFSET, (u8 *)tmp, 2,
				FG_IMA_DEFAULT);
		if (rc < 0)
			pr_err("failed to read bucket %d rc=%d\n", id, rc);
		else
			*buf++ = tmp[0] | tmp[1] << 8;
	}

	return rc;
}

static int fg_gen4_store_count(void *data, u16 *buf, int id, int length)
{
	struct fg_gen4_chip *chip = data;
	int rc;

	if (!chip)
		return -ENODEV;

	if (!buf || length > BUCKET_COUNT * 2 || id < 0 ||
		id > BUCKET_COUNT - 1 || ((id * 2) + length) > BUCKET_COUNT * 2)
		return -EINVAL;

	rc = fg_sram_write(&chip->fg, CYCLE_COUNT_WORD + id, CYCLE_COUNT_OFFSET,
			(u8 *)buf, length, FG_IMA_DEFAULT);
	if (rc < 0)
		pr_err("failed to write bucket %d rc=%d\n", rc);

	return rc;
}

/* All worker and helper functions below */

static int fg_parse_dt_property_u32_array(struct device_node *node,
				const char *prop_name, int *buf, int len)
{
	int rc;

	rc = of_property_count_elems_of_size(node, prop_name, sizeof(u32));
	if (rc < 0) {
		if (rc == -EINVAL)
			return 0;
		else
			return rc;
	} else if (rc != len) {
		pr_err("Incorrect length %d for %s, rc=%d\n", len, prop_name,
			rc);
		return -EINVAL;
	}

	rc = of_property_read_u32_array(node, prop_name, buf, len);
	if (rc < 0) {
		pr_err("Error in reading %s, rc=%d\n", prop_name, rc);
		return rc;
	}

	return 0;
}

static void fg_gen4_update_rslow_coeff(struct fg_dev *fg, int batt_temp)
{
	struct fg_gen4_chip *chip = container_of(fg, struct fg_gen4_chip, fg);
	int rc, i;
	bool rslow_low = false;
	u8 buf[RSLOW_NUM_COEFFS];

	if (!fg->bp.rslow_normal_coeffs || !fg->bp.rslow_low_coeffs)
		return;

	/* Update Rslow low coefficients when Tbatt is < 0 C */
	if (batt_temp < 0)
		rslow_low = true;

	if (chip->rslow_low == rslow_low)
		return;

	for (i = 0; i < RSLOW_NUM_COEFFS; i++) {
		if (rslow_low)
			buf[i] = fg->bp.rslow_low_coeffs[i] & 0xFF;
		else
			buf[i] = fg->bp.rslow_normal_coeffs[i] & 0xFF;
	}

	rc = fg_sram_write(fg, RSLOW_COEFF_DISCHG_WORD, RSLOW_COEFF_LOW_OFFSET,
			buf, RSLOW_NUM_COEFFS, FG_IMA_DEFAULT);
	if (rc < 0) {
		pr_err("Failed to write RLOW_COEFF_DISCHG_WORD rc=%d\n", rc);
	} else {
		chip->rslow_low = rslow_low;
		fg_dbg(fg, FG_STATUS, "Updated Rslow %s coefficients\n",
			rslow_low ? "low" : "normal");
	}
}

#define KI_COEFF_FULL_SOC_NORM_DEFAULT		733
#define KI_COEFF_FULL_SOC_LOW_DEFAULT		184
static int fg_gen4_adjust_ki_coeff_full_soc(struct fg_gen4_chip *chip,
						int batt_temp)
{
	struct fg_dev *fg = &chip->fg;
	int rc, ki_coeff_full_soc_norm, ki_coeff_full_soc_low;
	u8 val;

	if (batt_temp < 0) {
		ki_coeff_full_soc_norm = 0;
		ki_coeff_full_soc_low = 0;
	} else if (fg->charge_status == POWER_SUPPLY_STATUS_DISCHARGING) {
		ki_coeff_full_soc_norm = chip->dt.ki_coeff_full_soc_dischg[0];
		ki_coeff_full_soc_low = chip->dt.ki_coeff_full_soc_dischg[1];
	} else {
		ki_coeff_full_soc_norm = KI_COEFF_FULL_SOC_NORM_DEFAULT;
		ki_coeff_full_soc_low = KI_COEFF_FULL_SOC_LOW_DEFAULT;
	}

	if (chip->ki_coeff_full_soc[0] == ki_coeff_full_soc_norm &&
		chip->ki_coeff_full_soc[1] == ki_coeff_full_soc_low)
		return 0;

	fg_encode(fg->sp, FG_SRAM_KI_COEFF_FULL_SOC, ki_coeff_full_soc_norm,
		&val);
	rc = fg_sram_write(fg, KI_COEFF_FULL_SOC_NORM_WORD,
			KI_COEFF_FULL_SOC_NORM_OFFSET, &val, 1, FG_IMA_DEFAULT);
	if (rc < 0) {
		pr_err("Error in writing ki_coeff_full_soc_norm, rc=%d\n", rc);
		return rc;
	}

	fg_encode(fg->sp, FG_SRAM_KI_COEFF_FULL_SOC, ki_coeff_full_soc_low,
		&val);
	rc = fg_sram_write(fg, KI_COEFF_LOW_DISCHG_WORD,
			KI_COEFF_FULL_SOC_LOW_OFFSET, &val, 1, FG_IMA_DEFAULT);
	if (rc < 0) {
		pr_err("Error in writing ki_coeff_full_soc_low, rc=%d\n", rc);
		return rc;
	}

	chip->ki_coeff_full_soc[0] = ki_coeff_full_soc_norm;
	chip->ki_coeff_full_soc[1] = ki_coeff_full_soc_low;
	fg_dbg(fg, FG_STATUS, "Wrote ki_coeff_full_soc [%d %d]\n",
		ki_coeff_full_soc_norm, ki_coeff_full_soc_low);
	return 0;
}

#define KI_COEFF_LOW_DISCHG_DEFAULT	428
#define KI_COEFF_MED_DISCHG_DEFAULT	245
#define KI_COEFF_HI_DISCHG_DEFAULT	123
static int fg_gen4_adjust_ki_coeff_dischg(struct fg_dev *fg)
{
	struct fg_gen4_chip *chip = container_of(fg, struct fg_gen4_chip, fg);
	int rc, i, msoc;
	int ki_coeff_low = KI_COEFF_LOW_DISCHG_DEFAULT;
	int ki_coeff_med = KI_COEFF_MED_DISCHG_DEFAULT;
	int ki_coeff_hi = KI_COEFF_HI_DISCHG_DEFAULT;
	u8 val;

	if (!chip->ki_coeff_dischg_en)
		return 0;

	rc = fg_gen4_get_prop_capacity(fg, &msoc);
	if (rc < 0) {
		pr_err("Error in getting capacity, rc=%d\n", rc);
		return rc;
	}

	if (fg->charge_status == POWER_SUPPLY_STATUS_DISCHARGING) {
		for (i = KI_COEFF_SOC_LEVELS - 1; i >= 0; i--) {
			if (msoc < chip->dt.ki_coeff_soc[i]) {
				ki_coeff_low = chip->dt.ki_coeff_low_dischg[i];
				ki_coeff_med = chip->dt.ki_coeff_med_dischg[i];
				ki_coeff_hi = chip->dt.ki_coeff_hi_dischg[i];
			}
		}
	}

	if (ki_coeff_low > 0) {
		fg_encode(fg->sp, FG_SRAM_KI_COEFF_LOW_DISCHG, ki_coeff_low,
			&val);
		rc = fg_sram_write(fg,
			fg->sp[FG_SRAM_KI_COEFF_LOW_DISCHG].addr_word,
			fg->sp[FG_SRAM_KI_COEFF_LOW_DISCHG].addr_byte, &val,
			fg->sp[FG_SRAM_KI_COEFF_LOW_DISCHG].len,
			FG_IMA_DEFAULT);
		if (rc < 0) {
			pr_err("Error in writing ki_coeff_low, rc=%d\n", rc);
			return rc;
		}
		fg_dbg(fg, FG_STATUS, "Wrote ki_coeff_low %d\n", ki_coeff_low);
	}

	if (ki_coeff_med > 0) {
		fg_encode(fg->sp, FG_SRAM_KI_COEFF_MED_DISCHG, ki_coeff_med,
			&val);
		rc = fg_sram_write(fg,
			fg->sp[FG_SRAM_KI_COEFF_MED_DISCHG].addr_word,
			fg->sp[FG_SRAM_KI_COEFF_MED_DISCHG].addr_byte, &val,
			fg->sp[FG_SRAM_KI_COEFF_MED_DISCHG].len,
			FG_IMA_DEFAULT);
		if (rc < 0) {
			pr_err("Error in writing ki_coeff_med, rc=%d\n", rc);
			return rc;
		}
		fg_dbg(fg, FG_STATUS, "Wrote ki_coeff_med %d\n", ki_coeff_med);
	}

	if (ki_coeff_hi > 0) {
		fg_encode(fg->sp, FG_SRAM_KI_COEFF_HI_DISCHG, ki_coeff_hi,
			&val);
		rc = fg_sram_write(fg,
			fg->sp[FG_SRAM_KI_COEFF_HI_DISCHG].addr_word,
			fg->sp[FG_SRAM_KI_COEFF_HI_DISCHG].addr_byte, &val,
			fg->sp[FG_SRAM_KI_COEFF_HI_DISCHG].len,
			FG_IMA_DEFAULT);
		if (rc < 0) {
			pr_err("Error in writing ki_coeff_hi, rc=%d\n", rc);
			return rc;
		}
		fg_dbg(fg, FG_STATUS, "Wrote ki_coeff_hi %d\n", ki_coeff_hi);
	}

	return 0;
}

static int fg_gen4_slope_limit_config(struct fg_gen4_chip *chip, int batt_temp)
{
	struct fg_dev *fg = &chip->fg;
	enum slope_limit_status status;
	int rc;
	u8 buf;

	if (!chip->slope_limit_en || chip->rapid_soc_dec_en)
		return 0;

	if (fg->charge_status == POWER_SUPPLY_STATUS_CHARGING ||
		fg->charge_status == POWER_SUPPLY_STATUS_FULL) {
		if (batt_temp < chip->dt.slope_limit_temp)
			status = LOW_TEMP_CHARGE;
		else
			status = HIGH_TEMP_CHARGE;
	} else {
		if (batt_temp < chip->dt.slope_limit_temp)
			status = LOW_TEMP_DISCHARGE;
		else
			status = HIGH_TEMP_DISCHARGE;
	}

	if (chip->slope_limit_sts == status)
		return 0;

	fg_encode(fg->sp, FG_SRAM_SLOPE_LIMIT,
		chip->dt.slope_limit_coeffs[status], &buf);
	rc = fg_sram_write(fg, fg->sp[FG_SRAM_SLOPE_LIMIT].addr_word,
			fg->sp[FG_SRAM_SLOPE_LIMIT].addr_byte, &buf,
			fg->sp[FG_SRAM_SLOPE_LIMIT].len, FG_IMA_DEFAULT);
	if (rc < 0) {
		pr_err("Error in configuring slope_limit coefficient, rc=%d\n",
			rc);
		return rc;
	}

	chip->slope_limit_sts = status;
	fg_dbg(fg, FG_STATUS, "Slope limit status: %d value: %x\n", status,
		buf);
	return 0;
}

static int fg_gen4_configure_cutoff_current(struct fg_dev *fg, int current_ma)
{
	int rc;
	u8 buf[2];

	fg_encode(fg->sp, FG_SRAM_CUTOFF_CURR, current_ma, buf);
	rc = fg_sram_write(fg, fg->sp[FG_SRAM_CUTOFF_CURR].addr_word,
			fg->sp[FG_SRAM_CUTOFF_CURR].addr_byte, buf,
			fg->sp[FG_SRAM_CUTOFF_CURR].len, FG_IMA_DEFAULT);
	if (rc < 0)
		pr_err("Error in writing cutoff_curr, rc=%d\n", rc);

	return rc;
}

#define SLOPE_LIMIT_DEFAULT	5738
#define CUTOFF_CURRENT_MAX	15999
static int fg_gen4_rapid_soc_config(struct fg_gen4_chip *chip, bool en)
{
	struct fg_dev *fg = &chip->fg;
	int rc, slope_limit_coeff, cutoff_curr_ma;
	u8 buf;

	slope_limit_coeff = en ? SLOPE_LIMIT_COEFF_MAX : SLOPE_LIMIT_DEFAULT;
	fg_encode(fg->sp, FG_SRAM_SLOPE_LIMIT, slope_limit_coeff, &buf);
	rc = fg_sram_write(fg, fg->sp[FG_SRAM_SLOPE_LIMIT].addr_word,
			fg->sp[FG_SRAM_SLOPE_LIMIT].addr_byte, &buf,
			fg->sp[FG_SRAM_SLOPE_LIMIT].len, FG_IMA_DEFAULT);
	if (rc < 0) {
		pr_err("Error in configuring slope_limit coefficient, rc=%d\n",
			rc);
		return rc;
	}

	cutoff_curr_ma = en ? CUTOFF_CURRENT_MAX : chip->dt.cutoff_curr_ma;
	rc = fg_gen4_configure_cutoff_current(fg, cutoff_curr_ma);
	if (rc < 0)
		return rc;

	fg_dbg(fg, FG_STATUS, "Configured slope limit coeff %d cutoff current %d mA\n",
		slope_limit_coeff, cutoff_curr_ma);
	return 0;
}

static int fg_gen4_get_batt_profile(struct fg_dev *fg)
{
	struct fg_gen4_chip *chip = container_of(fg, struct fg_gen4_chip, fg);
	struct device_node *node = fg->dev->of_node;
	struct device_node *batt_node, *profile_node;
	const char *data;
	int rc, len, i, tuple_len, avail_age_level = 0;

	batt_node = of_find_node_by_name(node, "qcom,battery-data");
	if (!batt_node) {
		pr_err("Batterydata not available\n");
		return -ENXIO;
	}

	if (chip->dt.multi_profile_load)
		profile_node = of_batterydata_get_best_aged_profile(batt_node,
					fg->batt_id_ohms / 1000,
					chip->batt_age_level, &avail_age_level);
	else
		profile_node = of_batterydata_get_best_profile(batt_node,
					fg->batt_id_ohms / 1000, NULL);
	if (IS_ERR(profile_node))
		return PTR_ERR(profile_node);

	if (!profile_node) {
		pr_err("couldn't find profile handle\n");
		return -ENODATA;
	}

	if (chip->dt.multi_profile_load &&
		chip->batt_age_level != avail_age_level) {
		fg_dbg(fg, FG_STATUS, "Batt_age_level %d doesn't exist, using %d\n",
			chip->batt_age_level, avail_age_level);
		chip->batt_age_level = avail_age_level;
	}

	rc = of_property_read_string(profile_node, "qcom,battery-type",
			&fg->bp.batt_type_str);
	if (rc < 0) {
		pr_err("battery type unavailable, rc:%d\n", rc);
		return rc;
	}

	rc = of_property_read_u32(profile_node, "qcom,max-voltage-uv",
			&fg->bp.float_volt_uv);
	if (rc < 0) {
		pr_err("battery float voltage unavailable, rc:%d\n", rc);
		fg->bp.float_volt_uv = -EINVAL;
	}

	rc = of_property_read_u32(profile_node, "qcom,fastchg-current-ma",
			&fg->bp.fastchg_curr_ma);
	if (rc < 0) {
		pr_err("battery fastchg current unavailable, rc:%d\n", rc);
		fg->bp.fastchg_curr_ma = -EINVAL;
	}

	rc = of_property_read_u32(profile_node, "qcom,fg-cc-cv-threshold-mv",
			&fg->bp.vbatt_full_mv);
	if (rc < 0) {
		pr_err("battery cc_cv threshold unavailable, rc:%d\n", rc);
		fg->bp.vbatt_full_mv = -EINVAL;
	}

	if (of_find_property(profile_node, "qcom,therm-coefficients", &len)) {
		len /= sizeof(u32);
		if (len == BATT_THERM_NUM_COEFFS) {
			if (!fg->bp.therm_coeffs) {
				fg->bp.therm_coeffs = devm_kcalloc(fg->dev,
					BATT_THERM_NUM_COEFFS, sizeof(u32),
					GFP_KERNEL);
				if (!fg->bp.therm_coeffs)
					return -ENOMEM;
			}
		}

		rc = of_property_read_u32_array(profile_node,
			"qcom,therm-coefficients", fg->bp.therm_coeffs, len);
		if (rc < 0) {
			pr_err("Couldn't read therm coefficients, rc:%d\n", rc);
			devm_kfree(fg->dev, fg->bp.therm_coeffs);
			fg->bp.therm_coeffs = NULL;
		}

		rc = of_property_read_u32(profile_node,
			"qcom,therm-center-offset", &fg->bp.therm_ctr_offset);
		if (rc < 0) {
			pr_err("battery therm-center-offset unavailable, rc:%d\n",
				rc);
			fg->bp.therm_ctr_offset = -EINVAL;
		}
	}

	/*
	 * Currently step charging thresholds should be read only for Vbatt
	 * based and not for SOC based.
	 */
	if (!of_property_read_bool(profile_node, "qcom,soc-based-step-chg") &&
		of_find_property(profile_node, "qcom,step-chg-ranges", &len) &&
		fg->bp.float_volt_uv > 0 && fg->bp.fastchg_curr_ma > 0) {
		len /= sizeof(u32);
		tuple_len = len / (sizeof(struct range_data) / sizeof(u32));
		if (tuple_len <= 0 || tuple_len > MAX_STEP_CHG_ENTRIES)
			return -EINVAL;

		mutex_lock(&chip->ttf->lock);
		chip->ttf->step_chg_cfg =
			kcalloc(len, sizeof(*chip->ttf->step_chg_cfg),
				GFP_KERNEL);
		if (!chip->ttf->step_chg_cfg) {
			mutex_unlock(&chip->ttf->lock);
			return -ENOMEM;
		}

		chip->ttf->step_chg_data =
			kcalloc(tuple_len, sizeof(*chip->ttf->step_chg_data),
				GFP_KERNEL);
		if (!chip->ttf->step_chg_data) {
			kfree(chip->ttf->step_chg_cfg);
			mutex_unlock(&chip->ttf->lock);
			return -ENOMEM;
		}

		rc = read_range_data_from_node(profile_node,
				"qcom,step-chg-ranges",
				chip->ttf->step_chg_cfg,
				fg->bp.float_volt_uv,
				fg->bp.fastchg_curr_ma * 1000);
		if (rc < 0) {
			pr_err("Error in reading qcom,step-chg-ranges from battery profile, rc=%d\n",
				rc);
			kfree(chip->ttf->step_chg_data);
			kfree(chip->ttf->step_chg_cfg);
			chip->ttf->step_chg_cfg = NULL;
			mutex_unlock(&chip->ttf->lock);
			return rc;
		}

		chip->ttf->step_chg_num_params = tuple_len;
		chip->ttf->step_chg_cfg_valid = true;
		if (of_property_read_bool(profile_node,
					   "qcom,ocv-based-step-chg")) {
			chip->ttf->step_chg_cfg_valid = false;
			chip->ttf->ocv_step_chg_cfg_valid = true;
		}

		mutex_unlock(&chip->ttf->lock);

		if (chip->ttf->step_chg_cfg_valid) {
			for (i = 0; i < tuple_len; i++)
				pr_debug("Vbatt_low: %d Vbatt_high: %d FCC: %d\n",
				chip->ttf->step_chg_cfg[i].low_threshold,
				chip->ttf->step_chg_cfg[i].high_threshold,
				chip->ttf->step_chg_cfg[i].value);
		}
	}

	if (of_find_property(profile_node, "qcom,therm-pull-up", NULL)) {
		rc = of_property_read_u32(profile_node, "qcom,therm-pull-up",
				&fg->bp.therm_pull_up_kohms);
		if (rc < 0) {
			pr_err("Couldn't read therm-pull-up, rc:%d\n", rc);
			fg->bp.therm_pull_up_kohms = -EINVAL;
		}
	}

	if (of_find_property(profile_node, "qcom,rslow-normal-coeffs", NULL) &&
		of_find_property(profile_node, "qcom,rslow-low-coeffs", NULL)) {
		if (!fg->bp.rslow_normal_coeffs) {
			fg->bp.rslow_normal_coeffs = devm_kcalloc(fg->dev,
						RSLOW_NUM_COEFFS, sizeof(u32),
						GFP_KERNEL);
			if (!fg->bp.rslow_normal_coeffs)
				return -ENOMEM;
		}

		if (!fg->bp.rslow_low_coeffs) {
			fg->bp.rslow_low_coeffs = devm_kcalloc(fg->dev,
						RSLOW_NUM_COEFFS, sizeof(u32),
						GFP_KERNEL);
			if (!fg->bp.rslow_low_coeffs) {
				devm_kfree(fg->dev, fg->bp.rslow_normal_coeffs);
				fg->bp.rslow_normal_coeffs = NULL;
				return -ENOMEM;
			}
		}

		rc = fg_parse_dt_property_u32_array(profile_node,
			"qcom,rslow-normal-coeffs",
			fg->bp.rslow_normal_coeffs, RSLOW_NUM_COEFFS);
		if (rc < 0) {
			devm_kfree(fg->dev, fg->bp.rslow_normal_coeffs);
			fg->bp.rslow_normal_coeffs = NULL;
			devm_kfree(fg->dev, fg->bp.rslow_low_coeffs);
			fg->bp.rslow_low_coeffs = NULL;
			return rc;
		}

		rc = fg_parse_dt_property_u32_array(profile_node,
			"qcom,rslow-low-coeffs",
			fg->bp.rslow_low_coeffs, RSLOW_NUM_COEFFS);
		if (rc < 0) {
			devm_kfree(fg->dev, fg->bp.rslow_normal_coeffs);
			fg->bp.rslow_normal_coeffs = NULL;
			devm_kfree(fg->dev, fg->bp.rslow_low_coeffs);
			fg->bp.rslow_low_coeffs = NULL;
			return rc;
		}
	}

	data = of_get_property(profile_node, "qcom,fg-profile-data", &len);
	if (!data) {
		pr_err("No profile data available\n");
		return -ENODATA;
	}

	if (len != PROFILE_LEN) {
		pr_err("battery profile incorrect size: %d\n", len);
		return -EINVAL;
	}

	fg->profile_available = true;
	memcpy(chip->batt_profile, data, len);

	return 0;
}

static int fg_gen4_bp_params_config(struct fg_dev *fg)
{
	struct fg_gen4_chip *chip = container_of(fg, struct fg_gen4_chip, fg);
	int rc, i;
	u8 buf, therm_coeffs[BATT_THERM_NUM_COEFFS * 2];
	u8 rslow_coeffs[RSLOW_NUM_COEFFS], val, mask;
	u16 rslow_scalefn;

	if (fg->bp.vbatt_full_mv > 0) {
		rc = fg_set_constant_chg_voltage(fg,
				fg->bp.vbatt_full_mv * 1000);
		if (rc < 0)
			return rc;
	}

	if (fg->bp.therm_coeffs) {
		/* Each coefficient is a 16-bit value */
		for (i = 0; i < BATT_THERM_NUM_COEFFS; i++) {
			therm_coeffs[i*2] = fg->bp.therm_coeffs[i] & 0xFF;
			therm_coeffs[i*2 + 1] = fg->bp.therm_coeffs[i] >> 8;
		}
		rc = fg_sram_write(fg, BATT_THERM_COEFF_WORD,
			BATT_THERM_COEFF_OFFSET, therm_coeffs,
			BATT_THERM_NUM_COEFFS * 2, FG_IMA_DEFAULT);
		if (rc < 0) {
			pr_err("Error in writing therm-coeffs, rc=%d\n", rc);
			return rc;
		}

		buf = fg->bp.therm_ctr_offset;
		rc = fg_sram_write(fg, BATT_THERM_CONFIG_WORD,
			RATIO_CENTER_OFFSET, &buf, 1, FG_IMA_DEFAULT);
		if (rc < 0) {
			pr_err("Error in writing therm-ctr-offset, rc=%d\n",
				rc);
			return rc;
		}
	}

	if (fg->bp.rslow_normal_coeffs && fg->bp.rslow_low_coeffs) {
		rc = fg_sram_read(fg, RSLOW_COEFF_DISCHG_WORD,
				RSLOW_COEFF_LOW_OFFSET, rslow_coeffs,
				RSLOW_NUM_COEFFS, FG_IMA_DEFAULT);
		if (rc < 0) {
			pr_err("Failed to read RLOW_COEFF_DISCHG_WORD rc=%d\n",
				rc);
			return rc;
		}

		/* Read Rslow coefficients back and set the status */
		for (i = 0; i < RSLOW_NUM_COEFFS; i++) {
			buf = fg->bp.rslow_low_coeffs[i] & 0xFF;
			if (rslow_coeffs[i] == buf) {
				chip->rslow_low = true;
			} else {
				chip->rslow_low = false;
				break;
			}
		}
		fg_dbg(fg, FG_STATUS, "Rslow_low: %d\n", chip->rslow_low);
	}

	/*
	 * Since this SRAM word falls inside profile region, configure it after
	 * the profile is loaded. This parameter doesn't come from battery
	 * profile DT property.
	 */
	if (fg->wa_flags & PM8150B_V1_RSLOW_COMP_WA) {
		val = 0;
		mask = BIT(1);
		rc = fg_sram_masked_write(fg, RSLOW_CONFIG_WORD,
				RSLOW_CONFIG_OFFSET, mask, val, FG_IMA_DEFAULT);
		if (rc < 0) {
			pr_err("Error in writing RSLOW_CONFIG_WORD, rc=%d\n",
				rc);
			return rc;
		}
	}

	if (fg->wa_flags & PM8150B_V2_RSLOW_SCALE_FN_WA) {
		rslow_scalefn = 0x4000;
		rc = fg_sram_write(fg, RSLOW_SCALE_FN_CHG_V2_WORD,
				RSLOW_SCALE_FN_CHG_V2_OFFSET,
				(u8 *)&rslow_scalefn, 2, FG_IMA_DEFAULT);
		if (rc < 0) {
			pr_err("Error in writing RSLOW_SCALE_FN_CHG_WORD rc=%d\n",
				rc);
			return rc;
		}

		rc = fg_sram_write(fg, RSLOW_SCALE_FN_DISCHG_V2_WORD,
				RSLOW_SCALE_FN_DISCHG_V2_OFFSET,
				(u8 *)&rslow_scalefn, 2, FG_IMA_DEFAULT);
		if (rc < 0) {
			pr_err("Error in writing RSLOW_SCALE_FN_DISCHG_WORD rc=%d\n",
				rc);
			return rc;
		}
	}

	if (fg->bp.therm_pull_up_kohms > 0) {
		switch (fg->bp.therm_pull_up_kohms) {
		case 30:
			buf = BATT_THERM_PULL_UP_30K;
			break;
		case 100:
			buf = BATT_THERM_PULL_UP_100K;
			break;
		case 400:
			buf = BATT_THERM_PULL_UP_400K;
			break;
		default:
			return -EINVAL;
		}

		rc = fg_masked_write(fg, ADC_RR_BATT_THERM_BASE_CFG1(fg),
					BATT_THERM_PULL_UP_MASK, buf);
		if (rc < 0) {
			pr_err("failed to write to 0x%04X, rc=%d\n",
				ADC_RR_BATT_THERM_BASE_CFG1(fg), rc);
			return rc;
		}
	}

	return 0;
}

static void clear_battery_profile(struct fg_dev *fg)
{
	u8 val = 0;
	int rc;

	rc = fg_sram_write(fg, PROFILE_INTEGRITY_WORD,
			PROFILE_INTEGRITY_OFFSET, &val, 1, FG_IMA_DEFAULT);
	if (rc < 0)
		pr_err("failed to write profile integrity rc=%d\n", rc);
}

#define PROFILE_LOAD_BIT	BIT(0)
#define BOOTLOADER_LOAD_BIT	BIT(1)
#define BOOTLOADER_RESTART_BIT	BIT(2)
#define HLOS_RESTART_BIT	BIT(3)
#define FIRST_PROFILE_LOAD_BIT	BIT(4)
static bool is_profile_load_required(struct fg_gen4_chip *chip)
{
	struct fg_dev *fg = &chip->fg;
	u8 buf[PROFILE_COMP_LEN], val;
	bool profiles_same = false, valid_integrity = false;
	int rc, i;
	u8 white_list_values[] = {
		HLOS_RESTART_BIT,
		BOOTLOADER_LOAD_BIT,
		BOOTLOADER_LOAD_BIT | BOOTLOADER_RESTART_BIT,
		BOOTLOADER_RESTART_BIT | HLOS_RESTART_BIT,
		BOOTLOADER_LOAD_BIT | FIRST_PROFILE_LOAD_BIT,
		BOOTLOADER_LOAD_BIT | BOOTLOADER_RESTART_BIT |
			FIRST_PROFILE_LOAD_BIT,
		HLOS_RESTART_BIT | BOOTLOADER_RESTART_BIT |
			FIRST_PROFILE_LOAD_BIT,
	};

	if (chip->dt.multi_profile_load &&
		(chip->batt_age_level != chip->last_batt_age_level))
		return true;

	rc = fg_sram_read(fg, PROFILE_INTEGRITY_WORD,
			PROFILE_INTEGRITY_OFFSET, &val, 1, FG_IMA_DEFAULT);
	if (rc < 0) {
		pr_err("failed to read profile integrity rc=%d\n", rc);
		return false;
	}

	/* Check if integrity bit is set */
	if (val & PROFILE_LOAD_BIT) {
		fg_dbg(fg, FG_STATUS, "Battery profile integrity bit is set\n");

		/* Whitelist the values */
		val &= ~PROFILE_LOAD_BIT;
		for (i = 0; i < ARRAY_SIZE(white_list_values); i++)  {
			if (val == white_list_values[i]) {
				valid_integrity = true;
				break;
			}
		}

		if (!valid_integrity) {
			val |= PROFILE_LOAD_BIT;
			pr_warn("Garbage value in profile integrity word: 0x%x\n",
				val);
			return true;
		}

		rc = fg_sram_read(fg, PROFILE_LOAD_WORD, PROFILE_LOAD_OFFSET,
				buf, PROFILE_COMP_LEN, FG_IMA_DEFAULT);
		if (rc < 0) {
			pr_err("Error in reading battery profile, rc:%d\n", rc);
			fg->profile_load_status = PROFILE_SKIPPED;
			return false;
		}
		profiles_same = memcmp(chip->batt_profile, buf,
					PROFILE_COMP_LEN) == 0;
		if (profiles_same) {
			fg_dbg(fg, FG_STATUS, "Battery profile is same, not loading it\n");
			fg->profile_load_status = PROFILE_LOADED;
			return false;
		}

		if (!chip->dt.force_load_profile) {
			pr_warn("Profiles doesn't match, skipping loading it since force_load_profile is disabled\n");
			if (fg_profile_dump) {
				pr_info("FG: loaded profile:\n");
				dump_sram(fg, buf, PROFILE_LOAD_WORD,
					PROFILE_COMP_LEN);
				pr_info("FG: available profile:\n");
				dump_sram(fg, chip->batt_profile,
					PROFILE_LOAD_WORD, PROFILE_LEN);
			}
			fg->profile_load_status = PROFILE_SKIPPED;
			return false;
		}

		fg_dbg(fg, FG_STATUS, "Profiles are different, loading the correct one\n");
	} else {
		fg_dbg(fg, FG_STATUS, "Profile integrity bit is not set\n");
		if (fg_profile_dump) {
			pr_info("FG: profile to be loaded:\n");
			dump_sram(fg, chip->batt_profile, PROFILE_LOAD_WORD,
				PROFILE_LEN);
		}
	}
	return true;
}

#define SOC_READY_WAIT_TIME_MS	1000
static int qpnp_fg_gen4_load_profile(struct fg_gen4_chip *chip)
{
	struct fg_dev *fg = &chip->fg;
	u8 val, mask, buf[2];
	int rc;
	bool normal_profile_load = false;

	/*
	 * This is used to determine if the profile is loaded normally i.e.
	 * either multi profile loading is disabled OR if it is enabled, then
	 * only loading the profile with battery age level 0 is considered.
	 */
	normal_profile_load = !chip->dt.multi_profile_load ||
				(chip->dt.multi_profile_load &&
					chip->batt_age_level == 0);
	if (normal_profile_load) {
		rc = fg_masked_write(fg, BATT_SOC_RESTART(fg), RESTART_GO_BIT,
					0);
		if (rc < 0) {
			pr_err("Error in writing to %04x, rc=%d\n",
				BATT_SOC_RESTART(fg), rc);
			return rc;
		}
	}

	/* load battery profile */
	rc = fg_sram_write(fg, PROFILE_LOAD_WORD, PROFILE_LOAD_OFFSET,
			chip->batt_profile, PROFILE_LEN, FG_IMA_ATOMIC);
	if (rc < 0) {
		pr_err("Error in writing battery profile, rc:%d\n", rc);
		return rc;
	}

	if (normal_profile_load) {
		/* Enable side loading for voltage and current */
		val = mask = BIT(0);
		rc = fg_sram_masked_write(fg, SYS_CONFIG_WORD,
				SYS_CONFIG_OFFSET, mask, val, FG_IMA_DEFAULT);
		if (rc < 0) {
			pr_err("Error in setting SYS_CONFIG_WORD[0], rc=%d\n",
				rc);
			return rc;
		}

		/* Clear first logged main current ADC values */
		buf[0] = buf[1] = 0;
		rc = fg_sram_write(fg, FIRST_LOG_CURRENT_v2_WORD,
				FIRST_LOG_CURRENT_v2_OFFSET, buf, 2,
				FG_IMA_DEFAULT);
		if (rc < 0) {
			pr_err("Error in clearing FIRST_LOG_CURRENT rc=%d\n",
				rc);
			return rc;
		}
	}

	/* Set the profile integrity bit */
	val = HLOS_RESTART_BIT | PROFILE_LOAD_BIT;
	rc = fg_sram_write(fg, PROFILE_INTEGRITY_WORD,
			PROFILE_INTEGRITY_OFFSET, &val, 1, FG_IMA_DEFAULT);
	if (rc < 0) {
		pr_err("failed to write profile integrity rc=%d\n", rc);
		return rc;
	}

	if (chip->dt.multi_profile_load && chip->batt_age_level >= 0) {
		val = (u8)chip->batt_age_level;
		rc = fg_sram_write(fg, BATT_AGE_LEVEL_WORD,
				BATT_AGE_LEVEL_OFFSET, &val, 1, FG_IMA_ATOMIC);
		if (rc < 0) {
			pr_err("Error in writing batt_age_level, rc:%d\n", rc);
			return rc;
		}
	}

	if (normal_profile_load) {
		rc = fg_restart(fg, SOC_READY_WAIT_TIME_MS);
		if (rc < 0) {
			pr_err("Error in restarting FG, rc=%d\n", rc);
			return rc;
		}

		/* Clear side loading for voltage and current */
		val = 0;
		mask = BIT(0);
		rc = fg_sram_masked_write(fg, SYS_CONFIG_WORD,
				SYS_CONFIG_OFFSET, mask, val, FG_IMA_DEFAULT);
		if (rc < 0) {
			pr_err("Error in clearing SYS_CONFIG_WORD[0], rc=%d\n",
				rc);
			return rc;
		}
	}

	return 0;
}

static void profile_load_work(struct work_struct *work)
{
	struct fg_dev *fg = container_of(work,
				struct fg_dev,
				profile_load_work.work);
	struct fg_gen4_chip *chip = container_of(fg,
				struct fg_gen4_chip, fg);
	int64_t nom_cap_uah;
	u8 val, buf[2];
	int rc;

	vote(fg->awake_votable, PROFILE_LOAD, true, 0);

	rc = fg_gen4_get_batt_id(chip);
	if (rc < 0) {
		pr_err("Error in getting battery id, rc:%d\n", rc);
		goto out;
	}

	rc = fg_gen4_get_batt_profile(fg);
	if (rc < 0) {
		fg->profile_load_status = PROFILE_MISSING;
		pr_warn("profile for batt_id=%dKOhms not found..using OTP, rc:%d\n",
			fg->batt_id_ohms / 1000, rc);
		goto out;
	}

	if (!fg->profile_available)
		goto out;

	if (!is_profile_load_required(chip))
		goto done;

	if (!chip->dt.multi_profile_load)
		clear_cycle_count(chip->counter);

	fg_dbg(fg, FG_STATUS, "profile loading started\n");

	rc = qpnp_fg_gen4_load_profile(chip);
	if (rc < 0)
		goto out;

	fg_dbg(fg, FG_STATUS, "SOC is ready\n");
	fg->profile_load_status = PROFILE_LOADED;

	if (fg->wa_flags & PM8150B_V1_DMA_WA)
		msleep(1000);

	/*
	 * Whenever battery profile is loaded, read nominal capacity and write
	 * it to actual (or aged) capacity as it is outside the profile region
	 * and might contain OTP values.
	 */
	rc = fg_sram_read(fg, NOM_CAP_WORD, NOM_CAP_OFFSET, buf, 2,
			FG_IMA_DEFAULT);
	if (rc < 0) {
		pr_err("Error in reading %04x[%d] rc=%d\n", NOM_CAP_WORD,
			NOM_CAP_OFFSET, rc);
	} else {
		rc = fg_sram_write(fg, fg->sp[FG_SRAM_ACT_BATT_CAP].addr_word,
			fg->sp[FG_SRAM_ACT_BATT_CAP].addr_byte, buf,
			fg->sp[FG_SRAM_ACT_BATT_CAP].len, FG_IMA_DEFAULT);
		if (rc < 0)
			pr_err("Error in writing to ACT_BATT_CAP rc=%d\n", rc);
	}
done:
	rc = fg_sram_read(fg, PROFILE_INTEGRITY_WORD,
			PROFILE_INTEGRITY_OFFSET, &val, 1, FG_IMA_DEFAULT);
	if (!rc && (val & FIRST_PROFILE_LOAD_BIT)) {
		fg_dbg(fg, FG_STATUS, "First profile load bit is set\n");
		chip->first_profile_load = true;
	}

	rc = fg_gen4_bp_params_config(fg);
	if (rc < 0)
		pr_err("Error in configuring battery profile params, rc:%d\n",
			rc);

	rc = fg_gen4_get_nominal_capacity(chip, &nom_cap_uah);
	if (!rc) {
		rc = cap_learning_post_profile_init(chip->cl, nom_cap_uah);
		if (rc < 0)
			pr_err("Error in cap_learning_post_profile_init rc=%d\n",
				rc);
	}

	batt_psy_initialized(fg);
	fg_notify_charger(fg);

	schedule_delayed_work(&chip->ttf->ttf_work, msecs_to_jiffies(10000));
	fg_dbg(fg, FG_STATUS, "profile loaded successfully");
out:
	if (chip->dt.multi_profile_load && rc < 0)
		chip->batt_age_level = chip->last_batt_age_level;
	fg->soc_reporting_ready = true;
	vote(fg->awake_votable, ESR_FCC_VOTER, true, 0);
	schedule_delayed_work(&chip->pl_enable_work, msecs_to_jiffies(5000));
	vote(fg->awake_votable, PROFILE_LOAD, false, 0);
	if (!work_pending(&fg->status_change_work)) {
		pm_stay_awake(fg->dev);
		schedule_work(&fg->status_change_work);
	}
}

static void get_batt_psy_props(struct fg_dev *fg)
{
	struct fg_gen4_chip *chip = container_of(fg, struct fg_gen4_chip, fg);
	union power_supply_propval prop = {0, };
	int rc;

	if (!batt_psy_initialized(fg))
		return;

	rc = power_supply_get_property(fg->batt_psy, POWER_SUPPLY_PROP_STATUS,
			&prop);
	if (rc < 0) {
		pr_err("Error in getting charging status, rc=%d\n", rc);
		return;
	}

	fg->charge_status = prop.intval;
	rc = power_supply_get_property(fg->batt_psy,
			POWER_SUPPLY_PROP_CHARGE_TYPE, &prop);
	if (rc < 0) {
		pr_err("Error in getting charge type, rc=%d\n", rc);
		return;
	}

	fg->charge_type = prop.intval;
	rc = power_supply_get_property(fg->batt_psy,
			POWER_SUPPLY_PROP_CHARGE_DONE, &prop);
	if (rc < 0) {
		pr_err("Error in getting charge_done, rc=%d\n", rc);
		return;
	}

	fg->charge_done = prop.intval;
	rc = power_supply_get_property(fg->batt_psy, POWER_SUPPLY_PROP_HEALTH,
		&prop);
	if (rc < 0) {
		pr_err("Error in getting battery health, rc=%d\n", rc);
		return;
	}

	fg->health = prop.intval;

	if (!chip->recharge_soc_thr) {
		rc = power_supply_get_property(fg->batt_psy,
			POWER_SUPPLY_PROP_RECHARGE_SOC, &prop);
		if (rc < 0) {
			pr_err("Error in getting recharge SOC, rc=%d\n", rc);
			return;
		}

		if (prop.intval < 0)
			pr_debug("Recharge SOC not configured %d\n",
				prop.intval);
		else
			chip->recharge_soc_thr = prop.intval;
	}
}

static int fg_gen4_esr_soh_update(struct fg_dev *fg)
{
	struct fg_gen4_chip *chip = container_of(fg, struct fg_gen4_chip, fg);
	int rc, msoc, esr_uohms, tmp;

	if (!fg->soc_reporting_ready || fg->battery_missing) {
		chip->esr_actual = -EINVAL;
		chip->esr_nominal = -EINVAL;
		return 0;
	}

	rc = get_cycle_count(chip->counter, &tmp);
	if (rc < 0)
		pr_err("Couldn't get cycle count rc=%d\n", rc);
	else if (tmp != chip->esr_soh_cycle_count)
		chip->esr_soh_notified = false;

	if (fg->charge_status != POWER_SUPPLY_STATUS_CHARGING ||
			chip->esr_soh_notified)
		return 0;

	rc = fg_get_msoc(fg, &msoc);
	if (rc < 0) {
		pr_err("Error in getting msoc, rc=%d\n", rc);
		return rc;
	}

	if (msoc != ESR_SOH_SOC) {
		fg_dbg(fg, FG_STATUS, "msoc: %d, not publishing ESR params\n",
			msoc);
		return 0;
	}

	rc = fg_get_sram_prop(fg, FG_SRAM_ESR_ACT, &esr_uohms);
	if (rc < 0) {
		pr_err("Error in getting esr_actual, rc=%d\n",
			rc);
		return rc;
	}
	chip->esr_actual = esr_uohms;

	rc = fg_get_sram_prop(fg, FG_SRAM_ESR_MDL, &esr_uohms);
	if (rc < 0) {
		pr_err("Error in getting esr_nominal, rc=%d\n",
			rc);
		chip->esr_actual = -EINVAL;
		return rc;
	}
	chip->esr_nominal = esr_uohms;

	fg_dbg(fg, FG_STATUS, "esr_actual: %d esr_nominal: %d\n",
		chip->esr_actual, chip->esr_nominal);

	if (fg->batt_psy)
		power_supply_changed(fg->batt_psy);

	rc = get_cycle_count(chip->counter, &chip->esr_soh_cycle_count);
	if (rc < 0)
		pr_err("Couldn't get cycle count rc=%d\n", rc);

	chip->esr_soh_notified = true;

	return 0;
}

static int fg_gen4_update_maint_soc(struct fg_dev *fg)
{
	struct fg_gen4_chip *chip = container_of(fg, struct fg_gen4_chip, fg);
	int rc = 0, msoc;

	if (!chip->dt.linearize_soc)
		return 0;

	mutex_lock(&fg->charge_full_lock);
	if (fg->delta_soc <= 0)
		goto out;

	rc = fg_get_msoc(fg, &msoc);
	if (rc < 0) {
		pr_err("Error in getting msoc, rc=%d\n", rc);
		goto out;
	}

	if (msoc > fg->maint_soc) {
		/*
		 * When the monotonic SOC goes above maintenance SOC, we should
		 * stop showing the maintenance SOC.
		 */
		fg->delta_soc = 0;
		fg->maint_soc = 0;
	} else if (fg->maint_soc && msoc <= fg->last_msoc) {
		/* MSOC is decreasing. Decrease maintenance SOC as well */
		fg->maint_soc -= 1;
		if (!(msoc % 10)) {
			/*
			 * Reduce the maintenance SOC additionally by 1 whenever
			 * it crosses a SOC multiple of 10.
			 */
			fg->maint_soc -= 1;
			fg->delta_soc -= 1;
		}
	}

	fg_dbg(fg, FG_STATUS, "msoc: %d last_msoc: %d maint_soc: %d delta_soc: %d\n",
		msoc, fg->last_msoc, fg->maint_soc, fg->delta_soc);
	fg->last_msoc = msoc;
out:
	mutex_unlock(&fg->charge_full_lock);
	return rc;
}

static int fg_gen4_configure_full_soc(struct fg_dev *fg, int bsoc)
{
	int rc;
	u8 full_soc[2] = {0xFF, 0xFF}, buf[2];

	/*
	 * Once SOC masking condition is cleared, FULL_SOC and MONOTONIC_SOC
	 * needs to be updated to reflect the same. Write battery SOC to
	 * FULL_SOC and write a full value to MONOTONIC_SOC.
	 */
	fg_encode(fg->sp, FG_SRAM_FULL_SOC, bsoc, buf);
	rc = fg_sram_write(fg, fg->sp[FG_SRAM_FULL_SOC].addr_word,
			fg->sp[FG_SRAM_FULL_SOC].addr_byte, buf,
			fg->sp[FG_SRAM_FULL_SOC].len, FG_IMA_ATOMIC);
	if (rc < 0) {
		pr_err("failed to write full_soc rc=%d\n", rc);
		return rc;
	}

	rc = fg_sram_write(fg, fg->sp[FG_SRAM_MONOTONIC_SOC].addr_word,
			fg->sp[FG_SRAM_MONOTONIC_SOC].addr_byte, full_soc,
			fg->sp[FG_SRAM_MONOTONIC_SOC].len, FG_IMA_ATOMIC);
	if (rc < 0) {
		pr_err("failed to write monotonic_soc rc=%d\n", rc);
		return rc;
	}

	return 0;
}

static int fg_gen4_set_recharge_soc(struct fg_dev *fg, int recharge_soc)
{
	union power_supply_propval prop = {0, };
	int rc;

	if (recharge_soc < 0 || recharge_soc > FULL_CAPACITY || !fg->batt_psy)
		return 0;

	prop.intval = recharge_soc;
	rc = power_supply_set_property(fg->batt_psy,
		POWER_SUPPLY_PROP_RECHARGE_SOC, &prop);
	if (rc < 0) {
		pr_err("Error in setting recharge SOC, rc=%d\n", rc);
		return rc;
	}

	return 0;
}

static int fg_gen4_adjust_recharge_soc(struct fg_gen4_chip *chip)
{
	struct fg_dev *fg = &chip->fg;
	int rc, msoc, recharge_soc, new_recharge_soc = 0;
	bool recharge_soc_status;

	if (!chip->recharge_soc_thr)
		return 0;

	recharge_soc = chip->recharge_soc_thr;
	recharge_soc_status = fg->recharge_soc_adjusted;

	/*
	 * If the input is present and charging had been terminated, adjust
	 * the recharge SOC threshold based on the monotonic SOC at which
	 * the charge termination had happened.
	 */
	if (is_input_present(fg)) {
		if (fg->charge_done) {
			if (!fg->recharge_soc_adjusted) {
				/* Get raw monotonic SOC for calculation */
				rc = fg_get_msoc(fg, &msoc);
				if (rc < 0) {
					pr_err("Error in getting msoc, rc=%d\n",
						rc);
					return rc;
				}

				/* Adjust the recharge_soc threshold */
				new_recharge_soc = msoc - (FULL_CAPACITY -
								recharge_soc);
				fg->recharge_soc_adjusted = true;
				if (fg->health == POWER_SUPPLY_HEALTH_GOOD)
					chip->chg_term_good = true;
			} else {
				/*
				 * If charge termination happened properly then
				 * do nothing.
				 */
				if (chip->chg_term_good)
					return 0;

				if (fg->health != POWER_SUPPLY_HEALTH_GOOD)
					return 0;

				/*
				 * Device is out of JEITA. Restore back default
				 * threshold.
				 */

				new_recharge_soc = recharge_soc;
				fg->recharge_soc_adjusted = false;
				chip->chg_term_good = false;
			}
		} else {
			if (!fg->recharge_soc_adjusted)
				return 0;

			/*
			 * If we are here, then it means that recharge SOC
			 * had been adjusted already and it could be probably
			 * because of early termination. We shouldn't restore
			 * the original recharge SOC threshold if the health is
			 * not good, which means battery is in JEITA zone.
			 */
			if (fg->health != POWER_SUPPLY_HEALTH_GOOD)
				return 0;

			/* Restore the default value */
			new_recharge_soc = recharge_soc;
			fg->recharge_soc_adjusted = false;
			chip->chg_term_good = false;
		}
	} else {
		/* Restore the default value */
		new_recharge_soc = recharge_soc;
		fg->recharge_soc_adjusted = false;
		chip->chg_term_good = false;
	}

	if (recharge_soc_status == fg->recharge_soc_adjusted)
		return 0;

	rc = fg_gen4_set_recharge_soc(fg, new_recharge_soc);
	if (rc < 0) {
		fg->recharge_soc_adjusted = recharge_soc_status;
		pr_err("Couldn't set recharge SOC, rc=%d\n", rc);
		return rc;
	}

	fg_dbg(fg, FG_STATUS, "recharge soc set to %d\n", new_recharge_soc);
	return 0;
}

static int fg_gen4_charge_full_update(struct fg_dev *fg)
{
	struct fg_gen4_chip *chip = container_of(fg, struct fg_gen4_chip, fg);
	union power_supply_propval prop = {0, };
	int rc, msoc, bsoc, recharge_soc, msoc_raw;

	if (!chip->dt.hold_soc_while_full)
		return 0;

	if (!batt_psy_initialized(fg))
		return 0;

	mutex_lock(&fg->charge_full_lock);
	vote(fg->delta_bsoc_irq_en_votable, DELTA_BSOC_IRQ_VOTER,
		fg->charge_done, 0);
	rc = power_supply_get_property(fg->batt_psy,
		POWER_SUPPLY_PROP_RECHARGE_SOC, &prop);
	if (rc < 0) {
		pr_err("Error in getting recharge_soc, rc=%d\n", rc);
		goto out;
	}

	recharge_soc = prop.intval;
	recharge_soc = DIV_ROUND_CLOSEST(recharge_soc * FULL_SOC_RAW,
				FULL_CAPACITY);
	rc = fg_get_sram_prop(fg, FG_SRAM_BATT_SOC, &bsoc);
	if (rc < 0) {
		pr_err("Error in getting BATT_SOC, rc=%d\n", rc);
		goto out;
	}

	/* We need 2 most significant bytes here */
	bsoc = (u32)bsoc >> 16;
	rc = fg_get_msoc_raw(fg, &msoc_raw);
	if (rc < 0) {
		pr_err("Error in getting msoc_raw, rc=%d\n", rc);
		goto out;
	}
	msoc = DIV_ROUND_CLOSEST(msoc_raw * FULL_CAPACITY, FULL_SOC_RAW);

	fg_dbg(fg, FG_STATUS, "msoc: %d bsoc: %x health: %d status: %d full: %d\n",
		msoc, bsoc, fg->health, fg->charge_status,
		fg->charge_full);
	if (fg->charge_done && !fg->charge_full) {
		if (msoc >= 99 && fg->health == POWER_SUPPLY_HEALTH_GOOD) {
			fg_dbg(fg, FG_STATUS, "Setting charge_full to true\n");
			fg->charge_full = true;
		} else {
			fg_dbg(fg, FG_STATUS, "Terminated charging @ SOC%d\n",
				msoc);
		}
	} else if ((msoc_raw <= recharge_soc || !fg->charge_done)
			&& fg->charge_full) {
		if (chip->dt.linearize_soc) {
			fg->delta_soc = FULL_CAPACITY - msoc;

			/*
			 * We're spreading out the delta SOC over every 10%
			 * change in monotonic SOC. We cannot spread more than
			 * 9% in the range of 0-100 skipping the first 10%.
			 */
			if (fg->delta_soc > 9) {
				fg->delta_soc = 0;
				fg->maint_soc = 0;
			} else {
				fg->maint_soc = FULL_CAPACITY;
				fg->last_msoc = msoc;
			}
		}

		/*
		 * If charge_done is still set, wait for recharging or
		 * discharging to happen.
		 */
		if (fg->charge_done)
			goto out;

		rc = fg_gen4_configure_full_soc(fg, bsoc);
		if (rc < 0)
			goto out;

		fg->charge_full = false;
		fg_dbg(fg, FG_STATUS, "msoc_raw = %d bsoc: %d recharge_soc: %d delta_soc: %d\n",
			msoc_raw, bsoc >> 8, recharge_soc, fg->delta_soc);
	}

out:
	mutex_unlock(&fg->charge_full_lock);
	return rc;
}

static int fg_gen4_esr_fcc_config(struct fg_gen4_chip *chip)
{
	struct fg_dev *fg = &chip->fg;
	union power_supply_propval prop = {0, };
	int rc;
	bool parallel_en = false, cp_en = false, qnovo_en, esr_fcc_ctrl_en;
	u8 val, mask;

	if (is_parallel_charger_available(fg)) {
		rc = power_supply_get_property(fg->parallel_psy,
			POWER_SUPPLY_PROP_CHARGING_ENABLED, &prop);
		if (rc < 0)
			pr_err_ratelimited("Error in reading charging_enabled from parallel_psy, rc=%d\n",
				rc);
		else
			parallel_en = prop.intval;
	}

	if (chip->cp_disable_votable)
		cp_en = !get_effective_result(chip->cp_disable_votable);

	qnovo_en = is_qnovo_en(fg);

	fg_dbg(fg, FG_POWER_SUPPLY, "chg_sts: %d par_en: %d cp_en: %d qnov_en: %d esr_fcc_ctrl_en: %d\n",
		fg->charge_status, parallel_en, cp_en, qnovo_en,
		chip->esr_fcc_ctrl_en);

	if (fg->charge_status == POWER_SUPPLY_STATUS_CHARGING &&
			(parallel_en || qnovo_en || cp_en)) {
		if (chip->esr_fcc_ctrl_en)
			return 0;

		/*
		 * When parallel charging or Qnovo or Charge pump is enabled,
		 * configure ESR FCC to 300mA to trigger an ESR pulse. Without
		 * this, FG can request the main charger to increase FCC when it
		 * is supposed to decrease it.
		 */
		val = GEN4_ESR_FCC_300MA << GEN4_ESR_FAST_CRG_IVAL_SHIFT |
			ESR_FAST_CRG_CTL_EN_BIT;
		esr_fcc_ctrl_en = true;
	} else {
		if (!chip->esr_fcc_ctrl_en)
			return 0;

		/*
		 * If we're here, then it means either the device is not in
		 * charging state or parallel charging / Qnovo / Charge pump is
		 * disabled. Disable ESR fast charge current control in SW.
		 */
		val = GEN4_ESR_FCC_1A << GEN4_ESR_FAST_CRG_IVAL_SHIFT;
		esr_fcc_ctrl_en = false;
	}

	mask = GEN4_ESR_FAST_CRG_IVAL_MASK | ESR_FAST_CRG_CTL_EN_BIT;
	rc = fg_masked_write(fg, BATT_INFO_ESR_FAST_CRG_CFG(fg), mask, val);
	if (rc < 0) {
		pr_err("Error in writing to %04x, rc=%d\n",
			BATT_INFO_ESR_FAST_CRG_CFG(fg), rc);
		return rc;
	}

	chip->esr_fcc_ctrl_en = esr_fcc_ctrl_en;
	fg_dbg(fg, FG_STATUS, "esr_fcc_ctrl_en set to %d\n",
		chip->esr_fcc_ctrl_en);
	return 0;
}

static int fg_gen4_configure_esr_cal_soc(struct fg_dev *fg, int soc_min,
					int soc_max)
{
	int rc;
	u8 buf[2];

	fg_encode(fg->sp, FG_SRAM_ESR_CAL_SOC_MIN, soc_min, buf);
	rc = fg_sram_write(fg, fg->sp[FG_SRAM_ESR_CAL_SOC_MIN].addr_word,
			fg->sp[FG_SRAM_ESR_CAL_SOC_MIN].addr_byte, buf,
			fg->sp[FG_SRAM_ESR_CAL_SOC_MIN].len, FG_IMA_DEFAULT);
	if (rc < 0) {
		pr_err("Error in writing ESR_CAL_SOC_MIN, rc=%d\n", rc);
		return rc;
	}

	fg_encode(fg->sp, FG_SRAM_ESR_CAL_SOC_MAX, soc_max, buf);
	rc = fg_sram_write(fg, fg->sp[FG_SRAM_ESR_CAL_SOC_MAX].addr_word,
			fg->sp[FG_SRAM_ESR_CAL_SOC_MAX].addr_byte, buf,
			fg->sp[FG_SRAM_ESR_CAL_SOC_MAX].len, FG_IMA_DEFAULT);
	if (rc < 0) {
		pr_err("Error in writing ESR_CAL_SOC_MAX, rc=%d\n", rc);
		return rc;
	}

	return 0;
}

static int fg_gen4_configure_esr_cal_temp(struct fg_dev *fg, int temp_min,
					int temp_max)
{
	int rc;
	u8 buf[2];

	fg_encode(fg->sp, FG_SRAM_ESR_CAL_TEMP_MIN, temp_min, buf);
	rc = fg_sram_write(fg, fg->sp[FG_SRAM_ESR_CAL_TEMP_MIN].addr_word,
			fg->sp[FG_SRAM_ESR_CAL_TEMP_MIN].addr_byte, buf,
			fg->sp[FG_SRAM_ESR_CAL_TEMP_MIN].len, FG_IMA_DEFAULT);
	if (rc < 0) {
		pr_err("Error in writing ESR_CAL_TEMP_MIN, rc=%d\n", rc);
		return rc;
	}

	fg_encode(fg->sp, FG_SRAM_ESR_CAL_TEMP_MAX, temp_max, buf);
	rc = fg_sram_write(fg, fg->sp[FG_SRAM_ESR_CAL_TEMP_MAX].addr_word,
			fg->sp[FG_SRAM_ESR_CAL_TEMP_MAX].addr_byte, buf,
			fg->sp[FG_SRAM_ESR_CAL_TEMP_MAX].len, FG_IMA_DEFAULT);
	if (rc < 0) {
		pr_err("Error in writing ESR_CAL_TEMP_MAX, rc=%d\n", rc);
		return rc;
	}

	return 0;
}

#define ESR_CAL_TEMP_MIN	-127
#define ESR_CAL_TEMP_MAX	127
static int fg_gen4_esr_fast_calib_config(struct fg_gen4_chip *chip, bool en)
{
	struct fg_dev *fg = &chip->fg;
	int rc, esr_timer_chg_init, esr_timer_chg_max, esr_timer_dischg_init,
		esr_timer_dischg_max, esr_fast_cal_ms, esr_cal_soc_min,
		esr_cal_soc_max, esr_cal_temp_min, esr_cal_temp_max;
	u8 val, mask;

	esr_timer_chg_init = esr_timer_chg_max = -EINVAL;
	esr_timer_dischg_init = esr_timer_dischg_max = -EINVAL;
	if (en) {
		esr_timer_chg_init = chip->dt.esr_timer_chg_fast[TIMER_RETRY];
		esr_timer_chg_max = chip->dt.esr_timer_chg_fast[TIMER_MAX];
		esr_timer_dischg_init =
				chip->dt.esr_timer_dischg_fast[TIMER_RETRY];
		esr_timer_dischg_max =
				chip->dt.esr_timer_dischg_fast[TIMER_MAX];

		esr_cal_soc_min = 0;
		esr_cal_soc_max = FULL_SOC_RAW;
		esr_cal_temp_min = ESR_CAL_TEMP_MIN;
		esr_cal_temp_max = ESR_CAL_TEMP_MAX;

		vote(chip->delta_esr_irq_en_votable, DELTA_ESR_IRQ_VOTER,
			true, 0);
		chip->esr_fast_calib_done = false;
	} else {
		chip->esr_fast_calib_done = true;

		esr_timer_chg_init = chip->dt.esr_timer_chg_slow[TIMER_RETRY];
		esr_timer_chg_max = chip->dt.esr_timer_chg_slow[TIMER_MAX];
		esr_timer_dischg_init =
				chip->dt.esr_timer_dischg_slow[TIMER_RETRY];
		esr_timer_dischg_max =
				chip->dt.esr_timer_dischg_slow[TIMER_MAX];

		esr_cal_soc_min = chip->dt.esr_cal_soc_thresh[0];
		esr_cal_soc_max = chip->dt.esr_cal_soc_thresh[1];
		esr_cal_temp_min = chip->dt.esr_cal_temp_thresh[0];
		esr_cal_temp_max = chip->dt.esr_cal_temp_thresh[1];

		vote(chip->delta_esr_irq_en_votable, DELTA_ESR_IRQ_VOTER,
			false, 0);
	}

	rc = fg_set_esr_timer(fg, esr_timer_chg_init, esr_timer_chg_max, true,
				FG_IMA_DEFAULT);
	if (rc < 0) {
		pr_err("Error in setting ESR charge timer, rc=%d\n",
			rc);
		return rc;
	}

	rc = fg_set_esr_timer(fg, esr_timer_dischg_init, esr_timer_dischg_max,
				false, FG_IMA_DEFAULT);
	if (rc < 0) {
		pr_err("Error in setting ESR discharge timer, rc=%d\n",
			rc);
		return rc;
	}

	rc = fg_gen4_configure_esr_cal_soc(fg, esr_cal_soc_min,
			esr_cal_soc_max);
	if (rc < 0) {
		pr_err("Error in configuring SOC thresholds, rc=%d\n",
			rc);
		return rc;
	}

	rc = fg_gen4_configure_esr_cal_temp(fg, esr_cal_temp_min,
			esr_cal_temp_max);
	if (rc < 0) {
		pr_err("Error in configuring temperature thresholds, rc=%d\n",
			rc);
		return rc;
	}

	/*
	 * Disable ESR discharging timer and ESR pulsing during
	 * discharging when ESR fast calibration is disabled. Otherwise, keep
	 * it enabled so that ESR pulses can happen during discharging.
	 */
	val = en ? BIT(6) | BIT(7) : 0;
	mask = BIT(6) | BIT(7);
	rc = fg_sram_masked_write(fg, SYS_CONFIG_WORD,
			SYS_CONFIG_OFFSET, mask, val, FG_IMA_DEFAULT);
	if (rc < 0) {
		pr_err("Error in writing SYS_CONFIG_WORD, rc=%d\n", rc);
		return rc;
	}

	if (en) {
		/* Set ESR fast calibration timer to 50 seconds as default */
		esr_fast_cal_ms = 50000;
		if (chip->dt.esr_timer_chg_fast > 0 &&
			chip->dt.delta_esr_disable_count > 0)
			esr_fast_cal_ms = 3 * chip->dt.delta_esr_disable_count *
				chip->dt.esr_timer_chg_fast[TIMER_MAX] * 1000;

		alarm_start_relative(&chip->esr_fast_cal_timer,
					ms_to_ktime(esr_fast_cal_ms));
	} else {
		alarm_cancel(&chip->esr_fast_cal_timer);
	}

	fg_dbg(fg, FG_STATUS, "%sabling ESR fast calibration\n",
		en ? "En" : "Dis");
	return 0;
}

/* All irq handlers below this */

static irqreturn_t fg_mem_attn_irq_handler(int irq, void *data)
{
	struct fg_dev *fg = data;
	struct fg_gen4_chip *chip = container_of(fg, struct fg_gen4_chip, fg);

	fg_dbg(fg, FG_IRQ, "irq %d triggered\n", irq);
	complete_all(&chip->mem_attn);

	return IRQ_HANDLED;
}

static irqreturn_t fg_mem_xcp_irq_handler(int irq, void *data)
{
	struct fg_dev *fg = data;
	u8 status;
	int rc;

	rc = fg_read(fg, MEM_IF_INT_RT_STS(fg), &status, 1);
	if (rc < 0) {
		pr_err("failed to read addr=0x%04x, rc=%d\n",
			MEM_IF_INT_RT_STS(fg), rc);
		return IRQ_HANDLED;
	}

	fg_dbg(fg, FG_IRQ, "irq %d triggered, status:%d\n", irq, status);

	mutex_lock(&fg->sram_rw_lock);
	rc = fg_clear_dma_errors_if_any(fg);
	if (rc < 0)
		pr_err("Error in clearing DMA error, rc=%d\n", rc);

	if (status & MEM_XCP_BIT) {
		rc = fg_clear_ima_errors_if_any(fg, true);
		if (rc < 0 && rc != -EAGAIN)
			pr_err("Error in checking IMA errors rc:%d\n", rc);
	}

	mutex_unlock(&fg->sram_rw_lock);
	return IRQ_HANDLED;
}

static irqreturn_t fg_delta_esr_irq_handler(int irq, void *data)
{
	struct fg_dev *fg = data;
	struct fg_gen4_chip *chip = container_of(fg, struct fg_gen4_chip, fg);
	int esr_uohms, rc;

	rc = fg_get_battery_resistance(fg, &esr_uohms);
	if (rc < 0)
		return IRQ_HANDLED;

	fg_dbg(fg, FG_IRQ, "irq %d triggered esr_uohms: %d\n", irq, esr_uohms);

	if (chip->esr_fast_calib) {
		vote(fg->awake_votable, ESR_CALIB, true, 0);
		schedule_work(&chip->esr_calib_work);
	}

	return IRQ_HANDLED;
}

static irqreturn_t fg_vbatt_low_irq_handler(int irq, void *data)
{
	struct fg_dev *fg = data;
	struct fg_gen4_chip *chip = container_of(fg, struct fg_gen4_chip, fg);
	int rc, vbatt_mv, msoc_raw;

	rc = fg_get_battery_voltage(fg, &vbatt_mv);
	if (rc < 0)
		return IRQ_HANDLED;

	vbatt_mv /= 1000;
	rc = fg_get_msoc_raw(fg, &msoc_raw);
	if (rc < 0)
		return IRQ_HANDLED;

	fg_dbg(fg, FG_IRQ, "irq %d triggered vbatt_mv: %d msoc_raw:%d\n", irq,
		vbatt_mv, msoc_raw);

	if (vbatt_mv < chip->dt.cutoff_volt_mv) {
		if (chip->dt.rapid_soc_dec_en) {
			/*
			 * Set this flag so that slope limiter coefficient
			 * cannot be configured during rapid SOC decrease.
			 */
			chip->rapid_soc_dec_en = true;

			rc = fg_gen4_rapid_soc_config(chip, true);
			if (rc < 0)
				pr_err("Error in configuring for rapid SOC reduction rc:%d\n",
					rc);
		} else {
			/* Set the flag to show 0% */
			chip->vbatt_low = true;
		}
	}

	if (batt_psy_initialized(fg))
		power_supply_changed(fg->batt_psy);

	return IRQ_HANDLED;
}

static irqreturn_t fg_batt_missing_irq_handler(int irq, void *data)
{
	struct fg_dev *fg = data;
	struct fg_gen4_chip *chip = container_of(fg, struct fg_gen4_chip, fg);
	u8 status;
	int rc;

	rc = fg_read(fg, ADC_RR_INT_RT_STS(fg), &status, 1);
	if (rc < 0) {
		pr_err("failed to read addr=0x%04x, rc=%d\n",
			ADC_RR_INT_RT_STS(fg), rc);
		return IRQ_HANDLED;
	}

	fg_dbg(fg, FG_IRQ, "irq %d triggered sts:%d\n", irq, status);
	fg->battery_missing = (status & ADC_RR_BT_MISS_BIT);

	if (fg->battery_missing) {
		fg->profile_available = false;
		fg->profile_load_status = PROFILE_NOT_LOADED;
		fg->soc_reporting_ready = false;
		fg->batt_id_ohms = -EINVAL;

		mutex_lock(&chip->ttf->lock);
		chip->ttf->step_chg_cfg_valid = false;
		chip->ttf->step_chg_num_params = 0;
		kfree(chip->ttf->step_chg_cfg);
		chip->ttf->step_chg_cfg = NULL;
		kfree(chip->ttf->step_chg_data);
		chip->ttf->step_chg_data = NULL;
		mutex_unlock(&chip->ttf->lock);
		cancel_delayed_work_sync(&chip->pl_enable_work);
		vote(fg->awake_votable, ESR_FCC_VOTER, false, 0);
		if (chip->pl_disable_votable)
			vote(chip->pl_disable_votable, ESR_FCC_VOTER, true, 0);
		if (chip->cp_disable_votable)
			vote(chip->cp_disable_votable, ESR_FCC_VOTER, true, 0);
		return IRQ_HANDLED;
	}

	clear_battery_profile(fg);
	schedule_delayed_work(&fg->profile_load_work, 0);

	if (fg->fg_psy)
		power_supply_changed(fg->fg_psy);

	return IRQ_HANDLED;
}

static irqreturn_t fg_batt_temp_irq_handler(int irq, void *data)
{
	struct fg_dev *fg = data;

	fg_dbg(fg, FG_IRQ, "irq %d triggered\n", irq);
	return IRQ_HANDLED;
}

static irqreturn_t fg_delta_batt_temp_irq_handler(int irq, void *data)
{
	struct fg_dev *fg = data;
	struct fg_gen4_chip *chip = container_of(fg, struct fg_gen4_chip, fg);
	int rc, batt_temp;

	rc = fg_gen4_get_battery_temp(fg, &batt_temp);
	if (rc < 0) {
		pr_err("Error in getting batt_temp\n");
		return IRQ_HANDLED;
	}

	fg_dbg(fg, FG_IRQ, "irq %d triggered batt_temp:%d\n", irq, batt_temp);

	rc = fg_gen4_slope_limit_config(chip, batt_temp);
	if (rc < 0)
		pr_err("Error in configuring slope limiter rc:%d\n", rc);

	rc = fg_gen4_adjust_ki_coeff_full_soc(chip, batt_temp);
	if (rc < 0)
		pr_err("Error in configuring ki_coeff_full_soc rc:%d\n", rc);

	if (abs(fg->last_batt_temp - batt_temp) > 30)
		pr_warn("Battery temperature last:%d current: %d\n",
			fg->last_batt_temp, batt_temp);

	if (fg->last_batt_temp != batt_temp)
		fg->last_batt_temp = batt_temp;

	if (batt_psy_initialized(fg))
		power_supply_changed(fg->batt_psy);

	fg_gen4_update_rslow_coeff(fg, batt_temp);
	return IRQ_HANDLED;
}

static irqreturn_t fg_soc_ready_irq_handler(int irq, void *data)
{
	struct fg_dev *fg = data;

	fg_dbg(fg, FG_IRQ, "irq %d triggered\n", irq);
	complete_all(&fg->soc_ready);
	return IRQ_HANDLED;
}

static irqreturn_t fg_soc_update_irq_handler(int irq, void *data)
{
	struct fg_dev *fg = data;

	fg_dbg(fg, FG_IRQ, "irq %d triggered\n", irq);
	complete_all(&fg->soc_update);
	return IRQ_HANDLED;
}

static irqreturn_t fg_delta_bsoc_irq_handler(int irq, void *data)
{
	struct fg_dev *fg = data;
	int rc;

	fg_dbg(fg, FG_IRQ, "irq %d triggered\n", irq);

	rc = fg_gen4_charge_full_update(fg);
	if (rc < 0)
		pr_err("Error in charge_full_update, rc=%d\n", rc);

	return IRQ_HANDLED;
}

static irqreturn_t fg_delta_msoc_irq_handler(int irq, void *data)
{
	struct fg_dev *fg = data;
	struct fg_gen4_chip *chip = container_of(fg, struct fg_gen4_chip, fg);
	int rc, batt_soc, batt_temp, msoc_raw;
	bool input_present = is_input_present(fg);

	rc = fg_get_msoc_raw(fg, &msoc_raw);
	if (!rc)
		fg_dbg(fg, FG_IRQ, "irq %d triggered msoc_raw: %d\n", irq,
			msoc_raw);

	get_batt_psy_props(fg);

	rc = fg_get_sram_prop(fg, FG_SRAM_BATT_SOC, &batt_soc);
	if (rc < 0)
		pr_err("Failed to read battery soc rc: %d\n", rc);
	else
		cycle_count_update(chip->counter, (u32)batt_soc >> 24,
			fg->charge_status, fg->charge_done, input_present);

	rc = fg_gen4_get_battery_temp(fg, &batt_temp);
	if (rc < 0) {
		pr_err("Failed to read battery temp rc: %d\n", rc);
	} else {
		if (chip->cl->active)
			cap_learning_update(chip->cl, batt_temp, batt_soc,
				fg->charge_status, fg->charge_done,
				input_present, is_qnovo_en(fg));

		rc = fg_gen4_slope_limit_config(chip, batt_temp);
		if (rc < 0)
			pr_err("Error in configuring slope limiter rc:%d\n",
				rc);
	}

	rc = fg_gen4_charge_full_update(fg);
	if (rc < 0)
		pr_err("Error in charge_full_update, rc=%d\n", rc);

	rc = fg_gen4_esr_soh_update(fg);
	if (rc < 0)
		pr_err("Error in updating ESR for SOH, rc=%d\n", rc);

	rc = fg_gen4_update_maint_soc(fg);
	if (rc < 0)
		pr_err("Error in updating maint_soc, rc=%d\n", rc);

	rc = fg_gen4_adjust_ki_coeff_dischg(fg);
	if (rc < 0)
		pr_err("Error in adjusting ki_coeff_dischg, rc=%d\n", rc);

	/*
	 * If ESR fast calibration is done even before 3 delta ESR interrupts
	 * had fired, then it is possibly a failed attempt. In such cases,
	 * retry ESR fast calibration once again. This will get restored to
	 * normal config once the timer expires or delta ESR interrupt count
	 * reaches the threshold.
	 */
	if (chip->esr_fast_calib && chip->esr_fast_calib_done &&
		(chip->delta_esr_count < 3) && !chip->esr_fast_calib_retry) {
		rc = fg_gen4_esr_fast_calib_config(chip, true);
		if (rc < 0)
			pr_err("Error in configuring esr_fast_calib, rc=%d\n",
				rc);
		else
			chip->esr_fast_calib_retry = true;
	}

	if (batt_psy_initialized(fg))
		power_supply_changed(fg->batt_psy);

	return IRQ_HANDLED;
}

static irqreturn_t fg_empty_soc_irq_handler(int irq, void *data)
{
	struct fg_dev *fg = data;

	fg_dbg(fg, FG_IRQ, "irq %d triggered\n", irq);
	if (batt_psy_initialized(fg))
		power_supply_changed(fg->batt_psy);

	return IRQ_HANDLED;
}

static irqreturn_t fg_soc_irq_handler(int irq, void *data)
{
	struct fg_dev *fg = data;

	fg_dbg(fg, FG_IRQ, "irq %d triggered\n", irq);
	return IRQ_HANDLED;
}

static irqreturn_t fg_dummy_irq_handler(int irq, void *data)
{
	pr_debug("irq %d triggered\n", irq);
	return IRQ_HANDLED;
}

static struct fg_irq_info fg_irqs[FG_GEN4_IRQ_MAX] = {
	/* BATT_SOC irqs */
	[MSOC_FULL_IRQ] = {
		.name		= "msoc-full",
		.handler	= fg_soc_irq_handler,
	},
	[MSOC_HIGH_IRQ] = {
		.name		= "msoc-high",
		.handler	= fg_soc_irq_handler,
		.wakeable	= true,
	},
	[MSOC_EMPTY_IRQ] = {
		.name		= "msoc-empty",
		.handler	= fg_empty_soc_irq_handler,
		.wakeable	= true,
	},
	[MSOC_LOW_IRQ] = {
		.name		= "msoc-low",
		.handler	= fg_soc_irq_handler,
		.wakeable	= true,
	},
	[MSOC_DELTA_IRQ] = {
		.name		= "msoc-delta",
		.handler	= fg_delta_msoc_irq_handler,
		.wakeable	= true,
	},
	[BSOC_DELTA_IRQ] = {
		.name		= "bsoc-delta",
		.handler	= fg_delta_bsoc_irq_handler,
		.wakeable	= true,
	},
	[SOC_READY_IRQ] = {
		.name		= "soc-ready",
		.handler	= fg_soc_ready_irq_handler,
		.wakeable	= true,
	},
	[SOC_UPDATE_IRQ] = {
		.name		= "soc-update",
		.handler	= fg_soc_update_irq_handler,
	},
	/* BATT_INFO irqs */
	[ESR_DELTA_IRQ] = {
		.name		= "esr-delta",
		.handler	= fg_delta_esr_irq_handler,
		.wakeable	= true,
	},
	[VBATT_LOW_IRQ] = {
		.name		= "vbatt-low",
		.handler	= fg_vbatt_low_irq_handler,
		.wakeable	= true,
	},
	[VBATT_PRED_DELTA_IRQ] = {
		.name		= "vbatt-pred-delta",
		.handler	= fg_dummy_irq_handler,
	},
	/* MEM_IF irqs */
	[MEM_ATTN_IRQ] = {
		.name		= "mem-attn",
		.handler	= fg_mem_attn_irq_handler,
		.wakeable	= true,
	},
	[DMA_GRANT_IRQ] = {
		.name		= "dma-grant",
		.handler	= fg_dummy_irq_handler,
		.wakeable	= true,
	},
	[MEM_XCP_IRQ] = {
		.name		= "ima-xcp",
		.handler	= fg_mem_xcp_irq_handler,
		.wakeable	= true,
	},
	[DMA_XCP_IRQ] = {
		.name		= "dma-xcp",
		.handler	= fg_dummy_irq_handler,
		.wakeable	= true,
	},
	[IMA_RDY_IRQ] = {
		.name		= "ima-rdy",
		.handler	= fg_dummy_irq_handler,
	},
	/* ADC_RR irqs */
	[BATT_TEMP_COLD_IRQ] = {
		.name		= "batt-temp-cold",
		.handler	= fg_batt_temp_irq_handler,
		.wakeable	= true,
	},
	[BATT_TEMP_HOT_IRQ] = {
		.name		= "batt-temp-hot",
		.handler	= fg_batt_temp_irq_handler,
		.wakeable	= true,
	},
	[BATT_TEMP_DELTA_IRQ] = {
		.name		= "batt-temp-delta",
		.handler	= fg_delta_batt_temp_irq_handler,
		.wakeable	= true,
	},
	[BATT_ID_IRQ] = {
		.name		= "batt-id",
		.handler	= fg_dummy_irq_handler,
	},
	[BATT_MISSING_IRQ] = {
		.name		= "batt-missing",
		.handler	= fg_batt_missing_irq_handler,
		.wakeable	= true,
	},
};

static enum alarmtimer_restart fg_esr_fast_cal_timer(struct alarm *alarm,
							ktime_t time)
{
	struct fg_gen4_chip *chip = container_of(alarm, struct fg_gen4_chip,
					esr_fast_cal_timer);
	struct fg_dev *fg = &chip->fg;

	if (!chip->esr_fast_calib_done) {
		fg_dbg(fg, FG_STATUS, "ESR fast calibration timer expired\n");

		/*
		 * We cannot vote for awake votable here as that takes
		 * a mutex lock and this is executed in an atomic context.
		 */
		pm_stay_awake(fg->dev);
		chip->esr_fast_cal_timer_expired = true;
		schedule_work(&chip->esr_calib_work);
	}

	return ALARMTIMER_NORESTART;
}

static void esr_calib_work(struct work_struct *work)
{
	struct fg_gen4_chip *chip = container_of(work, struct fg_gen4_chip,
				    esr_calib_work);
	struct fg_dev *fg = &chip->fg;
	int rc, fg_esr_meas_diff;
	s16 esr_raw, esr_char_raw, esr_delta, esr_meas_diff, esr_filtered;
	u8 buf[2];

	if (chip->delta_esr_count > chip->dt.delta_esr_disable_count ||
		chip->esr_fast_calib_done) {
		fg_dbg(fg, FG_STATUS, "delta_esr_count: %d esr_fast_calib_done:%d\n",
			chip->delta_esr_count, chip->esr_fast_calib_done);
		goto out;
	}

	/*
	 * If the number of delta ESR interrupts fired is more than the count
	 * to disable the interrupt OR ESR fast calibration timer is expired
	 * OR after one retry, disable ESR fast calibration.
	 */
	if (chip->delta_esr_count >= chip->dt.delta_esr_disable_count ||
		chip->esr_fast_cal_timer_expired) {
		rc = fg_gen4_esr_fast_calib_config(chip, false);
		if (rc < 0)
			pr_err("Error in configuring esr_fast_calib, rc=%d\n",
				rc);

		if (chip->esr_fast_cal_timer_expired) {
			pm_relax(fg->dev);
			chip->esr_fast_cal_timer_expired = false;
		}

		if (chip->esr_fast_calib_retry)
			chip->esr_fast_calib_retry = false;

		goto out;
	}

	rc = fg_sram_read(fg, ESR_WORD, ESR_OFFSET, buf, 2,
			FG_IMA_DEFAULT);
	if (rc < 0) {
		pr_err("Error in reading ESR, rc=%d\n", rc);
		goto out;
	}
	esr_raw = buf[1] << 8 | buf[0];

	rc = fg_sram_read(fg, ESR_CHAR_WORD, ESR_CHAR_OFFSET, buf, 2,
			FG_IMA_DEFAULT);
	if (rc < 0) {
		pr_err("Error in reading ESR_CHAR, rc=%d\n", rc);
		goto out;
	}
	esr_char_raw = buf[1] << 8 | buf[0];

	esr_meas_diff = esr_raw - esr_char_raw;

	rc = fg_sram_read(fg, ESR_DELTA_DISCHG_WORD, ESR_DELTA_DISCHG_OFFSET,
			buf, 2, FG_IMA_DEFAULT);
	if (rc < 0) {
		pr_err("Error in reading ESR_DELTA_DISCHG, rc=%d\n", rc);
		goto out;
	}
	esr_delta = buf[1] << 8 | buf[0];
	fg_dbg(fg, FG_STATUS, "esr_raw: 0x%x esr_char_raw: 0x%x esr_meas_diff: 0x%x esr_delta: 0x%x\n",
		esr_raw, esr_char_raw, esr_meas_diff, esr_delta);

	fg_esr_meas_diff = esr_meas_diff - (esr_delta / 32);

	/* Don't filter for the first attempt so that ESR can converge faster */
	if (!chip->delta_esr_count)
		esr_filtered = fg_esr_meas_diff;
	else
		esr_filtered = fg_esr_meas_diff >> chip->dt.esr_filter_factor;

	esr_delta = esr_delta + (esr_filtered * 32);

	/* Bound the limits */
	if (esr_delta > SHRT_MAX)
		esr_delta = SHRT_MAX;
	else if (esr_delta < SHRT_MIN)
		esr_delta = SHRT_MIN;

	fg_dbg(fg, FG_STATUS, "fg_esr_meas_diff: 0x%x esr_filt: 0x%x esr_delta_new: 0x%x\n",
		fg_esr_meas_diff, esr_filtered, esr_delta);

	buf[0] = esr_delta & 0xff;
	buf[1] = (esr_delta >> 8) & 0xff;
	rc = fg_sram_write(fg, ESR_DELTA_DISCHG_WORD, ESR_DELTA_DISCHG_OFFSET,
			buf, 2, FG_IMA_DEFAULT);
	if (rc < 0) {
		pr_err("Error in writing ESR_DELTA_DISCHG, rc=%d\n", rc);
		goto out;
	}

	rc = fg_sram_write(fg, ESR_DELTA_CHG_WORD, ESR_DELTA_CHG_OFFSET,
			buf, 2, FG_IMA_DEFAULT);
	if (rc < 0) {
		pr_err("Error in writing ESR_DELTA_CHG, rc=%d\n", rc);
		goto out;
	}

	chip->delta_esr_count++;
	fg_dbg(fg, FG_STATUS, "Wrote ESR delta [0x%x 0x%x]\n", buf[0], buf[1]);
out:
	vote(fg->awake_votable, ESR_CALIB, false, 0);
}

static void pl_current_en_work(struct work_struct *work)
{
	struct fg_gen4_chip *chip = container_of(work,
				struct fg_gen4_chip,
				pl_current_en_work);
	struct fg_dev *fg = &chip->fg;
	bool input_present = is_input_present(fg), en;

	en = fg->charge_done ? false : input_present;

	if (get_effective_result(chip->parallel_current_en_votable) == en)
		return;

	vote(chip->parallel_current_en_votable, FG_PARALLEL_EN_VOTER, en, 0);
}

static void pl_enable_work(struct work_struct *work)
{
	struct fg_gen4_chip *chip = container_of(work,
				struct fg_gen4_chip,
				pl_enable_work.work);
	struct fg_dev *fg = &chip->fg;

	if (chip->pl_disable_votable)
		vote(chip->pl_disable_votable, ESR_FCC_VOTER, false, 0);
	if (chip->cp_disable_votable)
		vote(chip->cp_disable_votable, ESR_FCC_VOTER, false, 0);
	vote(fg->awake_votable, ESR_FCC_VOTER, false, 0);
}

static void status_change_work(struct work_struct *work)
{
	struct fg_dev *fg = container_of(work,
			struct fg_dev, status_change_work);
	struct fg_gen4_chip *chip = container_of(fg, struct fg_gen4_chip, fg);
	int rc, batt_soc, batt_temp;
	bool input_present, qnovo_en;

	if (fg->battery_missing) {
		pm_relax(fg->dev);
		return;
	}

	if (!chip->pl_disable_votable)
		chip->pl_disable_votable = find_votable("PL_DISABLE");

	if (!chip->cp_disable_votable)
		chip->cp_disable_votable = find_votable("CP_DISABLE");

	if (!batt_psy_initialized(fg)) {
		fg_dbg(fg, FG_STATUS, "Charger not available?!\n");
		goto out;
	}

	if (!fg->soc_reporting_ready) {
		fg_dbg(fg, FG_STATUS, "Profile load is not complete yet\n");
		goto out;
	}

	get_batt_psy_props(fg);

	rc = fg_get_sram_prop(fg, FG_SRAM_BATT_SOC, &batt_soc);
	if (rc < 0) {
		pr_err("Failed to read battery soc rc: %d\n", rc);
		goto out;
	}

	rc = fg_gen4_get_battery_temp(fg, &batt_temp);
	if (rc < 0) {
		pr_err("Failed to read battery temp rc: %d\n", rc);
		goto out;
	}

	input_present = is_input_present(fg);
	qnovo_en = is_qnovo_en(fg);
	cycle_count_update(chip->counter, (u32)batt_soc >> 24,
		fg->charge_status, fg->charge_done, input_present);

	if (fg->charge_status != fg->prev_charge_status)
		cap_learning_update(chip->cl, batt_temp, batt_soc,
			fg->charge_status, fg->charge_done, input_present,
			qnovo_en);

	rc = fg_gen4_charge_full_update(fg);
	if (rc < 0)
		pr_err("Error in charge_full_update, rc=%d\n", rc);

	rc = fg_gen4_slope_limit_config(chip, batt_temp);
	if (rc < 0)
		pr_err("Error in configuring slope limiter rc:%d\n", rc);

	rc = fg_gen4_adjust_ki_coeff_dischg(fg);
	if (rc < 0)
		pr_err("Error in adjusting ki_coeff_dischg, rc=%d\n", rc);

	rc = fg_gen4_adjust_ki_coeff_full_soc(chip, batt_temp);
	if (rc < 0)
		pr_err("Error in configuring ki_coeff_full_soc rc:%d\n", rc);

	rc = fg_gen4_adjust_recharge_soc(chip);
	if (rc < 0)
		pr_err("Error in adjusting recharge SOC, rc=%d\n", rc);

	rc = fg_gen4_esr_fcc_config(chip);
	if (rc < 0)
		pr_err("Error in adjusting FCC for ESR, rc=%d\n", rc);

	if (is_parallel_charger_available(fg)) {
		cancel_work_sync(&chip->pl_current_en_work);
		schedule_work(&chip->pl_current_en_work);
	}

	ttf_update(chip->ttf, input_present);
	fg->prev_charge_status = fg->charge_status;
out:
	fg_dbg(fg, FG_STATUS, "charge_status:%d charge_type:%d charge_done:%d\n",
		fg->charge_status, fg->charge_type, fg->charge_done);
	pm_relax(fg->dev);
}

static void sram_dump_work(struct work_struct *work)
{
	struct fg_dev *fg = container_of(work, struct fg_dev,
				    sram_dump_work.work);
	u8 buf[FG_SRAM_LEN];
	int rc;
	s64 timestamp_ms, quotient;
	s32 remainder;

	rc = fg_sram_read(fg, 0, 0, buf, FG_SRAM_LEN, FG_IMA_DEFAULT);
	if (rc < 0) {
		pr_err("Error in reading FG SRAM, rc:%d\n", rc);
		goto resched;
	}

	timestamp_ms = ktime_to_ms(ktime_get_boottime());
	quotient = div_s64_rem(timestamp_ms, 1000, &remainder);
	fg_dbg(fg, FG_STATUS, "SRAM Dump Started at %lld.%d\n",
		quotient, remainder);
	dump_sram(fg, buf, 0, FG_SRAM_LEN);
	timestamp_ms = ktime_to_ms(ktime_get_boottime());
	quotient = div_s64_rem(timestamp_ms, 1000, &remainder);
	fg_dbg(fg, FG_STATUS, "SRAM Dump done at %lld.%d\n",
		quotient, remainder);
resched:
	schedule_delayed_work(&fg->sram_dump_work,
			msecs_to_jiffies(fg_sram_dump_period_ms));
}

static int fg_sram_dump_sysfs(const char *val, const struct kernel_param *kp)
{
	int rc;
	struct power_supply *bms_psy;
	struct fg_gen4_chip *chip;
	struct fg_dev *fg;
	bool old_val = fg_sram_dump;

	rc = param_set_bool(val, kp);
	if (rc) {
		pr_err("Unable to set fg_sram_dump: %d\n", rc);
		return rc;
	}

	if (fg_sram_dump == old_val)
		return 0;

	bms_psy = power_supply_get_by_name("bms");
	if (!bms_psy) {
		pr_err("bms psy not found\n");
		return -ENODEV;
	}

	chip = power_supply_get_drvdata(bms_psy);
	fg = &chip->fg;

	power_supply_put(bms_psy);
	if (fg->battery_missing) {
		pr_warn("Battery is missing\n");
		return 0;
	}

	if (fg_sram_dump)
		schedule_delayed_work(&fg->sram_dump_work,
				msecs_to_jiffies(fg_sram_dump_period_ms));
	else
		cancel_delayed_work_sync(&fg->sram_dump_work);

	return 0;
}

static struct kernel_param_ops fg_sram_dump_ops = {
	.set = fg_sram_dump_sysfs,
	.get = param_get_bool,
};

module_param_cb(sram_dump_en, &fg_sram_dump_ops, &fg_sram_dump, 0644);

static int fg_restart_sysfs(const char *val, const struct kernel_param *kp)
{
	int rc;
	struct power_supply *bms_psy;
	struct fg_gen4_chip *chip;
	struct fg_dev *fg;

	rc = param_set_int(val, kp);
	if (rc) {
		pr_err("Unable to set fg_restart_mp: %d\n", rc);
		return rc;
	}

	if (fg_restart_mp != 1) {
		pr_err("Bad value %d\n", fg_restart_mp);
		return -EINVAL;
	}

	bms_psy = power_supply_get_by_name("bms");
	if (!bms_psy) {
		pr_err("bms psy not found\n");
		return 0;
	}

	chip = power_supply_get_drvdata(bms_psy);
	fg = &chip->fg;
	power_supply_put(bms_psy);
	rc = fg_restart(fg, SOC_READY_WAIT_TIME_MS);
	if (rc < 0) {
		pr_err("Error in restarting FG, rc=%d\n", rc);
		return rc;
	}

	pr_info("FG restart done\n");
	return rc;
}

static struct kernel_param_ops fg_restart_ops = {
	.set = fg_restart_sysfs,
	.get = param_get_int,
};

module_param_cb(restart, &fg_restart_ops, &fg_restart_mp, 0644);

static int fg_esr_fast_cal_sysfs(const char *val, const struct kernel_param *kp)
{
	int rc;
	struct power_supply *bms_psy;
	struct fg_gen4_chip *chip;
	bool old_val = fg_esr_fast_cal_en;

	rc = param_set_bool(val, kp);
	if (rc) {
		pr_err("Unable to set fg_sram_dump: %d\n", rc);
		return rc;
	}

	if (fg_esr_fast_cal_en == old_val)
		return 0;

	bms_psy = power_supply_get_by_name("bms");
	if (!bms_psy) {
		pr_err("bms psy not found\n");
		return -ENODEV;
	}

	chip = power_supply_get_drvdata(bms_psy);
	power_supply_put(bms_psy);

	if (!chip)
		return -ENODEV;

	if (fg_esr_fast_cal_en)
		chip->delta_esr_count = 0;

	rc = fg_gen4_esr_fast_calib_config(chip, fg_esr_fast_cal_en);
	if (rc < 0)
		return rc;

	return 0;
}

static struct kernel_param_ops fg_esr_cal_ops = {
	.set = fg_esr_fast_cal_sysfs,
	.get = param_get_bool,
};

module_param_cb(esr_fast_cal_en, &fg_esr_cal_ops, &fg_esr_fast_cal_en, 0644);

/* All power supply functions here */

static int fg_psy_get_property(struct power_supply *psy,
				       enum power_supply_property psp,
				       union power_supply_propval *pval)
{
	struct fg_gen4_chip *chip = power_supply_get_drvdata(psy);
	struct fg_dev *fg = &chip->fg;
	int rc = 0, val;
	int64_t temp;

	switch (psp) {
	case POWER_SUPPLY_PROP_CAPACITY:
		rc = fg_gen4_get_prop_capacity(fg, &pval->intval);
		break;
	case POWER_SUPPLY_PROP_REAL_CAPACITY:
		rc = fg_gen4_get_prop_real_capacity(fg, &pval->intval);
		break;
	case POWER_SUPPLY_PROP_CAPACITY_RAW:
		rc = fg_gen4_get_prop_capacity_raw(chip, &pval->intval);
		break;
	case POWER_SUPPLY_PROP_CC_SOC:
		rc = fg_get_sram_prop(&chip->fg, FG_SRAM_CC_SOC, &val);
		if (rc < 0) {
			pr_err("Error in getting CC_SOC, rc=%d\n", rc);
			return rc;
		}
		/* Show it in centi-percentage */
		pval->intval = div_s64((int64_t)val * 10000,  CC_SOC_30BIT);
		break;
	case POWER_SUPPLY_PROP_VOLTAGE_NOW:
		if (fg->battery_missing)
			pval->intval = 3700000;
		else
			rc = fg_get_battery_voltage(fg, &pval->intval);
		break;
	case POWER_SUPPLY_PROP_CURRENT_NOW:
		rc = fg_get_battery_current(fg, &pval->intval);
		break;
	case POWER_SUPPLY_PROP_TEMP:
		rc = fg_gen4_get_battery_temp(fg, &pval->intval);
		break;
	case POWER_SUPPLY_PROP_RESISTANCE:
		rc = fg_get_battery_resistance(fg, &pval->intval);
		break;
	case POWER_SUPPLY_PROP_ESR_ACTUAL:
		pval->intval = chip->esr_actual;
		break;
	case POWER_SUPPLY_PROP_ESR_NOMINAL:
		pval->intval = chip->esr_nominal;
		break;
	case POWER_SUPPLY_PROP_VOLTAGE_OCV:
		rc = fg_get_sram_prop(fg, FG_SRAM_OCV, &pval->intval);
		break;
	case POWER_SUPPLY_PROP_RESISTANCE_ID:
		pval->intval = fg->batt_id_ohms;
		break;
	case POWER_SUPPLY_PROP_BATTERY_TYPE:
		pval->strval = fg_get_battery_type(fg);
		break;
	case POWER_SUPPLY_PROP_VOLTAGE_MAX_DESIGN:
		pval->intval = fg->bp.float_volt_uv;
		break;
	case POWER_SUPPLY_PROP_CHARGE_NOW_RAW:
		rc = fg_gen4_get_charge_raw(chip, &pval->intval);
		break;
	case POWER_SUPPLY_PROP_CHARGE_NOW:
		pval->intval = chip->cl->init_cap_uah;
		break;
	case POWER_SUPPLY_PROP_CHARGE_FULL:
		rc = fg_gen4_get_learned_capacity(chip, &temp);
		if (!rc)
			pval->intval = (int)temp;
		break;
	case POWER_SUPPLY_PROP_CHARGE_FULL_DESIGN:
		rc = fg_gen4_get_nominal_capacity(chip, &temp);
		if (!rc)
			pval->intval = (int)temp;
		break;
	case POWER_SUPPLY_PROP_CHARGE_COUNTER:
		rc = fg_gen4_get_charge_counter(chip, &pval->intval);
		break;
	case POWER_SUPPLY_PROP_CHARGE_COUNTER_SHADOW:
		rc = fg_gen4_get_charge_counter_shadow(chip, &pval->intval);
		break;
	case POWER_SUPPLY_PROP_CYCLE_COUNT:
		rc = get_cycle_count(chip->counter, &pval->intval);
		break;
	case POWER_SUPPLY_PROP_CYCLE_COUNTS:
		rc = get_cycle_counts(chip->counter, &pval->strval);
		if (rc < 0)
			pval->strval = NULL;
		break;
	case POWER_SUPPLY_PROP_SOC_REPORTING_READY:
		pval->intval = fg->soc_reporting_ready;
		break;
	case POWER_SUPPLY_PROP_CLEAR_SOH:
		pval->intval = chip->first_profile_load;
		break;
	case POWER_SUPPLY_PROP_SOH:
		pval->intval = chip->soh;
		break;
	case POWER_SUPPLY_PROP_DEBUG_BATTERY:
		pval->intval = is_debug_batt_id(fg);
		break;
	case POWER_SUPPLY_PROP_CONSTANT_CHARGE_VOLTAGE:
		rc = fg_get_sram_prop(fg, FG_SRAM_VBATT_FULL, &pval->intval);
		break;
	case POWER_SUPPLY_PROP_TIME_TO_FULL_AVG:
		rc = ttf_get_time_to_full(chip->ttf, &pval->intval);
		break;
	case POWER_SUPPLY_PROP_TIME_TO_EMPTY_AVG:
		rc = ttf_get_time_to_empty(chip->ttf, &pval->intval);
		break;
	case POWER_SUPPLY_PROP_CC_STEP:
		if ((chip->ttf->cc_step.sel >= 0) &&
				(chip->ttf->cc_step.sel < MAX_CC_STEPS)) {
			pval->intval =
				chip->ttf->cc_step.arr[chip->ttf->cc_step.sel];
		} else {
			pr_err("cc_step_sel is out of bounds [0, %d]\n",
				chip->ttf->cc_step.sel);
			return -EINVAL;
		}
		break;
	case POWER_SUPPLY_PROP_CC_STEP_SEL:
		pval->intval = chip->ttf->cc_step.sel;
		break;
	case POWER_SUPPLY_PROP_BATT_AGE_LEVEL:
		pval->intval = chip->batt_age_level;
		break;
	default:
		pr_err("unsupported property %d\n", psp);
		rc = -EINVAL;
		break;
	}

	if (rc < 0)
		return -ENODATA;

	return 0;
}

static int fg_psy_set_property(struct power_supply *psy,
				  enum power_supply_property psp,
				  const union power_supply_propval *pval)
{
	struct fg_gen4_chip *chip = power_supply_get_drvdata(psy);
	struct fg_dev *fg = &chip->fg;
	int rc = 0;
	u8 val, mask;

	switch (psp) {
	case POWER_SUPPLY_PROP_CHARGE_FULL:
		if (chip->cl->active) {
			pr_warn("Capacity learning active!\n");
			return 0;
		}
		if (pval->intval <= 0 || pval->intval > chip->cl->nom_cap_uah) {
			pr_err("charge_full is out of bounds\n");
			return -EINVAL;
		}
		mutex_lock(&chip->cl->lock);
		rc = fg_gen4_store_learned_capacity(chip, pval->intval);
		if (!rc)
			chip->cl->learned_cap_uah = pval->intval;
		mutex_unlock(&chip->cl->lock);
		break;
	case POWER_SUPPLY_PROP_CC_STEP:
		if ((chip->ttf->cc_step.sel >= 0) &&
				(chip->ttf->cc_step.sel < MAX_CC_STEPS)) {
			chip->ttf->cc_step.arr[chip->ttf->cc_step.sel] =
								pval->intval;
		} else {
			pr_err("cc_step_sel is out of bounds [0, %d]\n",
				chip->ttf->cc_step.sel);
			return -EINVAL;
		}
		break;
	case POWER_SUPPLY_PROP_CC_STEP_SEL:
		if ((pval->intval >= 0) && (pval->intval < MAX_CC_STEPS)) {
			chip->ttf->cc_step.sel = pval->intval;
		} else {
			pr_err("cc_step_sel is out of bounds [0, %d]\n",
				pval->intval);
			return -EINVAL;
		}
		break;
	case POWER_SUPPLY_PROP_ESR_ACTUAL:
		chip->esr_actual = pval->intval;
		break;
	case POWER_SUPPLY_PROP_ESR_NOMINAL:
		chip->esr_nominal = pval->intval;
		break;
	case POWER_SUPPLY_PROP_SOH:
		chip->soh = pval->intval;
		break;
	case POWER_SUPPLY_PROP_CLEAR_SOH:
		if (chip->first_profile_load && !pval->intval) {
			fg_dbg(fg, FG_STATUS, "Clearing first profile load bit\n");
			val = 0;
			mask = FIRST_PROFILE_LOAD_BIT;
			rc = fg_sram_masked_write(fg, PROFILE_INTEGRITY_WORD,
					PROFILE_INTEGRITY_OFFSET, mask, val,
					FG_IMA_DEFAULT);
			if (rc < 0)
				pr_err("Error in writing to profile integrity word rc=%d\n",
					rc);
			else
				chip->first_profile_load = false;
		}
		break;
	case POWER_SUPPLY_PROP_BATT_AGE_LEVEL:
		if (!chip->dt.multi_profile_load || pval->intval < 0 ||
			chip->batt_age_level == pval->intval)
			return -EINVAL;
		chip->last_batt_age_level = chip->batt_age_level;
		chip->batt_age_level = pval->intval;
		schedule_delayed_work(&fg->profile_load_work, 0);
		break;
	default:
		break;
	}

	return rc;
}

static int fg_property_is_writeable(struct power_supply *psy,
						enum power_supply_property psp)
{
	switch (psp) {
	case POWER_SUPPLY_PROP_CHARGE_FULL:
	case POWER_SUPPLY_PROP_CC_STEP:
	case POWER_SUPPLY_PROP_CC_STEP_SEL:
	case POWER_SUPPLY_PROP_ESR_ACTUAL:
	case POWER_SUPPLY_PROP_ESR_NOMINAL:
	case POWER_SUPPLY_PROP_SOH:
	case POWER_SUPPLY_PROP_CLEAR_SOH:
	case POWER_SUPPLY_PROP_BATT_AGE_LEVEL:
		return 1;
	default:
		break;
	}

	return 0;
}

static enum power_supply_property fg_psy_props[] = {
	POWER_SUPPLY_PROP_CAPACITY,
	POWER_SUPPLY_PROP_REAL_CAPACITY,
	POWER_SUPPLY_PROP_CAPACITY_RAW,
	POWER_SUPPLY_PROP_CC_SOC,
	POWER_SUPPLY_PROP_TEMP,
	POWER_SUPPLY_PROP_VOLTAGE_NOW,
	POWER_SUPPLY_PROP_VOLTAGE_OCV,
	POWER_SUPPLY_PROP_CURRENT_NOW,
	POWER_SUPPLY_PROP_RESISTANCE_ID,
	POWER_SUPPLY_PROP_RESISTANCE,
	POWER_SUPPLY_PROP_ESR_ACTUAL,
	POWER_SUPPLY_PROP_ESR_NOMINAL,
	POWER_SUPPLY_PROP_BATTERY_TYPE,
	POWER_SUPPLY_PROP_CHARGE_FULL_DESIGN,
	POWER_SUPPLY_PROP_VOLTAGE_MAX_DESIGN,
	POWER_SUPPLY_PROP_CHARGE_NOW_RAW,
	POWER_SUPPLY_PROP_CHARGE_NOW,
	POWER_SUPPLY_PROP_CHARGE_FULL,
	POWER_SUPPLY_PROP_CHARGE_COUNTER,
	POWER_SUPPLY_PROP_CHARGE_COUNTER_SHADOW,
	POWER_SUPPLY_PROP_CYCLE_COUNTS,
	POWER_SUPPLY_PROP_SOC_REPORTING_READY,
	POWER_SUPPLY_PROP_CLEAR_SOH,
	POWER_SUPPLY_PROP_SOH,
	POWER_SUPPLY_PROP_DEBUG_BATTERY,
	POWER_SUPPLY_PROP_CONSTANT_CHARGE_VOLTAGE,
	POWER_SUPPLY_PROP_TIME_TO_FULL_AVG,
	POWER_SUPPLY_PROP_TIME_TO_EMPTY_AVG,
	POWER_SUPPLY_PROP_CC_STEP,
	POWER_SUPPLY_PROP_CC_STEP_SEL,
	POWER_SUPPLY_PROP_BATT_AGE_LEVEL,
};

static const struct power_supply_desc fg_psy_desc = {
	.name = "bms",
	.type = POWER_SUPPLY_TYPE_BMS,
	.properties = fg_psy_props,
	.num_properties = ARRAY_SIZE(fg_psy_props),
	.get_property = fg_psy_get_property,
	.set_property = fg_psy_set_property,
	.property_is_writeable = fg_property_is_writeable,
};

/* All callback functions below */

static int fg_notifier_cb(struct notifier_block *nb,
		unsigned long event, void *data)
{
	struct power_supply *psy = data;
	struct fg_dev *fg = container_of(nb, struct fg_dev, nb);

	if (event != PSY_EVENT_PROP_CHANGED)
		return NOTIFY_OK;

	if (work_pending(&fg->status_change_work))
		return NOTIFY_OK;

	if ((strcmp(psy->desc->name, "battery") == 0)
		|| (strcmp(psy->desc->name, "parallel") == 0)
		|| (strcmp(psy->desc->name, "usb") == 0)) {
		/*
		 * We cannot vote for awake votable here as that takes
		 * a mutex lock and this is executed in an atomic context.
		 */
		pm_stay_awake(fg->dev);
		schedule_work(&fg->status_change_work);
	}

	return NOTIFY_OK;
}

static int fg_awake_cb(struct votable *votable, void *data, int awake,
			const char *client)
{
	struct fg_dev *fg = data;

	if (awake)
		pm_stay_awake(fg->dev);
	else
		pm_relax(fg->dev);

	pr_debug("client: %s awake: %d\n", client, awake);
	return 0;
}

static int fg_gen4_ttf_awake_voter(void *data, bool val)
{
	struct fg_gen4_chip *chip = data;
	struct fg_dev *fg = &chip->fg;

	if (!chip)
		return -ENODEV;

	if (fg->battery_missing ||
		fg->profile_load_status == PROFILE_NOT_LOADED)
		return -EPERM;

	vote(fg->awake_votable, TTF_AWAKE_VOTER, val, 0);
	return 0;
}

static int fg_wait_for_mem_attn(struct fg_gen4_chip *chip)
{
	struct fg_dev *fg = &chip->fg;
	int rc, retries = 2;
	ktime_t now;
	s64 time_us;

	reinit_completion(&chip->mem_attn);
	now = ktime_get();

	while (retries--) {
		/* Wait for MEM_ATTN completion */
		rc = wait_for_completion_interruptible_timeout(
			&chip->mem_attn, msecs_to_jiffies(1000));
		if (rc > 0) {
			rc = 0;
			break;
		} else if (!rc) {
			rc = -ETIMEDOUT;
		}
	}

	time_us = ktime_us_delta(ktime_get(), now);
	if (rc < 0)
		pr_err("wait for mem_attn timed out rc=%d\n", rc);

	fg_dbg(fg, FG_STATUS, "mem_attn wait time: %lld us\n", time_us);
	return rc;
}

static int fg_parallel_current_en_cb(struct votable *votable, void *data,
					int enable, const char *client)
{
	struct fg_dev *fg = data;
	struct fg_gen4_chip *chip = container_of(fg, struct fg_gen4_chip, fg);
	int rc;
	u8 val, mask;

	vote(chip->mem_attn_irq_en_votable, MEM_ATTN_IRQ_VOTER, true, 0);

	/* Wait for MEM_ATTN interrupt */
	rc = fg_wait_for_mem_attn(chip);
	if (rc < 0)
		return rc;

	val = enable ? SMB_MEASURE_EN_BIT : 0;
	mask = SMB_MEASURE_EN_BIT;
	rc = fg_masked_write(fg, BATT_INFO_FG_CNV_CHAR_CFG(fg), mask, val);
	if (rc < 0)
		pr_err("Error in writing to 0x%04x, rc=%d\n",
			BATT_INFO_FG_CNV_CHAR_CFG(fg), rc);

	vote(chip->mem_attn_irq_en_votable, MEM_ATTN_IRQ_VOTER, false, 0);
	fg_dbg(fg, FG_STATUS, "Parallel current summing: %d\n", enable);

	return rc;
}

static int fg_delta_bsoc_irq_en_cb(struct votable *votable, void *data,
					int enable, const char *client)
{
	struct fg_dev *fg = data;

	if (!fg->irqs[BSOC_DELTA_IRQ].irq)
		return 0;

	if (enable) {
		enable_irq(fg->irqs[BSOC_DELTA_IRQ].irq);
		enable_irq_wake(fg->irqs[BSOC_DELTA_IRQ].irq);
	} else {
		disable_irq_wake(fg->irqs[BSOC_DELTA_IRQ].irq);
		disable_irq_nosync(fg->irqs[BSOC_DELTA_IRQ].irq);
	}

	return 0;
}

static int fg_gen4_delta_esr_irq_en_cb(struct votable *votable, void *data,
					int enable, const char *client)
{
	struct fg_dev *fg = data;

	if (!fg->irqs[ESR_DELTA_IRQ].irq)
		return 0;

	if (enable) {
		enable_irq(fg->irqs[ESR_DELTA_IRQ].irq);
		enable_irq_wake(fg->irqs[ESR_DELTA_IRQ].irq);
	} else {
		disable_irq_wake(fg->irqs[ESR_DELTA_IRQ].irq);
		disable_irq_nosync(fg->irqs[ESR_DELTA_IRQ].irq);
	}

	return 0;
}

static int fg_gen4_mem_attn_irq_en_cb(struct votable *votable, void *data,
					int enable, const char *client)
{
	struct fg_dev *fg = data;

	if (!fg->irqs[MEM_ATTN_IRQ].irq)
		return 0;

	if (enable) {
		enable_irq(fg->irqs[MEM_ATTN_IRQ].irq);
		enable_irq_wake(fg->irqs[MEM_ATTN_IRQ].irq);
	} else {
		disable_irq_wake(fg->irqs[MEM_ATTN_IRQ].irq);
		disable_irq_nosync(fg->irqs[MEM_ATTN_IRQ].irq);
	}

	fg_dbg(fg, FG_STATUS, "%sabled mem_attn irq\n", enable ? "en" : "dis");
	return 0;
}

/* All init functions below this */

static int fg_alg_init(struct fg_gen4_chip *chip)
{
	struct fg_dev *fg = &chip->fg;
	struct cycle_counter *counter;
	struct cap_learning *cl;
	struct ttf *ttf;
	int rc;

	counter = devm_kzalloc(fg->dev, sizeof(*counter), GFP_KERNEL);
	if (!counter)
		return -ENOMEM;

	counter->restore_count = fg_gen4_restore_count;
	counter->store_count = fg_gen4_store_count;
	counter->data = chip;

	rc = cycle_count_init(counter);
	if (rc < 0) {
		dev_err(fg->dev, "Error in initializing cycle counter, rc:%d\n",
			rc);
		counter->data = NULL;
		devm_kfree(fg->dev, counter);
		return rc;
	}

	chip->counter = counter;

	cl = devm_kzalloc(fg->dev, sizeof(*cl), GFP_KERNEL);
	if (!cl)
		return -ENOMEM;

	cl->cc_soc_max = CC_SOC_30BIT;
	cl->get_cc_soc = fg_gen4_get_cc_soc_sw;
	cl->prime_cc_soc = fg_gen4_prime_cc_soc_sw;
	cl->get_learned_capacity = fg_gen4_get_learned_capacity;
	cl->store_learned_capacity = fg_gen4_store_learned_capacity;
	cl->data = chip;

	rc = cap_learning_init(cl);
	if (rc < 0) {
		dev_err(fg->dev, "Error in initializing capacity learning, rc:%d\n",
			rc);
		counter->data = NULL;
		cl->data = NULL;
		devm_kfree(fg->dev, counter);
		devm_kfree(fg->dev, cl);
		return rc;
	}

	chip->cl = cl;

	ttf = devm_kzalloc(fg->dev, sizeof(*ttf), GFP_KERNEL);
	if (!ttf)
		return -ENOMEM;

	ttf->get_ttf_param = fg_gen4_get_ttf_param;
	ttf->awake_voter = fg_gen4_ttf_awake_voter;
	ttf->iterm_delta = 0;
	ttf->data = chip;

	rc = ttf_tte_init(ttf);
	if (rc < 0) {
		dev_err(fg->dev, "Error in initializing ttf, rc:%d\n", rc);
		ttf->data = NULL;
		counter->data = NULL;
		cl->data = NULL;
		devm_kfree(fg->dev, ttf);
		devm_kfree(fg->dev, counter);
		devm_kfree(fg->dev, cl);
		return rc;
	}

	chip->ttf = ttf;

	return 0;
}

static int fg_gen4_esr_calib_config(struct fg_gen4_chip *chip)
{
	struct fg_dev *fg = &chip->fg;
	u8 buf[2], val, mask;
	int rc;

	if (chip->esr_fast_calib) {
		rc = fg_gen4_esr_fast_calib_config(chip, true);
		if (rc < 0)
			return rc;
	} else {
		if (chip->dt.esr_timer_chg_slow[TIMER_RETRY] >= 0 &&
			chip->dt.esr_timer_chg_slow[TIMER_MAX] >= 0) {
			rc = fg_set_esr_timer(fg,
				chip->dt.esr_timer_chg_slow[TIMER_RETRY],
				chip->dt.esr_timer_chg_slow[TIMER_MAX], true,
				FG_IMA_DEFAULT);
			if (rc < 0) {
				pr_err("Error in setting ESR charge timer, rc=%d\n",
					rc);
				return rc;
			}
		}

		if (chip->dt.esr_timer_dischg_slow[TIMER_RETRY] >= 0 &&
			chip->dt.esr_timer_dischg_slow[TIMER_MAX] >= 0) {
			rc = fg_set_esr_timer(fg,
				chip->dt.esr_timer_dischg_slow[TIMER_RETRY],
				chip->dt.esr_timer_dischg_slow[TIMER_MAX],
				false, FG_IMA_DEFAULT);
			if (rc < 0) {
				pr_err("Error in setting ESR discharge timer, rc=%d\n",
					rc);
				return rc;
			}
		}

		if (chip->dt.esr_calib_dischg) {
			/* Allow ESR calibration only during discharging */
			val = BIT(6) | BIT(7);
			mask = BIT(1) | BIT(6) | BIT(7);
			rc = fg_sram_masked_write(fg, SYS_CONFIG_WORD,
					SYS_CONFIG_OFFSET, mask, val,
					FG_IMA_DEFAULT);
			if (rc < 0) {
				pr_err("Error in writing SYS_CONFIG_WORD, rc=%d\n",
					rc);
				return rc;
			}

			/* Disable ESR charging timer */
			val = 0;
			mask = BIT(0);
			rc = fg_sram_masked_write(fg, SYS_CONFIG_WORD,
					SYS_CONFIG2_OFFSET, mask, val,
					FG_IMA_DEFAULT);
			if (rc < 0) {
				pr_err("Error in writing SYS_CONFIG2_OFFSET, rc=%d\n",
					rc);
				return rc;
			}
		} else {
			/*
			 * Disable ESR discharging timer and ESR pulsing during
			 * discharging when ESR fast calibration is disabled.
			 */
			val = 0;
			mask = BIT(6) | BIT(7);
			rc = fg_sram_masked_write(fg, SYS_CONFIG_WORD,
					SYS_CONFIG_OFFSET, mask, val,
					FG_IMA_DEFAULT);
			if (rc < 0) {
				pr_err("Error in writing SYS_CONFIG_WORD, rc=%d\n",
					rc);
				return rc;
			}
		}
	}

	/*
	 * Delta ESR interrupt threshold should be configured as specified if
	 * ESR fast calibration is disabled. Else, set it to max (4000 mOhms).
	 */
	fg_encode(fg->sp, FG_SRAM_DELTA_ESR_THR,
		chip->esr_fast_calib ? 4000000 : chip->dt.delta_esr_thr_uohms,
		buf);
	rc = fg_sram_write(fg,
			fg->sp[FG_SRAM_DELTA_ESR_THR].addr_word,
			fg->sp[FG_SRAM_DELTA_ESR_THR].addr_byte, buf,
			fg->sp[FG_SRAM_DELTA_ESR_THR].len, FG_IMA_DEFAULT);
	if (rc < 0) {
		pr_err("Error in writing DELTA_ESR_THR, rc=%d\n", rc);
		return rc;
	}

	return rc;
}

#define BATT_TEMP_HYST_MASK	GENMASK(3, 0)
#define BATT_TEMP_DELTA_MASK	GENMASK(7, 4)
#define BATT_TEMP_DELTA_SHIFT	4
static int fg_gen4_hw_init(struct fg_gen4_chip *chip)
{
	struct fg_dev *fg = &chip->fg;
	int rc;
	u8 buf[4], val, mask;

	rc = fg_read(fg, ADC_RR_INT_RT_STS(fg), &val, 1);
	if (rc < 0) {
		pr_err("failed to read addr=0x%04x, rc=%d\n",
			ADC_RR_INT_RT_STS(fg), rc);
		return rc;
	}
	fg->battery_missing = (val & ADC_RR_BT_MISS_BIT);

	if (fg->battery_missing) {
		pr_warn("Not initializing FG because of battery missing\n");
		return 0;
	}

	fg_encode(fg->sp, FG_SRAM_CUTOFF_VOLT, chip->dt.cutoff_volt_mv, buf);
	rc = fg_sram_write(fg, fg->sp[FG_SRAM_CUTOFF_VOLT].addr_word,
			fg->sp[FG_SRAM_CUTOFF_VOLT].addr_byte, buf,
			fg->sp[FG_SRAM_CUTOFF_VOLT].len, FG_IMA_DEFAULT);
	if (rc < 0) {
		pr_err("Error in writing cutoff_volt, rc=%d\n", rc);
		return rc;
	}

	rc = fg_gen4_configure_cutoff_current(fg, chip->dt.cutoff_curr_ma);
	if (rc < 0)
		return rc;

	fg_encode(fg->sp, FG_SRAM_SYS_TERM_CURR, chip->dt.sys_term_curr_ma,
		buf);
	rc = fg_sram_write(fg, fg->sp[FG_SRAM_SYS_TERM_CURR].addr_word,
			fg->sp[FG_SRAM_SYS_TERM_CURR].addr_byte, buf,
			fg->sp[FG_SRAM_SYS_TERM_CURR].len, FG_IMA_DEFAULT);
	if (rc < 0) {
		pr_err("Error in writing sys_term_curr, rc=%d\n", rc);
		return rc;
	}

	if (chip->dt.empty_volt_mv > 0) {
		fg_encode(fg->sp, FG_SRAM_VBATT_LOW,
			chip->dt.empty_volt_mv, buf);
		rc = fg_sram_write(fg, fg->sp[FG_SRAM_VBATT_LOW].addr_word,
				fg->sp[FG_SRAM_VBATT_LOW].addr_byte, buf,
				fg->sp[FG_SRAM_VBATT_LOW].len,
				FG_IMA_DEFAULT);
		if (rc < 0) {
			pr_err("Error in writing empty_volt_mv, rc=%d\n", rc);
			return rc;
		}
	}

	if (chip->dt.delta_soc_thr > 0 && chip->dt.delta_soc_thr < 125) {
		fg_encode(fg->sp, FG_SRAM_DELTA_MSOC_THR,
			chip->dt.delta_soc_thr, buf);
		rc = fg_sram_write(fg,
				fg->sp[FG_SRAM_DELTA_MSOC_THR].addr_word,
				fg->sp[FG_SRAM_DELTA_MSOC_THR].addr_byte,
				buf, fg->sp[FG_SRAM_DELTA_MSOC_THR].len,
				FG_IMA_DEFAULT);
		if (rc < 0) {
			pr_err("Error in writing delta_msoc_thr, rc=%d\n", rc);
			return rc;
		}

		fg_encode(fg->sp, FG_SRAM_DELTA_BSOC_THR,
			chip->dt.delta_soc_thr, buf);
		rc = fg_sram_write(fg,
				fg->sp[FG_SRAM_DELTA_BSOC_THR].addr_word,
				fg->sp[FG_SRAM_DELTA_BSOC_THR].addr_byte,
				buf, fg->sp[FG_SRAM_DELTA_BSOC_THR].len,
				FG_IMA_DEFAULT);
		if (rc < 0) {
			pr_err("Error in writing delta_bsoc_thr, rc=%d\n", rc);
			return rc;
		}
	}

	if (chip->dt.batt_temp_cold_thresh != -EINVAL) {
		fg_encode(fg->sp, FG_SRAM_BATT_TEMP_COLD,
			chip->dt.batt_temp_cold_thresh, buf);
		rc = fg_sram_write(fg, fg->sp[FG_SRAM_BATT_TEMP_COLD].addr_word,
				fg->sp[FG_SRAM_BATT_TEMP_COLD].addr_byte, buf,
				fg->sp[FG_SRAM_BATT_TEMP_COLD].len,
				FG_IMA_DEFAULT);
		if (rc < 0) {
			pr_err("Error in writing batt_temp_cold_thresh, rc=%d\n",
				rc);
			return rc;
		}
	}

	if (chip->dt.batt_temp_hot_thresh != -EINVAL) {
		fg_encode(fg->sp, FG_SRAM_BATT_TEMP_HOT,
			chip->dt.batt_temp_hot_thresh, buf);
		rc = fg_sram_write(fg, fg->sp[FG_SRAM_BATT_TEMP_HOT].addr_word,
				fg->sp[FG_SRAM_BATT_TEMP_HOT].addr_byte, buf,
				fg->sp[FG_SRAM_BATT_TEMP_HOT].len,
				FG_IMA_DEFAULT);
		if (rc < 0) {
			pr_err("Error in writing batt_temp_hot_thresh, rc=%d\n",
				rc);
			return rc;
		}
	}

	if (chip->dt.batt_temp_hyst != -EINVAL) {
		val = chip->dt.batt_temp_hyst & BATT_TEMP_HYST_MASK;
		mask = BATT_TEMP_HYST_MASK;
		rc = fg_sram_masked_write(fg, BATT_TEMP_CONFIG2_WORD,
				BATT_TEMP_HYST_DELTA_OFFSET, mask, val,
				FG_IMA_DEFAULT);
		if (rc < 0) {
			pr_err("Error in writing batt_temp_hyst, rc=%d\n", rc);
			return rc;
		}
	}

	if (chip->dt.batt_temp_delta != -EINVAL) {
		val = (chip->dt.batt_temp_delta << BATT_TEMP_DELTA_SHIFT)
				& BATT_TEMP_DELTA_MASK;
		mask = BATT_TEMP_DELTA_MASK;
		rc = fg_sram_masked_write(fg, BATT_TEMP_CONFIG2_WORD,
				BATT_TEMP_HYST_DELTA_OFFSET, mask, val,
				FG_IMA_DEFAULT);
		if (rc < 0) {
			pr_err("Error in writing batt_temp_delta, rc=%d\n", rc);
			return rc;
		}
	}

	val = (u8)chip->dt.batt_therm_freq;
	rc = fg_write(fg, ADC_RR_BATT_THERM_FREQ(fg), &val, 1);
	if (rc < 0) {
		pr_err("failed to write to 0x%04X, rc=%d\n",
			 ADC_RR_BATT_THERM_FREQ(fg), rc);
		return rc;
	}

	fg_encode(fg->sp, FG_SRAM_ESR_PULSE_THRESH,
		chip->dt.esr_pulse_thresh_ma, buf);
	rc = fg_sram_write(fg, fg->sp[FG_SRAM_ESR_PULSE_THRESH].addr_word,
			fg->sp[FG_SRAM_ESR_PULSE_THRESH].addr_byte, buf,
			fg->sp[FG_SRAM_ESR_PULSE_THRESH].len, FG_IMA_DEFAULT);
	if (rc < 0) {
		pr_err("Error in writing esr_pulse_thresh_ma, rc=%d\n", rc);
		return rc;
	}

	get_esr_meas_current(chip->dt.esr_meas_curr_ma, &val);
	rc = fg_masked_write(fg, BATT_INFO_ESR_PULL_DN_CFG(fg),
			ESR_PULL_DOWN_IVAL_MASK, val);
	if (rc < 0) {
		pr_err("Error in writing esr_meas_curr_ma, rc=%d\n", rc);
		return rc;
	}

	if (is_debug_batt_id(fg)) {
		val = ESR_NO_PULL_DOWN;
		rc = fg_masked_write(fg, BATT_INFO_ESR_PULL_DN_CFG(fg),
			ESR_PULL_DOWN_MODE_MASK, val);
		if (rc < 0) {
			pr_err("Error in writing esr_pull_down, rc=%d\n", rc);
			return rc;
		}
	}

	if (chip->dt.rconn_uohms) {
		/*
		 * Read back Rconn to see if it's already configured. If it is
		 * a non-zero value, then skip configuring it.
		 */
		rc = fg_sram_read(fg, RCONN_WORD, RCONN_OFFSET, buf, 2,
				FG_IMA_DEFAULT);
		if (rc < 0) {
			pr_err("Error reading Rconn, rc=%d\n", rc);
			return rc;
		}

		if (!buf[0] && !buf[1]) {
			/* Rconn has same encoding as ESR */
			fg_encode(fg->sp, FG_SRAM_ESR, chip->dt.rconn_uohms,
				buf);
			rc = fg_sram_write(fg, RCONN_WORD, RCONN_OFFSET, buf, 2,
					FG_IMA_DEFAULT);
			if (rc < 0) {
				pr_err("Error writing Rconn, rc=%d\n", rc);
				return rc;
			}
		} else {
			pr_debug("Skipping configuring Rconn [0x%x 0x%x]\n",
				buf[0], buf[1]);
		}
	}

	if (chip->dt.ki_coeff_low_chg != -EINVAL) {
		fg_encode(fg->sp, FG_SRAM_KI_COEFF_LOW_CHG,
			chip->dt.ki_coeff_low_chg, &val);
		rc = fg_sram_write(fg,
			fg->sp[FG_SRAM_KI_COEFF_LOW_CHG].addr_word,
			fg->sp[FG_SRAM_KI_COEFF_LOW_CHG].addr_byte, &val,
			fg->sp[FG_SRAM_KI_COEFF_LOW_CHG].len,
			FG_IMA_DEFAULT);
		if (rc < 0) {
			pr_err("Error in writing ki_coeff_low_chg, rc=%d\n",
				rc);
			return rc;
		}
	}

	if (chip->dt.ki_coeff_med_chg != -EINVAL) {
		fg_encode(fg->sp, FG_SRAM_KI_COEFF_MED_CHG,
			chip->dt.ki_coeff_med_chg, &val);
		rc = fg_sram_write(fg,
			fg->sp[FG_SRAM_KI_COEFF_MED_CHG].addr_word,
			fg->sp[FG_SRAM_KI_COEFF_MED_CHG].addr_byte, &val,
			fg->sp[FG_SRAM_KI_COEFF_MED_CHG].len,
			FG_IMA_DEFAULT);
		if (rc < 0) {
			pr_err("Error in writing ki_coeff_med_chg, rc=%d\n",
				rc);
			return rc;
		}
	}

	if (chip->dt.ki_coeff_hi_chg != -EINVAL) {
		fg_encode(fg->sp, FG_SRAM_KI_COEFF_HI_CHG,
			chip->dt.ki_coeff_hi_chg, &val);
		rc = fg_sram_write(fg,
			fg->sp[FG_SRAM_KI_COEFF_HI_CHG].addr_word,
			fg->sp[FG_SRAM_KI_COEFF_HI_CHG].addr_byte, &val,
			fg->sp[FG_SRAM_KI_COEFF_HI_CHG].len,
			FG_IMA_DEFAULT);
		if (rc < 0) {
			pr_err("Error in writing ki_coeff_hi_chg, rc=%d\n", rc);
			return rc;
		}
	}

	rc = fg_gen4_esr_calib_config(chip);
	if (rc < 0)
		return rc;

	rc = restore_cycle_count(chip->counter);
	if (rc < 0) {
		pr_err("Error in restoring cycle_count, rc=%d\n", rc);
		return rc;
	}

	chip->batt_age_level = chip->last_batt_age_level = -EINVAL;
	if (chip->dt.multi_profile_load) {
		rc = fg_sram_read(fg, BATT_AGE_LEVEL_WORD,
			BATT_AGE_LEVEL_OFFSET, &val, 1, FG_IMA_DEFAULT);
		if (!rc)
			chip->batt_age_level = chip->last_batt_age_level = val;
	}
	return 0;
}

static int fg_parse_slope_limit_coefficients(struct fg_dev *fg)
{
	struct fg_gen4_chip *chip = container_of(fg, struct fg_gen4_chip, fg);
	struct device_node *node = fg->dev->of_node;
	int rc, i;

	if (!of_find_property(node, "qcom,slope-limit-coeffs", NULL))
		return 0;

	rc = of_property_read_u32(node, "qcom,slope-limit-temp-threshold",
			&chip->dt.slope_limit_temp);
	if (rc < 0)
		return 0;

	rc = fg_parse_dt_property_u32_array(node, "qcom,slope-limit-coeffs",
		chip->dt.slope_limit_coeffs, SLOPE_LIMIT_NUM_COEFFS);
	if (rc < 0)
		return rc;

	for (i = 0; i < SLOPE_LIMIT_NUM_COEFFS; i++) {
		if (chip->dt.slope_limit_coeffs[i] > SLOPE_LIMIT_COEFF_MAX ||
			chip->dt.slope_limit_coeffs[i] < 0) {
			pr_err("Incorrect slope limit coefficient\n");
			return -EINVAL;
		}
	}

	chip->slope_limit_en = true;
	return 0;
}

static int fg_parse_ki_coefficients(struct fg_dev *fg)
{
	struct fg_gen4_chip *chip = container_of(fg, struct fg_gen4_chip, fg);
	struct device_node *node = fg->dev->of_node;
	int rc, i;

	if (of_find_property(node, "qcom,ki-coeff-full-dischg", NULL)) {
		rc = fg_parse_dt_property_u32_array(node,
			"qcom,ki-coeff-full-dischg",
			chip->dt.ki_coeff_full_soc_dischg, 2);
		if (rc < 0)
			return rc;

		if (chip->dt.ki_coeff_full_soc_dischg[0] < 62 ||
			chip->dt.ki_coeff_full_soc_dischg[0] > 15564 ||
			chip->dt.ki_coeff_full_soc_dischg[1] < 62 ||
			chip->dt.ki_coeff_full_soc_dischg[1] > 15564) {
			pr_err("Error in ki_coeff_full_soc_dischg values\n");
			return -EINVAL;
		}
	}

	chip->dt.ki_coeff_low_chg = -EINVAL;
	of_property_read_u32(node, "qcom,ki-coeff-low-chg",
		&chip->dt.ki_coeff_low_chg);

	chip->dt.ki_coeff_med_chg = -EINVAL;
	of_property_read_u32(node, "qcom,ki-coeff-med-chg",
		&chip->dt.ki_coeff_med_chg);

	chip->dt.ki_coeff_hi_chg = -EINVAL;
	of_property_read_u32(node, "qcom,ki-coeff-hi-chg",
		&chip->dt.ki_coeff_hi_chg);

	if (!of_find_property(node, "qcom,ki-coeff-soc-dischg", NULL) ||
		(!of_find_property(node, "qcom,ki-coeff-low-dischg", NULL) &&
		!of_find_property(node, "qcom,ki-coeff-med-dischg", NULL) &&
		!of_find_property(node, "qcom,ki-coeff-hi-dischg", NULL)))
		return 0;

	rc = fg_parse_dt_property_u32_array(node, "qcom,ki-coeff-soc-dischg",
		chip->dt.ki_coeff_soc, KI_COEFF_SOC_LEVELS);
	if (rc < 0)
		return rc;

	rc = fg_parse_dt_property_u32_array(node, "qcom,ki-coeff-low-dischg",
		chip->dt.ki_coeff_low_dischg, KI_COEFF_SOC_LEVELS);
	if (rc < 0)
		return rc;

	rc = fg_parse_dt_property_u32_array(node, "qcom,ki-coeff-med-dischg",
		chip->dt.ki_coeff_med_dischg, KI_COEFF_SOC_LEVELS);
	if (rc < 0)
		return rc;

	rc = fg_parse_dt_property_u32_array(node, "qcom,ki-coeff-hi-dischg",
		chip->dt.ki_coeff_hi_dischg, KI_COEFF_SOC_LEVELS);
	if (rc < 0)
		return rc;

	for (i = 0; i < KI_COEFF_SOC_LEVELS; i++) {
		if (chip->dt.ki_coeff_soc[i] < 0 ||
			chip->dt.ki_coeff_soc[i] > FULL_CAPACITY) {
			pr_err("Error in ki_coeff_soc_dischg values\n");
			return -EINVAL;
		}

		if (chip->dt.ki_coeff_low_dischg[i] < 0 ||
			chip->dt.ki_coeff_low_dischg[i] > KI_COEFF_MAX) {
			pr_err("Error in ki_coeff_low_dischg values\n");
			return -EINVAL;
		}

		if (chip->dt.ki_coeff_med_dischg[i] < 0 ||
			chip->dt.ki_coeff_med_dischg[i] > KI_COEFF_MAX) {
			pr_err("Error in ki_coeff_med_dischg values\n");
			return -EINVAL;
		}

		if (chip->dt.ki_coeff_hi_dischg[i] < 0 ||
			chip->dt.ki_coeff_hi_dischg[i] > KI_COEFF_MAX) {
			pr_err("Error in ki_coeff_hi_dischg values\n");
			return -EINVAL;
		}
	}
	chip->ki_coeff_dischg_en = true;
	return 0;
}

#define DEFAULT_ESR_DISABLE_COUNT	5
#define DEFAULT_ESR_FILTER_FACTOR	2
#define DEFAULT_DELTA_ESR_THR		1832
static int fg_parse_esr_cal_params(struct fg_dev *fg)
{
	struct fg_gen4_chip *chip = container_of(fg, struct fg_gen4_chip, fg);
	struct device_node *node = fg->dev->of_node;
	int rc, i, temp;

	if (chip->dt.esr_timer_dischg_slow[TIMER_RETRY] >= 0 &&
			chip->dt.esr_timer_dischg_slow[TIMER_MAX] >= 0) {
		/* ESR calibration only during discharging */
		chip->dt.esr_calib_dischg = of_property_read_bool(node,
						"qcom,fg-esr-calib-dischg");
		if (chip->dt.esr_calib_dischg)
			return 0;
	}

	if (!of_find_property(node, "qcom,fg-esr-cal-soc-thresh", NULL) ||
		!of_find_property(node, "qcom,fg-esr-cal-temp-thresh", NULL))
		return 0;

	rc = fg_parse_dt_property_u32_array(node, "qcom,fg-esr-cal-soc-thresh",
		chip->dt.esr_cal_soc_thresh, ESR_CAL_LEVELS);
	if (rc < 0) {
		pr_err("Invalid SOC thresholds for ESR fast cal, rc=%d\n", rc);
		return rc;
	}

	rc = fg_parse_dt_property_u32_array(node, "qcom,fg-esr-cal-temp-thresh",
		chip->dt.esr_cal_temp_thresh, ESR_CAL_LEVELS);
	if (rc < 0) {
		pr_err("Invalid temperature thresholds for ESR fast cal, rc=%d\n",
			rc);
		return rc;
	}

	for (i = 0; i < ESR_CAL_LEVELS; i++) {
		if (chip->dt.esr_cal_soc_thresh[i] > FULL_SOC_RAW) {
			pr_err("esr_cal_soc_thresh value shouldn't exceed %d\n",
				FULL_SOC_RAW);
			return -EINVAL;
		}

		if (chip->dt.esr_cal_temp_thresh[i] < ESR_CAL_TEMP_MIN ||
			chip->dt.esr_cal_temp_thresh[i] > ESR_CAL_TEMP_MAX) {
			pr_err("esr_cal_temp_thresh value should be within [%d %d]\n",
				ESR_CAL_TEMP_MIN, ESR_CAL_TEMP_MAX);
			return -EINVAL;
		}
	}

	chip->dt.delta_esr_disable_count = DEFAULT_ESR_DISABLE_COUNT;
	rc = of_property_read_u32(node, "qcom,fg-delta-esr-disable-count",
		&temp);
	if (!rc)
		chip->dt.delta_esr_disable_count = temp;

	chip->dt.esr_filter_factor = DEFAULT_ESR_FILTER_FACTOR;
	rc = of_property_read_u32(node, "qcom,fg-esr-filter-factor",
		&temp);
	if (!rc)
		chip->dt.esr_filter_factor = temp;

	chip->dt.delta_esr_thr_uohms = DEFAULT_DELTA_ESR_THR;
	rc = of_property_read_u32(node, "qcom,fg-delta-esr-thr", &temp);
	if (!rc)
		chip->dt.delta_esr_thr_uohms = temp;

	chip->esr_fast_calib = true;
	return 0;
}

#define DEFAULT_CUTOFF_VOLT_MV		3100
#define DEFAULT_EMPTY_VOLT_MV		2812
#define DEFAULT_SYS_TERM_CURR_MA	-125
#define DEFAULT_CUTOFF_CURR_MA		200
#define DEFAULT_DELTA_SOC_THR		5	/* 0.5 % */
#define DEFAULT_CL_START_SOC		15
#define DEFAULT_CL_MIN_TEMP_DECIDEGC	150
#define DEFAULT_CL_MAX_TEMP_DECIDEGC	500
#define DEFAULT_CL_MAX_INC_DECIPERC	5
#define DEFAULT_CL_MAX_DEC_DECIPERC	100
#define DEFAULT_CL_MIN_LIM_DECIPERC	0
#define DEFAULT_CL_MAX_LIM_DECIPERC	0
#define DEFAULT_CL_DELTA_BATT_SOC	10
#define BTEMP_DELTA_LOW			0
#define BTEMP_DELTA_HIGH		3
#define DEFAULT_ESR_PULSE_THRESH_MA	47
#define DEFAULT_ESR_MEAS_CURR_MA	120
static int fg_gen4_parse_dt(struct fg_gen4_chip *chip)
{
	struct fg_dev *fg = &chip->fg;
	struct device_node *child, *revid_node, *node = fg->dev->of_node;
	u32 base, temp;
	u8 subtype;
	int rc;

	if (!node)  {
		dev_err(fg->dev, "device tree node missing\n");
		return -ENXIO;
	}

	revid_node = of_parse_phandle(node, "qcom,pmic-revid", 0);
	if (!revid_node) {
		pr_err("Missing qcom,pmic-revid property - driver failed\n");
		return -EINVAL;
	}

	fg->pmic_rev_id = get_revid_data(revid_node);
	of_node_put(revid_node);
	if (IS_ERR_OR_NULL(fg->pmic_rev_id)) {
		pr_err("Unable to get pmic_revid rc=%ld\n",
			PTR_ERR(fg->pmic_rev_id));
		/*
		 * the revid peripheral must be registered, any failure
		 * here only indicates that the rev-id module has not
		 * probed yet.
		 */
		return -EPROBE_DEFER;
	}

	pr_debug("PMIC subtype %d Digital major %d\n",
		fg->pmic_rev_id->pmic_subtype, fg->pmic_rev_id->rev4);

	switch (fg->pmic_rev_id->pmic_subtype) {
	case PM8150B_SUBTYPE:
		fg->version = GEN4_FG;
		fg->use_dma = true;
		fg->sp = pm8150b_v2_sram_params;
		if (fg->pmic_rev_id->rev4 == PM8150B_V1P0_REV4) {
			fg->sp = pm8150b_v1_sram_params;
			fg->wa_flags |= PM8150B_V1_DMA_WA;
			fg->wa_flags |= PM8150B_V1_RSLOW_COMP_WA;
		} else if (fg->pmic_rev_id->rev4 == PM8150B_V2P0_REV4) {
			fg->wa_flags |= PM8150B_V2_RSLOW_SCALE_FN_WA;
		}
		break;
	default:
		return -EINVAL;
	}

	if (of_get_available_child_count(node) == 0) {
		dev_err(fg->dev, "No child nodes specified!\n");
		return -ENXIO;
	}

	for_each_available_child_of_node(node, child) {
		rc = of_property_read_u32(child, "reg", &base);
		if (rc < 0) {
			dev_err(fg->dev, "reg not specified in node %s, rc=%d\n",
				child->full_name, rc);
			return rc;
		}

		rc = fg_read(fg, base + PERPH_SUBTYPE_REG, &subtype, 1);
		if (rc < 0) {
			dev_err(fg->dev, "Couldn't read subtype for base %d, rc=%d\n",
				base, rc);
			return rc;
		}

		switch (subtype) {
		case FG_BATT_SOC_PM8150B:
			fg->batt_soc_base = base;
			break;
		case FG_BATT_INFO_PM8150B:
			fg->batt_info_base = base;
			break;
		case FG_MEM_IF_PM8150B:
			fg->mem_if_base = base;
			break;
		case FG_ADC_RR_PM8150B:
			fg->rradc_base = base;
			break;
		default:
			dev_err(fg->dev, "Invalid peripheral subtype 0x%x\n",
				subtype);
			return -ENXIO;
		}
	}

	/* Read all the optional properties below */
	rc = of_property_read_u32(node, "qcom,fg-cutoff-voltage", &temp);
	if (rc < 0)
		chip->dt.cutoff_volt_mv = DEFAULT_CUTOFF_VOLT_MV;
	else
		chip->dt.cutoff_volt_mv = temp;

	rc = of_property_read_u32(node, "qcom,fg-cutoff-current", &temp);
	if (rc < 0)
		chip->dt.cutoff_curr_ma = DEFAULT_CUTOFF_CURR_MA;
	else
		chip->dt.cutoff_curr_ma = temp;

	rc = of_property_read_u32(node, "qcom,fg-empty-voltage", &temp);
	if (rc < 0)
		chip->dt.empty_volt_mv = DEFAULT_EMPTY_VOLT_MV;
	else
		chip->dt.empty_volt_mv = temp;

	rc = of_property_read_u32(node, "qcom,fg-sys-term-current", &temp);
	if (rc < 0)
		chip->dt.sys_term_curr_ma = DEFAULT_SYS_TERM_CURR_MA;
	else
		chip->dt.sys_term_curr_ma = temp;

	rc = of_property_read_u32(node, "qcom,fg-delta-soc-thr", &temp);
	if (rc < 0)
		chip->dt.delta_soc_thr = DEFAULT_DELTA_SOC_THR;
	else
		chip->dt.delta_soc_thr = temp;

	chip->dt.esr_timer_chg_fast[TIMER_RETRY] = -EINVAL;
	chip->dt.esr_timer_chg_fast[TIMER_MAX] = -EINVAL;
	rc = fg_parse_dt_property_u32_array(node, "qcom,fg-esr-timer-chg-fast",
		chip->dt.esr_timer_chg_fast, NUM_ESR_TIMERS);
	if (rc < 0)
		return rc;

	chip->dt.esr_timer_dischg_fast[TIMER_RETRY] = -EINVAL;
	chip->dt.esr_timer_dischg_fast[TIMER_MAX] = -EINVAL;
	rc = fg_parse_dt_property_u32_array(node,
		"qcom,fg-esr-timer-dischg-fast", chip->dt.esr_timer_dischg_fast,
		NUM_ESR_TIMERS);
	if (rc < 0)
		return rc;

	chip->dt.esr_timer_chg_slow[TIMER_RETRY] = -EINVAL;
	chip->dt.esr_timer_chg_slow[TIMER_MAX] = -EINVAL;
	rc = fg_parse_dt_property_u32_array(node, "qcom,fg-esr-timer-chg-slow",
		chip->dt.esr_timer_chg_slow, NUM_ESR_TIMERS);
	if (rc < 0)
		return rc;

	chip->dt.esr_timer_dischg_slow[TIMER_RETRY] = -EINVAL;
	chip->dt.esr_timer_dischg_slow[TIMER_MAX] = -EINVAL;
	rc = fg_parse_dt_property_u32_array(node,
		"qcom,fg-esr-timer-dischg-slow", chip->dt.esr_timer_dischg_slow,
		NUM_ESR_TIMERS);
	if (rc < 0)
		return rc;

	chip->dt.force_load_profile = of_property_read_bool(node,
					"qcom,fg-force-load-profile");

	rc = of_property_read_u32(node, "qcom,cl-start-capacity", &temp);
	if (rc < 0)
		chip->cl->dt.max_start_soc = DEFAULT_CL_START_SOC;
	else
		chip->cl->dt.max_start_soc = temp;

	chip->cl->dt.min_delta_batt_soc = DEFAULT_CL_DELTA_BATT_SOC;
	/* read from DT property and update, if value exists */
	of_property_read_u32(node, "qcom,cl-min-delta-batt-soc",
					&chip->cl->dt.min_delta_batt_soc);

	chip->cl->dt.cl_wt_enable = of_property_read_bool(node,
						"qcom,cl-wt-enable");

	rc = of_property_read_u32(node, "qcom,cl-min-temp", &temp);
	if (rc < 0)
		chip->cl->dt.min_temp = DEFAULT_CL_MIN_TEMP_DECIDEGC;
	else
		chip->cl->dt.min_temp = temp;

	rc = of_property_read_u32(node, "qcom,cl-max-temp", &temp);
	if (rc < 0)
		chip->cl->dt.max_temp = DEFAULT_CL_MAX_TEMP_DECIDEGC;
	else
		chip->cl->dt.max_temp = temp;

	rc = of_property_read_u32(node, "qcom,cl-max-increment", &temp);
	if (rc < 0)
		chip->cl->dt.max_cap_inc = DEFAULT_CL_MAX_INC_DECIPERC;
	else
		chip->cl->dt.max_cap_inc = temp;

	rc = of_property_read_u32(node, "qcom,cl-max-decrement", &temp);
	if (rc < 0)
		chip->cl->dt.max_cap_dec = DEFAULT_CL_MAX_DEC_DECIPERC;
	else
		chip->cl->dt.max_cap_dec = temp;

	rc = of_property_read_u32(node, "qcom,cl-min-limit", &temp);
	if (rc < 0)
		chip->cl->dt.min_cap_limit = DEFAULT_CL_MIN_LIM_DECIPERC;
	else
		chip->cl->dt.min_cap_limit = temp;

	rc = of_property_read_u32(node, "qcom,cl-max-limit", &temp);
	if (rc < 0)
		chip->cl->dt.max_cap_limit = DEFAULT_CL_MAX_LIM_DECIPERC;
	else
		chip->cl->dt.max_cap_limit = temp;

	of_property_read_u32(node, "qcom,cl-skew", &chip->cl->dt.skew_decipct);

	rc = of_property_read_u32(node, "qcom,fg-batt-temp-hot", &temp);
	if (rc < 0)
		chip->dt.batt_temp_hot_thresh = -EINVAL;
	else
		chip->dt.batt_temp_hot_thresh = temp;

	rc = of_property_read_u32(node, "qcom,fg-batt-temp-cold", &temp);
	if (rc < 0)
		chip->dt.batt_temp_cold_thresh = -EINVAL;
	else
		chip->dt.batt_temp_cold_thresh = temp;

	rc = of_property_read_u32(node, "qcom,fg-batt-temp-hyst", &temp);
	if (rc < 0)
		chip->dt.batt_temp_hyst = -EINVAL;
	else if (temp >= BTEMP_DELTA_LOW && temp <= BTEMP_DELTA_HIGH)
		chip->dt.batt_temp_hyst = temp;

	rc = of_property_read_u32(node, "qcom,fg-batt-temp-delta", &temp);
	if (rc < 0)
		chip->dt.batt_temp_delta = -EINVAL;
	else if (temp >= BTEMP_DELTA_LOW && temp <= BTEMP_DELTA_HIGH)
		chip->dt.batt_temp_delta = temp;

	chip->dt.batt_therm_freq = 8;
	rc = of_property_read_u32(node, "qcom,fg-batt-therm-freq", &temp);
	if (temp > 0 && temp <= 255)
		chip->dt.batt_therm_freq = temp;

	chip->dt.hold_soc_while_full = of_property_read_bool(node,
					"qcom,hold-soc-while-full");

	chip->dt.linearize_soc = of_property_read_bool(node,
					"qcom,linearize-soc");

	rc = fg_parse_ki_coefficients(fg);
	if (rc < 0)
		pr_err("Error in parsing Ki coefficients, rc=%d\n", rc);

	rc = of_property_read_u32(node, "qcom,fg-rconn-uohms", &temp);
	if (!rc)
		chip->dt.rconn_uohms = temp;

	rc = fg_parse_slope_limit_coefficients(fg);
	if (rc < 0)
		pr_err("Error in parsing slope limit coeffs, rc=%d\n", rc);

	chip->dt.esr_pulse_thresh_ma = DEFAULT_ESR_PULSE_THRESH_MA;
	rc = of_property_read_u32(node, "qcom,fg-esr-pulse-thresh-ma", &temp);
	if (!rc) {
		if (temp > 0 && temp < 1000)
			chip->dt.esr_pulse_thresh_ma = temp;
	}

	chip->dt.esr_meas_curr_ma = DEFAULT_ESR_MEAS_CURR_MA;
	rc = of_property_read_u32(node, "qcom,fg-esr-meas-curr-ma", &temp);
	if (!rc) {
		/* ESR measurement current range is 60-240 mA */
		if (temp >= 60 || temp <= 240)
			chip->dt.esr_meas_curr_ma = temp;
	}

	rc = fg_parse_esr_cal_params(fg);
	if (rc < 0)
		return rc;

	chip->dt.rapid_soc_dec_en = of_property_read_bool(node,
					"qcom,rapid-soc-dec-en");

	chip->dt.five_pin_battery = of_property_read_bool(node,
					"qcom,five-pin-battery");
	chip->dt.multi_profile_load = of_property_read_bool(node,
					"qcom,multi-profile-load");
	chip->dt.soc_hi_res = of_property_read_bool(node, "qcom,soc-hi-res");
	return 0;
}

static void fg_gen4_cleanup(struct fg_gen4_chip *chip)
{
	struct fg_dev *fg = &chip->fg;

	fg_unregister_interrupts(fg, chip, FG_GEN4_IRQ_MAX);

	cancel_work(&fg->status_change_work);
	cancel_delayed_work_sync(&fg->profile_load_work);
	cancel_delayed_work_sync(&fg->sram_dump_work);
	cancel_work_sync(&chip->pl_current_en_work);

	power_supply_unreg_notifier(&fg->nb);
	debugfs_remove_recursive(fg->dfs_root);

	if (fg->awake_votable)
		destroy_votable(fg->awake_votable);

	if (fg->delta_bsoc_irq_en_votable)
		destroy_votable(fg->delta_bsoc_irq_en_votable);

	if (chip->delta_esr_irq_en_votable)
		destroy_votable(chip->delta_esr_irq_en_votable);

	if (chip->parallel_current_en_votable)
		destroy_votable(chip->parallel_current_en_votable);

	if (chip->mem_attn_irq_en_votable)
		destroy_votable(chip->mem_attn_irq_en_votable);

	dev_set_drvdata(fg->dev, NULL);
}

static int fg_gen4_probe(struct platform_device *pdev)
{
	struct fg_gen4_chip *chip;
	struct fg_dev *fg;
	struct power_supply_config fg_psy_cfg;
	int rc, msoc, volt_uv, batt_temp;

	chip = devm_kzalloc(&pdev->dev, sizeof(*chip), GFP_KERNEL);
	if (!chip)
		return -ENOMEM;

	fg = &chip->fg;
	fg->dev = &pdev->dev;
	fg->debug_mask = &fg_gen4_debug_mask;
	fg->irqs = fg_irqs;
	fg->charge_status = -EINVAL;
	fg->prev_charge_status = -EINVAL;
	fg->online_status = -EINVAL;
	fg->batt_id_ohms = -EINVAL;
	chip->ki_coeff_full_soc[0] = -EINVAL;
	chip->ki_coeff_full_soc[1] = -EINVAL;
	chip->esr_soh_cycle_count = -EINVAL;
	fg->regmap = dev_get_regmap(fg->dev->parent, NULL);
	if (!fg->regmap) {
		dev_err(fg->dev, "Parent regmap is unavailable\n");
		return -ENXIO;
	}

	mutex_init(&fg->bus_lock);
	mutex_init(&fg->sram_rw_lock);
	mutex_init(&fg->charge_full_lock);
	init_completion(&fg->soc_update);
	init_completion(&fg->soc_ready);
	init_completion(&chip->mem_attn);
	INIT_WORK(&fg->status_change_work, status_change_work);
	INIT_WORK(&chip->esr_calib_work, esr_calib_work);
	INIT_DELAYED_WORK(&fg->profile_load_work, profile_load_work);
	INIT_DELAYED_WORK(&fg->sram_dump_work, sram_dump_work);
	INIT_DELAYED_WORK(&chip->pl_enable_work, pl_enable_work);
	INIT_WORK(&chip->pl_current_en_work, pl_current_en_work);

	fg->awake_votable = create_votable("FG_WS", VOTE_SET_ANY,
					fg_awake_cb, fg);
	if (IS_ERR(fg->awake_votable)) {
		rc = PTR_ERR(fg->awake_votable);
		fg->awake_votable = NULL;
		goto exit;
	}

	fg->delta_bsoc_irq_en_votable = create_votable("FG_DELTA_BSOC_IRQ",
						VOTE_SET_ANY,
						fg_delta_bsoc_irq_en_cb, fg);
	if (IS_ERR(fg->delta_bsoc_irq_en_votable)) {
		rc = PTR_ERR(fg->delta_bsoc_irq_en_votable);
		fg->delta_bsoc_irq_en_votable = NULL;
		goto exit;
	}

	chip->delta_esr_irq_en_votable = create_votable("FG_DELTA_ESR_IRQ",
						VOTE_SET_ANY,
						fg_gen4_delta_esr_irq_en_cb,
						chip);
	if (IS_ERR(chip->delta_esr_irq_en_votable)) {
		rc = PTR_ERR(chip->delta_esr_irq_en_votable);
		chip->delta_esr_irq_en_votable = NULL;
		goto exit;
	}

	chip->mem_attn_irq_en_votable = create_votable("FG_MEM_ATTN_IRQ",
						VOTE_SET_ANY,
						fg_gen4_mem_attn_irq_en_cb, fg);
	if (IS_ERR(chip->mem_attn_irq_en_votable)) {
		rc = PTR_ERR(chip->mem_attn_irq_en_votable);
		chip->mem_attn_irq_en_votable = NULL;
		goto exit;
	}

	chip->parallel_current_en_votable = create_votable("FG_SMB_MEAS_EN",
						VOTE_SET_ANY,
						fg_parallel_current_en_cb, fg);
	if (IS_ERR(chip->parallel_current_en_votable)) {
		rc = PTR_ERR(chip->parallel_current_en_votable);
		chip->parallel_current_en_votable = NULL;
		goto exit;
	}

	rc = fg_alg_init(chip);
	if (rc < 0) {
		dev_err(fg->dev, "Error in alg_init, rc:%d\n",
			rc);
		goto exit;
	}

	rc = fg_gen4_parse_dt(chip);
	if (rc < 0) {
		dev_err(fg->dev, "Error in reading DT parameters, rc:%d\n",
			rc);
		goto exit;
	}

	if (chip->esr_fast_calib) {
		if (alarmtimer_get_rtcdev()) {
			alarm_init(&chip->esr_fast_cal_timer, ALARM_BOOTTIME,
				fg_esr_fast_cal_timer);
		} else {
			dev_err(fg->dev, "Failed to initialize esr_fast_cal timer\n");
			rc = -EPROBE_DEFER;
			goto exit;
		}
	}

	rc = fg_memif_init(fg);
	if (rc < 0) {
		dev_err(fg->dev, "Error in initializing FG_MEMIF, rc:%d\n",
			rc);
		goto exit;
	}

	platform_set_drvdata(pdev, chip);
	rc = fg_gen4_hw_init(chip);
	if (rc < 0) {
		dev_err(fg->dev, "Error in initializing FG hardware, rc:%d\n",
			rc);
		goto exit;
	}

	/* Register the power supply */
	fg_psy_cfg.drv_data = fg;
	fg_psy_cfg.of_node = NULL;
	fg_psy_cfg.supplied_to = NULL;
	fg_psy_cfg.num_supplicants = 0;
	fg->fg_psy = devm_power_supply_register(fg->dev, &fg_psy_desc,
			&fg_psy_cfg);
	if (IS_ERR(fg->fg_psy)) {
		pr_err("failed to register fg_psy rc = %ld\n",
				PTR_ERR(fg->fg_psy));
		goto exit;
	}

	fg->nb.notifier_call = fg_notifier_cb;
	rc = power_supply_reg_notifier(&fg->nb);
	if (rc < 0) {
		pr_err("Couldn't register psy notifier rc = %d\n", rc);
		goto exit;
	}

	rc = fg_register_interrupts(&chip->fg, FG_GEN4_IRQ_MAX);
	if (rc < 0) {
		dev_err(fg->dev, "Error in registering interrupts, rc:%d\n",
			rc);
		goto exit;
	}

	if (fg->irqs[MEM_ATTN_IRQ].irq)
		irq_set_status_flags(fg->irqs[MEM_ATTN_IRQ].irq,
					IRQ_DISABLE_UNLAZY);

	/* Keep SOC_UPDATE irq disabled until we require it */
	if (fg->irqs[SOC_UPDATE_IRQ].irq)
		disable_irq_nosync(fg->irqs[SOC_UPDATE_IRQ].irq);

	/* Keep BSOC_DELTA_IRQ disabled until we require it */
	vote(fg->delta_bsoc_irq_en_votable, DELTA_BSOC_IRQ_VOTER, false, 0);

	/* Keep MEM_ATTN_IRQ disabled until we require it */
	vote(chip->mem_attn_irq_en_votable, MEM_ATTN_IRQ_VOTER, false, 0);

	rc = fg_debugfs_create(fg);
	if (rc < 0) {
		dev_err(fg->dev, "Error in creating debugfs entries, rc:%d\n",
			rc);
		goto exit;
	}

	rc = fg_get_battery_voltage(fg, &volt_uv);
	if (!rc)
		rc = fg_get_msoc(fg, &msoc);

	if (!rc)
		rc = fg_gen4_get_battery_temp(fg, &batt_temp);

	if (!rc)
		rc = fg_gen4_get_batt_id(chip);

	if (!rc) {
		fg->last_batt_temp = batt_temp;
		pr_info("battery SOC:%d voltage: %duV temp: %d id: %d ohms\n",
			msoc, volt_uv, batt_temp, fg->batt_id_ohms);
	}

	fg->tz_dev = thermal_zone_of_sensor_register(fg->dev, 0, fg,
							&fg_gen4_tz_ops);
	if (IS_ERR_OR_NULL(fg->tz_dev)) {
		rc = PTR_ERR(fg->tz_dev);
		fg->tz_dev = NULL;
		dev_dbg(fg->dev, "Couldn't register with thermal framework rc:%d\n",
			rc);
	}

	device_init_wakeup(fg->dev, true);
	if (!fg->battery_missing)
		schedule_delayed_work(&fg->profile_load_work, 0);

	pr_debug("FG GEN4 driver probed successfully\n");
	return 0;
exit:
	fg_gen4_cleanup(chip);
	return rc;
}

static int fg_gen4_remove(struct platform_device *pdev)
{
	struct fg_gen4_chip *chip = dev_get_drvdata(&pdev->dev);

	fg_gen4_cleanup(chip);
	return 0;
}

static void fg_gen4_shutdown(struct platform_device *pdev)
{
	struct fg_gen4_chip *chip = dev_get_drvdata(&pdev->dev);
	struct fg_dev *fg = &chip->fg;
	int rc, bsoc;

	fg_unregister_interrupts(fg, chip, FG_GEN4_IRQ_MAX);

	if (chip->rapid_soc_dec_en) {
		rc = fg_gen4_rapid_soc_config(chip, false);
		if (rc < 0)
			pr_err("Error in reverting rapid SOC decrease config rc:%d\n",
				rc);
	}

	rc = fg_get_sram_prop(fg, FG_SRAM_BATT_SOC, &bsoc);
	if (rc < 0) {
		pr_err("Error in getting BATT_SOC, rc=%d\n", rc);
		return;
	}

	if (fg->charge_full) {
		/* We need 2 most significant bytes here */
		bsoc = (u32)bsoc >> 16;

		rc = fg_gen4_configure_full_soc(fg, bsoc);
		if (rc < 0) {
			pr_err("Error in configuring full_soc, rc=%d\n", rc);
			return;
		}
	}

	/*
	 * Charging status doesn't matter when the device shuts down and we
	 * have to treat this as charge done. Hence pass charge_done as true.
	 */
	cycle_count_update(chip->counter, (u32)bsoc >> 24,
		POWER_SUPPLY_STATUS_NOT_CHARGING, true, is_input_present(fg));
}

static int fg_gen4_suspend(struct device *dev)
{
	struct fg_gen4_chip *chip = dev_get_drvdata(dev);
	struct fg_dev *fg = &chip->fg;

	cancel_delayed_work_sync(&chip->ttf->ttf_work);
	if (fg_sram_dump)
		cancel_delayed_work_sync(&fg->sram_dump_work);
	return 0;
}

static int fg_gen4_resume(struct device *dev)
{
	struct fg_gen4_chip *chip = dev_get_drvdata(dev);
	struct fg_dev *fg = &chip->fg;

	schedule_delayed_work(&chip->ttf->ttf_work, 0);
	if (fg_sram_dump)
		schedule_delayed_work(&fg->sram_dump_work,
				msecs_to_jiffies(fg_sram_dump_period_ms));
	return 0;
}

static const struct dev_pm_ops fg_gen4_pm_ops = {
	.suspend	= fg_gen4_suspend,
	.resume		= fg_gen4_resume,
};

static const struct of_device_id fg_gen4_match_table[] = {
	{.compatible = FG_GEN4_DEV_NAME},
	{},
};

static struct platform_driver fg_gen4_driver = {
	.driver = {
		.name = FG_GEN4_DEV_NAME,
		.owner = THIS_MODULE,
		.of_match_table = fg_gen4_match_table,
		.pm		= &fg_gen4_pm_ops,
	},
	.probe		= fg_gen4_probe,
	.remove		= fg_gen4_remove,
	.shutdown	= fg_gen4_shutdown,
};

module_platform_driver(fg_gen4_driver);

MODULE_DESCRIPTION("QPNP Fuel gauge GEN4 driver");
MODULE_LICENSE("GPL v2");
MODULE_ALIAS("platform:" FG_GEN4_DEV_NAME);<|MERGE_RESOLUTION|>--- conflicted
+++ resolved
@@ -754,7 +754,6 @@
 	rc = fg_get_sram_prop(fg, FG_SRAM_ESR_ACT, &esr_uohms);
 	if (rc < 0) {
 		pr_err("failed to get ESR_ACT, rc=%d\n", rc);
-<<<<<<< HEAD
 		return rc;
 	}
 
@@ -764,17 +763,6 @@
 		return rc;
 	}
 
-=======
-		return rc;
-	}
-
-	rc = fg_get_sram_prop(fg, FG_SRAM_RSLOW, &rslow_uohms);
-	if (rc < 0) {
-		pr_err("failed to get Rslow, rc=%d\n", rc);
-		return rc;
-	}
-
->>>>>>> fa7623b2
 	esr_uohms += rslow_uohms;
 
 	if (!chip->dt.five_pin_battery)
@@ -855,14 +843,11 @@
 	return 0;
 }
 
-<<<<<<< HEAD
-=======
 static int fg_gen4_get_prop_real_capacity(struct fg_dev *fg, int *val)
 {
 	return fg_get_msoc(fg, val);
 }
 
->>>>>>> fa7623b2
 static int fg_gen4_get_prop_capacity_raw(struct fg_gen4_chip *chip, int *val)
 {
 	struct fg_dev *fg = &chip->fg;
