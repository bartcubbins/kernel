/* Copyright (c) 2018-2019, The Linux Foundation. All rights reserved.
 *
 * This program is free software; you can redistribute it and/or modify
 * it under the terms of the GNU General Public License version 2 and
 * only version 2 as published by the Free Software Foundation.
 *
 * This program is distributed in the hope that it will be useful,
 * but WITHOUT ANY WARRANTY; without even the implied warranty of
 * MERCHANTABILITY or FITNESS FOR A PARTICULAR PURPOSE.  See the
 * GNU General Public License for more details.
 */

#define pr_fmt(fmt)	"FG: %s: " fmt, __func__

#include <linux/alarmtimer.h>
#include <linux/ktime.h>
#include <linux/of.h>
#include <linux/of_platform.h>
#include <linux/of_batterydata.h>
#include <linux/platform_device.h>
#include <linux/qpnp/qpnp-revid.h>
#include <linux/thermal.h>
#include "fg-core.h"
#include "fg-reg.h"
#include "fg-alg.h"

#define FG_GEN4_DEV_NAME	"qcom,fg-gen4"
#define TTF_AWAKE_VOTER		"fg_ttf_awake"

#define PERPH_SUBTYPE_REG		0x05
#define FG_BATT_SOC_PM8150B		0x10
#define FG_BATT_INFO_PM8150B		0x11
#define FG_MEM_IF_PM8150B		0x0D
#define FG_ADC_RR_PM8150B		0x13

#define FG_SRAM_LEN			972
#define PROFILE_LEN			416
#define PROFILE_COMP_LEN		24
#define KI_COEFF_SOC_LEVELS		3
#define ESR_CAL_LEVELS			2
#define KI_COEFF_MAX			15564
#define SLOPE_LIMIT_NUM_COEFFS		4
#define SLOPE_LIMIT_COEFF_MAX		31128
#define BATT_THERM_NUM_COEFFS		5
#define RSLOW_NUM_COEFFS		4

/* SRAM address/offset definitions in ascending order */
#define BATT_THERM_CONFIG_WORD		3
#define RATIO_CENTER_OFFSET		1
#define BATT_THERM_COEFF_WORD		4
#define BATT_THERM_COEFF_OFFSET		0
#define BATT_TEMP_CONFIG_WORD		9
#define BATT_TEMP_HOT_OFFSET		0
#define BATT_TEMP_COLD_OFFSET		1
#define BATT_TEMP_CONFIG2_WORD		10
#define BATT_TEMP_HYST_DELTA_OFFSET	0
#define ESR_CAL_SOC_MIN_OFFSET		1
#define ESR_CAL_THRESH_WORD		11
#define ESR_CAL_SOC_MAX_OFFSET		0
#define ESR_CAL_TEMP_MIN_OFFSET		1
#define ESR_PULSE_THRESH_WORD		12
#define ESR_CAL_TEMP_MAX_OFFSET		0
#define ESR_PULSE_THRESH_OFFSET		1
#define DELTA_ESR_THR_WORD		14
#define DELTA_ESR_THR_OFFSET		0
#define ESR_TIMER_DISCHG_MAX_WORD	17
#define ESR_TIMER_DISCHG_MAX_OFFSET	0
#define ESR_TIMER_DISCHG_INIT_WORD	17
#define ESR_TIMER_DISCHG_INIT_OFFSET	1
#define ESR_TIMER_CHG_MAX_WORD		18
#define ESR_TIMER_CHG_MAX_OFFSET	0
#define ESR_TIMER_CHG_INIT_WORD		18
#define ESR_TIMER_CHG_INIT_OFFSET	1
#define CUTOFF_CURR_WORD		19
#define CUTOFF_CURR_OFFSET		0
#define CUTOFF_VOLT_WORD		20
#define CUTOFF_VOLT_OFFSET		0
#define SYS_TERM_CURR_WORD		22
#define SYS_TERM_CURR_OFFSET		0
#define VBATT_FULL_WORD			23
#define VBATT_FULL_OFFSET		0
#define KI_COEFF_FULL_SOC_NORM_WORD	24
#define KI_COEFF_FULL_SOC_NORM_OFFSET	1
#define KI_COEFF_LOW_DISCHG_WORD	25
#define KI_COEFF_FULL_SOC_LOW_OFFSET	0
#define KI_COEFF_LOW_DISCHG_OFFSET	1
#define KI_COEFF_MED_DISCHG_WORD	26
#define KI_COEFF_MED_DISCHG_OFFSET	0
#define KI_COEFF_HI_DISCHG_WORD		26
#define KI_COEFF_HI_DISCHG_OFFSET	1
#define KI_COEFF_LOW_CHG_WORD		28
#define KI_COEFF_LOW_CHG_OFFSET		0
#define KI_COEFF_MED_CHG_WORD		28
#define KI_COEFF_MED_CHG_OFFSET		1
#define KI_COEFF_HI_CHG_WORD		29
#define KI_COEFF_HI_CHG_OFFSET		0
#define DELTA_BSOC_THR_WORD		30
#define DELTA_BSOC_THR_OFFSET		1
#define SLOPE_LIMIT_WORD		32
#define SLOPE_LIMIT_OFFSET		0
#define DELTA_MSOC_THR_WORD		32
#define DELTA_MSOC_THR_OFFSET		1
#define VBATT_LOW_WORD			35
#define VBATT_LOW_OFFSET		1
#define SYS_CONFIG_WORD			60
#define SYS_CONFIG_OFFSET		0
#define PROFILE_LOAD_WORD		65
#define PROFILE_LOAD_OFFSET		0
#define RSLOW_COEFF_DISCHG_WORD		78
#define RSLOW_COEFF_LOW_OFFSET		0
#define RSLOW_CONFIG_WORD		241
#define RSLOW_CONFIG_OFFSET		0
#define NOM_CAP_WORD			271
#define NOM_CAP_OFFSET			0
#define RCONN_WORD			275
#define RCONN_OFFSET			0
#define ACT_BATT_CAP_WORD		285
#define ACT_BATT_CAP_OFFSET		0
#define CYCLE_COUNT_WORD		291
#define CYCLE_COUNT_OFFSET		0
#define PROFILE_INTEGRITY_WORD		299
#define PROFILE_INTEGRITY_OFFSET	0
#define IBAT_FINAL_WORD			320
#define IBAT_FINAL_OFFSET		0
#define VBAT_FINAL_WORD			321
#define VBAT_FINAL_OFFSET		0
#define BATT_TEMP_WORD			328
#define BATT_TEMP_OFFSET		0
#define ESR_WORD			331
#define ESR_OFFSET			0
#define ESR_MDL_WORD			335
#define ESR_MDL_OFFSET			0
#define ESR_CHAR_WORD			336
#define ESR_CHAR_OFFSET			0
#define ESR_DELTA_DISCHG_WORD		340
#define ESR_DELTA_DISCHG_OFFSET		0
#define ESR_DELTA_CHG_WORD		341
#define ESR_DELTA_CHG_OFFSET		0
#define ESR_ACT_WORD			342
#define ESR_ACT_OFFSET			0
#define RSLOW_WORD			368
#define RSLOW_OFFSET			0
#define OCV_WORD			417
#define OCV_OFFSET			0
#define VOLTAGE_PRED_WORD		432
#define VOLTAGE_PRED_OFFSET		0
#define BATT_SOC_WORD			449
#define BATT_SOC_OFFSET			0
#define FULL_SOC_WORD			455
#define FULL_SOC_OFFSET			0
#define CC_SOC_SW_WORD			458
#define CC_SOC_SW_OFFSET		0
#define CC_SOC_WORD			460
#define CC_SOC_OFFSET			0
#define MONOTONIC_SOC_WORD		463
#define MONOTONIC_SOC_OFFSET		0

/* v2 SRAM address and offset in ascending order */
#define RSLOW_SCALE_FN_DISCHG_V2_WORD	281
#define RSLOW_SCALE_FN_DISCHG_V2_OFFSET	0
#define RSLOW_SCALE_FN_CHG_V2_WORD	285
#define RSLOW_SCALE_FN_CHG_V2_OFFSET	0
#define ACT_BATT_CAP_v2_WORD		287
#define ACT_BATT_CAP_v2_OFFSET		0
#define RSLOW_v2_WORD			371
#define RSLOW_v2_OFFSET			0
#define OCV_v2_WORD			425
#define OCV_v2_OFFSET			0
#define VOLTAGE_PRED_v2_WORD		440
#define VOLTAGE_PRED_v2_OFFSET		0
#define BATT_SOC_v2_WORD		455
#define BATT_SOC_v2_OFFSET		0
#define FULL_SOC_v2_WORD		461
#define FULL_SOC_v2_OFFSET		0
#define CC_SOC_SW_v2_WORD		464
#define CC_SOC_SW_v2_OFFSET		0
#define CC_SOC_v2_WORD			466
#define CC_SOC_v2_OFFSET		0
#define MONOTONIC_SOC_v2_WORD		469
#define MONOTONIC_SOC_v2_OFFSET		0
#define FIRST_LOG_CURRENT_v2_WORD	471
#define FIRST_LOG_CURRENT_v2_OFFSET	0

static struct fg_irq_info fg_irqs[FG_GEN4_IRQ_MAX];

/* DT parameters for FG device */
struct fg_dt_props {
	bool	force_load_profile;
	bool	hold_soc_while_full;
	bool	linearize_soc;
	bool	rapid_soc_dec_en;
	bool	five_pin_battery;
	int	cutoff_volt_mv;
	int	empty_volt_mv;
	int	cutoff_curr_ma;
	int	sys_term_curr_ma;
	int	delta_soc_thr;
	int	esr_timer_chg_fast[NUM_ESR_TIMERS];
	int	esr_timer_chg_slow[NUM_ESR_TIMERS];
	int	esr_timer_dischg_fast[NUM_ESR_TIMERS];
	int	esr_timer_dischg_slow[NUM_ESR_TIMERS];
	u32	esr_cal_soc_thresh[ESR_CAL_LEVELS];
	int	esr_cal_temp_thresh[ESR_CAL_LEVELS];
	int	esr_filter_factor;
	int	delta_esr_disable_count;
	int	delta_esr_thr_uohms;
	int	rconn_uohms;
	int	batt_temp_cold_thresh;
	int	batt_temp_hot_thresh;
	int	batt_temp_hyst;
	int	batt_temp_delta;
	u32	batt_therm_freq;
	int	esr_pulse_thresh_ma;
	int	esr_meas_curr_ma;
	int	slope_limit_temp;
	int	ki_coeff_low_chg;
	int	ki_coeff_med_chg;
	int	ki_coeff_hi_chg;
	int	ki_coeff_full_soc_dischg[2];
	int	ki_coeff_soc[KI_COEFF_SOC_LEVELS];
	int	ki_coeff_low_dischg[KI_COEFF_SOC_LEVELS];
	int	ki_coeff_med_dischg[KI_COEFF_SOC_LEVELS];
	int	ki_coeff_hi_dischg[KI_COEFF_SOC_LEVELS];
	int	slope_limit_coeffs[SLOPE_LIMIT_NUM_COEFFS];
};

struct fg_gen4_chip {
	struct fg_dev		fg;
	struct fg_dt_props	dt;
	struct cycle_counter	*counter;
	struct cap_learning	*cl;
	struct ttf		*ttf;
	struct votable		*delta_esr_irq_en_votable;
	struct votable		*pl_disable_votable;
	struct votable		*cp_disable_votable;
	struct votable		*parallel_current_en_votable;
	struct votable		*mem_attn_irq_en_votable;
	struct work_struct	esr_calib_work;
	struct alarm		esr_fast_cal_timer;
	struct delayed_work	pl_enable_work;
	struct delayed_work	pl_current_en_work;
	struct completion	mem_attn;
	char			batt_profile[PROFILE_LEN];
	enum slope_limit_status	slope_limit_sts;
	int			ki_coeff_full_soc[2];
	int			delta_esr_count;
	int			recharge_soc_thr;
	int			esr_actual;
	int			esr_nominal;
	int			soh;
	int			esr_soh_cycle_count;
	bool			first_profile_load;
	bool			ki_coeff_dischg_en;
	bool			slope_limit_en;
	bool			esr_fast_calib;
	bool			esr_fast_calib_done;
	bool			esr_fast_cal_timer_expired;
	bool			esr_fast_calib_retry;
	bool			esr_fcc_ctrl_en;
	bool			esr_soh_notified;
	bool			rslow_low;
	bool			rapid_soc_dec_en;
	bool			vbatt_low;
};

struct bias_config {
	u8	status_reg;
	u8	lsb_reg;
	int	bias_kohms;
};

static int fg_gen4_debug_mask;
module_param_named(
	debug_mask, fg_gen4_debug_mask, int, 0600
);

static bool fg_profile_dump;
module_param_named(
	profile_dump, fg_profile_dump, bool, 0600
);

static int fg_sram_dump_period_ms = 20000;
module_param_named(
	sram_dump_period_ms, fg_sram_dump_period_ms, int, 0600
);

static int fg_restart_mp;
static bool fg_sram_dump;
static bool fg_esr_fast_cal_en;

static struct fg_sram_param pm8150b_v1_sram_params[] = {
	PARAM(BATT_SOC, BATT_SOC_WORD, BATT_SOC_OFFSET, 4, 1, 1, 0, NULL,
		fg_decode_default),
	PARAM(FULL_SOC, FULL_SOC_WORD, FULL_SOC_OFFSET, 2, 1, 1, 0,
		fg_encode_default, fg_decode_default),
	PARAM(MONOTONIC_SOC, MONOTONIC_SOC_WORD, MONOTONIC_SOC_OFFSET, 2, 1, 1,
		0, NULL, fg_decode_default),
	PARAM(VOLTAGE_PRED, VOLTAGE_PRED_WORD, VOLTAGE_PRED_OFFSET, 2, 1000,
		244141, 0, NULL, fg_decode_voltage_15b),
	PARAM(OCV, OCV_WORD, OCV_OFFSET, 2, 1000, 244141, 0, NULL,
		fg_decode_voltage_15b),
	PARAM(VBAT_FINAL, VBAT_FINAL_WORD, VBAT_FINAL_OFFSET, 2, 1000, 244141,
		0, NULL, fg_decode_voltage_15b),
	PARAM(IBAT_FINAL, IBAT_FINAL_WORD, IBAT_FINAL_OFFSET, 2, 1000, 488282,
		0, NULL, fg_decode_current_16b),
	PARAM(ESR, ESR_WORD, ESR_OFFSET, 2, 1000, 244141, 0, fg_encode_default,
		fg_decode_value_16b),
	PARAM(ESR_MDL, ESR_MDL_WORD, ESR_MDL_OFFSET, 2, 1000, 244141, 0,
		fg_encode_default, fg_decode_value_16b),
	PARAM(ESR_ACT, ESR_ACT_WORD, ESR_ACT_OFFSET, 2, 1000, 244141, 0,
		fg_encode_default, fg_decode_value_16b),
	PARAM(RSLOW, RSLOW_WORD, RSLOW_OFFSET, 2, 1000, 244141, 0, NULL,
		fg_decode_value_16b),
	PARAM(CC_SOC, CC_SOC_WORD, CC_SOC_OFFSET, 4, 1, 1, 0, NULL,
		fg_decode_cc_soc),
	PARAM(CC_SOC_SW, CC_SOC_SW_WORD, CC_SOC_SW_OFFSET, 4, 1, 1, 0, NULL,
		fg_decode_cc_soc),
	PARAM(ACT_BATT_CAP, ACT_BATT_CAP_WORD, ACT_BATT_CAP_OFFSET, 2,
		1, 1, 0, NULL, fg_decode_default),
	/* Entries below here are configurable during initialization */
	PARAM(CUTOFF_VOLT, CUTOFF_VOLT_WORD, CUTOFF_VOLT_OFFSET, 2, 1000000,
		244141, 0, fg_encode_voltage, NULL),
	PARAM(VBATT_LOW, VBATT_LOW_WORD, VBATT_LOW_OFFSET, 1, 1000,
		15625, -2000, fg_encode_voltage, NULL),
	PARAM(VBATT_FULL, VBATT_FULL_WORD, VBATT_FULL_OFFSET, 2, 1000,
		244141, 0, fg_encode_voltage, fg_decode_voltage_15b),
	PARAM(CUTOFF_CURR, CUTOFF_CURR_WORD, CUTOFF_CURR_OFFSET, 2,
		100000, 48828, 0, fg_encode_current, NULL),
	PARAM(SYS_TERM_CURR, SYS_TERM_CURR_WORD, SYS_TERM_CURR_OFFSET, 2,
		100000, 48828, 0, fg_encode_current, NULL),
	PARAM(DELTA_MSOC_THR, DELTA_MSOC_THR_WORD, DELTA_MSOC_THR_OFFSET,
		1, 2048, 1000, 0, fg_encode_default, NULL),
	PARAM(DELTA_BSOC_THR, DELTA_BSOC_THR_WORD, DELTA_BSOC_THR_OFFSET,
		1, 2048, 1000, 0, fg_encode_default, NULL),
	PARAM(ESR_TIMER_DISCHG_MAX, ESR_TIMER_DISCHG_MAX_WORD,
		ESR_TIMER_DISCHG_MAX_OFFSET, 1, 1, 1, 0, fg_encode_default,
		NULL),
	PARAM(ESR_TIMER_DISCHG_INIT, ESR_TIMER_DISCHG_INIT_WORD,
		ESR_TIMER_DISCHG_INIT_OFFSET, 1, 1, 1, 0, fg_encode_default,
		NULL),
	PARAM(ESR_TIMER_CHG_MAX, ESR_TIMER_CHG_MAX_WORD,
		ESR_TIMER_CHG_MAX_OFFSET, 1, 1, 1, 0, fg_encode_default, NULL),
	PARAM(ESR_TIMER_CHG_INIT, ESR_TIMER_CHG_INIT_WORD,
		ESR_TIMER_CHG_INIT_OFFSET, 1, 1, 1, 0, fg_encode_default, NULL),
	PARAM(ESR_PULSE_THRESH, ESR_PULSE_THRESH_WORD, ESR_PULSE_THRESH_OFFSET,
		1, 1000, 15625, 0, fg_encode_default, NULL),
	PARAM(DELTA_ESR_THR, DELTA_ESR_THR_WORD, DELTA_ESR_THR_OFFSET, 2, 1000,
		61036, 0, fg_encode_default, NULL),
	PARAM(KI_COEFF_FULL_SOC, KI_COEFF_FULL_SOC_NORM_WORD,
		KI_COEFF_FULL_SOC_NORM_OFFSET, 1, 1000, 61035, 0,
		fg_encode_default, NULL),
	PARAM(KI_COEFF_LOW_DISCHG, KI_COEFF_LOW_DISCHG_WORD,
		KI_COEFF_LOW_DISCHG_OFFSET, 1, 1000, 61035, 0,
		fg_encode_default, NULL),
	PARAM(KI_COEFF_MED_DISCHG, KI_COEFF_MED_DISCHG_WORD,
		KI_COEFF_MED_DISCHG_OFFSET, 1, 1000, 61035, 0,
		fg_encode_default, NULL),
	PARAM(KI_COEFF_HI_DISCHG, KI_COEFF_HI_DISCHG_WORD,
		KI_COEFF_HI_DISCHG_OFFSET, 1, 1000, 61035, 0,
		fg_encode_default, NULL),
	PARAM(KI_COEFF_LOW_CHG, KI_COEFF_LOW_CHG_WORD, KI_COEFF_LOW_CHG_OFFSET,
		1, 1000, 61035, 0, fg_encode_default, NULL),
	PARAM(KI_COEFF_MED_CHG, KI_COEFF_MED_CHG_WORD, KI_COEFF_MED_CHG_OFFSET,
		1, 1000, 61035, 0, fg_encode_default, NULL),
	PARAM(KI_COEFF_HI_CHG, KI_COEFF_HI_CHG_WORD, KI_COEFF_HI_CHG_OFFSET, 1,
		1000, 61035, 0, fg_encode_default, NULL),
	PARAM(SLOPE_LIMIT, SLOPE_LIMIT_WORD, SLOPE_LIMIT_OFFSET, 1, 8192,
		1000000, 0, fg_encode_default, NULL),
	PARAM(BATT_TEMP_COLD, BATT_TEMP_CONFIG_WORD, BATT_TEMP_COLD_OFFSET, 1,
		1, 1, 0, fg_encode_default, NULL),
	PARAM(BATT_TEMP_HOT, BATT_TEMP_CONFIG_WORD, BATT_TEMP_HOT_OFFSET, 1,
		1, 1, 0, fg_encode_default, NULL),
	PARAM(ESR_CAL_SOC_MIN, BATT_TEMP_CONFIG2_WORD, ESR_CAL_SOC_MIN_OFFSET,
		1, 1, 1, 0, fg_encode_default, NULL),
	PARAM(ESR_CAL_SOC_MAX, ESR_CAL_THRESH_WORD, ESR_CAL_SOC_MAX_OFFSET,
		1, 1, 1, 0, fg_encode_default, NULL),
	PARAM(ESR_CAL_TEMP_MIN, ESR_CAL_THRESH_WORD, ESR_CAL_TEMP_MIN_OFFSET,
		1, 1, 1, 0, fg_encode_default, NULL),
	PARAM(ESR_CAL_TEMP_MAX, ESR_PULSE_THRESH_WORD, ESR_CAL_TEMP_MAX_OFFSET,
		1, 1, 1, 0, fg_encode_default, NULL),
};

static struct fg_sram_param pm8150b_v2_sram_params[] = {
	PARAM(BATT_SOC, BATT_SOC_v2_WORD, BATT_SOC_v2_OFFSET, 4, 1, 1, 0, NULL,
		fg_decode_default),
	PARAM(FULL_SOC, FULL_SOC_v2_WORD, FULL_SOC_v2_OFFSET, 2, 1, 1, 0,
		fg_encode_default, fg_decode_default),
	PARAM(MONOTONIC_SOC, MONOTONIC_SOC_v2_WORD, MONOTONIC_SOC_v2_OFFSET, 2,
		1, 1, 0, NULL, fg_decode_default),
	PARAM(VOLTAGE_PRED, VOLTAGE_PRED_v2_WORD, VOLTAGE_PRED_v2_OFFSET, 2,
		1000, 244141, 0, NULL, fg_decode_voltage_15b),
	PARAM(OCV, OCV_v2_WORD, OCV_v2_OFFSET, 2, 1000, 244141, 0, NULL,
		fg_decode_voltage_15b),
	PARAM(VBAT_FINAL, VBAT_FINAL_WORD, VBAT_FINAL_OFFSET, 2, 1000, 244141,
		0, NULL, fg_decode_voltage_15b),
	PARAM(IBAT_FINAL, IBAT_FINAL_WORD, IBAT_FINAL_OFFSET, 2, 1000, 488282,
		0, NULL, fg_decode_current_16b),
	PARAM(ESR, ESR_WORD, ESR_OFFSET, 2, 1000, 244141, 0, fg_encode_default,
		fg_decode_value_16b),
	PARAM(ESR_MDL, ESR_MDL_WORD, ESR_MDL_OFFSET, 2, 1000, 244141, 0,
		fg_encode_default, fg_decode_value_16b),
	PARAM(ESR_ACT, ESR_ACT_WORD, ESR_ACT_OFFSET, 2, 1000, 244141, 0,
		fg_encode_default, fg_decode_value_16b),
	PARAM(RSLOW, RSLOW_v2_WORD, RSLOW_v2_OFFSET, 2, 1000, 244141, 0, NULL,
		fg_decode_value_16b),
	PARAM(CC_SOC, CC_SOC_v2_WORD, CC_SOC_v2_OFFSET, 4, 1, 1, 0, NULL,
		fg_decode_cc_soc),
	PARAM(CC_SOC_SW, CC_SOC_SW_v2_WORD, CC_SOC_SW_v2_OFFSET, 4, 1, 1, 0,
		NULL, fg_decode_cc_soc),
	PARAM(ACT_BATT_CAP, ACT_BATT_CAP_v2_WORD, ACT_BATT_CAP_v2_OFFSET, 2,
		1, 1, 0, NULL, fg_decode_default),
	/* Entries below here are configurable during initialization */
	PARAM(CUTOFF_VOLT, CUTOFF_VOLT_WORD, CUTOFF_VOLT_OFFSET, 2, 1000000,
		244141, 0, fg_encode_voltage, NULL),
	PARAM(VBATT_LOW, VBATT_LOW_WORD, VBATT_LOW_OFFSET, 1, 1000,
		15625, -2000, fg_encode_voltage, NULL),
	PARAM(VBATT_FULL, VBATT_FULL_WORD, VBATT_FULL_OFFSET, 2, 1000,
		244141, 0, fg_encode_voltage, fg_decode_voltage_15b),
	PARAM(CUTOFF_CURR, CUTOFF_CURR_WORD, CUTOFF_CURR_OFFSET, 2,
		100000, 48828, 0, fg_encode_current, NULL),
	PARAM(SYS_TERM_CURR, SYS_TERM_CURR_WORD, SYS_TERM_CURR_OFFSET, 2,
		100000, 48828, 0, fg_encode_current, NULL),
	PARAM(DELTA_MSOC_THR, DELTA_MSOC_THR_WORD, DELTA_MSOC_THR_OFFSET,
		1, 2048, 1000, 0, fg_encode_default, NULL),
	PARAM(DELTA_BSOC_THR, DELTA_BSOC_THR_WORD, DELTA_BSOC_THR_OFFSET,
		1, 2048, 1000, 0, fg_encode_default, NULL),
	PARAM(ESR_TIMER_DISCHG_MAX, ESR_TIMER_DISCHG_MAX_WORD,
		ESR_TIMER_DISCHG_MAX_OFFSET, 1, 1, 1, 0, fg_encode_default,
		NULL),
	PARAM(ESR_TIMER_DISCHG_INIT, ESR_TIMER_DISCHG_INIT_WORD,
		ESR_TIMER_DISCHG_INIT_OFFSET, 1, 1, 1, 0, fg_encode_default,
		NULL),
	PARAM(ESR_TIMER_CHG_MAX, ESR_TIMER_CHG_MAX_WORD,
		ESR_TIMER_CHG_MAX_OFFSET, 1, 1, 1, 0, fg_encode_default, NULL),
	PARAM(ESR_TIMER_CHG_INIT, ESR_TIMER_CHG_INIT_WORD,
		ESR_TIMER_CHG_INIT_OFFSET, 1, 1, 1, 0, fg_encode_default, NULL),
	PARAM(ESR_PULSE_THRESH, ESR_PULSE_THRESH_WORD, ESR_PULSE_THRESH_OFFSET,
		1, 1000, 15625, 0, fg_encode_default, NULL),
	PARAM(DELTA_ESR_THR, DELTA_ESR_THR_WORD, DELTA_ESR_THR_OFFSET, 2, 1000,
		61036, 0, fg_encode_default, NULL),
	PARAM(KI_COEFF_FULL_SOC, KI_COEFF_FULL_SOC_NORM_WORD,
		KI_COEFF_FULL_SOC_NORM_OFFSET, 1, 1000, 61035, 0,
		fg_encode_default, NULL),
	PARAM(KI_COEFF_LOW_DISCHG, KI_COEFF_LOW_DISCHG_WORD,
		KI_COEFF_LOW_DISCHG_OFFSET, 1, 1000, 61035, 0,
		fg_encode_default, NULL),
	PARAM(KI_COEFF_MED_DISCHG, KI_COEFF_MED_DISCHG_WORD,
		KI_COEFF_MED_DISCHG_OFFSET, 1, 1000, 61035, 0,
		fg_encode_default, NULL),
	PARAM(KI_COEFF_HI_DISCHG, KI_COEFF_HI_DISCHG_WORD,
		KI_COEFF_HI_DISCHG_OFFSET, 1, 1000, 61035, 0,
		fg_encode_default, NULL),
	PARAM(KI_COEFF_LOW_CHG, KI_COEFF_LOW_CHG_WORD, KI_COEFF_LOW_CHG_OFFSET,
		1, 1000, 61035, 0, fg_encode_default, NULL),
	PARAM(KI_COEFF_MED_CHG, KI_COEFF_MED_CHG_WORD, KI_COEFF_MED_CHG_OFFSET,
		1, 1000, 61035, 0, fg_encode_default, NULL),
	PARAM(KI_COEFF_HI_CHG, KI_COEFF_HI_CHG_WORD, KI_COEFF_HI_CHG_OFFSET, 1,
		1000, 61035, 0, fg_encode_default, NULL),
	PARAM(SLOPE_LIMIT, SLOPE_LIMIT_WORD, SLOPE_LIMIT_OFFSET, 1, 8192,
		1000000, 0, fg_encode_default, NULL),
	PARAM(BATT_TEMP_COLD, BATT_TEMP_CONFIG_WORD, BATT_TEMP_COLD_OFFSET, 1,
		1, 1, 0, fg_encode_default, NULL),
	PARAM(BATT_TEMP_HOT, BATT_TEMP_CONFIG_WORD, BATT_TEMP_HOT_OFFSET, 1,
		1, 1, 0, fg_encode_default, NULL),
	PARAM(ESR_CAL_SOC_MIN, BATT_TEMP_CONFIG2_WORD, ESR_CAL_SOC_MIN_OFFSET,
		1, 1, 1, 0, fg_encode_default, NULL),
	PARAM(ESR_CAL_SOC_MAX, ESR_CAL_THRESH_WORD, ESR_CAL_SOC_MAX_OFFSET,
		1, 1, 1, 0, fg_encode_default, NULL),
	PARAM(ESR_CAL_TEMP_MIN, ESR_CAL_THRESH_WORD, ESR_CAL_TEMP_MIN_OFFSET,
		1, 1, 1, 0, fg_encode_default, NULL),
	PARAM(ESR_CAL_TEMP_MAX, ESR_PULSE_THRESH_WORD, ESR_CAL_TEMP_MAX_OFFSET,
		1, 1, 1, 0, fg_encode_default, NULL),
};

/* All get functions below */

struct bias_config id_table[3] = {
	{0x65, 0x66, 400},
	{0x6D, 0x6E, 100},
	{0x75, 0x76, 30},
};

#define MAX_BIAS_CODE	0x70E4
static int fg_gen4_get_batt_id(struct fg_gen4_chip *chip)
{
	struct fg_dev *fg = &chip->fg;
	int i, rc, batt_id_kohms;
	u16 tmp = 0, bias_code = 0, delta = 0;
	u8 val, bias_id = 0;

	for (i = 0; i < ARRAY_SIZE(id_table); i++)  {
		rc = fg_read(fg, fg->rradc_base + id_table[i].status_reg, &val,
				1);
		if (rc < 0) {
			pr_err("Failed to read bias_sts, rc=%d\n", rc);
			return rc;
		}

		if (val & BIAS_STS_READY) {
			rc = fg_read(fg, fg->rradc_base + id_table[i].lsb_reg,
					(u8 *)&tmp, 2);
			if (rc < 0) {
				pr_err("Failed to read bias_lsb_reg, rc=%d\n",
					rc);
				return rc;
			}
		}

		pr_debug("bias_code[%d]: 0x%04x\n", i, tmp);

		/*
		 * Bias code closer to MAX_BIAS_CODE/2 is the one which should
		 * be used for calculating battery id.
		 */
		if (!delta || abs(tmp - MAX_BIAS_CODE / 2) < delta) {
			bias_id = i;
			bias_code = tmp;
			delta = abs(tmp - MAX_BIAS_CODE / 2);
		}
	}

	pr_debug("bias_id: %d bias_code: 0x%04x\n", bias_id, bias_code);

	/*
	 * Following equation is used for calculating battery id.
	 * batt_id(KOhms) = bias_id(KOhms) / ((MAX_BIAS_CODE / bias_code) - 1)
	 */
	batt_id_kohms = (id_table[bias_id].bias_kohms * bias_code) * 10 /
			(MAX_BIAS_CODE - bias_code);
	fg->batt_id_ohms = (batt_id_kohms * 1000) / 10;
	return 0;
}

static int fg_gen4_get_nominal_capacity(struct fg_gen4_chip *chip,
					int64_t *nom_cap_uah)
{
	struct fg_dev *fg = &chip->fg;
	int rc;
	u8 buf[2];

	rc = fg_sram_read(fg, NOM_CAP_WORD, NOM_CAP_OFFSET, buf, 2,
			FG_IMA_DEFAULT);
	if (rc < 0) {
		pr_err("Error in reading %04x[%d] rc=%d\n", NOM_CAP_WORD,
			NOM_CAP_OFFSET, rc);
		return rc;
	}

	*nom_cap_uah = (int)(buf[0] | buf[1] << 8) * 1000;
	fg_dbg(fg, FG_CAP_LEARN, "nom_cap_uah: %lld\n", *nom_cap_uah);
	return 0;
}

static int fg_gen4_get_learned_capacity(void *data, int64_t *learned_cap_uah)
{
	struct fg_gen4_chip *chip = data;
	struct fg_dev *fg;
	int rc, act_cap_mah;

	if (!chip)
		return -ENODEV;

	fg = &chip->fg;
	rc = fg_get_sram_prop(fg, FG_SRAM_ACT_BATT_CAP, &act_cap_mah);
	if (rc < 0) {
		pr_err("Error in getting ACT_BATT_CAP, rc=%d\n", rc);
		return rc;
	}

	*learned_cap_uah = act_cap_mah * 1000;

	fg_dbg(fg, FG_CAP_LEARN, "learned_cap_uah:%lld\n", *learned_cap_uah);
	return 0;
}

#define CC_SOC_30BIT	GENMASK(29, 0)
#define BATT_SOC_32BIT	GENMASK(31, 0)
static int fg_gen4_get_charge_raw(struct fg_gen4_chip *chip, int *val)
{
	int rc, cc_soc;
	int64_t nom_cap_uah;

	rc = fg_get_sram_prop(&chip->fg, FG_SRAM_CC_SOC, &cc_soc);
	if (rc < 0) {
		pr_err("Error in getting CC_SOC, rc=%d\n", rc);
		return rc;
	}

	rc = fg_gen4_get_nominal_capacity(chip, &nom_cap_uah);
	if (rc < 0) {
		pr_err("Error in getting nominal capacity, rc=%d\n", rc);
		return rc;
	}

	*val = div_s64(cc_soc * nom_cap_uah, CC_SOC_30BIT);
	return 0;
}

static int fg_gen4_get_charge_counter(struct fg_gen4_chip *chip, int *val)
{
	int rc, cc_soc;
	int64_t learned_cap_uah;

	rc = fg_get_sram_prop(&chip->fg, FG_SRAM_CC_SOC_SW, &cc_soc);
	if (rc < 0) {
		pr_err("Error in getting CC_SOC_SW, rc=%d\n", rc);
		return rc;
	}

	rc = fg_gen4_get_learned_capacity(chip, &learned_cap_uah);
	if (rc < 0) {
		pr_err("Error in getting learned capacity, rc=%d\n", rc);
		return rc;
	}

	*val = div_s64(cc_soc * learned_cap_uah, CC_SOC_30BIT);
	return 0;
}

static int fg_gen4_get_charge_counter_shadow(struct fg_gen4_chip *chip,
						int *val)
{
	int rc, batt_soc;
	int64_t learned_cap_uah;

	rc = fg_get_sram_prop(&chip->fg, FG_SRAM_BATT_SOC, &batt_soc);
	if (rc < 0) {
		pr_err("Error in getting BATT_SOC, rc=%d\n", rc);
		return rc;
	}

	rc = fg_gen4_get_learned_capacity(chip, &learned_cap_uah);
	if (rc < 0) {
		pr_err("Error in getting learned capacity, rc=%d\n", rc);
		return rc;
	}

	*val = div_u64((u32)batt_soc * learned_cap_uah, BATT_SOC_32BIT);
	return 0;
}

static int fg_gen4_get_battery_temp(struct fg_dev *fg, int *val)
{
	int rc = 0;
	u16 buf;

	rc = fg_sram_read(fg, BATT_TEMP_WORD, BATT_TEMP_OFFSET, (u8 *)&buf,
			2, FG_IMA_DEFAULT);
	if (rc < 0) {
		pr_err("Failed to read BATT_TEMP_WORD rc=%d\n", rc);
		return rc;
	}

	/*
	 * 10 bits representing temperature from -128 to 127 and each LSB is
	 * 0.25 C. Multiply by 10 to convert it to deci degrees C.
	 */
	*val = sign_extend32(buf, 9) * 100 / 40;

	return 0;
}

static int fg_gen4_tz_get_temp(void *data, int *temperature)
{
	struct fg_dev *fg = (struct fg_dev *)data;
	int rc, temp;

	if (!temperature)
		return -EINVAL;

	rc = fg_gen4_get_battery_temp(fg, &temp);
	if (rc < 0)
		return rc;

	/* Convert deciDegC to milliDegC */
	*temperature = temp * 100;
	return rc;
}

static struct thermal_zone_of_device_ops fg_gen4_tz_ops = {
	.get_temp = fg_gen4_tz_get_temp,
};

static int fg_gen4_get_debug_batt_id(struct fg_dev *fg, int *batt_id)
{
	int rc;
	u16 tmp;

	rc = fg_read(fg, ADC_RR_FAKE_BATT_LOW_LSB(fg), (u8 *)&tmp, 2);
	if (rc < 0) {
		pr_err("failed to read addr=0x%04x, rc=%d\n",
			ADC_RR_FAKE_BATT_LOW_LSB(fg), rc);
		return rc;
	}

	/*
	 * Following equation is used for calculating battery id.
	 * batt_id(KOhms) = 30000 / ((MAX_BIAS_CODE / bias_code) - 1)
	 */

	batt_id[0] = (30000 * tmp) / (MAX_BIAS_CODE - tmp);

	rc = fg_read(fg, ADC_RR_FAKE_BATT_HIGH_LSB(fg), (u8 *)&tmp, 2);
	if (rc < 0) {
		pr_err("failed to read addr=0x%04x, rc=%d\n",
			ADC_RR_FAKE_BATT_HIGH_LSB(fg), rc);
		return rc;
	}

	batt_id[1] = (30000 * tmp) / (MAX_BIAS_CODE - tmp);
	pr_debug("debug batt_id range: [%d %d]\n", batt_id[0], batt_id[1]);
	return 0;
}

static bool is_debug_batt_id(struct fg_dev *fg)
{
	int debug_batt_id[2], rc;

	if (fg->batt_id_ohms < 0)
		return false;

	rc = fg_gen4_get_debug_batt_id(fg, debug_batt_id);
	if (rc < 0) {
		pr_err("Failed to get debug batt_id, rc=%d\n", rc);
		return false;
	}

	if (is_between(debug_batt_id[0], debug_batt_id[1],
		fg->batt_id_ohms)) {
		fg_dbg(fg, FG_POWER_SUPPLY, "Debug battery id: %dohms\n",
			fg->batt_id_ohms);
		return true;
	}

	return false;
}

static int fg_gen4_get_cell_impedance(struct fg_gen4_chip *chip, int *val)
{
	struct fg_dev *fg = &chip->fg;
	int rc, esr_uohms, temp, vbat_term_mv, v_delta, rprot_uohms = 0;

	rc = fg_get_battery_resistance(fg, &esr_uohms);
	if (rc < 0)
		return rc;

	if (!chip->dt.five_pin_battery)
		goto out;

	if (fg->charge_type != POWER_SUPPLY_CHARGE_TYPE_TAPER ||
		fg->bp.float_volt_uv <= 0)
		goto out;

	rc = fg_get_battery_voltage(fg, &vbat_term_mv);
	if (rc < 0)
		goto out;

	rc = fg_get_sram_prop(fg, FG_SRAM_VBAT_FINAL, &temp);
	if (rc < 0) {
		pr_err("Error in getting VBAT_FINAL rc:%d\n", rc);
		goto out;
	}

	v_delta = abs(temp - fg->bp.float_volt_uv);

	rc = fg_get_sram_prop(fg, FG_SRAM_IBAT_FINAL, &temp);
	if (rc < 0) {
		pr_err("Error in getting IBAT_FINAL rc:%d\n", rc);
		goto out;
	}

	if (!temp)
		goto out;

	rprot_uohms = div64_u64((u64)v_delta * 1000000, abs(temp));
	pr_debug("v_delta: %d ibat_final: %d rprot_uohms: %d\n", v_delta, temp,
		rprot_uohms);
out:
	*val = esr_uohms - rprot_uohms;
	return rc;
}

static int fg_gen4_get_prop_capacity(struct fg_dev *fg, int *val)
{
	struct fg_gen4_chip *chip = container_of(fg, struct fg_gen4_chip, fg);
	int rc, msoc;

	if (is_debug_batt_id(fg)) {
		*val = DEBUG_BATT_SOC;
		return 0;
	}

	if (fg->fg_restarting) {
		*val = fg->last_soc;
		return 0;
	}

	if (fg->battery_missing || !fg->soc_reporting_ready) {
		*val = BATT_MISS_SOC;
		return 0;
	}

	if (chip->vbatt_low) {
		*val = EMPTY_SOC;
		return 0;
	}

	if (fg->charge_full) {
		*val = FULL_CAPACITY;
		return 0;
	}

	rc = fg_get_msoc(fg, &msoc);
	if (rc < 0)
		return rc;

	if (chip->dt.linearize_soc && fg->delta_soc > 0)
		*val = fg->maint_soc;
	else
		*val = msoc;

	return 0;
}

static inline void get_esr_meas_current(int curr_ma, u8 *val)
{
	switch (curr_ma) {
	case 60:
		*val = ESR_MEAS_CUR_60MA;
		break;
	case 120:
		*val = ESR_MEAS_CUR_120MA;
		break;
	case 180:
		*val = ESR_MEAS_CUR_180MA;
		break;
	case 240:
		*val = ESR_MEAS_CUR_240MA;
		break;
	default:
		*val = ESR_MEAS_CUR_120MA;
		break;
	};

	*val <<= ESR_PULL_DOWN_IVAL_SHIFT;
}

/* ALG callback functions below */

static int fg_gen4_get_ttf_param(void *data, enum ttf_param param, int *val)
{
	struct fg_gen4_chip *chip = data;
	struct fg_dev *fg;
	int rc = 0, act_cap_mah, full_soc;

	if (!chip)
		return -ENODEV;

	fg = &chip->fg;
	if (fg->battery_missing)
		return -EPERM;

	switch (param) {
	case TTF_MSOC:
		rc = fg_gen4_get_prop_capacity(fg, val);
		break;
	case TTF_VBAT:
		rc = fg_get_battery_voltage(fg, val);
		break;
	case TTF_IBAT:
		rc = fg_get_battery_current(fg, val);
		break;
	case TTF_FCC:
		rc = fg_get_sram_prop(fg, FG_SRAM_ACT_BATT_CAP, &act_cap_mah);
		if (rc < 0) {
			pr_err("Failed to get ACT_BATT_CAP rc=%d\n", rc);
			break;
		}

		rc = fg_get_sram_prop(fg, FG_SRAM_FULL_SOC, &full_soc);
		if (rc < 0) {
			pr_err("Failed to get FULL_SOC rc=%d\n", rc);
			break;
		}

		full_soc = DIV_ROUND_CLOSEST(((u16)full_soc >> 8) *
						FULL_CAPACITY, FULL_SOC_RAW);
		*val = full_soc * act_cap_mah / FULL_CAPACITY;
		break;
	case TTF_MODE:
		if (is_qnovo_en(fg))
			*val = TTF_MODE_QNOVO;
		else if (chip->ttf->step_chg_cfg_valid)
			*val = TTF_MODE_V_STEP_CHG;
		else
			*val = TTF_MODE_NORMAL;
		break;
	case TTF_ITERM:
		*val = chip->dt.sys_term_curr_ma;
		break;
	case TTF_RBATT:
		rc = fg_gen4_get_cell_impedance(chip, val);
		break;
	case TTF_VFLOAT:
		*val = fg->bp.float_volt_uv;
		break;
	case TTF_CHG_TYPE:
		*val = fg->charge_type;
		break;
	case TTF_CHG_STATUS:
		*val = fg->charge_status;
		break;
	default:
		pr_err_ratelimited("Unsupported parameter %d\n", param);
		rc = -EINVAL;
		break;
	}

	return rc;
}

static int fg_gen4_store_learned_capacity(void *data, int64_t learned_cap_uah)
{
	struct fg_gen4_chip *chip = data;
	struct fg_dev *fg;
	int16_t cc_mah;
	int rc;

	if (!chip)
		return -ENODEV;

	fg = &chip->fg;
	if (fg->battery_missing || !learned_cap_uah)
		return -EPERM;

	cc_mah = div64_s64(learned_cap_uah, 1000);
	rc = fg_sram_write(fg, fg->sp[FG_SRAM_ACT_BATT_CAP].addr_word,
			fg->sp[FG_SRAM_ACT_BATT_CAP].addr_byte, (u8 *)&cc_mah,
			fg->sp[FG_SRAM_ACT_BATT_CAP].len, FG_IMA_DEFAULT);
	if (rc < 0) {
		pr_err("Error in writing act_batt_cap_bkup, rc=%d\n", rc);
		return rc;
	}

	fg_dbg(fg, FG_CAP_LEARN, "learned capacity %llduah/%dmah stored\n",
		chip->cl->learned_cap_uah, cc_mah);
	return 0;
}

static int fg_gen4_prime_cc_soc_sw(void *data, u32 batt_soc)
{
	struct fg_gen4_chip *chip = data;
	struct fg_dev *fg;
	int rc, cc_soc_sw;

	if (!chip)
		return -ENODEV;

	fg = &chip->fg;
	if (batt_soc == CC_SOC_30BIT)
		cc_soc_sw = batt_soc;
	else
		cc_soc_sw = div64_s64((int64_t)batt_soc * CC_SOC_30BIT,
				BATT_SOC_32BIT);

	rc = fg_sram_write(fg, fg->sp[FG_SRAM_CC_SOC_SW].addr_word,
		fg->sp[FG_SRAM_CC_SOC_SW].addr_byte, (u8 *)&cc_soc_sw,
		fg->sp[FG_SRAM_CC_SOC_SW].len, FG_IMA_ATOMIC);
	if (rc < 0)
		pr_err("Error in writing cc_soc_sw, rc=%d\n", rc);
	else
		fg_dbg(fg, FG_STATUS, "cc_soc_sw: %x\n", cc_soc_sw);

	return rc;
}

static int fg_gen4_get_cc_soc_sw(void *data, int *cc_soc_sw)
{
	struct fg_gen4_chip *chip = data;
	struct fg_dev *fg;
	int rc, temp;

	if (!chip)
		return -ENODEV;

	fg = &chip->fg;
	rc = fg_get_sram_prop(fg, FG_SRAM_CC_SOC_SW, &temp);
	if (rc < 0) {
		pr_err("Error in getting CC_SOC_SW, rc=%d\n", rc);
		return rc;
	}

	*cc_soc_sw = temp;
	return rc;
}

static int fg_gen4_restore_count(void *data, u16 *buf, int length)
{
	struct fg_gen4_chip *chip = data;
	int id, rc = 0;
	u8 tmp[2];

	if (!chip)
		return -ENODEV;

	if (!buf || length > BUCKET_COUNT)
		return -EINVAL;

	for (id = 0; id < length; id++) {
		rc = fg_sram_read(&chip->fg, CYCLE_COUNT_WORD + id,
				CYCLE_COUNT_OFFSET, (u8 *)tmp, 2,
				FG_IMA_DEFAULT);
		if (rc < 0)
			pr_err("failed to read bucket %d rc=%d\n", id, rc);
		else
			*buf++ = tmp[0] | tmp[1] << 8;
	}

	return rc;
}

static int fg_gen4_store_count(void *data, u16 *buf, int id, int length)
{
	struct fg_gen4_chip *chip = data;
	int rc;

	if (!chip)
		return -ENODEV;

	if (!buf || length > BUCKET_COUNT * 2 || id < 0 ||
		id > BUCKET_COUNT - 1 || ((id * 2) + length) > BUCKET_COUNT * 2)
		return -EINVAL;

	rc = fg_sram_write(&chip->fg, CYCLE_COUNT_WORD + id, CYCLE_COUNT_OFFSET,
			(u8 *)buf, length, FG_IMA_DEFAULT);
	if (rc < 0)
		pr_err("failed to write bucket %d rc=%d\n", rc);

	return rc;
}

/* All worker and helper functions below */

static int fg_parse_dt_property_u32_array(struct device_node *node,
				const char *prop_name, int *buf, int len)
{
	int rc;

	rc = of_property_count_elems_of_size(node, prop_name, sizeof(u32));
	if (rc < 0) {
		if (rc == -EINVAL)
			return 0;
		else
			return rc;
	} else if (rc != len) {
		pr_err("Incorrect length %d for %s, rc=%d\n", len, prop_name,
			rc);
		return -EINVAL;
	}

	rc = of_property_read_u32_array(node, prop_name, buf, len);
	if (rc < 0) {
		pr_err("Error in reading %s, rc=%d\n", prop_name, rc);
		return rc;
	}

	return 0;
}

static void fg_gen4_update_rslow_coeff(struct fg_dev *fg, int batt_temp)
{
	struct fg_gen4_chip *chip = container_of(fg, struct fg_gen4_chip, fg);
	int rc, i;
	bool rslow_low = false;
	u8 buf[RSLOW_NUM_COEFFS];

	if (!fg->bp.rslow_normal_coeffs || !fg->bp.rslow_low_coeffs)
		return;

	/* Update Rslow low coefficients when Tbatt is < 0 C */
	if (batt_temp < 0)
		rslow_low = true;

	if (chip->rslow_low == rslow_low)
		return;

	for (i = 0; i < RSLOW_NUM_COEFFS; i++) {
		if (rslow_low)
			buf[i] = fg->bp.rslow_low_coeffs[i] & 0xFF;
		else
			buf[i] = fg->bp.rslow_normal_coeffs[i] & 0xFF;
	}

	rc = fg_sram_write(fg, RSLOW_COEFF_DISCHG_WORD, RSLOW_COEFF_LOW_OFFSET,
			buf, RSLOW_NUM_COEFFS, FG_IMA_DEFAULT);
	if (rc < 0) {
		pr_err("Failed to write RLOW_COEFF_DISCHG_WORD rc=%d\n", rc);
	} else {
		chip->rslow_low = rslow_low;
		fg_dbg(fg, FG_STATUS, "Updated Rslow %s coefficients\n",
			rslow_low ? "low" : "normal");
	}
}

#define KI_COEFF_FULL_SOC_NORM_DEFAULT		733
#define KI_COEFF_FULL_SOC_LOW_DEFAULT		184
static int fg_gen4_adjust_ki_coeff_full_soc(struct fg_gen4_chip *chip,
						int batt_temp)
{
	struct fg_dev *fg = &chip->fg;
	int rc, ki_coeff_full_soc_norm, ki_coeff_full_soc_low;
	u8 val;

	if (batt_temp < 0) {
		ki_coeff_full_soc_norm = 0;
		ki_coeff_full_soc_low = 0;
	} else if (fg->charge_status == POWER_SUPPLY_STATUS_DISCHARGING) {
		ki_coeff_full_soc_norm = chip->dt.ki_coeff_full_soc_dischg[0];
		ki_coeff_full_soc_low = chip->dt.ki_coeff_full_soc_dischg[1];
	} else {
		ki_coeff_full_soc_norm = KI_COEFF_FULL_SOC_NORM_DEFAULT;
		ki_coeff_full_soc_low = KI_COEFF_FULL_SOC_LOW_DEFAULT;
	}

	if (chip->ki_coeff_full_soc[0] == ki_coeff_full_soc_norm &&
		chip->ki_coeff_full_soc[1] == ki_coeff_full_soc_low)
		return 0;

	fg_encode(fg->sp, FG_SRAM_KI_COEFF_FULL_SOC, ki_coeff_full_soc_norm,
		&val);
	rc = fg_sram_write(fg, KI_COEFF_FULL_SOC_NORM_WORD,
			KI_COEFF_FULL_SOC_NORM_OFFSET, &val, 1, FG_IMA_DEFAULT);
	if (rc < 0) {
		pr_err("Error in writing ki_coeff_full_soc_norm, rc=%d\n", rc);
		return rc;
	}

	fg_encode(fg->sp, FG_SRAM_KI_COEFF_FULL_SOC, ki_coeff_full_soc_low,
		&val);
	rc = fg_sram_write(fg, KI_COEFF_LOW_DISCHG_WORD,
			KI_COEFF_FULL_SOC_LOW_OFFSET, &val, 1, FG_IMA_DEFAULT);
	if (rc < 0) {
		pr_err("Error in writing ki_coeff_full_soc_low, rc=%d\n", rc);
		return rc;
	}

	chip->ki_coeff_full_soc[0] = ki_coeff_full_soc_norm;
	chip->ki_coeff_full_soc[1] = ki_coeff_full_soc_low;
	fg_dbg(fg, FG_STATUS, "Wrote ki_coeff_full_soc [%d %d]\n",
		ki_coeff_full_soc_norm, ki_coeff_full_soc_low);
	return 0;
}

#define KI_COEFF_LOW_DISCHG_DEFAULT	428
#define KI_COEFF_MED_DISCHG_DEFAULT	245
#define KI_COEFF_HI_DISCHG_DEFAULT	123
static int fg_gen4_adjust_ki_coeff_dischg(struct fg_dev *fg)
{
	struct fg_gen4_chip *chip = container_of(fg, struct fg_gen4_chip, fg);
	int rc, i, msoc;
	int ki_coeff_low = KI_COEFF_LOW_DISCHG_DEFAULT;
	int ki_coeff_med = KI_COEFF_MED_DISCHG_DEFAULT;
	int ki_coeff_hi = KI_COEFF_HI_DISCHG_DEFAULT;
	u8 val;

	if (!chip->ki_coeff_dischg_en)
		return 0;

	rc = fg_gen4_get_prop_capacity(fg, &msoc);
	if (rc < 0) {
		pr_err("Error in getting capacity, rc=%d\n", rc);
		return rc;
	}

	if (fg->charge_status == POWER_SUPPLY_STATUS_DISCHARGING) {
		for (i = KI_COEFF_SOC_LEVELS - 1; i >= 0; i--) {
			if (msoc < chip->dt.ki_coeff_soc[i]) {
				ki_coeff_low = chip->dt.ki_coeff_low_dischg[i];
				ki_coeff_med = chip->dt.ki_coeff_med_dischg[i];
				ki_coeff_hi = chip->dt.ki_coeff_hi_dischg[i];
			}
		}
	}

	if (ki_coeff_low > 0) {
		fg_encode(fg->sp, FG_SRAM_KI_COEFF_LOW_DISCHG, ki_coeff_low,
			&val);
		rc = fg_sram_write(fg,
			fg->sp[FG_SRAM_KI_COEFF_LOW_DISCHG].addr_word,
			fg->sp[FG_SRAM_KI_COEFF_LOW_DISCHG].addr_byte, &val,
			fg->sp[FG_SRAM_KI_COEFF_LOW_DISCHG].len,
			FG_IMA_DEFAULT);
		if (rc < 0) {
			pr_err("Error in writing ki_coeff_low, rc=%d\n", rc);
			return rc;
		}
		fg_dbg(fg, FG_STATUS, "Wrote ki_coeff_low %d\n", ki_coeff_low);
	}

	if (ki_coeff_med > 0) {
		fg_encode(fg->sp, FG_SRAM_KI_COEFF_MED_DISCHG, ki_coeff_med,
			&val);
		rc = fg_sram_write(fg,
			fg->sp[FG_SRAM_KI_COEFF_MED_DISCHG].addr_word,
			fg->sp[FG_SRAM_KI_COEFF_MED_DISCHG].addr_byte, &val,
			fg->sp[FG_SRAM_KI_COEFF_MED_DISCHG].len,
			FG_IMA_DEFAULT);
		if (rc < 0) {
			pr_err("Error in writing ki_coeff_med, rc=%d\n", rc);
			return rc;
		}
		fg_dbg(fg, FG_STATUS, "Wrote ki_coeff_med %d\n", ki_coeff_med);
	}

	if (ki_coeff_hi > 0) {
		fg_encode(fg->sp, FG_SRAM_KI_COEFF_HI_DISCHG, ki_coeff_hi,
			&val);
		rc = fg_sram_write(fg,
			fg->sp[FG_SRAM_KI_COEFF_HI_DISCHG].addr_word,
			fg->sp[FG_SRAM_KI_COEFF_HI_DISCHG].addr_byte, &val,
			fg->sp[FG_SRAM_KI_COEFF_HI_DISCHG].len,
			FG_IMA_DEFAULT);
		if (rc < 0) {
			pr_err("Error in writing ki_coeff_hi, rc=%d\n", rc);
			return rc;
		}
		fg_dbg(fg, FG_STATUS, "Wrote ki_coeff_hi %d\n", ki_coeff_hi);
	}

	return 0;
}

static int fg_gen4_slope_limit_config(struct fg_gen4_chip *chip, int batt_temp)
{
	struct fg_dev *fg = &chip->fg;
	enum slope_limit_status status;
	int rc;
	u8 buf;

	if (!chip->slope_limit_en || chip->rapid_soc_dec_en)
		return 0;

	if (fg->charge_status == POWER_SUPPLY_STATUS_CHARGING ||
		fg->charge_status == POWER_SUPPLY_STATUS_FULL) {
		if (batt_temp < chip->dt.slope_limit_temp)
			status = LOW_TEMP_CHARGE;
		else
			status = HIGH_TEMP_CHARGE;
	} else {
		if (batt_temp < chip->dt.slope_limit_temp)
			status = LOW_TEMP_DISCHARGE;
		else
			status = HIGH_TEMP_DISCHARGE;
	}

	if (chip->slope_limit_sts == status)
		return 0;

	fg_encode(fg->sp, FG_SRAM_SLOPE_LIMIT,
		chip->dt.slope_limit_coeffs[status], &buf);
	rc = fg_sram_write(fg, fg->sp[FG_SRAM_SLOPE_LIMIT].addr_word,
			fg->sp[FG_SRAM_SLOPE_LIMIT].addr_byte, &buf,
			fg->sp[FG_SRAM_SLOPE_LIMIT].len, FG_IMA_DEFAULT);
	if (rc < 0) {
		pr_err("Error in configuring slope_limit coefficient, rc=%d\n",
			rc);
		return rc;
	}

	chip->slope_limit_sts = status;
	fg_dbg(fg, FG_STATUS, "Slope limit status: %d value: %x\n", status,
		buf);
	return 0;
}

static int fg_gen4_configure_cutoff_current(struct fg_dev *fg, int current_ma)
{
	int rc;
	u8 buf[2];

	fg_encode(fg->sp, FG_SRAM_CUTOFF_CURR, current_ma, buf);
	rc = fg_sram_write(fg, fg->sp[FG_SRAM_CUTOFF_CURR].addr_word,
			fg->sp[FG_SRAM_CUTOFF_CURR].addr_byte, buf,
			fg->sp[FG_SRAM_CUTOFF_CURR].len, FG_IMA_DEFAULT);
	if (rc < 0)
		pr_err("Error in writing cutoff_curr, rc=%d\n", rc);

	return rc;
}

#define SLOPE_LIMIT_DEFAULT	5738
#define CUTOFF_CURRENT_MAX	15999
static int fg_gen4_rapid_soc_config(struct fg_gen4_chip *chip, bool en)
{
	struct fg_dev *fg = &chip->fg;
	int rc, slope_limit_coeff, cutoff_curr_ma;
	u8 buf;

	slope_limit_coeff = en ? SLOPE_LIMIT_COEFF_MAX : SLOPE_LIMIT_DEFAULT;
	fg_encode(fg->sp, FG_SRAM_SLOPE_LIMIT, slope_limit_coeff, &buf);
	rc = fg_sram_write(fg, fg->sp[FG_SRAM_SLOPE_LIMIT].addr_word,
			fg->sp[FG_SRAM_SLOPE_LIMIT].addr_byte, &buf,
			fg->sp[FG_SRAM_SLOPE_LIMIT].len, FG_IMA_DEFAULT);
	if (rc < 0) {
		pr_err("Error in configuring slope_limit coefficient, rc=%d\n",
			rc);
		return rc;
	}

	cutoff_curr_ma = en ? CUTOFF_CURRENT_MAX : chip->dt.cutoff_curr_ma;
	rc = fg_gen4_configure_cutoff_current(fg, cutoff_curr_ma);
	if (rc < 0)
		return rc;

	fg_dbg(fg, FG_STATUS, "Configured slope limit coeff %d cutoff current %d mA\n",
		slope_limit_coeff, cutoff_curr_ma);
	return 0;
}

static int fg_gen4_get_batt_profile(struct fg_dev *fg)
{
	struct fg_gen4_chip *chip = container_of(fg, struct fg_gen4_chip, fg);
	struct device_node *node = fg->dev->of_node;
	struct device_node *batt_node, *profile_node;
	const char *data;
	int rc, len, i, tuple_len;

	batt_node = of_find_node_by_name(node, "qcom,battery-data");
	if (!batt_node) {
		pr_err("Batterydata not available\n");
		return -ENXIO;
	}

	profile_node = of_batterydata_get_best_profile(batt_node,
				fg->batt_id_ohms / 1000, NULL);
	if (IS_ERR(profile_node))
		return PTR_ERR(profile_node);

	if (!profile_node) {
		pr_err("couldn't find profile handle\n");
		return -ENODATA;
	}

	rc = of_property_read_string(profile_node, "qcom,battery-type",
			&fg->bp.batt_type_str);
	if (rc < 0) {
		pr_err("battery type unavailable, rc:%d\n", rc);
		return rc;
	}

	rc = of_property_read_u32(profile_node, "qcom,max-voltage-uv",
			&fg->bp.float_volt_uv);
	if (rc < 0) {
		pr_err("battery float voltage unavailable, rc:%d\n", rc);
		fg->bp.float_volt_uv = -EINVAL;
	}

	rc = of_property_read_u32(profile_node, "qcom,fastchg-current-ma",
			&fg->bp.fastchg_curr_ma);
	if (rc < 0) {
		pr_err("battery fastchg current unavailable, rc:%d\n", rc);
		fg->bp.fastchg_curr_ma = -EINVAL;
	}

	rc = of_property_read_u32(profile_node, "qcom,fg-cc-cv-threshold-mv",
			&fg->bp.vbatt_full_mv);
	if (rc < 0) {
		pr_err("battery cc_cv threshold unavailable, rc:%d\n", rc);
		fg->bp.vbatt_full_mv = -EINVAL;
	}

	if (of_find_property(profile_node, "qcom,therm-coefficients", &len)) {
		len /= sizeof(u32);
		if (len == BATT_THERM_NUM_COEFFS) {
			if (!fg->bp.therm_coeffs) {
				fg->bp.therm_coeffs = devm_kcalloc(fg->dev,
					BATT_THERM_NUM_COEFFS, sizeof(u32),
					GFP_KERNEL);
				if (!fg->bp.therm_coeffs)
					return -ENOMEM;
			}
		}

		rc = of_property_read_u32_array(profile_node,
			"qcom,therm-coefficients", fg->bp.therm_coeffs, len);
		if (rc < 0) {
			pr_err("Couldn't read therm coefficients, rc:%d\n", rc);
			devm_kfree(fg->dev, fg->bp.therm_coeffs);
			fg->bp.therm_coeffs = NULL;
		}

		rc = of_property_read_u32(profile_node,
			"qcom,therm-center-offset", &fg->bp.therm_ctr_offset);
		if (rc < 0) {
			pr_err("battery therm-center-offset unavailable, rc:%d\n",
				rc);
			fg->bp.therm_ctr_offset = -EINVAL;
		}
	}

	/*
	 * Currently step charging thresholds should be read only for Vbatt
	 * based and not for SOC based.
	 */
	if (!of_property_read_bool(profile_node, "qcom,soc-based-step-chg") &&
		of_find_property(profile_node, "qcom,step-chg-ranges", &len) &&
		fg->bp.float_volt_uv > 0 && fg->bp.fastchg_curr_ma > 0) {
		len /= sizeof(u32);
		tuple_len = len / (sizeof(struct range_data) / sizeof(u32));
		if (tuple_len <= 0 || tuple_len > MAX_STEP_CHG_ENTRIES)
			return -EINVAL;

		mutex_lock(&chip->ttf->lock);
		chip->ttf->step_chg_cfg =
			kcalloc(len, sizeof(*chip->ttf->step_chg_cfg),
				GFP_KERNEL);
		if (!chip->ttf->step_chg_cfg) {
			mutex_unlock(&chip->ttf->lock);
			return -ENOMEM;
		}

		chip->ttf->step_chg_data =
			kcalloc(tuple_len, sizeof(*chip->ttf->step_chg_data),
				GFP_KERNEL);
		if (!chip->ttf->step_chg_data) {
			kfree(chip->ttf->step_chg_cfg);
			mutex_unlock(&chip->ttf->lock);
			return -ENOMEM;
		}

		rc = read_range_data_from_node(profile_node,
				"qcom,step-chg-ranges",
				chip->ttf->step_chg_cfg,
				fg->bp.float_volt_uv,
				fg->bp.fastchg_curr_ma * 1000);
		if (rc < 0) {
			pr_err("Error in reading qcom,step-chg-ranges from battery profile, rc=%d\n",
				rc);
			kfree(chip->ttf->step_chg_data);
			kfree(chip->ttf->step_chg_cfg);
			chip->ttf->step_chg_cfg = NULL;
			mutex_unlock(&chip->ttf->lock);
			return rc;
		}

		chip->ttf->step_chg_num_params = tuple_len;
		chip->ttf->step_chg_cfg_valid = true;
		mutex_unlock(&chip->ttf->lock);

		if (chip->ttf->step_chg_cfg_valid) {
			for (i = 0; i < tuple_len; i++)
				pr_debug("Vbatt_low: %d Vbatt_high: %d FCC: %d\n",
				chip->ttf->step_chg_cfg[i].low_threshold,
				chip->ttf->step_chg_cfg[i].high_threshold,
				chip->ttf->step_chg_cfg[i].value);
		}
	}

	if (of_find_property(profile_node, "qcom,therm-pull-up", NULL)) {
		rc = of_property_read_u32(profile_node, "qcom,therm-pull-up",
				&fg->bp.therm_pull_up_kohms);
		if (rc < 0) {
			pr_err("Couldn't read therm-pull-up, rc:%d\n", rc);
			fg->bp.therm_pull_up_kohms = -EINVAL;
		}
	}

	if (of_find_property(profile_node, "qcom,rslow-normal-coeffs", NULL) &&
		of_find_property(profile_node, "qcom,rslow-low-coeffs", NULL)) {
		if (!fg->bp.rslow_normal_coeffs) {
			fg->bp.rslow_normal_coeffs = devm_kcalloc(fg->dev,
						RSLOW_NUM_COEFFS, sizeof(u32),
						GFP_KERNEL);
			if (!fg->bp.rslow_normal_coeffs)
				return -ENOMEM;
		}

		if (!fg->bp.rslow_low_coeffs) {
			fg->bp.rslow_low_coeffs = devm_kcalloc(fg->dev,
						RSLOW_NUM_COEFFS, sizeof(u32),
						GFP_KERNEL);
			if (!fg->bp.rslow_low_coeffs) {
				devm_kfree(fg->dev, fg->bp.rslow_normal_coeffs);
				fg->bp.rslow_normal_coeffs = NULL;
				return -ENOMEM;
			}
		}

		rc = fg_parse_dt_property_u32_array(profile_node,
			"qcom,rslow-normal-coeffs",
			fg->bp.rslow_normal_coeffs, RSLOW_NUM_COEFFS);
		if (rc < 0) {
			devm_kfree(fg->dev, fg->bp.rslow_normal_coeffs);
			fg->bp.rslow_normal_coeffs = NULL;
			devm_kfree(fg->dev, fg->bp.rslow_low_coeffs);
			fg->bp.rslow_low_coeffs = NULL;
			return rc;
		}

		rc = fg_parse_dt_property_u32_array(profile_node,
			"qcom,rslow-low-coeffs",
			fg->bp.rslow_low_coeffs, RSLOW_NUM_COEFFS);
		if (rc < 0) {
			devm_kfree(fg->dev, fg->bp.rslow_normal_coeffs);
			fg->bp.rslow_normal_coeffs = NULL;
			devm_kfree(fg->dev, fg->bp.rslow_low_coeffs);
			fg->bp.rslow_low_coeffs = NULL;
			return rc;
		}
	}

	data = of_get_property(profile_node, "qcom,fg-profile-data", &len);
	if (!data) {
		pr_err("No profile data available\n");
		return -ENODATA;
	}

	if (len != PROFILE_LEN) {
		pr_err("battery profile incorrect size: %d\n", len);
		return -EINVAL;
	}

	fg->profile_available = true;
	memcpy(chip->batt_profile, data, len);

	return 0;
}

static int fg_gen4_bp_params_config(struct fg_dev *fg)
{
	struct fg_gen4_chip *chip = container_of(fg, struct fg_gen4_chip, fg);
	int rc, i;
	u8 buf, therm_coeffs[BATT_THERM_NUM_COEFFS * 2];
	u8 rslow_coeffs[RSLOW_NUM_COEFFS], val, mask;
	u16 rslow_scalefn;

	if (fg->bp.vbatt_full_mv > 0) {
		rc = fg_set_constant_chg_voltage(fg,
				fg->bp.vbatt_full_mv * 1000);
		if (rc < 0)
			return rc;
	}

	if (fg->bp.therm_coeffs) {
		/* Each coefficient is a 16-bit value */
		for (i = 0; i < BATT_THERM_NUM_COEFFS; i++) {
			therm_coeffs[i*2] = fg->bp.therm_coeffs[i] & 0xFF;
			therm_coeffs[i*2 + 1] = fg->bp.therm_coeffs[i] >> 8;
		}
		rc = fg_sram_write(fg, BATT_THERM_COEFF_WORD,
			BATT_THERM_COEFF_OFFSET, therm_coeffs,
			BATT_THERM_NUM_COEFFS * 2, FG_IMA_DEFAULT);
		if (rc < 0) {
			pr_err("Error in writing therm-coeffs, rc=%d\n", rc);
			return rc;
		}

		buf = fg->bp.therm_ctr_offset;
		rc = fg_sram_write(fg, BATT_THERM_CONFIG_WORD,
			RATIO_CENTER_OFFSET, &buf, 1, FG_IMA_DEFAULT);
		if (rc < 0) {
			pr_err("Error in writing therm-ctr-offset, rc=%d\n",
				rc);
			return rc;
		}
	}

	if (fg->bp.rslow_normal_coeffs && fg->bp.rslow_low_coeffs) {
		rc = fg_sram_read(fg, RSLOW_COEFF_DISCHG_WORD,
				RSLOW_COEFF_LOW_OFFSET, rslow_coeffs,
				RSLOW_NUM_COEFFS, FG_IMA_DEFAULT);
		if (rc < 0) {
			pr_err("Failed to read RLOW_COEFF_DISCHG_WORD rc=%d\n",
				rc);
			return rc;
		}

		/* Read Rslow coefficients back and set the status */
		for (i = 0; i < RSLOW_NUM_COEFFS; i++) {
			buf = fg->bp.rslow_low_coeffs[i] & 0xFF;
			if (rslow_coeffs[i] == buf) {
				chip->rslow_low = true;
			} else {
				chip->rslow_low = false;
				break;
			}
		}
		fg_dbg(fg, FG_STATUS, "Rslow_low: %d\n", chip->rslow_low);
	}

	/*
	 * Since this SRAM word falls inside profile region, configure it after
	 * the profile is loaded. This parameter doesn't come from battery
	 * profile DT property.
	 */
	if (fg->wa_flags & PM8150B_V1_RSLOW_COMP_WA) {
		val = 0;
		mask = BIT(1);
		rc = fg_sram_masked_write(fg, RSLOW_CONFIG_WORD,
				RSLOW_CONFIG_OFFSET, mask, val, FG_IMA_DEFAULT);
		if (rc < 0) {
			pr_err("Error in writing RSLOW_CONFIG_WORD, rc=%d\n",
				rc);
			return rc;
		}
	}

	if (fg->wa_flags & PM8150B_V2_RSLOW_SCALE_FN_WA) {
		rslow_scalefn = 0x4000;
		rc = fg_sram_write(fg, RSLOW_SCALE_FN_CHG_V2_WORD,
				RSLOW_SCALE_FN_CHG_V2_OFFSET,
				(u8 *)&rslow_scalefn, 2, FG_IMA_DEFAULT);
		if (rc < 0) {
			pr_err("Error in writing RSLOW_SCALE_FN_CHG_WORD rc=%d\n",
				rc);
			return rc;
		}

		rc = fg_sram_write(fg, RSLOW_SCALE_FN_DISCHG_V2_WORD,
				RSLOW_SCALE_FN_DISCHG_V2_OFFSET,
				(u8 *)&rslow_scalefn, 2, FG_IMA_DEFAULT);
		if (rc < 0) {
			pr_err("Error in writing RSLOW_SCALE_FN_DISCHG_WORD rc=%d\n",
				rc);
			return rc;
		}
	}

	if (fg->bp.therm_pull_up_kohms > 0) {
		switch (fg->bp.therm_pull_up_kohms) {
		case 30:
			buf = BATT_THERM_PULL_UP_30K;
			break;
		case 100:
			buf = BATT_THERM_PULL_UP_100K;
			break;
		case 400:
			buf = BATT_THERM_PULL_UP_400K;
			break;
		default:
			return -EINVAL;
		}

		rc = fg_masked_write(fg, ADC_RR_BATT_THERM_BASE_CFG1(fg),
					BATT_THERM_PULL_UP_MASK, buf);
		if (rc < 0) {
			pr_err("failed to write to 0x%04X, rc=%d\n",
				ADC_RR_BATT_THERM_BASE_CFG1(fg), rc);
			return rc;
		}
	}

	return 0;
}

static void clear_battery_profile(struct fg_dev *fg)
{
	u8 val = 0;
	int rc;

	rc = fg_sram_write(fg, PROFILE_INTEGRITY_WORD,
			PROFILE_INTEGRITY_OFFSET, &val, 1, FG_IMA_DEFAULT);
	if (rc < 0)
		pr_err("failed to write profile integrity rc=%d\n", rc);
}

#define PROFILE_LOAD_BIT	BIT(0)
#define BOOTLOADER_LOAD_BIT	BIT(1)
#define BOOTLOADER_RESTART_BIT	BIT(2)
#define HLOS_RESTART_BIT	BIT(3)
#define FIRST_PROFILE_LOAD_BIT	BIT(4)
static bool is_profile_load_required(struct fg_gen4_chip *chip)
{
	struct fg_dev *fg = &chip->fg;
	u8 buf[PROFILE_COMP_LEN], val;
	bool profiles_same = false, valid_integrity = false;
	int rc, i;
	u8 white_list_values[] = {
		HLOS_RESTART_BIT,
		BOOTLOADER_LOAD_BIT,
		BOOTLOADER_LOAD_BIT | BOOTLOADER_RESTART_BIT,
		BOOTLOADER_RESTART_BIT | HLOS_RESTART_BIT,
		BOOTLOADER_LOAD_BIT | FIRST_PROFILE_LOAD_BIT,
		BOOTLOADER_LOAD_BIT | BOOTLOADER_RESTART_BIT |
			FIRST_PROFILE_LOAD_BIT,
		HLOS_RESTART_BIT | BOOTLOADER_RESTART_BIT |
			FIRST_PROFILE_LOAD_BIT,
	};

	rc = fg_sram_read(fg, PROFILE_INTEGRITY_WORD,
			PROFILE_INTEGRITY_OFFSET, &val, 1, FG_IMA_DEFAULT);
	if (rc < 0) {
		pr_err("failed to read profile integrity rc=%d\n", rc);
		return false;
	}

	/* Check if integrity bit is set */
	if (val & PROFILE_LOAD_BIT) {
		fg_dbg(fg, FG_STATUS, "Battery profile integrity bit is set\n");

		/* Whitelist the values */
		val &= ~PROFILE_LOAD_BIT;
		for (i = 0; i < ARRAY_SIZE(white_list_values); i++)  {
			if (val == white_list_values[i]) {
				valid_integrity = true;
				break;
			}
		}

		if (!valid_integrity) {
			val |= PROFILE_LOAD_BIT;
			pr_warn("Garbage value in profile integrity word: 0x%x\n",
				val);
			return true;
		}

		rc = fg_sram_read(fg, PROFILE_LOAD_WORD, PROFILE_LOAD_OFFSET,
				buf, PROFILE_COMP_LEN, FG_IMA_DEFAULT);
		if (rc < 0) {
			pr_err("Error in reading battery profile, rc:%d\n", rc);
			fg->profile_load_status = PROFILE_SKIPPED;
			return false;
		}
		profiles_same = memcmp(chip->batt_profile, buf,
					PROFILE_COMP_LEN) == 0;
		if (profiles_same) {
			fg_dbg(fg, FG_STATUS, "Battery profile is same, not loading it\n");
			fg->profile_load_status = PROFILE_LOADED;
			return false;
		}

		if (!chip->dt.force_load_profile) {
			pr_warn("Profiles doesn't match, skipping loading it since force_load_profile is disabled\n");
			if (fg_profile_dump) {
				pr_info("FG: loaded profile:\n");
				dump_sram(fg, buf, PROFILE_LOAD_WORD,
					PROFILE_COMP_LEN);
				pr_info("FG: available profile:\n");
				dump_sram(fg, chip->batt_profile,
					PROFILE_LOAD_WORD, PROFILE_LEN);
			}
			fg->profile_load_status = PROFILE_SKIPPED;
			return false;
		}

		fg_dbg(fg, FG_STATUS, "Profiles are different, loading the correct one\n");
	} else {
		fg_dbg(fg, FG_STATUS, "Profile integrity bit is not set\n");
		if (fg_profile_dump) {
			pr_info("FG: profile to be loaded:\n");
			dump_sram(fg, chip->batt_profile, PROFILE_LOAD_WORD,
				PROFILE_LEN);
		}
	}
	return true;
}

#define SOC_READY_WAIT_TIME_MS	1000
static void profile_load_work(struct work_struct *work)
{
	struct fg_dev *fg = container_of(work,
				struct fg_dev,
				profile_load_work.work);
	struct fg_gen4_chip *chip = container_of(fg,
				struct fg_gen4_chip, fg);
	int64_t nom_cap_uah;
	u8 val, mask, buf[2];
	int rc;

	vote(fg->awake_votable, PROFILE_LOAD, true, 0);

	rc = fg_gen4_get_batt_id(chip);
	if (rc < 0) {
		pr_err("Error in getting battery id, rc:%d\n", rc);
		goto out;
	}

	rc = fg_gen4_get_batt_profile(fg);
	if (rc < 0) {
		fg->profile_load_status = PROFILE_MISSING;
		pr_warn("profile for batt_id=%dKOhms not found..using OTP, rc:%d\n",
			fg->batt_id_ohms / 1000, rc);
		goto out;
	}

	if (!fg->profile_available)
		goto out;

	if (!is_profile_load_required(chip))
		goto done;

	clear_cycle_count(chip->counter);

	fg_dbg(fg, FG_STATUS, "profile loading started\n");
	rc = fg_masked_write(fg, BATT_SOC_RESTART(fg), RESTART_GO_BIT, 0);
	if (rc < 0) {
		pr_err("Error in writing to %04x, rc=%d\n",
			BATT_SOC_RESTART(fg), rc);
		goto out;
	}

	/* load battery profile */
	rc = fg_sram_write(fg, PROFILE_LOAD_WORD, PROFILE_LOAD_OFFSET,
			chip->batt_profile, PROFILE_LEN, FG_IMA_ATOMIC);
	if (rc < 0) {
		pr_err("Error in writing battery profile, rc:%d\n", rc);
		goto out;
	}

	/* Enable side loading for voltage and current */
	val = mask = BIT(0);
	rc = fg_sram_masked_write(fg, SYS_CONFIG_WORD,
			SYS_CONFIG_OFFSET, mask, val, FG_IMA_DEFAULT);
	if (rc < 0) {
		pr_err("Error in setting SYS_CONFIG_WORD[0], rc=%d\n", rc);
		goto out;
	}

	/* Clear first logged main current ADC values */
	buf[0] = buf[1] = 0;
	rc = fg_sram_write(fg, FIRST_LOG_CURRENT_v2_WORD,
			FIRST_LOG_CURRENT_v2_OFFSET, buf, 2, FG_IMA_DEFAULT);
	if (rc < 0) {
		pr_err("Error in clearing FIRST_LOG_CURRENT rc=%d\n", rc);
		goto out;
	}

	/* Set the profile integrity bit */
	val = HLOS_RESTART_BIT | PROFILE_LOAD_BIT;
	rc = fg_sram_write(fg, PROFILE_INTEGRITY_WORD,
			PROFILE_INTEGRITY_OFFSET, &val, 1, FG_IMA_DEFAULT);
	if (rc < 0) {
		pr_err("failed to write profile integrity rc=%d\n", rc);
		goto out;
	}

	rc = fg_restart(fg, SOC_READY_WAIT_TIME_MS);
	if (rc < 0) {
		pr_err("Error in restarting FG, rc=%d\n", rc);
		goto out;
	}

	/* Clear side loading for voltage and current */
	val = 0;
	mask = BIT(0);
	rc = fg_sram_masked_write(fg, SYS_CONFIG_WORD,
			SYS_CONFIG_OFFSET, mask, val, FG_IMA_DEFAULT);
	if (rc < 0) {
		pr_err("Error in clearing SYS_CONFIG_WORD[0], rc=%d\n", rc);
		goto out;
	}

	fg_dbg(fg, FG_STATUS, "SOC is ready\n");
	fg->profile_load_status = PROFILE_LOADED;

	if (fg->wa_flags & PM8150B_V1_DMA_WA)
		msleep(1000);

	/*
	 * Whenever battery profile is loaded, read nominal capacity and write
	 * it to actual (or aged) capacity as it is outside the profile region
	 * and might contain OTP values.
	 */
	rc = fg_sram_read(fg, NOM_CAP_WORD, NOM_CAP_OFFSET, buf, 2,
			FG_IMA_DEFAULT);
	if (rc < 0) {
		pr_err("Error in reading %04x[%d] rc=%d\n", NOM_CAP_WORD,
			NOM_CAP_OFFSET, rc);
	} else {
		rc = fg_sram_write(fg, fg->sp[FG_SRAM_ACT_BATT_CAP].addr_word,
			fg->sp[FG_SRAM_ACT_BATT_CAP].addr_byte, buf,
			fg->sp[FG_SRAM_ACT_BATT_CAP].len, FG_IMA_DEFAULT);
		if (rc < 0)
			pr_err("Error in writing to ACT_BATT_CAP rc=%d\n", rc);
	}
done:
	rc = fg_sram_read(fg, PROFILE_INTEGRITY_WORD,
			PROFILE_INTEGRITY_OFFSET, &val, 1, FG_IMA_DEFAULT);
	if (!rc && (val & FIRST_PROFILE_LOAD_BIT)) {
		fg_dbg(fg, FG_STATUS, "First profile load bit is set\n");
		chip->first_profile_load = true;
	}

	rc = fg_gen4_bp_params_config(fg);
	if (rc < 0)
		pr_err("Error in configuring battery profile params, rc:%d\n",
			rc);

	rc = fg_gen4_get_nominal_capacity(chip, &nom_cap_uah);
	if (!rc) {
		rc = cap_learning_post_profile_init(chip->cl, nom_cap_uah);
		if (rc < 0)
			pr_err("Error in cap_learning_post_profile_init rc=%d\n",
				rc);
	}

	batt_psy_initialized(fg);
	fg_notify_charger(fg);

	schedule_delayed_work(&chip->ttf->ttf_work, msecs_to_jiffies(10000));
	fg_dbg(fg, FG_STATUS, "profile loaded successfully");
out:
	fg->soc_reporting_ready = true;
	vote(fg->awake_votable, ESR_FCC_VOTER, true, 0);
	schedule_delayed_work(&chip->pl_enable_work, msecs_to_jiffies(5000));
	vote(fg->awake_votable, PROFILE_LOAD, false, 0);
	if (!work_pending(&fg->status_change_work)) {
		pm_stay_awake(fg->dev);
		schedule_work(&fg->status_change_work);
	}
}

static void get_batt_psy_props(struct fg_dev *fg)
{
	struct fg_gen4_chip *chip = container_of(fg, struct fg_gen4_chip, fg);
	union power_supply_propval prop = {0, };
	int rc;

	if (!batt_psy_initialized(fg))
		return;

	rc = power_supply_get_property(fg->batt_psy, POWER_SUPPLY_PROP_STATUS,
			&prop);
	if (rc < 0) {
		pr_err("Error in getting charging status, rc=%d\n", rc);
		return;
	}

	fg->charge_status = prop.intval;
	rc = power_supply_get_property(fg->batt_psy,
			POWER_SUPPLY_PROP_CHARGE_TYPE, &prop);
	if (rc < 0) {
		pr_err("Error in getting charge type, rc=%d\n", rc);
		return;
	}

	fg->charge_type = prop.intval;
	rc = power_supply_get_property(fg->batt_psy,
			POWER_SUPPLY_PROP_CHARGE_DONE, &prop);
	if (rc < 0) {
		pr_err("Error in getting charge_done, rc=%d\n", rc);
		return;
	}

	fg->charge_done = prop.intval;
	rc = power_supply_get_property(fg->batt_psy, POWER_SUPPLY_PROP_HEALTH,
		&prop);
	if (rc < 0) {
		pr_err("Error in getting battery health, rc=%d\n", rc);
		return;
	}

	fg->health = prop.intval;

	if (!chip->recharge_soc_thr) {
		rc = power_supply_get_property(fg->batt_psy,
			POWER_SUPPLY_PROP_RECHARGE_SOC, &prop);
		if (rc < 0) {
			pr_err("Error in getting recharge SOC, rc=%d\n", rc);
			return;
		}

		if (prop.intval < 0)
			pr_debug("Recharge SOC not configured %d\n",
				prop.intval);
		else
			chip->recharge_soc_thr = prop.intval;
	}
}

static int fg_gen4_esr_soh_update(struct fg_dev *fg)
{
	struct fg_gen4_chip *chip = container_of(fg, struct fg_gen4_chip, fg);
	int rc, msoc, esr_uohms, tmp;

	if (!fg->soc_reporting_ready || fg->battery_missing) {
		chip->esr_actual = -EINVAL;
		chip->esr_nominal = -EINVAL;
		return 0;
	}

	rc = get_cycle_count(chip->counter, &tmp);
	if (rc < 0)
		pr_err("Couldn't get cycle count rc=%d\n", rc);
	else if (tmp != chip->esr_soh_cycle_count)
		chip->esr_soh_notified = false;

	if (fg->charge_status != POWER_SUPPLY_STATUS_CHARGING ||
			chip->esr_soh_notified)
		return 0;

	rc = fg_get_msoc(fg, &msoc);
	if (rc < 0) {
		pr_err("Error in getting msoc, rc=%d\n", rc);
		return rc;
	}

	if (msoc != ESR_SOH_SOC) {
		fg_dbg(fg, FG_STATUS, "msoc: %d, not publishing ESR params\n",
			msoc);
		return 0;
	}

	rc = fg_get_sram_prop(fg, FG_SRAM_ESR_ACT, &esr_uohms);
	if (rc < 0) {
		pr_err("Error in getting esr_actual, rc=%d\n",
			rc);
		return rc;
<<<<<<< HEAD
	}
	chip->esr_actual = esr_uohms;

	rc = fg_get_sram_prop(fg, FG_SRAM_ESR_MDL, &esr_uohms);
	if (rc < 0) {
		pr_err("Error in getting esr_nominal, rc=%d\n",
			rc);
		chip->esr_actual = -EINVAL;
		return rc;
	}
=======
	}
	chip->esr_actual = esr_uohms;

	rc = fg_get_sram_prop(fg, FG_SRAM_ESR_MDL, &esr_uohms);
	if (rc < 0) {
		pr_err("Error in getting esr_nominal, rc=%d\n",
			rc);
		chip->esr_actual = -EINVAL;
		return rc;
	}
>>>>>>> 3d675a2f
	chip->esr_nominal = esr_uohms;

	fg_dbg(fg, FG_STATUS, "esr_actual: %d esr_nominal: %d\n",
		chip->esr_actual, chip->esr_nominal);

	if (fg->batt_psy)
		power_supply_changed(fg->batt_psy);

	rc = get_cycle_count(chip->counter, &chip->esr_soh_cycle_count);
	if (rc < 0)
		pr_err("Couldn't get cycle count rc=%d\n", rc);

	chip->esr_soh_notified = true;

	return 0;
}

static int fg_gen4_update_maint_soc(struct fg_dev *fg)
{
	struct fg_gen4_chip *chip = container_of(fg, struct fg_gen4_chip, fg);
	int rc = 0, msoc;

	if (!chip->dt.linearize_soc)
		return 0;

	mutex_lock(&fg->charge_full_lock);
	if (fg->delta_soc <= 0)
		goto out;

	rc = fg_get_msoc(fg, &msoc);
	if (rc < 0) {
		pr_err("Error in getting msoc, rc=%d\n", rc);
		goto out;
	}

	if (msoc > fg->maint_soc) {
		/*
		 * When the monotonic SOC goes above maintenance SOC, we should
		 * stop showing the maintenance SOC.
		 */
		fg->delta_soc = 0;
		fg->maint_soc = 0;
	} else if (fg->maint_soc && msoc <= fg->last_msoc) {
		/* MSOC is decreasing. Decrease maintenance SOC as well */
		fg->maint_soc -= 1;
		if (!(msoc % 10)) {
			/*
			 * Reduce the maintenance SOC additionally by 1 whenever
			 * it crosses a SOC multiple of 10.
			 */
			fg->maint_soc -= 1;
			fg->delta_soc -= 1;
		}
	}

	fg_dbg(fg, FG_STATUS, "msoc: %d last_msoc: %d maint_soc: %d delta_soc: %d\n",
		msoc, fg->last_msoc, fg->maint_soc, fg->delta_soc);
	fg->last_msoc = msoc;
out:
	mutex_unlock(&fg->charge_full_lock);
	return rc;
}

static int fg_gen4_configure_full_soc(struct fg_dev *fg, int bsoc)
{
	int rc;
	u8 full_soc[2] = {0xFF, 0xFF}, buf[2];

	/*
	 * Once SOC masking condition is cleared, FULL_SOC and MONOTONIC_SOC
	 * needs to be updated to reflect the same. Write battery SOC to
	 * FULL_SOC and write a full value to MONOTONIC_SOC.
	 */
	fg_encode(fg->sp, FG_SRAM_FULL_SOC, bsoc, buf);
	rc = fg_sram_write(fg, fg->sp[FG_SRAM_FULL_SOC].addr_word,
			fg->sp[FG_SRAM_FULL_SOC].addr_byte, buf,
			fg->sp[FG_SRAM_FULL_SOC].len, FG_IMA_ATOMIC);
	if (rc < 0) {
		pr_err("failed to write full_soc rc=%d\n", rc);
		return rc;
	}

	rc = fg_sram_write(fg, fg->sp[FG_SRAM_MONOTONIC_SOC].addr_word,
			fg->sp[FG_SRAM_MONOTONIC_SOC].addr_byte, full_soc,
			fg->sp[FG_SRAM_MONOTONIC_SOC].len, FG_IMA_ATOMIC);
	if (rc < 0) {
		pr_err("failed to write monotonic_soc rc=%d\n", rc);
		return rc;
	}

	return 0;
}

static int fg_gen4_set_recharge_soc(struct fg_dev *fg, int recharge_soc)
{
	union power_supply_propval prop = {0, };
	int rc;

	if (recharge_soc < 0 || recharge_soc > FULL_CAPACITY || !fg->batt_psy)
		return 0;

	prop.intval = recharge_soc;
	rc = power_supply_set_property(fg->batt_psy,
		POWER_SUPPLY_PROP_RECHARGE_SOC, &prop);
	if (rc < 0) {
		pr_err("Error in setting recharge SOC, rc=%d\n", rc);
		return rc;
	}

	return 0;
}

static int fg_gen4_adjust_recharge_soc(struct fg_gen4_chip *chip)
{
	struct fg_dev *fg = &chip->fg;
	int rc, msoc, recharge_soc, new_recharge_soc = 0;
	bool recharge_soc_status;

	if (!chip->recharge_soc_thr)
		return 0;

	recharge_soc = chip->recharge_soc_thr;
	recharge_soc_status = fg->recharge_soc_adjusted;

	/*
	 * If the input is present and charging had been terminated, adjust
	 * the recharge SOC threshold based on the monotonic SOC at which
	 * the charge termination had happened.
	 */
	if (is_input_present(fg)) {
		if (fg->charge_done) {
			if (!fg->recharge_soc_adjusted) {
				/* Get raw monotonic SOC for calculation */
				rc = fg_get_msoc(fg, &msoc);
				if (rc < 0) {
					pr_err("Error in getting msoc, rc=%d\n",
						rc);
					return rc;
				}

				/* Adjust the recharge_soc threshold */
				new_recharge_soc = msoc - (FULL_CAPACITY -
								recharge_soc);
				fg->recharge_soc_adjusted = true;
			} else {
				/* adjusted already, do nothing */
				if (fg->health != POWER_SUPPLY_HEALTH_GOOD)
					return 0;

				/*
				 * Device is out of JEITA. Restore back default
				 * threshold.
				 */

				new_recharge_soc = recharge_soc;
				fg->recharge_soc_adjusted = false;
				return 0;
			}
		} else {
			if (!fg->recharge_soc_adjusted)
				return 0;

			/*
			 * If we are here, then it means that recharge SOC
			 * had been adjusted already and it could be probably
			 * because of early termination. We shouldn't restore
			 * the original recharge SOC threshold if the health is
			 * not good, which means battery is in JEITA zone.
			 */
			if (fg->health != POWER_SUPPLY_HEALTH_GOOD)
				return 0;

			/* Restore the default value */
			new_recharge_soc = recharge_soc;
			fg->recharge_soc_adjusted = false;
		}
	} else {
		/* Restore the default value */
		new_recharge_soc = recharge_soc;
		fg->recharge_soc_adjusted = false;
	}

	if (recharge_soc_status == fg->recharge_soc_adjusted)
		return 0;

	rc = fg_gen4_set_recharge_soc(fg, new_recharge_soc);
	if (rc < 0) {
		fg->recharge_soc_adjusted = recharge_soc_status;
		pr_err("Couldn't set recharge SOC, rc=%d\n", rc);
		return rc;
	}

	fg_dbg(fg, FG_STATUS, "recharge soc set to %d\n", new_recharge_soc);
	return 0;
}

static int fg_gen4_charge_full_update(struct fg_dev *fg)
{
	struct fg_gen4_chip *chip = container_of(fg, struct fg_gen4_chip, fg);
	union power_supply_propval prop = {0, };
	int rc, msoc, bsoc, recharge_soc, msoc_raw;

	if (!chip->dt.hold_soc_while_full)
		return 0;

	if (!batt_psy_initialized(fg))
		return 0;

	mutex_lock(&fg->charge_full_lock);
	vote(fg->delta_bsoc_irq_en_votable, DELTA_BSOC_IRQ_VOTER,
		fg->charge_done, 0);
	rc = power_supply_get_property(fg->batt_psy,
		POWER_SUPPLY_PROP_RECHARGE_SOC, &prop);
	if (rc < 0) {
		pr_err("Error in getting recharge_soc, rc=%d\n", rc);
		goto out;
	}

	recharge_soc = prop.intval;
	recharge_soc = DIV_ROUND_CLOSEST(recharge_soc * FULL_SOC_RAW,
				FULL_CAPACITY);
	rc = fg_get_sram_prop(fg, FG_SRAM_BATT_SOC, &bsoc);
	if (rc < 0) {
		pr_err("Error in getting BATT_SOC, rc=%d\n", rc);
		goto out;
	}

	/* We need 2 most significant bytes here */
	bsoc = (u32)bsoc >> 16;
	rc = fg_get_msoc_raw(fg, &msoc_raw);
	if (rc < 0) {
		pr_err("Error in getting msoc_raw, rc=%d\n", rc);
		goto out;
	}
	msoc = DIV_ROUND_CLOSEST(msoc_raw * FULL_CAPACITY, FULL_SOC_RAW);

	fg_dbg(fg, FG_STATUS, "msoc: %d bsoc: %x health: %d status: %d full: %d\n",
		msoc, bsoc, fg->health, fg->charge_status,
		fg->charge_full);
	if (fg->charge_done && !fg->charge_full) {
		if (msoc >= 99 && fg->health == POWER_SUPPLY_HEALTH_GOOD) {
			fg_dbg(fg, FG_STATUS, "Setting charge_full to true\n");
			fg->charge_full = true;
		} else {
			fg_dbg(fg, FG_STATUS, "Terminated charging @ SOC%d\n",
				msoc);
		}
	} else if ((msoc_raw <= recharge_soc || !fg->charge_done)
			&& fg->charge_full) {
		if (chip->dt.linearize_soc) {
			fg->delta_soc = FULL_CAPACITY - msoc;

			/*
			 * We're spreading out the delta SOC over every 10%
			 * change in monotonic SOC. We cannot spread more than
			 * 9% in the range of 0-100 skipping the first 10%.
			 */
			if (fg->delta_soc > 9) {
				fg->delta_soc = 0;
				fg->maint_soc = 0;
			} else {
				fg->maint_soc = FULL_CAPACITY;
				fg->last_msoc = msoc;
			}
		}

		/*
		 * If charge_done is still set, wait for recharging or
		 * discharging to happen.
		 */
		if (fg->charge_done)
			goto out;

		rc = fg_gen4_configure_full_soc(fg, bsoc);
		if (rc < 0)
			goto out;

		fg->charge_full = false;
		fg_dbg(fg, FG_STATUS, "msoc_raw = %d bsoc: %d recharge_soc: %d delta_soc: %d\n",
			msoc_raw, bsoc >> 8, recharge_soc, fg->delta_soc);
	}

out:
	mutex_unlock(&fg->charge_full_lock);
	return rc;
}

static int fg_gen4_esr_fcc_config(struct fg_gen4_chip *chip)
{
	struct fg_dev *fg = &chip->fg;
	union power_supply_propval prop = {0, };
	int rc;
	bool parallel_en = false, cp_en = false, qnovo_en, esr_fcc_ctrl_en;
	u8 val, mask;

	if (is_parallel_charger_available(fg)) {
		rc = power_supply_get_property(fg->parallel_psy,
			POWER_SUPPLY_PROP_CHARGING_ENABLED, &prop);
		if (rc < 0)
			pr_err_ratelimited("Error in reading charging_enabled from parallel_psy, rc=%d\n",
				rc);
		else
			parallel_en = prop.intval;
	}

	if (chip->cp_disable_votable)
		cp_en = !get_effective_result(chip->cp_disable_votable);

	qnovo_en = is_qnovo_en(fg);

	fg_dbg(fg, FG_POWER_SUPPLY, "chg_sts: %d par_en: %d cp_en: %d qnov_en: %d esr_fcc_ctrl_en: %d\n",
		fg->charge_status, parallel_en, cp_en, qnovo_en,
		chip->esr_fcc_ctrl_en);

	if (fg->charge_status == POWER_SUPPLY_STATUS_CHARGING &&
			(parallel_en || qnovo_en || cp_en)) {
		if (chip->esr_fcc_ctrl_en)
			return 0;

		/*
		 * When parallel charging or Qnovo or Charge pump is enabled,
		 * configure ESR FCC to 300mA to trigger an ESR pulse. Without
		 * this, FG can request the main charger to increase FCC when it
		 * is supposed to decrease it.
		 */
		val = GEN4_ESR_FCC_300MA << GEN4_ESR_FAST_CRG_IVAL_SHIFT |
			ESR_FAST_CRG_CTL_EN_BIT;
		esr_fcc_ctrl_en = true;
	} else {
		if (!chip->esr_fcc_ctrl_en)
			return 0;

		/*
		 * If we're here, then it means either the device is not in
		 * charging state or parallel charging / Qnovo / Charge pump is
		 * disabled. Disable ESR fast charge current control in SW.
		 */
		val = GEN4_ESR_FCC_1A << GEN4_ESR_FAST_CRG_IVAL_SHIFT;
		esr_fcc_ctrl_en = false;
	}

	mask = GEN4_ESR_FAST_CRG_IVAL_MASK | ESR_FAST_CRG_CTL_EN_BIT;
	rc = fg_masked_write(fg, BATT_INFO_ESR_FAST_CRG_CFG(fg), mask, val);
	if (rc < 0) {
		pr_err("Error in writing to %04x, rc=%d\n",
			BATT_INFO_ESR_FAST_CRG_CFG(fg), rc);
		return rc;
	}

	chip->esr_fcc_ctrl_en = esr_fcc_ctrl_en;
	fg_dbg(fg, FG_STATUS, "esr_fcc_ctrl_en set to %d\n",
		chip->esr_fcc_ctrl_en);
	return 0;
}

static int fg_gen4_configure_esr_cal_soc(struct fg_dev *fg, int soc_min,
					int soc_max)
{
	int rc;
	u8 buf[2];

	fg_encode(fg->sp, FG_SRAM_ESR_CAL_SOC_MIN, soc_min, buf);
	rc = fg_sram_write(fg, fg->sp[FG_SRAM_ESR_CAL_SOC_MIN].addr_word,
			fg->sp[FG_SRAM_ESR_CAL_SOC_MIN].addr_byte, buf,
			fg->sp[FG_SRAM_ESR_CAL_SOC_MIN].len, FG_IMA_DEFAULT);
	if (rc < 0) {
		pr_err("Error in writing ESR_CAL_SOC_MIN, rc=%d\n", rc);
		return rc;
	}

	fg_encode(fg->sp, FG_SRAM_ESR_CAL_SOC_MAX, soc_max, buf);
	rc = fg_sram_write(fg, fg->sp[FG_SRAM_ESR_CAL_SOC_MAX].addr_word,
			fg->sp[FG_SRAM_ESR_CAL_SOC_MAX].addr_byte, buf,
			fg->sp[FG_SRAM_ESR_CAL_SOC_MAX].len, FG_IMA_DEFAULT);
	if (rc < 0) {
		pr_err("Error in writing ESR_CAL_SOC_MAX, rc=%d\n", rc);
		return rc;
	}

	return 0;
}

static int fg_gen4_configure_esr_cal_temp(struct fg_dev *fg, int temp_min,
					int temp_max)
{
	int rc;
	u8 buf[2];

	fg_encode(fg->sp, FG_SRAM_ESR_CAL_TEMP_MIN, temp_min, buf);
	rc = fg_sram_write(fg, fg->sp[FG_SRAM_ESR_CAL_TEMP_MIN].addr_word,
			fg->sp[FG_SRAM_ESR_CAL_TEMP_MIN].addr_byte, buf,
			fg->sp[FG_SRAM_ESR_CAL_TEMP_MIN].len, FG_IMA_DEFAULT);
	if (rc < 0) {
		pr_err("Error in writing ESR_CAL_TEMP_MIN, rc=%d\n", rc);
		return rc;
	}

	fg_encode(fg->sp, FG_SRAM_ESR_CAL_TEMP_MAX, temp_max, buf);
	rc = fg_sram_write(fg, fg->sp[FG_SRAM_ESR_CAL_TEMP_MAX].addr_word,
			fg->sp[FG_SRAM_ESR_CAL_TEMP_MAX].addr_byte, buf,
			fg->sp[FG_SRAM_ESR_CAL_TEMP_MAX].len, FG_IMA_DEFAULT);
	if (rc < 0) {
		pr_err("Error in writing ESR_CAL_TEMP_MAX, rc=%d\n", rc);
		return rc;
	}

	return 0;
}

#define ESR_CAL_TEMP_MIN	-127
#define ESR_CAL_TEMP_MAX	127
static int fg_gen4_esr_fast_calib_config(struct fg_gen4_chip *chip, bool en)
{
	struct fg_dev *fg = &chip->fg;
	int rc, esr_timer_chg_init, esr_timer_chg_max, esr_timer_dischg_init,
		esr_timer_dischg_max, esr_fast_cal_ms, esr_cal_soc_min,
		esr_cal_soc_max, esr_cal_temp_min, esr_cal_temp_max;
	u8 val, mask;

	esr_timer_chg_init = esr_timer_chg_max = -EINVAL;
	esr_timer_dischg_init = esr_timer_dischg_max = -EINVAL;
	if (en) {
		esr_timer_chg_init = chip->dt.esr_timer_chg_fast[TIMER_RETRY];
		esr_timer_chg_max = chip->dt.esr_timer_chg_fast[TIMER_MAX];
		esr_timer_dischg_init =
				chip->dt.esr_timer_dischg_fast[TIMER_RETRY];
		esr_timer_dischg_max =
				chip->dt.esr_timer_dischg_fast[TIMER_MAX];

		esr_cal_soc_min = 0;
		esr_cal_soc_max = FULL_SOC_RAW;
		esr_cal_temp_min = ESR_CAL_TEMP_MIN;
		esr_cal_temp_max = ESR_CAL_TEMP_MAX;

		vote(chip->delta_esr_irq_en_votable, DELTA_ESR_IRQ_VOTER,
			true, 0);
		chip->esr_fast_calib_done = false;
	} else {
		chip->esr_fast_calib_done = true;

		esr_timer_chg_init = chip->dt.esr_timer_chg_slow[TIMER_RETRY];
		esr_timer_chg_max = chip->dt.esr_timer_chg_slow[TIMER_MAX];
		esr_timer_dischg_init =
				chip->dt.esr_timer_dischg_slow[TIMER_RETRY];
		esr_timer_dischg_max =
				chip->dt.esr_timer_dischg_slow[TIMER_MAX];

		esr_cal_soc_min = chip->dt.esr_cal_soc_thresh[0];
		esr_cal_soc_max = chip->dt.esr_cal_soc_thresh[1];
		esr_cal_temp_min = chip->dt.esr_cal_temp_thresh[0];
		esr_cal_temp_max = chip->dt.esr_cal_temp_thresh[1];

		vote(chip->delta_esr_irq_en_votable, DELTA_ESR_IRQ_VOTER,
			false, 0);
	}

	rc = fg_set_esr_timer(fg, esr_timer_chg_init, esr_timer_chg_max, true,
				FG_IMA_DEFAULT);
	if (rc < 0) {
		pr_err("Error in setting ESR charge timer, rc=%d\n",
			rc);
		return rc;
	}

	rc = fg_set_esr_timer(fg, esr_timer_dischg_init, esr_timer_dischg_max,
				false, FG_IMA_DEFAULT);
	if (rc < 0) {
		pr_err("Error in setting ESR discharge timer, rc=%d\n",
			rc);
		return rc;
	}

	rc = fg_gen4_configure_esr_cal_soc(fg, esr_cal_soc_min,
			esr_cal_soc_max);
	if (rc < 0) {
		pr_err("Error in configuring SOC thresholds, rc=%d\n",
			rc);
		return rc;
	}

	rc = fg_gen4_configure_esr_cal_temp(fg, esr_cal_temp_min,
			esr_cal_temp_max);
	if (rc < 0) {
		pr_err("Error in configuring temperature thresholds, rc=%d\n",
			rc);
		return rc;
	}

	/*
	 * Disable ESR discharging timer and ESR pulsing during
	 * discharging when ESR fast calibration is disabled. Otherwise, keep
	 * it enabled so that ESR pulses can happen during discharging.
	 */
	val = en ? BIT(6) | BIT(7) : 0;
	mask = BIT(6) | BIT(7);
	rc = fg_sram_masked_write(fg, SYS_CONFIG_WORD,
			SYS_CONFIG_OFFSET, mask, val, FG_IMA_DEFAULT);
	if (rc < 0) {
		pr_err("Error in writing SYS_CONFIG_WORD, rc=%d\n", rc);
		return rc;
	}

	if (en) {
		/* Set ESR fast calibration timer to 50 seconds as default */
		esr_fast_cal_ms = 50000;
		if (chip->dt.esr_timer_chg_fast > 0 &&
			chip->dt.delta_esr_disable_count > 0)
			esr_fast_cal_ms = 3 * chip->dt.delta_esr_disable_count *
				chip->dt.esr_timer_chg_fast[TIMER_MAX] * 1000;

		alarm_start_relative(&chip->esr_fast_cal_timer,
					ms_to_ktime(esr_fast_cal_ms));
	} else {
		alarm_cancel(&chip->esr_fast_cal_timer);
	}

	fg_dbg(fg, FG_STATUS, "%sabling ESR fast calibration\n",
		en ? "En" : "Dis");
	return 0;
}

/* All irq handlers below this */

static irqreturn_t fg_mem_attn_irq_handler(int irq, void *data)
{
	struct fg_dev *fg = data;
	struct fg_gen4_chip *chip = container_of(fg, struct fg_gen4_chip, fg);

	fg_dbg(fg, FG_IRQ, "irq %d triggered\n", irq);
	complete_all(&chip->mem_attn);

	return IRQ_HANDLED;
}

static irqreturn_t fg_mem_xcp_irq_handler(int irq, void *data)
{
	struct fg_dev *fg = data;
	u8 status;
	int rc;

	rc = fg_read(fg, MEM_IF_INT_RT_STS(fg), &status, 1);
	if (rc < 0) {
		pr_err("failed to read addr=0x%04x, rc=%d\n",
			MEM_IF_INT_RT_STS(fg), rc);
		return IRQ_HANDLED;
	}

	fg_dbg(fg, FG_IRQ, "irq %d triggered, status:%d\n", irq, status);

	mutex_lock(&fg->sram_rw_lock);
	rc = fg_clear_dma_errors_if_any(fg);
	if (rc < 0)
		pr_err("Error in clearing DMA error, rc=%d\n", rc);

	if (status & MEM_XCP_BIT) {
		rc = fg_clear_ima_errors_if_any(fg, true);
		if (rc < 0 && rc != -EAGAIN)
			pr_err("Error in checking IMA errors rc:%d\n", rc);
	}

	mutex_unlock(&fg->sram_rw_lock);
	return IRQ_HANDLED;
}

static irqreturn_t fg_delta_esr_irq_handler(int irq, void *data)
{
	struct fg_dev *fg = data;
	struct fg_gen4_chip *chip = container_of(fg, struct fg_gen4_chip, fg);
	int esr_uohms, rc;

	rc = fg_get_battery_resistance(fg, &esr_uohms);
	if (rc < 0)
		return IRQ_HANDLED;

	fg_dbg(fg, FG_IRQ, "irq %d triggered esr_uohms: %d\n", irq, esr_uohms);

	if (chip->esr_fast_calib) {
		vote(fg->awake_votable, ESR_CALIB, true, 0);
		schedule_work(&chip->esr_calib_work);
	}

	return IRQ_HANDLED;
}

static irqreturn_t fg_vbatt_low_irq_handler(int irq, void *data)
{
	struct fg_dev *fg = data;
	struct fg_gen4_chip *chip = container_of(fg, struct fg_gen4_chip, fg);
	int rc, vbatt_mv, msoc_raw;

	rc = fg_get_battery_voltage(fg, &vbatt_mv);
	if (rc < 0)
		return IRQ_HANDLED;

	vbatt_mv /= 1000;
	rc = fg_get_msoc_raw(fg, &msoc_raw);
	if (rc < 0)
		return IRQ_HANDLED;

	fg_dbg(fg, FG_IRQ, "irq %d triggered vbatt_mv: %d msoc_raw:%d\n", irq,
		vbatt_mv, msoc_raw);

	if (vbatt_mv < chip->dt.cutoff_volt_mv) {
		if (chip->dt.rapid_soc_dec_en) {
			/*
			 * Set this flag so that slope limiter coefficient
			 * cannot be configured during rapid SOC decrease.
			 */
			chip->rapid_soc_dec_en = true;

			rc = fg_gen4_rapid_soc_config(chip, true);
			if (rc < 0)
				pr_err("Error in configuring for rapid SOC reduction rc:%d\n",
					rc);
		} else {
			/* Set the flag to show 0% */
			chip->vbatt_low = true;
		}
	}

	if (batt_psy_initialized(fg))
		power_supply_changed(fg->batt_psy);

	return IRQ_HANDLED;
}

static irqreturn_t fg_batt_missing_irq_handler(int irq, void *data)
{
	struct fg_dev *fg = data;
	struct fg_gen4_chip *chip = container_of(fg, struct fg_gen4_chip, fg);
	u8 status;
	int rc;

	rc = fg_read(fg, ADC_RR_INT_RT_STS(fg), &status, 1);
	if (rc < 0) {
		pr_err("failed to read addr=0x%04x, rc=%d\n",
			ADC_RR_INT_RT_STS(fg), rc);
		return IRQ_HANDLED;
	}

	fg_dbg(fg, FG_IRQ, "irq %d triggered sts:%d\n", irq, status);
	fg->battery_missing = (status & ADC_RR_BT_MISS_BIT);

	if (fg->battery_missing) {
		fg->profile_available = false;
		fg->profile_load_status = PROFILE_NOT_LOADED;
		fg->soc_reporting_ready = false;
		fg->batt_id_ohms = -EINVAL;

		mutex_lock(&chip->ttf->lock);
		chip->ttf->step_chg_cfg_valid = false;
		chip->ttf->step_chg_num_params = 0;
		kfree(chip->ttf->step_chg_cfg);
		chip->ttf->step_chg_cfg = NULL;
		kfree(chip->ttf->step_chg_data);
		chip->ttf->step_chg_data = NULL;
		mutex_unlock(&chip->ttf->lock);
		cancel_delayed_work_sync(&chip->pl_enable_work);
		vote(fg->awake_votable, ESR_FCC_VOTER, false, 0);
		if (chip->pl_disable_votable)
			vote(chip->pl_disable_votable, ESR_FCC_VOTER, true, 0);
		if (chip->cp_disable_votable)
			vote(chip->cp_disable_votable, ESR_FCC_VOTER, true, 0);
		return IRQ_HANDLED;
	}

	clear_battery_profile(fg);
	schedule_delayed_work(&fg->profile_load_work, 0);

	if (fg->fg_psy)
		power_supply_changed(fg->fg_psy);

	return IRQ_HANDLED;
}

static irqreturn_t fg_batt_temp_irq_handler(int irq, void *data)
{
	struct fg_dev *fg = data;

	fg_dbg(fg, FG_IRQ, "irq %d triggered\n", irq);
	return IRQ_HANDLED;
}

static irqreturn_t fg_delta_batt_temp_irq_handler(int irq, void *data)
{
	struct fg_dev *fg = data;
	struct fg_gen4_chip *chip = container_of(fg, struct fg_gen4_chip, fg);
	int rc, batt_temp;

	rc = fg_gen4_get_battery_temp(fg, &batt_temp);
	if (rc < 0) {
		pr_err("Error in getting batt_temp\n");
		return IRQ_HANDLED;
	}

	fg_dbg(fg, FG_IRQ, "irq %d triggered batt_temp:%d\n", irq, batt_temp);

	rc = fg_gen4_slope_limit_config(chip, batt_temp);
	if (rc < 0)
		pr_err("Error in configuring slope limiter rc:%d\n", rc);

	rc = fg_gen4_adjust_ki_coeff_full_soc(chip, batt_temp);
	if (rc < 0)
		pr_err("Error in configuring ki_coeff_full_soc rc:%d\n", rc);

	if (abs(fg->last_batt_temp - batt_temp) > 30)
		pr_warn("Battery temperature last:%d current: %d\n",
			fg->last_batt_temp, batt_temp);

	if (fg->last_batt_temp != batt_temp)
		fg->last_batt_temp = batt_temp;

	if (batt_psy_initialized(fg))
		power_supply_changed(fg->batt_psy);

	fg_gen4_update_rslow_coeff(fg, batt_temp);
	return IRQ_HANDLED;
}

static irqreturn_t fg_soc_ready_irq_handler(int irq, void *data)
{
	struct fg_dev *fg = data;

	fg_dbg(fg, FG_IRQ, "irq %d triggered\n", irq);
	complete_all(&fg->soc_ready);
	return IRQ_HANDLED;
}

static irqreturn_t fg_soc_update_irq_handler(int irq, void *data)
{
	struct fg_dev *fg = data;

	fg_dbg(fg, FG_IRQ, "irq %d triggered\n", irq);
	complete_all(&fg->soc_update);
	return IRQ_HANDLED;
}

static irqreturn_t fg_delta_bsoc_irq_handler(int irq, void *data)
{
	struct fg_dev *fg = data;
	int rc;

	fg_dbg(fg, FG_IRQ, "irq %d triggered\n", irq);

	rc = fg_gen4_charge_full_update(fg);
	if (rc < 0)
		pr_err("Error in charge_full_update, rc=%d\n", rc);

	return IRQ_HANDLED;
}

static irqreturn_t fg_delta_msoc_irq_handler(int irq, void *data)
{
	struct fg_dev *fg = data;
	struct fg_gen4_chip *chip = container_of(fg, struct fg_gen4_chip, fg);
	int rc, batt_soc, batt_temp, msoc_raw;
	bool input_present = is_input_present(fg);

	rc = fg_get_msoc_raw(fg, &msoc_raw);
	if (!rc)
		fg_dbg(fg, FG_IRQ, "irq %d triggered msoc_raw: %d\n", irq,
			msoc_raw);

	get_batt_psy_props(fg);

	rc = fg_get_sram_prop(fg, FG_SRAM_BATT_SOC, &batt_soc);
	if (rc < 0)
		pr_err("Failed to read battery soc rc: %d\n", rc);
	else
		cycle_count_update(chip->counter, (u32)batt_soc >> 24,
			fg->charge_status, fg->charge_done, input_present);

	rc = fg_gen4_get_battery_temp(fg, &batt_temp);
	if (rc < 0) {
		pr_err("Failed to read battery temp rc: %d\n", rc);
	} else {
		if (chip->cl->active)
			cap_learning_update(chip->cl, batt_temp, batt_soc,
				fg->charge_status, fg->charge_done,
				input_present, is_qnovo_en(fg));

		rc = fg_gen4_slope_limit_config(chip, batt_temp);
		if (rc < 0)
			pr_err("Error in configuring slope limiter rc:%d\n",
				rc);
	}

	rc = fg_gen4_charge_full_update(fg);
	if (rc < 0)
		pr_err("Error in charge_full_update, rc=%d\n", rc);

	rc = fg_gen4_esr_soh_update(fg);
	if (rc < 0)
		pr_err("Error in updating ESR for SOH, rc=%d\n", rc);

	rc = fg_gen4_update_maint_soc(fg);
	if (rc < 0)
		pr_err("Error in updating maint_soc, rc=%d\n", rc);

	rc = fg_gen4_adjust_ki_coeff_dischg(fg);
	if (rc < 0)
		pr_err("Error in adjusting ki_coeff_dischg, rc=%d\n", rc);

	/*
	 * If ESR fast calibration is done even before 3 delta ESR interrupts
	 * had fired, then it is possibly a failed attempt. In such cases,
	 * retry ESR fast calibration once again. This will get restored to
	 * normal config once the timer expires or delta ESR interrupt count
	 * reaches the threshold.
	 */
	if (chip->esr_fast_calib && chip->esr_fast_calib_done &&
		(chip->delta_esr_count < 3) && !chip->esr_fast_calib_retry) {
		rc = fg_gen4_esr_fast_calib_config(chip, true);
		if (rc < 0)
			pr_err("Error in configuring esr_fast_calib, rc=%d\n",
				rc);
		else
			chip->esr_fast_calib_retry = true;
	}

	if (batt_psy_initialized(fg))
		power_supply_changed(fg->batt_psy);

	return IRQ_HANDLED;
}

static irqreturn_t fg_empty_soc_irq_handler(int irq, void *data)
{
	struct fg_dev *fg = data;

	fg_dbg(fg, FG_IRQ, "irq %d triggered\n", irq);
	if (batt_psy_initialized(fg))
		power_supply_changed(fg->batt_psy);

	return IRQ_HANDLED;
}

static irqreturn_t fg_soc_irq_handler(int irq, void *data)
{
	struct fg_dev *fg = data;

	fg_dbg(fg, FG_IRQ, "irq %d triggered\n", irq);
	return IRQ_HANDLED;
}

static irqreturn_t fg_dummy_irq_handler(int irq, void *data)
{
	pr_debug("irq %d triggered\n", irq);
	return IRQ_HANDLED;
}

static struct fg_irq_info fg_irqs[FG_GEN4_IRQ_MAX] = {
	/* BATT_SOC irqs */
	[MSOC_FULL_IRQ] = {
		.name		= "msoc-full",
		.handler	= fg_soc_irq_handler,
	},
	[MSOC_HIGH_IRQ] = {
		.name		= "msoc-high",
		.handler	= fg_soc_irq_handler,
		.wakeable	= true,
	},
	[MSOC_EMPTY_IRQ] = {
		.name		= "msoc-empty",
		.handler	= fg_empty_soc_irq_handler,
		.wakeable	= true,
	},
	[MSOC_LOW_IRQ] = {
		.name		= "msoc-low",
		.handler	= fg_soc_irq_handler,
		.wakeable	= true,
	},
	[MSOC_DELTA_IRQ] = {
		.name		= "msoc-delta",
		.handler	= fg_delta_msoc_irq_handler,
		.wakeable	= true,
	},
	[BSOC_DELTA_IRQ] = {
		.name		= "bsoc-delta",
		.handler	= fg_delta_bsoc_irq_handler,
		.wakeable	= true,
	},
	[SOC_READY_IRQ] = {
		.name		= "soc-ready",
		.handler	= fg_soc_ready_irq_handler,
		.wakeable	= true,
	},
	[SOC_UPDATE_IRQ] = {
		.name		= "soc-update",
		.handler	= fg_soc_update_irq_handler,
	},
	/* BATT_INFO irqs */
	[ESR_DELTA_IRQ] = {
		.name		= "esr-delta",
		.handler	= fg_delta_esr_irq_handler,
		.wakeable	= true,
	},
	[VBATT_LOW_IRQ] = {
		.name		= "vbatt-low",
		.handler	= fg_vbatt_low_irq_handler,
		.wakeable	= true,
	},
	[VBATT_PRED_DELTA_IRQ] = {
		.name		= "vbatt-pred-delta",
		.handler	= fg_dummy_irq_handler,
	},
	/* MEM_IF irqs */
	[MEM_ATTN_IRQ] = {
		.name		= "mem-attn",
		.handler	= fg_mem_attn_irq_handler,
		.wakeable	= true,
	},
	[DMA_GRANT_IRQ] = {
		.name		= "dma-grant",
		.handler	= fg_dummy_irq_handler,
		.wakeable	= true,
	},
	[MEM_XCP_IRQ] = {
		.name		= "ima-xcp",
		.handler	= fg_mem_xcp_irq_handler,
		.wakeable	= true,
	},
	[DMA_XCP_IRQ] = {
		.name		= "dma-xcp",
		.handler	= fg_dummy_irq_handler,
		.wakeable	= true,
	},
	[IMA_RDY_IRQ] = {
		.name		= "ima-rdy",
		.handler	= fg_dummy_irq_handler,
	},
	/* ADC_RR irqs */
	[BATT_TEMP_COLD_IRQ] = {
		.name		= "batt-temp-cold",
		.handler	= fg_batt_temp_irq_handler,
		.wakeable	= true,
	},
	[BATT_TEMP_HOT_IRQ] = {
		.name		= "batt-temp-hot",
		.handler	= fg_batt_temp_irq_handler,
		.wakeable	= true,
	},
	[BATT_TEMP_DELTA_IRQ] = {
		.name		= "batt-temp-delta",
		.handler	= fg_delta_batt_temp_irq_handler,
		.wakeable	= true,
	},
	[BATT_ID_IRQ] = {
		.name		= "batt-id",
		.handler	= fg_dummy_irq_handler,
	},
	[BATT_MISSING_IRQ] = {
		.name		= "batt-missing",
		.handler	= fg_batt_missing_irq_handler,
		.wakeable	= true,
	},
};

static enum alarmtimer_restart fg_esr_fast_cal_timer(struct alarm *alarm,
							ktime_t time)
{
	struct fg_gen4_chip *chip = container_of(alarm, struct fg_gen4_chip,
					esr_fast_cal_timer);
	struct fg_dev *fg = &chip->fg;

	if (!chip->esr_fast_calib_done) {
		fg_dbg(fg, FG_STATUS, "ESR fast calibration timer expired\n");

		/*
		 * We cannot vote for awake votable here as that takes
		 * a mutex lock and this is executed in an atomic context.
		 */
		pm_stay_awake(fg->dev);
		chip->esr_fast_cal_timer_expired = true;
		schedule_work(&chip->esr_calib_work);
	}

	return ALARMTIMER_NORESTART;
}

static void esr_calib_work(struct work_struct *work)
{
	struct fg_gen4_chip *chip = container_of(work, struct fg_gen4_chip,
				    esr_calib_work);
	struct fg_dev *fg = &chip->fg;
	int rc, fg_esr_meas_diff;
	s16 esr_raw, esr_char_raw, esr_delta, esr_meas_diff, esr_filtered;
	u8 buf[2];

	if (chip->delta_esr_count > chip->dt.delta_esr_disable_count ||
		chip->esr_fast_calib_done) {
		fg_dbg(fg, FG_STATUS, "delta_esr_count: %d esr_fast_calib_done:%d\n",
			chip->delta_esr_count, chip->esr_fast_calib_done);
		goto out;
	}

	/*
	 * If the number of delta ESR interrupts fired is more than the count
	 * to disable the interrupt OR ESR fast calibration timer is expired
	 * OR after one retry, disable ESR fast calibration.
	 */
	if (chip->delta_esr_count >= chip->dt.delta_esr_disable_count ||
		chip->esr_fast_cal_timer_expired) {
		rc = fg_gen4_esr_fast_calib_config(chip, false);
		if (rc < 0)
			pr_err("Error in configuring esr_fast_calib, rc=%d\n",
				rc);

		if (chip->esr_fast_cal_timer_expired) {
			pm_relax(fg->dev);
			chip->esr_fast_cal_timer_expired = false;
		}

		if (chip->esr_fast_calib_retry)
			chip->esr_fast_calib_retry = false;

		goto out;
	}

	rc = fg_sram_read(fg, ESR_WORD, ESR_OFFSET, buf, 2,
			FG_IMA_DEFAULT);
	if (rc < 0) {
		pr_err("Error in reading ESR, rc=%d\n", rc);
		goto out;
	}
	esr_raw = buf[1] << 8 | buf[0];

	rc = fg_sram_read(fg, ESR_CHAR_WORD, ESR_CHAR_OFFSET, buf, 2,
			FG_IMA_DEFAULT);
	if (rc < 0) {
		pr_err("Error in reading ESR_CHAR, rc=%d\n", rc);
		goto out;
	}
	esr_char_raw = buf[1] << 8 | buf[0];

	esr_meas_diff = esr_raw - esr_char_raw;

	rc = fg_sram_read(fg, ESR_DELTA_DISCHG_WORD, ESR_DELTA_DISCHG_OFFSET,
			buf, 2, FG_IMA_DEFAULT);
	if (rc < 0) {
		pr_err("Error in reading ESR_DELTA_DISCHG, rc=%d\n", rc);
		goto out;
	}
	esr_delta = buf[1] << 8 | buf[0];
	fg_dbg(fg, FG_STATUS, "esr_raw: 0x%x esr_char_raw: 0x%x esr_meas_diff: 0x%x esr_delta: 0x%x\n",
		esr_raw, esr_char_raw, esr_meas_diff, esr_delta);

	fg_esr_meas_diff = esr_delta - esr_meas_diff;
	esr_filtered = fg_esr_meas_diff >> chip->dt.esr_filter_factor;
	esr_delta = esr_delta - esr_filtered;

	/* Bound the limits */
	if (esr_delta > SHRT_MAX)
		esr_delta = SHRT_MAX;
	else if (esr_delta < SHRT_MIN)
		esr_delta = SHRT_MIN;

	fg_dbg(fg, FG_STATUS, "fg_esr_meas_diff: 0x%x esr_filt: 0x%x esr_delta_new: 0x%x\n",
		fg_esr_meas_diff, esr_filtered, esr_delta);

	buf[0] = esr_delta & 0xff;
	buf[1] = (esr_delta >> 8) & 0xff;
	rc = fg_sram_write(fg, ESR_DELTA_DISCHG_WORD, ESR_DELTA_DISCHG_OFFSET,
			buf, 2, FG_IMA_DEFAULT);
	if (rc < 0) {
		pr_err("Error in writing ESR_DELTA_DISCHG, rc=%d\n", rc);
		goto out;
	}

	rc = fg_sram_write(fg, ESR_DELTA_CHG_WORD, ESR_DELTA_CHG_OFFSET,
			buf, 2, FG_IMA_DEFAULT);
	if (rc < 0) {
		pr_err("Error in writing ESR_DELTA_CHG, rc=%d\n", rc);
		goto out;
	}

	chip->delta_esr_count++;
	fg_dbg(fg, FG_STATUS, "Wrote ESR delta [0x%x 0x%x]\n", buf[0], buf[1]);
out:
	vote(fg->awake_votable, ESR_CALIB, false, 0);
}

static void pl_current_en_work(struct work_struct *work)
{
	struct fg_gen4_chip *chip = container_of(work,
				struct fg_gen4_chip,
				pl_current_en_work.work);
	struct fg_dev *fg = &chip->fg;
	bool input_present = is_input_present(fg), en;

	en = fg->charge_done ? false : input_present;

	/*
	 * If mem_attn_irq is disabled and parallel summing current
	 * configuration needs to be modified, then enable mem_attn_irq and
	 * wait for 1 second before doing it.
	 */
	if (get_effective_result(chip->parallel_current_en_votable) != en &&
		!get_effective_result(chip->mem_attn_irq_en_votable)) {
		vote(chip->mem_attn_irq_en_votable, MEM_ATTN_IRQ_VOTER,
			true, 0);
		schedule_delayed_work(&chip->pl_current_en_work,
			msecs_to_jiffies(1000));
		return;
	}

	if (!get_effective_result(chip->mem_attn_irq_en_votable))
		return;

	vote(chip->parallel_current_en_votable, FG_PARALLEL_EN_VOTER, en, 0);
	vote(chip->mem_attn_irq_en_votable, MEM_ATTN_IRQ_VOTER, false, 0);
}

static void pl_enable_work(struct work_struct *work)
{
	struct fg_gen4_chip *chip = container_of(work,
				struct fg_gen4_chip,
				pl_enable_work.work);
	struct fg_dev *fg = &chip->fg;

	if (chip->pl_disable_votable)
		vote(chip->pl_disable_votable, ESR_FCC_VOTER, false, 0);
	if (chip->cp_disable_votable)
		vote(chip->cp_disable_votable, ESR_FCC_VOTER, false, 0);
	vote(fg->awake_votable, ESR_FCC_VOTER, false, 0);
}

static void status_change_work(struct work_struct *work)
{
	struct fg_dev *fg = container_of(work,
			struct fg_dev, status_change_work);
	struct fg_gen4_chip *chip = container_of(fg, struct fg_gen4_chip, fg);
	int rc, batt_soc, batt_temp;
	bool input_present, qnovo_en;

	if (fg->battery_missing) {
		pm_relax(fg->dev);
		return;
	}

	if (!chip->pl_disable_votable)
		chip->pl_disable_votable = find_votable("PL_DISABLE");

	if (!chip->cp_disable_votable)
		chip->cp_disable_votable = find_votable("CP_DISABLE");

	if (!batt_psy_initialized(fg)) {
		fg_dbg(fg, FG_STATUS, "Charger not available?!\n");
		goto out;
	}

	if (!fg->soc_reporting_ready) {
		fg_dbg(fg, FG_STATUS, "Profile load is not complete yet\n");
		goto out;
	}

	get_batt_psy_props(fg);

	rc = fg_get_sram_prop(fg, FG_SRAM_BATT_SOC, &batt_soc);
	if (rc < 0) {
		pr_err("Failed to read battery soc rc: %d\n", rc);
		goto out;
	}

	rc = fg_gen4_get_battery_temp(fg, &batt_temp);
	if (rc < 0) {
		pr_err("Failed to read battery temp rc: %d\n", rc);
		goto out;
	}

	input_present = is_input_present(fg);
	qnovo_en = is_qnovo_en(fg);
	cycle_count_update(chip->counter, (u32)batt_soc >> 24,
		fg->charge_status, fg->charge_done, input_present);

	if (fg->charge_status != fg->prev_charge_status)
		cap_learning_update(chip->cl, batt_temp, batt_soc,
			fg->charge_status, fg->charge_done, input_present,
			qnovo_en);

	rc = fg_gen4_charge_full_update(fg);
	if (rc < 0)
		pr_err("Error in charge_full_update, rc=%d\n", rc);

	rc = fg_gen4_slope_limit_config(chip, batt_temp);
	if (rc < 0)
		pr_err("Error in configuring slope limiter rc:%d\n", rc);

	rc = fg_gen4_adjust_ki_coeff_dischg(fg);
	if (rc < 0)
		pr_err("Error in adjusting ki_coeff_dischg, rc=%d\n", rc);

	rc = fg_gen4_adjust_ki_coeff_full_soc(chip, batt_temp);
	if (rc < 0)
		pr_err("Error in configuring ki_coeff_full_soc rc:%d\n", rc);

	rc = fg_gen4_adjust_recharge_soc(chip);
	if (rc < 0)
		pr_err("Error in adjusting recharge SOC, rc=%d\n", rc);

	rc = fg_gen4_esr_fcc_config(chip);
	if (rc < 0)
		pr_err("Error in adjusting FCC for ESR, rc=%d\n", rc);

	if (is_parallel_charger_available(fg) &&
		!delayed_work_pending(&chip->pl_current_en_work))
		schedule_delayed_work(&chip->pl_current_en_work, 0);

	ttf_update(chip->ttf, input_present);
	fg->prev_charge_status = fg->charge_status;
out:
	fg_dbg(fg, FG_STATUS, "charge_status:%d charge_type:%d charge_done:%d\n",
		fg->charge_status, fg->charge_type, fg->charge_done);
	pm_relax(fg->dev);
}

static void sram_dump_work(struct work_struct *work)
{
	struct fg_dev *fg = container_of(work, struct fg_dev,
				    sram_dump_work.work);
	u8 buf[FG_SRAM_LEN];
	int rc;
	s64 timestamp_ms, quotient;
	s32 remainder;

	rc = fg_sram_read(fg, 0, 0, buf, FG_SRAM_LEN, FG_IMA_DEFAULT);
	if (rc < 0) {
		pr_err("Error in reading FG SRAM, rc:%d\n", rc);
		goto resched;
	}

	timestamp_ms = ktime_to_ms(ktime_get_boottime());
	quotient = div_s64_rem(timestamp_ms, 1000, &remainder);
	fg_dbg(fg, FG_STATUS, "SRAM Dump Started at %lld.%d\n",
		quotient, remainder);
	dump_sram(fg, buf, 0, FG_SRAM_LEN);
	timestamp_ms = ktime_to_ms(ktime_get_boottime());
	quotient = div_s64_rem(timestamp_ms, 1000, &remainder);
	fg_dbg(fg, FG_STATUS, "SRAM Dump done at %lld.%d\n",
		quotient, remainder);
resched:
	schedule_delayed_work(&fg->sram_dump_work,
			msecs_to_jiffies(fg_sram_dump_period_ms));
}

static int fg_sram_dump_sysfs(const char *val, const struct kernel_param *kp)
{
	int rc;
	struct power_supply *bms_psy;
	struct fg_gen4_chip *chip;
	struct fg_dev *fg;
	bool old_val = fg_sram_dump;

	rc = param_set_bool(val, kp);
	if (rc) {
		pr_err("Unable to set fg_sram_dump: %d\n", rc);
		return rc;
	}

	if (fg_sram_dump == old_val)
		return 0;

	bms_psy = power_supply_get_by_name("bms");
	if (!bms_psy) {
		pr_err("bms psy not found\n");
		return -ENODEV;
	}

	chip = power_supply_get_drvdata(bms_psy);
	fg = &chip->fg;

	power_supply_put(bms_psy);
	if (fg->battery_missing) {
		pr_warn("Battery is missing\n");
		return 0;
	}

	if (fg_sram_dump)
		schedule_delayed_work(&fg->sram_dump_work,
				msecs_to_jiffies(fg_sram_dump_period_ms));
	else
		cancel_delayed_work_sync(&fg->sram_dump_work);

	return 0;
}

static struct kernel_param_ops fg_sram_dump_ops = {
	.set = fg_sram_dump_sysfs,
	.get = param_get_bool,
};

module_param_cb(sram_dump_en, &fg_sram_dump_ops, &fg_sram_dump, 0644);

static int fg_restart_sysfs(const char *val, const struct kernel_param *kp)
{
	int rc;
	struct power_supply *bms_psy;
	struct fg_gen4_chip *chip;
	struct fg_dev *fg;

	rc = param_set_int(val, kp);
	if (rc) {
		pr_err("Unable to set fg_restart_mp: %d\n", rc);
		return rc;
	}

	if (fg_restart_mp != 1) {
		pr_err("Bad value %d\n", fg_restart_mp);
		return -EINVAL;
	}

	bms_psy = power_supply_get_by_name("bms");
	if (!bms_psy) {
		pr_err("bms psy not found\n");
		return 0;
	}

	chip = power_supply_get_drvdata(bms_psy);
	fg = &chip->fg;
	power_supply_put(bms_psy);
	rc = fg_restart(fg, SOC_READY_WAIT_TIME_MS);
	if (rc < 0) {
		pr_err("Error in restarting FG, rc=%d\n", rc);
		return rc;
	}

	pr_info("FG restart done\n");
	return rc;
}

static struct kernel_param_ops fg_restart_ops = {
	.set = fg_restart_sysfs,
	.get = param_get_int,
};

module_param_cb(restart, &fg_restart_ops, &fg_restart_mp, 0644);

static int fg_esr_fast_cal_sysfs(const char *val, const struct kernel_param *kp)
{
	int rc;
	struct power_supply *bms_psy;
	struct fg_gen4_chip *chip;
	bool old_val = fg_esr_fast_cal_en;

	rc = param_set_bool(val, kp);
	if (rc) {
		pr_err("Unable to set fg_sram_dump: %d\n", rc);
		return rc;
	}

	if (fg_esr_fast_cal_en == old_val)
		return 0;

	bms_psy = power_supply_get_by_name("bms");
	if (!bms_psy) {
		pr_err("bms psy not found\n");
		return -ENODEV;
	}

	chip = power_supply_get_drvdata(bms_psy);
	power_supply_put(bms_psy);

	if (!chip)
		return -ENODEV;

	if (fg_esr_fast_cal_en)
		chip->delta_esr_count = 0;

	rc = fg_gen4_esr_fast_calib_config(chip, fg_esr_fast_cal_en);
	if (rc < 0)
		return rc;

	return 0;
}

static struct kernel_param_ops fg_esr_cal_ops = {
	.set = fg_esr_fast_cal_sysfs,
	.get = param_get_bool,
};

module_param_cb(esr_fast_cal_en, &fg_esr_cal_ops, &fg_esr_fast_cal_en, 0644);

/* All power supply functions here */

static int fg_psy_get_property(struct power_supply *psy,
				       enum power_supply_property psp,
				       union power_supply_propval *pval)
{
	struct fg_gen4_chip *chip = power_supply_get_drvdata(psy);
	struct fg_dev *fg = &chip->fg;
	int rc = 0;
	int64_t temp;

	switch (psp) {
	case POWER_SUPPLY_PROP_CAPACITY:
		rc = fg_gen4_get_prop_capacity(fg, &pval->intval);
		break;
	case POWER_SUPPLY_PROP_CAPACITY_RAW:
		rc = fg_get_msoc_raw(fg, &pval->intval);
		break;
	case POWER_SUPPLY_PROP_VOLTAGE_NOW:
		if (fg->battery_missing)
			pval->intval = 3700000;
		else
			rc = fg_get_battery_voltage(fg, &pval->intval);
		break;
	case POWER_SUPPLY_PROP_CURRENT_NOW:
		rc = fg_get_battery_current(fg, &pval->intval);
		break;
	case POWER_SUPPLY_PROP_TEMP:
		rc = fg_gen4_get_battery_temp(fg, &pval->intval);
		break;
	case POWER_SUPPLY_PROP_RESISTANCE:
		rc = fg_get_battery_resistance(fg, &pval->intval);
		break;
	case POWER_SUPPLY_PROP_ESR_ACTUAL:
		pval->intval = chip->esr_actual;
		break;
	case POWER_SUPPLY_PROP_ESR_NOMINAL:
		pval->intval = chip->esr_nominal;
		break;
	case POWER_SUPPLY_PROP_VOLTAGE_OCV:
		rc = fg_get_sram_prop(fg, FG_SRAM_OCV, &pval->intval);
		break;
	case POWER_SUPPLY_PROP_RESISTANCE_ID:
		pval->intval = fg->batt_id_ohms;
		break;
	case POWER_SUPPLY_PROP_BATTERY_TYPE:
		pval->strval = fg_get_battery_type(fg);
		break;
	case POWER_SUPPLY_PROP_VOLTAGE_MAX_DESIGN:
		pval->intval = fg->bp.float_volt_uv;
		break;
	case POWER_SUPPLY_PROP_CHARGE_NOW_RAW:
		rc = fg_gen4_get_charge_raw(chip, &pval->intval);
		break;
	case POWER_SUPPLY_PROP_CHARGE_FULL:
		rc = fg_gen4_get_learned_capacity(chip, &temp);
		if (!rc)
			pval->intval = (int)temp;
		break;
	case POWER_SUPPLY_PROP_CHARGE_FULL_DESIGN:
		rc = fg_gen4_get_nominal_capacity(chip, &temp);
		if (!rc)
			pval->intval = (int)temp;
		break;
	case POWER_SUPPLY_PROP_CHARGE_COUNTER:
		rc = fg_gen4_get_charge_counter(chip, &pval->intval);
		break;
	case POWER_SUPPLY_PROP_CHARGE_COUNTER_SHADOW:
		rc = fg_gen4_get_charge_counter_shadow(chip, &pval->intval);
		break;
	case POWER_SUPPLY_PROP_CYCLE_COUNT:
		rc = get_cycle_count(chip->counter, &pval->intval);
		break;
	case POWER_SUPPLY_PROP_CYCLE_COUNTS:
		rc = get_cycle_counts(chip->counter, &pval->strval);
		if (rc < 0)
			pval->strval = NULL;
		break;
	case POWER_SUPPLY_PROP_SOC_REPORTING_READY:
		pval->intval = fg->soc_reporting_ready;
		break;
	case POWER_SUPPLY_PROP_CLEAR_SOH:
		pval->intval = chip->first_profile_load;
		break;
	case POWER_SUPPLY_PROP_SOH:
		pval->intval = chip->soh;
		break;
	case POWER_SUPPLY_PROP_DEBUG_BATTERY:
		pval->intval = is_debug_batt_id(fg);
		break;
	case POWER_SUPPLY_PROP_CONSTANT_CHARGE_VOLTAGE:
		rc = fg_get_sram_prop(fg, FG_SRAM_VBATT_FULL, &pval->intval);
		break;
	case POWER_SUPPLY_PROP_TIME_TO_FULL_AVG:
		rc = ttf_get_time_to_full(chip->ttf, &pval->intval);
		break;
	case POWER_SUPPLY_PROP_TIME_TO_EMPTY_AVG:
		rc = ttf_get_time_to_empty(chip->ttf, &pval->intval);
		break;
	case POWER_SUPPLY_PROP_CC_STEP:
		if ((chip->ttf->cc_step.sel >= 0) &&
				(chip->ttf->cc_step.sel < MAX_CC_STEPS)) {
			pval->intval =
				chip->ttf->cc_step.arr[chip->ttf->cc_step.sel];
		} else {
			pr_err("cc_step_sel is out of bounds [0, %d]\n",
				chip->ttf->cc_step.sel);
			return -EINVAL;
		}
		break;
	case POWER_SUPPLY_PROP_CC_STEP_SEL:
		pval->intval = chip->ttf->cc_step.sel;
		break;
	default:
		pr_err("unsupported property %d\n", psp);
		rc = -EINVAL;
		break;
	}

	if (rc < 0)
		return -ENODATA;

	return 0;
}

static int fg_psy_set_property(struct power_supply *psy,
				  enum power_supply_property psp,
				  const union power_supply_propval *pval)
{
	struct fg_gen4_chip *chip = power_supply_get_drvdata(psy);
	struct fg_dev *fg = &chip->fg;
	int rc = 0;
	u8 val, mask;

	switch (psp) {
	case POWER_SUPPLY_PROP_CHARGE_FULL:
		if (chip->cl->active) {
			pr_warn("Capacity learning active!\n");
			return 0;
		}
		if (pval->intval <= 0 || pval->intval > chip->cl->nom_cap_uah) {
			pr_err("charge_full is out of bounds\n");
			return -EINVAL;
		}
		mutex_lock(&chip->cl->lock);
		rc = fg_gen4_store_learned_capacity(chip, pval->intval);
		if (!rc)
			chip->cl->learned_cap_uah = pval->intval;
		mutex_unlock(&chip->cl->lock);
		break;
	case POWER_SUPPLY_PROP_CC_STEP:
		if ((chip->ttf->cc_step.sel >= 0) &&
				(chip->ttf->cc_step.sel < MAX_CC_STEPS)) {
			chip->ttf->cc_step.arr[chip->ttf->cc_step.sel] =
								pval->intval;
		} else {
			pr_err("cc_step_sel is out of bounds [0, %d]\n",
				chip->ttf->cc_step.sel);
			return -EINVAL;
		}
		break;
	case POWER_SUPPLY_PROP_CC_STEP_SEL:
		if ((pval->intval >= 0) && (pval->intval < MAX_CC_STEPS)) {
			chip->ttf->cc_step.sel = pval->intval;
		} else {
			pr_err("cc_step_sel is out of bounds [0, %d]\n",
				pval->intval);
			return -EINVAL;
		}
		break;
	case POWER_SUPPLY_PROP_ESR_ACTUAL:
		chip->esr_actual = pval->intval;
		break;
	case POWER_SUPPLY_PROP_ESR_NOMINAL:
		chip->esr_nominal = pval->intval;
		break;
	case POWER_SUPPLY_PROP_SOH:
		chip->soh = pval->intval;
		break;
	case POWER_SUPPLY_PROP_CLEAR_SOH:
		if (chip->first_profile_load && !pval->intval) {
			fg_dbg(fg, FG_STATUS, "Clearing first profile load bit\n");
			val = 0;
			mask = FIRST_PROFILE_LOAD_BIT;
			rc = fg_sram_masked_write(fg, PROFILE_INTEGRITY_WORD,
					PROFILE_INTEGRITY_OFFSET, mask, val,
					FG_IMA_DEFAULT);
			if (rc < 0)
				pr_err("Error in writing to profile integrity word rc=%d\n",
					rc);
			else
				chip->first_profile_load = false;
		}
		break;
	default:
		break;
	}

	return rc;
}

static int fg_property_is_writeable(struct power_supply *psy,
						enum power_supply_property psp)
{
	switch (psp) {
	case POWER_SUPPLY_PROP_CHARGE_FULL:
	case POWER_SUPPLY_PROP_CC_STEP:
	case POWER_SUPPLY_PROP_CC_STEP_SEL:
	case POWER_SUPPLY_PROP_ESR_ACTUAL:
	case POWER_SUPPLY_PROP_ESR_NOMINAL:
	case POWER_SUPPLY_PROP_SOH:
	case POWER_SUPPLY_PROP_CLEAR_SOH:
		return 1;
	default:
		break;
	}

	return 0;
}

static enum power_supply_property fg_psy_props[] = {
	POWER_SUPPLY_PROP_CAPACITY,
	POWER_SUPPLY_PROP_CAPACITY_RAW,
	POWER_SUPPLY_PROP_TEMP,
	POWER_SUPPLY_PROP_VOLTAGE_NOW,
	POWER_SUPPLY_PROP_VOLTAGE_OCV,
	POWER_SUPPLY_PROP_CURRENT_NOW,
	POWER_SUPPLY_PROP_RESISTANCE_ID,
	POWER_SUPPLY_PROP_RESISTANCE,
	POWER_SUPPLY_PROP_ESR_ACTUAL,
	POWER_SUPPLY_PROP_ESR_NOMINAL,
	POWER_SUPPLY_PROP_BATTERY_TYPE,
	POWER_SUPPLY_PROP_CHARGE_FULL_DESIGN,
	POWER_SUPPLY_PROP_VOLTAGE_MAX_DESIGN,
	POWER_SUPPLY_PROP_CHARGE_NOW_RAW,
	POWER_SUPPLY_PROP_CHARGE_FULL,
	POWER_SUPPLY_PROP_CHARGE_COUNTER,
	POWER_SUPPLY_PROP_CHARGE_COUNTER_SHADOW,
	POWER_SUPPLY_PROP_CYCLE_COUNTS,
	POWER_SUPPLY_PROP_SOC_REPORTING_READY,
	POWER_SUPPLY_PROP_CLEAR_SOH,
	POWER_SUPPLY_PROP_SOH,
	POWER_SUPPLY_PROP_DEBUG_BATTERY,
	POWER_SUPPLY_PROP_CONSTANT_CHARGE_VOLTAGE,
	POWER_SUPPLY_PROP_TIME_TO_FULL_AVG,
	POWER_SUPPLY_PROP_TIME_TO_EMPTY_AVG,
	POWER_SUPPLY_PROP_CC_STEP,
	POWER_SUPPLY_PROP_CC_STEP_SEL,
};

static const struct power_supply_desc fg_psy_desc = {
	.name = "bms",
	.type = POWER_SUPPLY_TYPE_BMS,
	.properties = fg_psy_props,
	.num_properties = ARRAY_SIZE(fg_psy_props),
	.get_property = fg_psy_get_property,
	.set_property = fg_psy_set_property,
	.property_is_writeable = fg_property_is_writeable,
};

/* All callback functions below */

static int fg_notifier_cb(struct notifier_block *nb,
		unsigned long event, void *data)
{
	struct power_supply *psy = data;
	struct fg_dev *fg = container_of(nb, struct fg_dev, nb);

	if (event != PSY_EVENT_PROP_CHANGED)
		return NOTIFY_OK;

	if (work_pending(&fg->status_change_work))
		return NOTIFY_OK;

	if ((strcmp(psy->desc->name, "battery") == 0)
		|| (strcmp(psy->desc->name, "parallel") == 0)
		|| (strcmp(psy->desc->name, "usb") == 0)) {
		/*
		 * We cannot vote for awake votable here as that takes
		 * a mutex lock and this is executed in an atomic context.
		 */
		pm_stay_awake(fg->dev);
		schedule_work(&fg->status_change_work);
	}

	return NOTIFY_OK;
}

static int fg_awake_cb(struct votable *votable, void *data, int awake,
			const char *client)
{
	struct fg_dev *fg = data;

	if (awake)
		pm_stay_awake(fg->dev);
	else
		pm_relax(fg->dev);

	pr_debug("client: %s awake: %d\n", client, awake);
	return 0;
}

static int fg_gen4_ttf_awake_voter(void *data, bool val)
{
	struct fg_gen4_chip *chip = data;
	struct fg_dev *fg = &chip->fg;

	if (!chip)
		return -ENODEV;

	if (fg->battery_missing ||
		fg->profile_load_status == PROFILE_NOT_LOADED)
		return -EPERM;

	vote(fg->awake_votable, TTF_AWAKE_VOTER, val, 0);
	return 0;
}

static int fg_wait_for_mem_attn(struct fg_gen4_chip *chip)
{
	struct fg_dev *fg = &chip->fg;
	int rc, retries = 2;
	ktime_t now;
	s64 time_us;

	reinit_completion(&chip->mem_attn);
	now = ktime_get();

	while (retries--) {
		/* Wait for MEM_ATTN completion */
		rc = wait_for_completion_interruptible_timeout(
			&chip->mem_attn, msecs_to_jiffies(1000));
		if (rc > 0) {
			rc = 0;
			break;
		} else if (!rc) {
			rc = -ETIMEDOUT;
		}
	}

	time_us = ktime_us_delta(ktime_get(), now);
	if (rc < 0)
		pr_err("wait for mem_attn timed out rc=%d\n", rc);

	fg_dbg(fg, FG_STATUS, "mem_attn wait time: %lld us\n", time_us);
	return rc;
}

static int fg_parallel_current_en_cb(struct votable *votable, void *data,
					int enable, const char *client)
{
	struct fg_dev *fg = data;
	struct fg_gen4_chip *chip = container_of(fg, struct fg_gen4_chip, fg);
	int rc;
	u8 val, mask;

	/* Wait for MEM_ATTN interrupt */
	rc = fg_wait_for_mem_attn(chip);
	if (rc < 0)
		return rc;

	val = enable ? SMB_MEASURE_EN_BIT : 0;
	mask = SMB_MEASURE_EN_BIT;
	rc = fg_masked_write(fg, BATT_INFO_FG_CNV_CHAR_CFG(fg), mask, val);
	if (rc < 0)
		pr_err("Error in writing to 0x%04x, rc=%d\n",
			BATT_INFO_FG_CNV_CHAR_CFG(fg), rc);

	fg_dbg(fg, FG_STATUS, "Parallel current summing: %d\n", enable);

	return rc;
}

static int fg_delta_bsoc_irq_en_cb(struct votable *votable, void *data,
					int enable, const char *client)
{
	struct fg_dev *fg = data;

	if (!fg->irqs[BSOC_DELTA_IRQ].irq)
		return 0;

	if (enable) {
		enable_irq(fg->irqs[BSOC_DELTA_IRQ].irq);
		enable_irq_wake(fg->irqs[BSOC_DELTA_IRQ].irq);
	} else {
		disable_irq_wake(fg->irqs[BSOC_DELTA_IRQ].irq);
		disable_irq_nosync(fg->irqs[BSOC_DELTA_IRQ].irq);
	}

	return 0;
}

static int fg_gen4_delta_esr_irq_en_cb(struct votable *votable, void *data,
					int enable, const char *client)
{
	struct fg_dev *fg = data;

	if (!fg->irqs[ESR_DELTA_IRQ].irq)
		return 0;

	if (enable) {
		enable_irq(fg->irqs[ESR_DELTA_IRQ].irq);
		enable_irq_wake(fg->irqs[ESR_DELTA_IRQ].irq);
	} else {
		disable_irq_wake(fg->irqs[ESR_DELTA_IRQ].irq);
		disable_irq_nosync(fg->irqs[ESR_DELTA_IRQ].irq);
	}

	return 0;
}

static int fg_gen4_mem_attn_irq_en_cb(struct votable *votable, void *data,
					int enable, const char *client)
{
	struct fg_dev *fg = data;

	if (!fg->irqs[MEM_ATTN_IRQ].irq)
		return 0;

	if (enable) {
		enable_irq(fg->irqs[MEM_ATTN_IRQ].irq);
		enable_irq_wake(fg->irqs[MEM_ATTN_IRQ].irq);
	} else {
		disable_irq_wake(fg->irqs[MEM_ATTN_IRQ].irq);
		disable_irq_nosync(fg->irqs[MEM_ATTN_IRQ].irq);
	}

	fg_dbg(fg, FG_STATUS, "%sabled mem_attn irq\n", enable ? "en" : "dis");
	return 0;
}

/* All init functions below this */

static int fg_alg_init(struct fg_gen4_chip *chip)
{
	struct fg_dev *fg = &chip->fg;
	struct cycle_counter *counter;
	struct cap_learning *cl;
	struct ttf *ttf;
	int rc;

	counter = devm_kzalloc(fg->dev, sizeof(*counter), GFP_KERNEL);
	if (!counter)
		return -ENOMEM;

	counter->restore_count = fg_gen4_restore_count;
	counter->store_count = fg_gen4_store_count;
	counter->data = chip;

	rc = cycle_count_init(counter);
	if (rc < 0) {
		dev_err(fg->dev, "Error in initializing cycle counter, rc:%d\n",
			rc);
		counter->data = NULL;
		devm_kfree(fg->dev, counter);
		return rc;
	}

	chip->counter = counter;

	cl = devm_kzalloc(fg->dev, sizeof(*cl), GFP_KERNEL);
	if (!cl)
		return -ENOMEM;

	cl->cc_soc_max = CC_SOC_30BIT;
	cl->get_cc_soc = fg_gen4_get_cc_soc_sw;
	cl->prime_cc_soc = fg_gen4_prime_cc_soc_sw;
	cl->get_learned_capacity = fg_gen4_get_learned_capacity;
	cl->store_learned_capacity = fg_gen4_store_learned_capacity;
	cl->data = chip;

	rc = cap_learning_init(cl);
	if (rc < 0) {
		dev_err(fg->dev, "Error in initializing capacity learning, rc:%d\n",
			rc);
		counter->data = NULL;
		cl->data = NULL;
		devm_kfree(fg->dev, counter);
		devm_kfree(fg->dev, cl);
		return rc;
	}

	chip->cl = cl;

	ttf = devm_kzalloc(fg->dev, sizeof(*ttf), GFP_KERNEL);
	if (!ttf)
		return -ENOMEM;

	ttf->get_ttf_param = fg_gen4_get_ttf_param;
	ttf->awake_voter = fg_gen4_ttf_awake_voter;
	ttf->iterm_delta = 0;
	ttf->data = chip;

	rc = ttf_tte_init(ttf);
	if (rc < 0) {
		dev_err(fg->dev, "Error in initializing ttf, rc:%d\n", rc);
		ttf->data = NULL;
		counter->data = NULL;
		cl->data = NULL;
		devm_kfree(fg->dev, ttf);
		devm_kfree(fg->dev, counter);
		devm_kfree(fg->dev, cl);
		return rc;
	}

	chip->ttf = ttf;

	return 0;
}

#define BATT_TEMP_HYST_MASK	GENMASK(3, 0)
#define BATT_TEMP_DELTA_MASK	GENMASK(7, 4)
#define BATT_TEMP_DELTA_SHIFT	4
static int fg_gen4_hw_init(struct fg_gen4_chip *chip)
{
	struct fg_dev *fg = &chip->fg;
	int rc;
	u8 buf[4], val, mask;

	rc = fg_read(fg, ADC_RR_INT_RT_STS(fg), &val, 1);
	if (rc < 0) {
		pr_err("failed to read addr=0x%04x, rc=%d\n",
			ADC_RR_INT_RT_STS(fg), rc);
		return rc;
	}
	fg->battery_missing = (val & ADC_RR_BT_MISS_BIT);

	if (fg->battery_missing) {
		pr_warn("Not initializing FG because of battery missing\n");
		return 0;
	}

	fg_encode(fg->sp, FG_SRAM_CUTOFF_VOLT, chip->dt.cutoff_volt_mv, buf);
	rc = fg_sram_write(fg, fg->sp[FG_SRAM_CUTOFF_VOLT].addr_word,
			fg->sp[FG_SRAM_CUTOFF_VOLT].addr_byte, buf,
			fg->sp[FG_SRAM_CUTOFF_VOLT].len, FG_IMA_DEFAULT);
	if (rc < 0) {
		pr_err("Error in writing cutoff_volt, rc=%d\n", rc);
		return rc;
	}

	rc = fg_gen4_configure_cutoff_current(fg, chip->dt.cutoff_curr_ma);
	if (rc < 0)
		return rc;

	fg_encode(fg->sp, FG_SRAM_SYS_TERM_CURR, chip->dt.sys_term_curr_ma,
		buf);
	rc = fg_sram_write(fg, fg->sp[FG_SRAM_SYS_TERM_CURR].addr_word,
			fg->sp[FG_SRAM_SYS_TERM_CURR].addr_byte, buf,
			fg->sp[FG_SRAM_SYS_TERM_CURR].len, FG_IMA_DEFAULT);
	if (rc < 0) {
		pr_err("Error in writing sys_term_curr, rc=%d\n", rc);
		return rc;
	}

	if (chip->dt.empty_volt_mv > 0) {
		fg_encode(fg->sp, FG_SRAM_VBATT_LOW,
			chip->dt.empty_volt_mv, buf);
		rc = fg_sram_write(fg, fg->sp[FG_SRAM_VBATT_LOW].addr_word,
				fg->sp[FG_SRAM_VBATT_LOW].addr_byte, buf,
				fg->sp[FG_SRAM_VBATT_LOW].len,
				FG_IMA_DEFAULT);
		if (rc < 0) {
			pr_err("Error in writing empty_volt_mv, rc=%d\n", rc);
			return rc;
		}
	}

	if (chip->dt.delta_soc_thr > 0 && chip->dt.delta_soc_thr < 125) {
		fg_encode(fg->sp, FG_SRAM_DELTA_MSOC_THR,
			chip->dt.delta_soc_thr, buf);
		rc = fg_sram_write(fg,
				fg->sp[FG_SRAM_DELTA_MSOC_THR].addr_word,
				fg->sp[FG_SRAM_DELTA_MSOC_THR].addr_byte,
				buf, fg->sp[FG_SRAM_DELTA_MSOC_THR].len,
				FG_IMA_DEFAULT);
		if (rc < 0) {
			pr_err("Error in writing delta_msoc_thr, rc=%d\n", rc);
			return rc;
		}

		fg_encode(fg->sp, FG_SRAM_DELTA_BSOC_THR,
			chip->dt.delta_soc_thr, buf);
		rc = fg_sram_write(fg,
				fg->sp[FG_SRAM_DELTA_BSOC_THR].addr_word,
				fg->sp[FG_SRAM_DELTA_BSOC_THR].addr_byte,
				buf, fg->sp[FG_SRAM_DELTA_BSOC_THR].len,
				FG_IMA_DEFAULT);
		if (rc < 0) {
			pr_err("Error in writing delta_bsoc_thr, rc=%d\n", rc);
			return rc;
		}
	}

	if (chip->dt.batt_temp_cold_thresh != -EINVAL) {
		fg_encode(fg->sp, FG_SRAM_BATT_TEMP_COLD,
			chip->dt.batt_temp_cold_thresh, buf);
		rc = fg_sram_write(fg, fg->sp[FG_SRAM_BATT_TEMP_COLD].addr_word,
				fg->sp[FG_SRAM_BATT_TEMP_COLD].addr_byte, buf,
				fg->sp[FG_SRAM_BATT_TEMP_COLD].len,
				FG_IMA_DEFAULT);
		if (rc < 0) {
			pr_err("Error in writing batt_temp_cold_thresh, rc=%d\n",
				rc);
			return rc;
		}
	}

	if (chip->dt.batt_temp_hot_thresh != -EINVAL) {
		fg_encode(fg->sp, FG_SRAM_BATT_TEMP_HOT,
			chip->dt.batt_temp_hot_thresh, buf);
		rc = fg_sram_write(fg, fg->sp[FG_SRAM_BATT_TEMP_HOT].addr_word,
				fg->sp[FG_SRAM_BATT_TEMP_HOT].addr_byte, buf,
				fg->sp[FG_SRAM_BATT_TEMP_HOT].len,
				FG_IMA_DEFAULT);
		if (rc < 0) {
			pr_err("Error in writing batt_temp_hot_thresh, rc=%d\n",
				rc);
			return rc;
		}
	}

	if (chip->dt.batt_temp_hyst != -EINVAL) {
		val = chip->dt.batt_temp_hyst & BATT_TEMP_HYST_MASK;
		mask = BATT_TEMP_HYST_MASK;
		rc = fg_sram_masked_write(fg, BATT_TEMP_CONFIG2_WORD,
				BATT_TEMP_HYST_DELTA_OFFSET, mask, val,
				FG_IMA_DEFAULT);
		if (rc < 0) {
			pr_err("Error in writing batt_temp_hyst, rc=%d\n", rc);
			return rc;
		}
	}

	if (chip->dt.batt_temp_delta != -EINVAL) {
		val = (chip->dt.batt_temp_delta << BATT_TEMP_DELTA_SHIFT)
				& BATT_TEMP_DELTA_MASK;
		mask = BATT_TEMP_DELTA_MASK;
		rc = fg_sram_masked_write(fg, BATT_TEMP_CONFIG2_WORD,
				BATT_TEMP_HYST_DELTA_OFFSET, mask, val,
				FG_IMA_DEFAULT);
		if (rc < 0) {
			pr_err("Error in writing batt_temp_delta, rc=%d\n", rc);
			return rc;
		}
	}

	val = (u8)chip->dt.batt_therm_freq;
	rc = fg_write(fg, ADC_RR_BATT_THERM_FREQ(fg), &val, 1);
	if (rc < 0) {
		pr_err("failed to write to 0x%04X, rc=%d\n",
			 ADC_RR_BATT_THERM_FREQ(fg), rc);
		return rc;
	}

	fg_encode(fg->sp, FG_SRAM_ESR_PULSE_THRESH,
		chip->dt.esr_pulse_thresh_ma, buf);
	rc = fg_sram_write(fg, fg->sp[FG_SRAM_ESR_PULSE_THRESH].addr_word,
			fg->sp[FG_SRAM_ESR_PULSE_THRESH].addr_byte, buf,
			fg->sp[FG_SRAM_ESR_PULSE_THRESH].len, FG_IMA_DEFAULT);
	if (rc < 0) {
		pr_err("Error in writing esr_pulse_thresh_ma, rc=%d\n", rc);
		return rc;
	}

	get_esr_meas_current(chip->dt.esr_meas_curr_ma, &val);
	rc = fg_masked_write(fg, BATT_INFO_ESR_PULL_DN_CFG(fg),
			ESR_PULL_DOWN_IVAL_MASK, val);
	if (rc < 0) {
		pr_err("Error in writing esr_meas_curr_ma, rc=%d\n", rc);
		return rc;
	}

	if (is_debug_batt_id(fg)) {
		val = ESR_NO_PULL_DOWN;
		rc = fg_masked_write(fg, BATT_INFO_ESR_PULL_DN_CFG(fg),
			ESR_PULL_DOWN_MODE_MASK, val);
		if (rc < 0) {
			pr_err("Error in writing esr_pull_down, rc=%d\n", rc);
			return rc;
		}
	}

	if (chip->dt.rconn_uohms) {
		/*
		 * Read back Rconn to see if it's already configured. If it is
		 * a non-zero value, then skip configuring it.
		 */
		rc = fg_sram_read(fg, RCONN_WORD, RCONN_OFFSET, buf, 2,
				FG_IMA_DEFAULT);
		if (rc < 0) {
			pr_err("Error reading Rconn, rc=%d\n", rc);
			return rc;
		}

		if (!buf[0] && !buf[1]) {
			/* Rconn has same encoding as ESR */
			fg_encode(fg->sp, FG_SRAM_ESR, chip->dt.rconn_uohms,
				buf);
			rc = fg_sram_write(fg, RCONN_WORD, RCONN_OFFSET, buf, 2,
					FG_IMA_DEFAULT);
			if (rc < 0) {
				pr_err("Error writing Rconn, rc=%d\n", rc);
				return rc;
			}
		} else {
			pr_debug("Skipping configuring Rconn [0x%x 0x%x]\n",
				buf[0], buf[1]);
		}
	}

	if (chip->dt.ki_coeff_low_chg != -EINVAL) {
		fg_encode(fg->sp, FG_SRAM_KI_COEFF_LOW_CHG,
			chip->dt.ki_coeff_low_chg, &val);
		rc = fg_sram_write(fg,
			fg->sp[FG_SRAM_KI_COEFF_LOW_CHG].addr_word,
			fg->sp[FG_SRAM_KI_COEFF_LOW_CHG].addr_byte, &val,
			fg->sp[FG_SRAM_KI_COEFF_LOW_CHG].len,
			FG_IMA_DEFAULT);
		if (rc < 0) {
			pr_err("Error in writing ki_coeff_low_chg, rc=%d\n",
				rc);
			return rc;
		}
	}

	if (chip->dt.ki_coeff_med_chg != -EINVAL) {
		fg_encode(fg->sp, FG_SRAM_KI_COEFF_MED_CHG,
			chip->dt.ki_coeff_med_chg, &val);
		rc = fg_sram_write(fg,
			fg->sp[FG_SRAM_KI_COEFF_MED_CHG].addr_word,
			fg->sp[FG_SRAM_KI_COEFF_MED_CHG].addr_byte, &val,
			fg->sp[FG_SRAM_KI_COEFF_MED_CHG].len,
			FG_IMA_DEFAULT);
		if (rc < 0) {
			pr_err("Error in writing ki_coeff_med_chg, rc=%d\n",
				rc);
			return rc;
		}
	}

	if (chip->dt.ki_coeff_hi_chg != -EINVAL) {
		fg_encode(fg->sp, FG_SRAM_KI_COEFF_HI_CHG,
			chip->dt.ki_coeff_hi_chg, &val);
		rc = fg_sram_write(fg,
			fg->sp[FG_SRAM_KI_COEFF_HI_CHG].addr_word,
			fg->sp[FG_SRAM_KI_COEFF_HI_CHG].addr_byte, &val,
			fg->sp[FG_SRAM_KI_COEFF_HI_CHG].len,
			FG_IMA_DEFAULT);
		if (rc < 0) {
			pr_err("Error in writing ki_coeff_hi_chg, rc=%d\n", rc);
			return rc;
		}
	}

	if (chip->esr_fast_calib) {
		rc = fg_gen4_esr_fast_calib_config(chip, true);
		if (rc < 0)
			return rc;
	} else {
		if (chip->dt.esr_timer_chg_slow[TIMER_RETRY] >= 0 &&
			chip->dt.esr_timer_chg_slow[TIMER_MAX] >= 0) {
			rc = fg_set_esr_timer(fg,
				chip->dt.esr_timer_chg_slow[TIMER_RETRY],
				chip->dt.esr_timer_chg_slow[TIMER_MAX], true,
				FG_IMA_DEFAULT);
			if (rc < 0) {
				pr_err("Error in setting ESR charge timer, rc=%d\n",
					rc);
				return rc;
			}
		}

		if (chip->dt.esr_timer_dischg_slow[TIMER_RETRY] >= 0 &&
			chip->dt.esr_timer_dischg_slow[TIMER_MAX] >= 0) {
			rc = fg_set_esr_timer(fg,
				chip->dt.esr_timer_dischg_slow[TIMER_RETRY],
				chip->dt.esr_timer_dischg_slow[TIMER_MAX],
				false, FG_IMA_DEFAULT);
			if (rc < 0) {
				pr_err("Error in setting ESR discharge timer, rc=%d\n",
					rc);
				return rc;
			}
		}

		/*
		 * Disable ESR discharging timer and ESR pulsing during
		 * discharging when ESR fast calibration is disabled.
		 */
		val = 0;
		mask = BIT(6) | BIT(7);
		rc = fg_sram_masked_write(fg, SYS_CONFIG_WORD,
				SYS_CONFIG_OFFSET, mask, val, FG_IMA_DEFAULT);
		if (rc < 0) {
			pr_err("Error in writing SYS_CONFIG_WORD, rc=%d\n", rc);
			return rc;
		}
	}

	/*
	 * Delta ESR interrupt threshold should be configured as specified if
	 * ESR fast calibration is disabled. Else, set it to max (4000 mOhms).
	 */
	fg_encode(fg->sp, FG_SRAM_DELTA_ESR_THR,
		chip->esr_fast_calib ? 4000000 : chip->dt.delta_esr_thr_uohms,
		buf);
	rc = fg_sram_write(fg,
			fg->sp[FG_SRAM_DELTA_ESR_THR].addr_word,
			fg->sp[FG_SRAM_DELTA_ESR_THR].addr_byte, buf,
			fg->sp[FG_SRAM_DELTA_ESR_THR].len, FG_IMA_DEFAULT);
	if (rc < 0) {
		pr_err("Error in writing DELTA_ESR_THR, rc=%d\n", rc);
		return rc;
	}

	rc = restore_cycle_count(chip->counter);
	if (rc < 0) {
		pr_err("Error in restoring cycle_count, rc=%d\n", rc);
		return rc;
	}

	return 0;
}

static int fg_parse_slope_limit_coefficients(struct fg_dev *fg)
{
	struct fg_gen4_chip *chip = container_of(fg, struct fg_gen4_chip, fg);
	struct device_node *node = fg->dev->of_node;
	int rc, i;

	if (!of_find_property(node, "qcom,slope-limit-coeffs", NULL))
		return 0;

	rc = of_property_read_u32(node, "qcom,slope-limit-temp-threshold",
			&chip->dt.slope_limit_temp);
	if (rc < 0)
		return 0;

	rc = fg_parse_dt_property_u32_array(node, "qcom,slope-limit-coeffs",
		chip->dt.slope_limit_coeffs, SLOPE_LIMIT_NUM_COEFFS);
	if (rc < 0)
		return rc;

	for (i = 0; i < SLOPE_LIMIT_NUM_COEFFS; i++) {
		if (chip->dt.slope_limit_coeffs[i] > SLOPE_LIMIT_COEFF_MAX ||
			chip->dt.slope_limit_coeffs[i] < 0) {
			pr_err("Incorrect slope limit coefficient\n");
			return -EINVAL;
		}
	}

	chip->slope_limit_en = true;
	return 0;
}

static int fg_parse_ki_coefficients(struct fg_dev *fg)
{
	struct fg_gen4_chip *chip = container_of(fg, struct fg_gen4_chip, fg);
	struct device_node *node = fg->dev->of_node;
	int rc, i;

	if (of_find_property(node, "qcom,ki-coeff-full-dischg", NULL)) {
		rc = fg_parse_dt_property_u32_array(node,
			"qcom,ki-coeff-full-dischg",
			chip->dt.ki_coeff_full_soc_dischg, 2);
		if (rc < 0)
			return rc;

		if (chip->dt.ki_coeff_full_soc_dischg[0] < 62 ||
			chip->dt.ki_coeff_full_soc_dischg[0] > 15564 ||
			chip->dt.ki_coeff_full_soc_dischg[1] < 62 ||
			chip->dt.ki_coeff_full_soc_dischg[1] > 15564) {
			pr_err("Error in ki_coeff_full_soc_dischg values\n");
			return -EINVAL;
		}
	}

	chip->dt.ki_coeff_low_chg = -EINVAL;
	of_property_read_u32(node, "qcom,ki-coeff-low-chg",
		&chip->dt.ki_coeff_low_chg);

	chip->dt.ki_coeff_med_chg = -EINVAL;
	of_property_read_u32(node, "qcom,ki-coeff-med-chg",
		&chip->dt.ki_coeff_med_chg);

	chip->dt.ki_coeff_hi_chg = -EINVAL;
	of_property_read_u32(node, "qcom,ki-coeff-hi-chg",
		&chip->dt.ki_coeff_hi_chg);

	if (!of_find_property(node, "qcom,ki-coeff-soc-dischg", NULL) ||
		(!of_find_property(node, "qcom,ki-coeff-low-dischg", NULL) &&
		!of_find_property(node, "qcom,ki-coeff-med-dischg", NULL) &&
		!of_find_property(node, "qcom,ki-coeff-hi-dischg", NULL)))
		return 0;

	rc = fg_parse_dt_property_u32_array(node, "qcom,ki-coeff-soc-dischg",
		chip->dt.ki_coeff_soc, KI_COEFF_SOC_LEVELS);
	if (rc < 0)
		return rc;

	rc = fg_parse_dt_property_u32_array(node, "qcom,ki-coeff-low-dischg",
		chip->dt.ki_coeff_low_dischg, KI_COEFF_SOC_LEVELS);
	if (rc < 0)
		return rc;

	rc = fg_parse_dt_property_u32_array(node, "qcom,ki-coeff-med-dischg",
		chip->dt.ki_coeff_med_dischg, KI_COEFF_SOC_LEVELS);
	if (rc < 0)
		return rc;

	rc = fg_parse_dt_property_u32_array(node, "qcom,ki-coeff-hi-dischg",
		chip->dt.ki_coeff_hi_dischg, KI_COEFF_SOC_LEVELS);
	if (rc < 0)
		return rc;

	for (i = 0; i < KI_COEFF_SOC_LEVELS; i++) {
		if (chip->dt.ki_coeff_soc[i] < 0 ||
			chip->dt.ki_coeff_soc[i] > FULL_CAPACITY) {
			pr_err("Error in ki_coeff_soc_dischg values\n");
			return -EINVAL;
		}

		if (chip->dt.ki_coeff_low_dischg[i] < 0 ||
			chip->dt.ki_coeff_low_dischg[i] > KI_COEFF_MAX) {
			pr_err("Error in ki_coeff_low_dischg values\n");
			return -EINVAL;
		}

		if (chip->dt.ki_coeff_med_dischg[i] < 0 ||
			chip->dt.ki_coeff_med_dischg[i] > KI_COEFF_MAX) {
			pr_err("Error in ki_coeff_med_dischg values\n");
			return -EINVAL;
		}

		if (chip->dt.ki_coeff_hi_dischg[i] < 0 ||
			chip->dt.ki_coeff_hi_dischg[i] > KI_COEFF_MAX) {
			pr_err("Error in ki_coeff_hi_dischg values\n");
			return -EINVAL;
		}
	}
	chip->ki_coeff_dischg_en = true;
	return 0;
}

#define DEFAULT_ESR_DISABLE_COUNT	5
#define DEFAULT_ESR_FILTER_FACTOR	2
#define DEFAULT_DELTA_ESR_THR		1832
static int fg_parse_esr_cal_params(struct fg_dev *fg)
{
	struct fg_gen4_chip *chip = container_of(fg, struct fg_gen4_chip, fg);
	struct device_node *node = fg->dev->of_node;
	int rc, i, temp;

	if (!of_find_property(node, "qcom,fg-esr-cal-soc-thresh", NULL) ||
		!of_find_property(node, "qcom,fg-esr-cal-temp-thresh", NULL))
		return 0;

	rc = fg_parse_dt_property_u32_array(node, "qcom,fg-esr-cal-soc-thresh",
		chip->dt.esr_cal_soc_thresh, ESR_CAL_LEVELS);
	if (rc < 0) {
		pr_err("Invalid SOC thresholds for ESR fast cal, rc=%d\n", rc);
		return rc;
	}

	rc = fg_parse_dt_property_u32_array(node, "qcom,fg-esr-cal-temp-thresh",
		chip->dt.esr_cal_temp_thresh, ESR_CAL_LEVELS);
	if (rc < 0) {
		pr_err("Invalid temperature thresholds for ESR fast cal, rc=%d\n",
			rc);
		return rc;
	}

	for (i = 0; i < ESR_CAL_LEVELS; i++) {
		if (chip->dt.esr_cal_soc_thresh[i] > FULL_SOC_RAW) {
			pr_err("esr_cal_soc_thresh value shouldn't exceed %d\n",
				FULL_SOC_RAW);
			return -EINVAL;
		}

		if (chip->dt.esr_cal_temp_thresh[i] < ESR_CAL_TEMP_MIN ||
			chip->dt.esr_cal_temp_thresh[i] > ESR_CAL_TEMP_MAX) {
			pr_err("esr_cal_temp_thresh value should be within [%d %d]\n",
				ESR_CAL_TEMP_MIN, ESR_CAL_TEMP_MAX);
			return -EINVAL;
		}
	}

	chip->dt.delta_esr_disable_count = DEFAULT_ESR_DISABLE_COUNT;
	rc = of_property_read_u32(node, "qcom,fg-delta-esr-disable-count",
		&temp);
	if (!rc)
		chip->dt.delta_esr_disable_count = temp;

	chip->dt.esr_filter_factor = DEFAULT_ESR_FILTER_FACTOR;
	rc = of_property_read_u32(node, "qcom,fg-esr-filter-factor",
		&temp);
	if (!rc)
		chip->dt.esr_filter_factor = temp;

	chip->dt.delta_esr_thr_uohms = DEFAULT_DELTA_ESR_THR;
	rc = of_property_read_u32(node, "qcom,fg-delta-esr-thr", &temp);
	if (!rc)
		chip->dt.delta_esr_thr_uohms = temp;

	chip->esr_fast_calib = true;
	return 0;
}

#define DEFAULT_CUTOFF_VOLT_MV		3100
#define DEFAULT_EMPTY_VOLT_MV		2812
#define DEFAULT_SYS_TERM_CURR_MA	-125
#define DEFAULT_CUTOFF_CURR_MA		200
#define DEFAULT_DELTA_SOC_THR		5	/* 0.5 % */
#define DEFAULT_CL_START_SOC		15
#define DEFAULT_CL_MIN_TEMP_DECIDEGC	150
#define DEFAULT_CL_MAX_TEMP_DECIDEGC	500
#define DEFAULT_CL_MAX_INC_DECIPERC	5
#define DEFAULT_CL_MAX_DEC_DECIPERC	100
#define DEFAULT_CL_MIN_LIM_DECIPERC	0
#define DEFAULT_CL_MAX_LIM_DECIPERC	0
#define DEFAULT_CL_DELTA_BATT_SOC	10
#define BTEMP_DELTA_LOW			0
#define BTEMP_DELTA_HIGH		3
#define DEFAULT_ESR_PULSE_THRESH_MA	47
#define DEFAULT_ESR_MEAS_CURR_MA	120
static int fg_gen4_parse_dt(struct fg_gen4_chip *chip)
{
	struct fg_dev *fg = &chip->fg;
	struct device_node *child, *revid_node, *node = fg->dev->of_node;
	u32 base, temp;
	u8 subtype;
	int rc;

	if (!node)  {
		dev_err(fg->dev, "device tree node missing\n");
		return -ENXIO;
	}

	revid_node = of_parse_phandle(node, "qcom,pmic-revid", 0);
	if (!revid_node) {
		pr_err("Missing qcom,pmic-revid property - driver failed\n");
		return -EINVAL;
	}

	fg->pmic_rev_id = get_revid_data(revid_node);
	of_node_put(revid_node);
	if (IS_ERR_OR_NULL(fg->pmic_rev_id)) {
		pr_err("Unable to get pmic_revid rc=%ld\n",
			PTR_ERR(fg->pmic_rev_id));
		/*
		 * the revid peripheral must be registered, any failure
		 * here only indicates that the rev-id module has not
		 * probed yet.
		 */
		return -EPROBE_DEFER;
	}

	pr_debug("PMIC subtype %d Digital major %d\n",
		fg->pmic_rev_id->pmic_subtype, fg->pmic_rev_id->rev4);

	switch (fg->pmic_rev_id->pmic_subtype) {
	case PM8150B_SUBTYPE:
		fg->version = GEN4_FG;
		fg->use_dma = true;
		fg->sp = pm8150b_v2_sram_params;
		if (fg->pmic_rev_id->rev4 == PM8150B_V1P0_REV4) {
			fg->sp = pm8150b_v1_sram_params;
			fg->wa_flags |= PM8150B_V1_DMA_WA;
			fg->wa_flags |= PM8150B_V1_RSLOW_COMP_WA;
		} else if (fg->pmic_rev_id->rev4 == PM8150B_V2P0_REV4) {
			fg->wa_flags |= PM8150B_V2_RSLOW_SCALE_FN_WA;
		}
		break;
	default:
		return -EINVAL;
	}

	if (of_get_available_child_count(node) == 0) {
		dev_err(fg->dev, "No child nodes specified!\n");
		return -ENXIO;
	}

	for_each_available_child_of_node(node, child) {
		rc = of_property_read_u32(child, "reg", &base);
		if (rc < 0) {
			dev_err(fg->dev, "reg not specified in node %s, rc=%d\n",
				child->full_name, rc);
			return rc;
		}

		rc = fg_read(fg, base + PERPH_SUBTYPE_REG, &subtype, 1);
		if (rc < 0) {
			dev_err(fg->dev, "Couldn't read subtype for base %d, rc=%d\n",
				base, rc);
			return rc;
		}

		switch (subtype) {
		case FG_BATT_SOC_PM8150B:
			fg->batt_soc_base = base;
			break;
		case FG_BATT_INFO_PM8150B:
			fg->batt_info_base = base;
			break;
		case FG_MEM_IF_PM8150B:
			fg->mem_if_base = base;
			break;
		case FG_ADC_RR_PM8150B:
			fg->rradc_base = base;
			break;
		default:
			dev_err(fg->dev, "Invalid peripheral subtype 0x%x\n",
				subtype);
			return -ENXIO;
		}
	}

	/* Read all the optional properties below */
	rc = of_property_read_u32(node, "qcom,fg-cutoff-voltage", &temp);
	if (rc < 0)
		chip->dt.cutoff_volt_mv = DEFAULT_CUTOFF_VOLT_MV;
	else
		chip->dt.cutoff_volt_mv = temp;

	rc = of_property_read_u32(node, "qcom,fg-cutoff-current", &temp);
	if (rc < 0)
		chip->dt.cutoff_curr_ma = DEFAULT_CUTOFF_CURR_MA;
	else
		chip->dt.cutoff_curr_ma = temp;

	rc = of_property_read_u32(node, "qcom,fg-empty-voltage", &temp);
	if (rc < 0)
		chip->dt.empty_volt_mv = DEFAULT_EMPTY_VOLT_MV;
	else
		chip->dt.empty_volt_mv = temp;

	rc = of_property_read_u32(node, "qcom,fg-sys-term-current", &temp);
	if (rc < 0)
		chip->dt.sys_term_curr_ma = DEFAULT_SYS_TERM_CURR_MA;
	else
		chip->dt.sys_term_curr_ma = temp;

	rc = of_property_read_u32(node, "qcom,fg-delta-soc-thr", &temp);
	if (rc < 0)
		chip->dt.delta_soc_thr = DEFAULT_DELTA_SOC_THR;
	else
		chip->dt.delta_soc_thr = temp;

	chip->dt.esr_timer_chg_fast[TIMER_RETRY] = -EINVAL;
	chip->dt.esr_timer_chg_fast[TIMER_MAX] = -EINVAL;
	rc = fg_parse_dt_property_u32_array(node, "qcom,fg-esr-timer-chg-fast",
		chip->dt.esr_timer_chg_fast, NUM_ESR_TIMERS);
	if (rc < 0)
		return rc;

	chip->dt.esr_timer_dischg_fast[TIMER_RETRY] = -EINVAL;
	chip->dt.esr_timer_dischg_fast[TIMER_MAX] = -EINVAL;
	rc = fg_parse_dt_property_u32_array(node,
		"qcom,fg-esr-timer-dischg-fast", chip->dt.esr_timer_dischg_fast,
		NUM_ESR_TIMERS);
	if (rc < 0)
		return rc;

	chip->dt.esr_timer_chg_slow[TIMER_RETRY] = -EINVAL;
	chip->dt.esr_timer_chg_slow[TIMER_MAX] = -EINVAL;
	rc = fg_parse_dt_property_u32_array(node, "qcom,fg-esr-timer-chg-slow",
		chip->dt.esr_timer_chg_slow, NUM_ESR_TIMERS);
	if (rc < 0)
		return rc;

	chip->dt.esr_timer_dischg_slow[TIMER_RETRY] = -EINVAL;
	chip->dt.esr_timer_dischg_slow[TIMER_MAX] = -EINVAL;
	rc = fg_parse_dt_property_u32_array(node,
		"qcom,fg-esr-timer-dischg-slow", chip->dt.esr_timer_dischg_slow,
		NUM_ESR_TIMERS);
	if (rc < 0)
		return rc;

	chip->dt.force_load_profile = of_property_read_bool(node,
					"qcom,fg-force-load-profile");

	rc = of_property_read_u32(node, "qcom,cl-start-capacity", &temp);
	if (rc < 0)
		chip->cl->dt.max_start_soc = DEFAULT_CL_START_SOC;
	else
		chip->cl->dt.max_start_soc = temp;

	chip->cl->dt.min_delta_batt_soc = DEFAULT_CL_DELTA_BATT_SOC;
	/* read from DT property and update, if value exists */
	of_property_read_u32(node, "qcom,cl-min-delta-batt-soc",
					&chip->cl->dt.min_delta_batt_soc);

	chip->cl->dt.cl_wt_enable = of_property_read_bool(node,
						"qcom,cl-wt-enable");

	rc = of_property_read_u32(node, "qcom,cl-min-temp", &temp);
	if (rc < 0)
		chip->cl->dt.min_temp = DEFAULT_CL_MIN_TEMP_DECIDEGC;
	else
		chip->cl->dt.min_temp = temp;

	rc = of_property_read_u32(node, "qcom,cl-max-temp", &temp);
	if (rc < 0)
		chip->cl->dt.max_temp = DEFAULT_CL_MAX_TEMP_DECIDEGC;
	else
		chip->cl->dt.max_temp = temp;

	rc = of_property_read_u32(node, "qcom,cl-max-increment", &temp);
	if (rc < 0)
		chip->cl->dt.max_cap_inc = DEFAULT_CL_MAX_INC_DECIPERC;
	else
		chip->cl->dt.max_cap_inc = temp;

	rc = of_property_read_u32(node, "qcom,cl-max-decrement", &temp);
	if (rc < 0)
		chip->cl->dt.max_cap_dec = DEFAULT_CL_MAX_DEC_DECIPERC;
	else
		chip->cl->dt.max_cap_dec = temp;

	rc = of_property_read_u32(node, "qcom,cl-min-limit", &temp);
	if (rc < 0)
		chip->cl->dt.min_cap_limit = DEFAULT_CL_MIN_LIM_DECIPERC;
	else
		chip->cl->dt.min_cap_limit = temp;

	rc = of_property_read_u32(node, "qcom,cl-max-limit", &temp);
	if (rc < 0)
		chip->cl->dt.max_cap_limit = DEFAULT_CL_MAX_LIM_DECIPERC;
	else
		chip->cl->dt.max_cap_limit = temp;

	of_property_read_u32(node, "qcom,cl-skew", &chip->cl->dt.skew_decipct);

	rc = of_property_read_u32(node, "qcom,fg-batt-temp-hot", &temp);
	if (rc < 0)
		chip->dt.batt_temp_hot_thresh = -EINVAL;
	else
		chip->dt.batt_temp_hot_thresh = temp;

	rc = of_property_read_u32(node, "qcom,fg-batt-temp-cold", &temp);
	if (rc < 0)
		chip->dt.batt_temp_cold_thresh = -EINVAL;
	else
		chip->dt.batt_temp_cold_thresh = temp;

	rc = of_property_read_u32(node, "qcom,fg-batt-temp-hyst", &temp);
	if (rc < 0)
		chip->dt.batt_temp_hyst = -EINVAL;
	else if (temp >= BTEMP_DELTA_LOW && temp <= BTEMP_DELTA_HIGH)
		chip->dt.batt_temp_hyst = temp;

	rc = of_property_read_u32(node, "qcom,fg-batt-temp-delta", &temp);
	if (rc < 0)
		chip->dt.batt_temp_delta = -EINVAL;
	else if (temp >= BTEMP_DELTA_LOW && temp <= BTEMP_DELTA_HIGH)
		chip->dt.batt_temp_delta = temp;

	chip->dt.batt_therm_freq = 8;
	rc = of_property_read_u32(node, "qcom,fg-batt-therm-freq", &temp);
	if (temp > 0 && temp <= 255)
		chip->dt.batt_therm_freq = temp;

	chip->dt.hold_soc_while_full = of_property_read_bool(node,
					"qcom,hold-soc-while-full");

	chip->dt.linearize_soc = of_property_read_bool(node,
					"qcom,linearize-soc");

	rc = fg_parse_ki_coefficients(fg);
	if (rc < 0)
		pr_err("Error in parsing Ki coefficients, rc=%d\n", rc);

	rc = of_property_read_u32(node, "qcom,fg-rconn-uohms", &temp);
	if (!rc)
		chip->dt.rconn_uohms = temp;

	rc = fg_parse_slope_limit_coefficients(fg);
	if (rc < 0)
		pr_err("Error in parsing slope limit coeffs, rc=%d\n", rc);

	chip->dt.esr_pulse_thresh_ma = DEFAULT_ESR_PULSE_THRESH_MA;
	rc = of_property_read_u32(node, "qcom,fg-esr-pulse-thresh-ma", &temp);
	if (!rc) {
		if (temp > 0 && temp < 1000)
			chip->dt.esr_pulse_thresh_ma = temp;
	}

	chip->dt.esr_meas_curr_ma = DEFAULT_ESR_MEAS_CURR_MA;
	rc = of_property_read_u32(node, "qcom,fg-esr-meas-curr-ma", &temp);
	if (!rc) {
		/* ESR measurement current range is 60-240 mA */
		if (temp >= 60 || temp <= 240)
			chip->dt.esr_meas_curr_ma = temp;
	}

	rc = fg_parse_esr_cal_params(fg);
	if (rc < 0)
		return rc;

	chip->dt.rapid_soc_dec_en = of_property_read_bool(node,
					"qcom,rapid-soc-dec-en");

	chip->dt.five_pin_battery = of_property_read_bool(node,
					"qcom,five-pin-battery");
	return 0;
}

static void fg_gen4_cleanup(struct fg_gen4_chip *chip)
{
	struct fg_dev *fg = &chip->fg;

	fg_unregister_interrupts(fg, chip, FG_GEN4_IRQ_MAX);

	cancel_work(&fg->status_change_work);
	cancel_delayed_work_sync(&fg->profile_load_work);
	cancel_delayed_work_sync(&fg->sram_dump_work);
	cancel_delayed_work_sync(&chip->pl_current_en_work);

	power_supply_unreg_notifier(&fg->nb);
	debugfs_remove_recursive(fg->dfs_root);

	if (fg->awake_votable)
		destroy_votable(fg->awake_votable);

	if (fg->delta_bsoc_irq_en_votable)
		destroy_votable(fg->delta_bsoc_irq_en_votable);

	if (chip->delta_esr_irq_en_votable)
		destroy_votable(chip->delta_esr_irq_en_votable);

	if (chip->parallel_current_en_votable)
		destroy_votable(chip->parallel_current_en_votable);

	if (chip->mem_attn_irq_en_votable)
		destroy_votable(chip->mem_attn_irq_en_votable);

	dev_set_drvdata(fg->dev, NULL);
}

static int fg_gen4_probe(struct platform_device *pdev)
{
	struct fg_gen4_chip *chip;
	struct fg_dev *fg;
	struct power_supply_config fg_psy_cfg;
	int rc, msoc, volt_uv, batt_temp;

	chip = devm_kzalloc(&pdev->dev, sizeof(*chip), GFP_KERNEL);
	if (!chip)
		return -ENOMEM;

	fg = &chip->fg;
	fg->dev = &pdev->dev;
	fg->debug_mask = &fg_gen4_debug_mask;
	fg->irqs = fg_irqs;
	fg->charge_status = -EINVAL;
	fg->prev_charge_status = -EINVAL;
	fg->online_status = -EINVAL;
	fg->batt_id_ohms = -EINVAL;
	chip->ki_coeff_full_soc[0] = -EINVAL;
	chip->ki_coeff_full_soc[1] = -EINVAL;
	chip->esr_soh_cycle_count = -EINVAL;
	fg->regmap = dev_get_regmap(fg->dev->parent, NULL);
	if (!fg->regmap) {
		dev_err(fg->dev, "Parent regmap is unavailable\n");
		return -ENXIO;
	}

	mutex_init(&fg->bus_lock);
	mutex_init(&fg->sram_rw_lock);
	mutex_init(&fg->charge_full_lock);
	init_completion(&fg->soc_update);
	init_completion(&fg->soc_ready);
	init_completion(&chip->mem_attn);
	INIT_WORK(&fg->status_change_work, status_change_work);
	INIT_WORK(&chip->esr_calib_work, esr_calib_work);
	INIT_DELAYED_WORK(&fg->profile_load_work, profile_load_work);
	INIT_DELAYED_WORK(&fg->sram_dump_work, sram_dump_work);
	INIT_DELAYED_WORK(&chip->pl_enable_work, pl_enable_work);
	INIT_DELAYED_WORK(&chip->pl_current_en_work, pl_current_en_work);

	fg->awake_votable = create_votable("FG_WS", VOTE_SET_ANY,
					fg_awake_cb, fg);
	if (IS_ERR(fg->awake_votable)) {
		rc = PTR_ERR(fg->awake_votable);
		fg->awake_votable = NULL;
		goto exit;
	}

	fg->delta_bsoc_irq_en_votable = create_votable("FG_DELTA_BSOC_IRQ",
						VOTE_SET_ANY,
						fg_delta_bsoc_irq_en_cb, fg);
	if (IS_ERR(fg->delta_bsoc_irq_en_votable)) {
		rc = PTR_ERR(fg->delta_bsoc_irq_en_votable);
		fg->delta_bsoc_irq_en_votable = NULL;
		goto exit;
	}

	chip->delta_esr_irq_en_votable = create_votable("FG_DELTA_ESR_IRQ",
						VOTE_SET_ANY,
						fg_gen4_delta_esr_irq_en_cb,
						chip);
	if (IS_ERR(chip->delta_esr_irq_en_votable)) {
		rc = PTR_ERR(chip->delta_esr_irq_en_votable);
		chip->delta_esr_irq_en_votable = NULL;
		goto exit;
	}

	chip->mem_attn_irq_en_votable = create_votable("FG_MEM_ATTN_IRQ",
						VOTE_SET_ANY,
						fg_gen4_mem_attn_irq_en_cb, fg);
	if (IS_ERR(chip->mem_attn_irq_en_votable)) {
		rc = PTR_ERR(chip->mem_attn_irq_en_votable);
		chip->mem_attn_irq_en_votable = NULL;
		goto exit;
	}

	chip->parallel_current_en_votable = create_votable("FG_SMB_MEAS_EN",
						VOTE_SET_ANY,
						fg_parallel_current_en_cb, fg);
	if (IS_ERR(chip->parallel_current_en_votable)) {
		rc = PTR_ERR(chip->parallel_current_en_votable);
		chip->parallel_current_en_votable = NULL;
		goto exit;
	}

	rc = fg_alg_init(chip);
	if (rc < 0) {
		dev_err(fg->dev, "Error in alg_init, rc:%d\n",
			rc);
		goto exit;
	}

	rc = fg_gen4_parse_dt(chip);
	if (rc < 0) {
		dev_err(fg->dev, "Error in reading DT parameters, rc:%d\n",
			rc);
		goto exit;
	}

	if (chip->esr_fast_calib) {
		if (alarmtimer_get_rtcdev()) {
			alarm_init(&chip->esr_fast_cal_timer, ALARM_BOOTTIME,
				fg_esr_fast_cal_timer);
		} else {
			dev_err(fg->dev, "Failed to initialize esr_fast_cal timer\n");
			rc = -EPROBE_DEFER;
			goto exit;
		}
	}

	rc = fg_memif_init(fg);
	if (rc < 0) {
		dev_err(fg->dev, "Error in initializing FG_MEMIF, rc:%d\n",
			rc);
		goto exit;
	}

	platform_set_drvdata(pdev, chip);
	rc = fg_gen4_hw_init(chip);
	if (rc < 0) {
		dev_err(fg->dev, "Error in initializing FG hardware, rc:%d\n",
			rc);
		goto exit;
	}

	/* Register the power supply */
	fg_psy_cfg.drv_data = fg;
	fg_psy_cfg.of_node = NULL;
	fg_psy_cfg.supplied_to = NULL;
	fg_psy_cfg.num_supplicants = 0;
	fg->fg_psy = devm_power_supply_register(fg->dev, &fg_psy_desc,
			&fg_psy_cfg);
	if (IS_ERR(fg->fg_psy)) {
		pr_err("failed to register fg_psy rc = %ld\n",
				PTR_ERR(fg->fg_psy));
		goto exit;
	}

	fg->nb.notifier_call = fg_notifier_cb;
	rc = power_supply_reg_notifier(&fg->nb);
	if (rc < 0) {
		pr_err("Couldn't register psy notifier rc = %d\n", rc);
		goto exit;
	}

	rc = fg_register_interrupts(&chip->fg, FG_GEN4_IRQ_MAX);
	if (rc < 0) {
		dev_err(fg->dev, "Error in registering interrupts, rc:%d\n",
			rc);
		goto exit;
	}

	/* Keep SOC_UPDATE irq disabled until we require it */
	if (fg->irqs[SOC_UPDATE_IRQ].irq)
		disable_irq_nosync(fg->irqs[SOC_UPDATE_IRQ].irq);

	/* Keep BSOC_DELTA_IRQ disabled until we require it */
	vote(fg->delta_bsoc_irq_en_votable, DELTA_BSOC_IRQ_VOTER, false, 0);

	/* Keep MEM_ATTN_IRQ disabled until we require it */
	vote(chip->mem_attn_irq_en_votable, MEM_ATTN_IRQ_VOTER, false, 0);

	rc = fg_debugfs_create(fg);
	if (rc < 0) {
		dev_err(fg->dev, "Error in creating debugfs entries, rc:%d\n",
			rc);
		goto exit;
	}

	rc = fg_get_battery_voltage(fg, &volt_uv);
	if (!rc)
		rc = fg_get_msoc(fg, &msoc);

	if (!rc)
		rc = fg_gen4_get_battery_temp(fg, &batt_temp);

	if (!rc)
		rc = fg_gen4_get_batt_id(chip);

	if (!rc) {
		fg->last_batt_temp = batt_temp;
		pr_info("battery SOC:%d voltage: %duV temp: %d id: %d ohms\n",
			msoc, volt_uv, batt_temp, fg->batt_id_ohms);
	}

	fg->tz_dev = thermal_zone_of_sensor_register(fg->dev, 0, fg,
							&fg_gen4_tz_ops);
	if (IS_ERR_OR_NULL(fg->tz_dev)) {
		rc = PTR_ERR(fg->tz_dev);
		fg->tz_dev = NULL;
		dev_dbg(fg->dev, "Couldn't register with thermal framework rc:%d\n",
			rc);
	}

	device_init_wakeup(fg->dev, true);
	if (!fg->battery_missing)
		schedule_delayed_work(&fg->profile_load_work, 0);

	pr_debug("FG GEN4 driver probed successfully\n");
	return 0;
exit:
	fg_gen4_cleanup(chip);
	return rc;
}

static int fg_gen4_remove(struct platform_device *pdev)
{
	struct fg_gen4_chip *chip = dev_get_drvdata(&pdev->dev);

	fg_gen4_cleanup(chip);
	return 0;
}

static void fg_gen4_shutdown(struct platform_device *pdev)
{
	struct fg_gen4_chip *chip = dev_get_drvdata(&pdev->dev);
	struct fg_dev *fg = &chip->fg;
	int rc, bsoc;

	fg_unregister_interrupts(fg, chip, FG_GEN4_IRQ_MAX);

	if (chip->rapid_soc_dec_en) {
		rc = fg_gen4_rapid_soc_config(chip, false);
		if (rc < 0)
			pr_err("Error in reverting rapid SOC decrease config rc:%d\n",
				rc);
	}

	rc = fg_get_sram_prop(fg, FG_SRAM_BATT_SOC, &bsoc);
	if (rc < 0) {
		pr_err("Error in getting BATT_SOC, rc=%d\n", rc);
		return;
	}

	if (fg->charge_full) {
		/* We need 2 most significant bytes here */
		bsoc = (u32)bsoc >> 16;

		rc = fg_gen4_configure_full_soc(fg, bsoc);
		if (rc < 0) {
			pr_err("Error in configuring full_soc, rc=%d\n", rc);
			return;
		}
	}

	/*
	 * Charging status doesn't matter when the device shuts down and we
	 * have to treat this as charge done. Hence pass charge_done as true.
	 */
	cycle_count_update(chip->counter, (u32)bsoc >> 24,
		POWER_SUPPLY_STATUS_NOT_CHARGING, true, is_input_present(fg));
}

static int fg_gen4_suspend(struct device *dev)
{
	struct fg_gen4_chip *chip = dev_get_drvdata(dev);
	struct fg_dev *fg = &chip->fg;

	cancel_delayed_work_sync(&chip->ttf->ttf_work);
	if (fg_sram_dump)
		cancel_delayed_work_sync(&fg->sram_dump_work);
	return 0;
}

static int fg_gen4_resume(struct device *dev)
{
	struct fg_gen4_chip *chip = dev_get_drvdata(dev);
	struct fg_dev *fg = &chip->fg;

	schedule_delayed_work(&chip->ttf->ttf_work, 0);
	if (fg_sram_dump)
		schedule_delayed_work(&fg->sram_dump_work,
				msecs_to_jiffies(fg_sram_dump_period_ms));
	return 0;
}

static const struct dev_pm_ops fg_gen4_pm_ops = {
	.suspend	= fg_gen4_suspend,
	.resume		= fg_gen4_resume,
};

static const struct of_device_id fg_gen4_match_table[] = {
	{.compatible = FG_GEN4_DEV_NAME},
	{},
};

static struct platform_driver fg_gen4_driver = {
	.driver = {
		.name = FG_GEN4_DEV_NAME,
		.owner = THIS_MODULE,
		.of_match_table = fg_gen4_match_table,
		.pm		= &fg_gen4_pm_ops,
	},
	.probe		= fg_gen4_probe,
	.remove		= fg_gen4_remove,
	.shutdown	= fg_gen4_shutdown,
};

module_platform_driver(fg_gen4_driver);

MODULE_DESCRIPTION("QPNP Fuel gauge GEN4 driver");
MODULE_LICENSE("GPL v2");
MODULE_ALIAS("platform:" FG_GEN4_DEV_NAME);<|MERGE_RESOLUTION|>--- conflicted
+++ resolved
@@ -2006,7 +2006,6 @@
 		pr_err("Error in getting esr_actual, rc=%d\n",
 			rc);
 		return rc;
-<<<<<<< HEAD
 	}
 	chip->esr_actual = esr_uohms;
 
@@ -2017,18 +2016,6 @@
 		chip->esr_actual = -EINVAL;
 		return rc;
 	}
-=======
-	}
-	chip->esr_actual = esr_uohms;
-
-	rc = fg_get_sram_prop(fg, FG_SRAM_ESR_MDL, &esr_uohms);
-	if (rc < 0) {
-		pr_err("Error in getting esr_nominal, rc=%d\n",
-			rc);
-		chip->esr_actual = -EINVAL;
-		return rc;
-	}
->>>>>>> 3d675a2f
 	chip->esr_nominal = esr_uohms;
 
 	fg_dbg(fg, FG_STATUS, "esr_actual: %d esr_nominal: %d\n",
