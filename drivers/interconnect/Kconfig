# SPDX-License-Identifier: GPL-2.0-only
menuconfig INTERCONNECT
	bool "On-Chip Interconnect management support"
	help
	  Support for management of the on-chip interconnects.

	  This framework is designed to provide a generic interface for
	  managing the interconnects in a SoC.

	  If unsure, say no.

if INTERCONNECT

<<<<<<< HEAD
menuconfig INTERCONNECT_TEST
	tristate "Debugfs test"
	depends on DEBUG_FS
	help
	  Expose the interconnect API to userspace for testing purposes. This
	  will create /sys/kernel/debug/interconnect-test to allow requesting
	  bandwidth between endpoints.

	  If unsure, say no.

=======
source "drivers/interconnect/imx/Kconfig"
>>>>>>> 86b41f49
source "drivers/interconnect/qcom/Kconfig"

endif<|MERGE_RESOLUTION|>--- conflicted
+++ resolved
@@ -11,7 +11,6 @@
 
 if INTERCONNECT
 
-<<<<<<< HEAD
 menuconfig INTERCONNECT_TEST
 	tristate "Debugfs test"
 	depends on DEBUG_FS
@@ -22,9 +21,7 @@
 
 	  If unsure, say no.
 
-=======
 source "drivers/interconnect/imx/Kconfig"
->>>>>>> 86b41f49
 source "drivers/interconnect/qcom/Kconfig"
 
 endif