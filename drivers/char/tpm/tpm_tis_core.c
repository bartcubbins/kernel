// SPDX-License-Identifier: GPL-2.0-only
/*
 * Copyright (C) 2005, 2006 IBM Corporation
 * Copyright (C) 2014, 2015 Intel Corporation
 *
 * Authors:
 * Leendert van Doorn <leendert@watson.ibm.com>
 * Kylene Hall <kjhall@us.ibm.com>
 *
 * Maintained by: <tpmdd-devel@lists.sourceforge.net>
 *
 * Device driver for TCG/TCPA TPM (trusted platform module).
 * Specifications at www.trustedcomputinggroup.org
 *
 * This device driver implements the TPM interface as defined in
 * the TCG TPM Interface Spec version 1.2, revision 1.0.
 */
#include <linux/init.h>
#include <linux/module.h>
#include <linux/moduleparam.h>
#include <linux/pnp.h>
#include <linux/slab.h>
#include <linux/interrupt.h>
#include <linux/wait.h>
#include <linux/acpi.h>
#include <linux/freezer.h>
#include "tpm.h"
#include "tpm_tis_core.h"

static void tpm_tis_clkrun_enable(struct tpm_chip *chip, bool value);

static bool wait_for_tpm_stat_cond(struct tpm_chip *chip, u8 mask,
					bool check_cancel, bool *canceled)
{
	u8 status = chip->ops->status(chip);

	*canceled = false;
	if ((status & mask) == mask)
		return true;
	if (check_cancel && chip->ops->req_canceled(chip, status)) {
		*canceled = true;
		return true;
	}
	return false;
}

static int wait_for_tpm_stat(struct tpm_chip *chip, u8 mask,
		unsigned long timeout, wait_queue_head_t *queue,
		bool check_cancel)
{
	unsigned long stop;
	long rc;
	u8 status;
	bool canceled = false;

	/* check current status */
	status = chip->ops->status(chip);
	if ((status & mask) == mask)
		return 0;

	stop = jiffies + timeout;

	if (chip->flags & TPM_CHIP_FLAG_IRQ) {
again:
		timeout = stop - jiffies;
		if ((long)timeout <= 0)
			return -ETIME;
		rc = wait_event_interruptible_timeout(*queue,
			wait_for_tpm_stat_cond(chip, mask, check_cancel,
					       &canceled),
			timeout);
		if (rc > 0) {
			if (canceled)
				return -ECANCELED;
			return 0;
		}
		if (rc == -ERESTARTSYS && freezing(current)) {
			clear_thread_flag(TIF_SIGPENDING);
			goto again;
		}
	} else {
		do {
			usleep_range(TPM_TIMEOUT_USECS_MIN,
				     TPM_TIMEOUT_USECS_MAX);
			status = chip->ops->status(chip);
			if ((status & mask) == mask)
				return 0;
		} while (time_before(jiffies, stop));
	}
	return -ETIME;
}

/* Before we attempt to access the TPM we must see that the valid bit is set.
 * The specification says that this bit is 0 at reset and remains 0 until the
 * 'TPM has gone through its self test and initialization and has established
 * correct values in the other bits.'
 */
static int wait_startup(struct tpm_chip *chip, int l)
{
	struct tpm_tis_data *priv = dev_get_drvdata(&chip->dev);
	unsigned long stop = jiffies + chip->timeout_a;

	do {
		int rc;
		u8 access;

		rc = tpm_tis_read8(priv, TPM_ACCESS(l), &access);
		if (rc < 0)
			return rc;

		if (access & TPM_ACCESS_VALID)
			return 0;
		tpm_msleep(TPM_TIMEOUT);
	} while (time_before(jiffies, stop));
	return -1;
}

static bool check_locality(struct tpm_chip *chip, int l)
{
	struct tpm_tis_data *priv = dev_get_drvdata(&chip->dev);
	int rc;
	u8 access;

	rc = tpm_tis_read8(priv, TPM_ACCESS(l), &access);
	if (rc < 0)
		return false;

	if ((access & (TPM_ACCESS_ACTIVE_LOCALITY | TPM_ACCESS_VALID)) ==
	    (TPM_ACCESS_ACTIVE_LOCALITY | TPM_ACCESS_VALID)) {
		priv->locality = l;
		return true;
	}

	return false;
}

static bool locality_inactive(struct tpm_chip *chip, int l)
{
	struct tpm_tis_data *priv = dev_get_drvdata(&chip->dev);
	int rc;
	u8 access;

	rc = tpm_tis_read8(priv, TPM_ACCESS(l), &access);
	if (rc < 0)
		return false;

	if ((access & (TPM_ACCESS_VALID | TPM_ACCESS_ACTIVE_LOCALITY))
	    == TPM_ACCESS_VALID)
		return true;

	return false;
}

static int release_locality(struct tpm_chip *chip, int l)
{
	struct tpm_tis_data *priv = dev_get_drvdata(&chip->dev);
	unsigned long stop, timeout;
	long rc;

	tpm_tis_write8(priv, TPM_ACCESS(l), TPM_ACCESS_ACTIVE_LOCALITY);

	stop = jiffies + chip->timeout_a;

	if (chip->flags & TPM_CHIP_FLAG_IRQ) {
again:
		timeout = stop - jiffies;
		if ((long)timeout <= 0)
			return -1;

		rc = wait_event_interruptible_timeout(priv->int_queue,
						      (locality_inactive(chip, l)),
						      timeout);

		if (rc > 0)
			return 0;

		if (rc == -ERESTARTSYS && freezing(current)) {
			clear_thread_flag(TIF_SIGPENDING);
			goto again;
		}
	} else {
		do {
			if (locality_inactive(chip, l))
				return 0;
			tpm_msleep(TPM_TIMEOUT);
		} while (time_before(jiffies, stop));
	}
	return -1;
}

static int request_locality(struct tpm_chip *chip, int l)
{
	struct tpm_tis_data *priv = dev_get_drvdata(&chip->dev);
	unsigned long stop, timeout;
	long rc;

	if (check_locality(chip, l))
		return l;

	rc = tpm_tis_write8(priv, TPM_ACCESS(l), TPM_ACCESS_REQUEST_USE);
	if (rc < 0)
		return rc;

	stop = jiffies + chip->timeout_a;

	if (chip->flags & TPM_CHIP_FLAG_IRQ) {
again:
		timeout = stop - jiffies;
		if ((long)timeout <= 0)
			return -1;
		rc = wait_event_interruptible_timeout(priv->int_queue,
						      (check_locality
						       (chip, l)),
						      timeout);
		if (rc > 0)
			return l;
		if (rc == -ERESTARTSYS && freezing(current)) {
			clear_thread_flag(TIF_SIGPENDING);
			goto again;
		}
	} else {
		/* wait for burstcount */
		do {
			if (check_locality(chip, l))
				return l;
			tpm_msleep(TPM_TIMEOUT);
		} while (time_before(jiffies, stop));
	}
	return -1;
}

static u8 tpm_tis_status(struct tpm_chip *chip)
{
	struct tpm_tis_data *priv = dev_get_drvdata(&chip->dev);
	int rc;
	u8 status;

	rc = tpm_tis_read8(priv, TPM_STS(priv->locality), &status);
	if (rc < 0)
		return 0;

	return status;
}

static void tpm_tis_ready(struct tpm_chip *chip)
{
	struct tpm_tis_data *priv = dev_get_drvdata(&chip->dev);

	/* this causes the current command to be aborted */
	tpm_tis_write8(priv, TPM_STS(priv->locality), TPM_STS_COMMAND_READY);
}

static int get_burstcount(struct tpm_chip *chip)
{
	struct tpm_tis_data *priv = dev_get_drvdata(&chip->dev);
	unsigned long stop;
	int burstcnt, rc;
	u32 value;

	/* wait for burstcount */
	if (chip->flags & TPM_CHIP_FLAG_TPM2)
		stop = jiffies + chip->timeout_a;
	else
		stop = jiffies + chip->timeout_d;
	do {
		rc = tpm_tis_read32(priv, TPM_STS(priv->locality), &value);
		if (rc < 0)
			return rc;

		burstcnt = (value >> 8) & 0xFFFF;
		if (burstcnt)
			return burstcnt;
		usleep_range(TPM_TIMEOUT_USECS_MIN, TPM_TIMEOUT_USECS_MAX);
	} while (time_before(jiffies, stop));
	return -EBUSY;
}

static int recv_data(struct tpm_chip *chip, u8 *buf, size_t count)
{
	struct tpm_tis_data *priv = dev_get_drvdata(&chip->dev);
	int size = 0, burstcnt, rc;

	while (size < count) {
		rc = wait_for_tpm_stat(chip,
				 TPM_STS_DATA_AVAIL | TPM_STS_VALID,
				 chip->timeout_c,
				 &priv->read_queue, true);
		if (rc < 0)
			return rc;
		burstcnt = get_burstcount(chip);
		if (burstcnt < 0) {
			dev_err(&chip->dev, "Unable to read burstcount\n");
			return burstcnt;
		}
		burstcnt = min_t(int, burstcnt, count - size);

		rc = tpm_tis_read_bytes(priv, TPM_DATA_FIFO(priv->locality),
					burstcnt, buf + size);
		if (rc < 0)
			return rc;

		size += burstcnt;
	}
	return size;
}

static int tpm_tis_recv(struct tpm_chip *chip, u8 *buf, size_t count)
{
	struct tpm_tis_data *priv = dev_get_drvdata(&chip->dev);
	int size = 0;
	int status;
	u32 expected;

	if (count < TPM_HEADER_SIZE) {
		size = -EIO;
		goto out;
	}

	size = recv_data(chip, buf, TPM_HEADER_SIZE);
	/* read first 10 bytes, including tag, paramsize, and result */
	if (size < TPM_HEADER_SIZE) {
		dev_err(&chip->dev, "Unable to read header\n");
		goto out;
	}

	expected = be32_to_cpu(*(__be32 *) (buf + 2));
	if (expected > count || expected < TPM_HEADER_SIZE) {
		size = -EIO;
		goto out;
	}

	size += recv_data(chip, &buf[TPM_HEADER_SIZE],
			  expected - TPM_HEADER_SIZE);
	if (size < expected) {
		dev_err(&chip->dev, "Unable to read remainder of result\n");
		size = -ETIME;
		goto out;
	}

	if (wait_for_tpm_stat(chip, TPM_STS_VALID, chip->timeout_c,
				&priv->int_queue, false) < 0) {
		size = -ETIME;
		goto out;
	}
	status = tpm_tis_status(chip);
	if (status & TPM_STS_DATA_AVAIL) {	/* retry? */
		dev_err(&chip->dev, "Error left over data\n");
		size = -EIO;
		goto out;
	}

out:
	tpm_tis_ready(chip);
	return size;
}

/*
 * If interrupts are used (signaled by an irq set in the vendor structure)
 * tpm.c can skip polling for the data to be available as the interrupt is
 * waited for here
 */
static int tpm_tis_send_data(struct tpm_chip *chip, const u8 *buf, size_t len)
{
	struct tpm_tis_data *priv = dev_get_drvdata(&chip->dev);
	int rc, status, burstcnt;
	size_t count = 0;
	bool itpm = priv->flags & TPM_TIS_ITPM_WORKAROUND;

	status = tpm_tis_status(chip);
	if ((status & TPM_STS_COMMAND_READY) == 0) {
		tpm_tis_ready(chip);
		if (wait_for_tpm_stat
		    (chip, TPM_STS_COMMAND_READY, chip->timeout_b,
		     &priv->int_queue, false) < 0) {
			rc = -ETIME;
			goto out_err;
		}
	}

	while (count < len - 1) {
		burstcnt = get_burstcount(chip);
		if (burstcnt < 0) {
			dev_err(&chip->dev, "Unable to read burstcount\n");
			rc = burstcnt;
			goto out_err;
		}
		burstcnt = min_t(int, burstcnt, len - count - 1);
		rc = tpm_tis_write_bytes(priv, TPM_DATA_FIFO(priv->locality),
					 burstcnt, buf + count);
		if (rc < 0)
			goto out_err;

		count += burstcnt;

		if (wait_for_tpm_stat(chip, TPM_STS_VALID, chip->timeout_c,
					&priv->int_queue, false) < 0) {
			rc = -ETIME;
			goto out_err;
		}
		status = tpm_tis_status(chip);
		if (!itpm && (status & TPM_STS_DATA_EXPECT) == 0) {
			rc = -EIO;
			goto out_err;
		}
	}

	/* write last byte */
	rc = tpm_tis_write8(priv, TPM_DATA_FIFO(priv->locality), buf[count]);
	if (rc < 0)
		goto out_err;

	if (wait_for_tpm_stat(chip, TPM_STS_VALID, chip->timeout_c,
				&priv->int_queue, false) < 0) {
		rc = -ETIME;
		goto out_err;
	}
	status = tpm_tis_status(chip);
	if (!itpm && (status & TPM_STS_DATA_EXPECT) != 0) {
		rc = -EIO;
		goto out_err;
	}

	return 0;

out_err:
	tpm_tis_ready(chip);
	return rc;
}

static void disable_interrupts(struct tpm_chip *chip)
{
	struct tpm_tis_data *priv = dev_get_drvdata(&chip->dev);
	u32 intmask;
	int rc;

	rc = tpm_tis_read32(priv, TPM_INT_ENABLE(priv->locality), &intmask);
	if (rc < 0)
		intmask = 0;

	intmask &= ~TPM_GLOBAL_INT_ENABLE;
	rc = tpm_tis_write32(priv, TPM_INT_ENABLE(priv->locality), intmask);

	devm_free_irq(chip->dev.parent, priv->irq, chip);
	priv->irq = 0;
	chip->flags &= ~TPM_CHIP_FLAG_IRQ;
}

/*
 * If interrupts are used (signaled by an irq set in the vendor structure)
 * tpm.c can skip polling for the data to be available as the interrupt is
 * waited for here
 */
static int tpm_tis_send_main(struct tpm_chip *chip, const u8 *buf, size_t len)
{
	struct tpm_tis_data *priv = dev_get_drvdata(&chip->dev);
	int rc;
	u32 ordinal;
	unsigned long dur;

	rc = tpm_tis_send_data(chip, buf, len);
	if (rc < 0)
		return rc;

	/* go and do it */
	rc = tpm_tis_write8(priv, TPM_STS(priv->locality), TPM_STS_GO);
	if (rc < 0)
		goto out_err;

	if (chip->flags & TPM_CHIP_FLAG_IRQ) {
		ordinal = be32_to_cpu(*((__be32 *) (buf + 6)));

		dur = tpm_calc_ordinal_duration(chip, ordinal);
		if (wait_for_tpm_stat
		    (chip, TPM_STS_DATA_AVAIL | TPM_STS_VALID, dur,
		     &priv->read_queue, false) < 0) {
			rc = -ETIME;
			goto out_err;
		}
	}
	return 0;
out_err:
	tpm_tis_ready(chip);
	return rc;
}

static int tpm_tis_send(struct tpm_chip *chip, u8 *buf, size_t len)
{
	int rc, irq;
	struct tpm_tis_data *priv = dev_get_drvdata(&chip->dev);

	if (!(chip->flags & TPM_CHIP_FLAG_IRQ) || priv->irq_tested)
		return tpm_tis_send_main(chip, buf, len);

	/* Verify receipt of the expected IRQ */
	irq = priv->irq;
	priv->irq = 0;
	chip->flags &= ~TPM_CHIP_FLAG_IRQ;
	rc = tpm_tis_send_main(chip, buf, len);
	priv->irq = irq;
	chip->flags |= TPM_CHIP_FLAG_IRQ;
	if (!priv->irq_tested)
		tpm_msleep(1);
	if (!priv->irq_tested)
		disable_interrupts(chip);
	priv->irq_tested = true;
	return rc;
}

struct tis_vendor_durations_override {
	u32 did_vid;
	struct tpm1_version version;
	unsigned long durations[3];
};

static const struct  tis_vendor_durations_override vendor_dur_overrides[] = {
	/* STMicroelectronics 0x104a */
	{ 0x0000104a,
	  { 1, 2, 8, 28 },
	  { (2 * 60 * HZ), (2 * 60 * HZ), (2 * 60 * HZ) } },
};

static void tpm_tis_update_durations(struct tpm_chip *chip,
				     unsigned long *duration_cap)
{
	struct tpm_tis_data *priv = dev_get_drvdata(&chip->dev);
	struct tpm1_version *version;
	u32 did_vid;
	int i, rc;
	cap_t cap;

	chip->duration_adjusted = false;

	if (chip->ops->clk_enable != NULL)
		chip->ops->clk_enable(chip, true);

	rc = tpm_tis_read32(priv, TPM_DID_VID(0), &did_vid);
	if (rc < 0) {
		dev_warn(&chip->dev, "%s: failed to read did_vid. %d\n",
			 __func__, rc);
		goto out;
	}

	/* Try to get a TPM version 1.2 or 1.1 TPM_CAP_VERSION_INFO */
	rc = tpm1_getcap(chip, TPM_CAP_VERSION_1_2, &cap,
			 "attempting to determine the 1.2 version",
			 sizeof(cap.version2));
	if (!rc) {
		version = &cap.version2.version;
	} else {
		rc = tpm1_getcap(chip, TPM_CAP_VERSION_1_1, &cap,
				 "attempting to determine the 1.1 version",
				 sizeof(cap.version1));

		if (rc)
			goto out;

		version = &cap.version1;
	}

	for (i = 0; i != ARRAY_SIZE(vendor_dur_overrides); i++) {
		if (vendor_dur_overrides[i].did_vid != did_vid)
			continue;

		if ((version->major ==
		     vendor_dur_overrides[i].version.major) &&
		    (version->minor ==
		     vendor_dur_overrides[i].version.minor) &&
		    (version->rev_major ==
		     vendor_dur_overrides[i].version.rev_major) &&
		    (version->rev_minor ==
		     vendor_dur_overrides[i].version.rev_minor)) {

			memcpy(duration_cap,
			       vendor_dur_overrides[i].durations,
			       sizeof(vendor_dur_overrides[i].durations));

			chip->duration_adjusted = true;
			goto out;
		}
	}

out:
	if (chip->ops->clk_enable != NULL)
		chip->ops->clk_enable(chip, false);
}

struct tis_vendor_timeout_override {
	u32 did_vid;
	unsigned long timeout_us[4];
};

static const struct tis_vendor_timeout_override vendor_timeout_overrides[] = {
	/* Atmel 3204 */
	{ 0x32041114, { (TIS_SHORT_TIMEOUT*1000), (TIS_LONG_TIMEOUT*1000),
			(TIS_SHORT_TIMEOUT*1000), (TIS_SHORT_TIMEOUT*1000) } },
};

static void tpm_tis_update_timeouts(struct tpm_chip *chip,
				    unsigned long *timeout_cap)
{
	struct tpm_tis_data *priv = dev_get_drvdata(&chip->dev);
	int i, rc;
	u32 did_vid;

	chip->timeout_adjusted = false;

	if (chip->ops->clk_enable != NULL)
		chip->ops->clk_enable(chip, true);

	rc = tpm_tis_read32(priv, TPM_DID_VID(0), &did_vid);
	if (rc < 0) {
		dev_warn(&chip->dev, "%s: failed to read did_vid: %d\n",
			 __func__, rc);
		goto out;
	}

	for (i = 0; i != ARRAY_SIZE(vendor_timeout_overrides); i++) {
		if (vendor_timeout_overrides[i].did_vid != did_vid)
			continue;
		memcpy(timeout_cap, vendor_timeout_overrides[i].timeout_us,
		       sizeof(vendor_timeout_overrides[i].timeout_us));
		chip->timeout_adjusted = true;
	}

out:
	if (chip->ops->clk_enable != NULL)
		chip->ops->clk_enable(chip, false);

	return;
}

/*
 * Early probing for iTPM with STS_DATA_EXPECT flaw.
 * Try sending command without itpm flag set and if that
 * fails, repeat with itpm flag set.
 */
static int probe_itpm(struct tpm_chip *chip)
{
	struct tpm_tis_data *priv = dev_get_drvdata(&chip->dev);
	int rc = 0;
	static const u8 cmd_getticks[] = {
		0x00, 0xc1, 0x00, 0x00, 0x00, 0x0a,
		0x00, 0x00, 0x00, 0xf1
	};
	size_t len = sizeof(cmd_getticks);
	u16 vendor;

	if (priv->flags & TPM_TIS_ITPM_WORKAROUND)
		return 0;

	rc = tpm_tis_read16(priv, TPM_DID_VID(0), &vendor);
	if (rc < 0)
		return rc;

	/* probe only iTPMS */
	if (vendor != TPM_VID_INTEL)
		return 0;

	if (request_locality(chip, 0) != 0)
		return -EBUSY;

	rc = tpm_tis_send_data(chip, cmd_getticks, len);
	if (rc == 0)
		goto out;

	tpm_tis_ready(chip);

	priv->flags |= TPM_TIS_ITPM_WORKAROUND;

	rc = tpm_tis_send_data(chip, cmd_getticks, len);
	if (rc == 0)
		dev_info(&chip->dev, "Detected an iTPM.\n");
	else {
		priv->flags &= ~TPM_TIS_ITPM_WORKAROUND;
		rc = -EFAULT;
	}

out:
	tpm_tis_ready(chip);
	release_locality(chip, priv->locality);

	return rc;
}

static bool tpm_tis_req_canceled(struct tpm_chip *chip, u8 status)
{
	struct tpm_tis_data *priv = dev_get_drvdata(&chip->dev);

	switch (priv->manufacturer_id) {
	case TPM_VID_WINBOND:
		return ((status == TPM_STS_VALID) ||
			(status == (TPM_STS_VALID | TPM_STS_COMMAND_READY)));
	case TPM_VID_STM:
		return (status == (TPM_STS_VALID | TPM_STS_COMMAND_READY));
	default:
		return (status == TPM_STS_COMMAND_READY);
	}
}

static irqreturn_t tis_int_handler(int dummy, void *dev_id)
{
	struct tpm_chip *chip = dev_id;
	struct tpm_tis_data *priv = dev_get_drvdata(&chip->dev);
	u32 interrupt;
	int i, rc;

	rc = tpm_tis_read32(priv, TPM_INT_STATUS(priv->locality), &interrupt);
	if (rc < 0)
		return IRQ_NONE;

	if (interrupt == 0)
		return IRQ_NONE;

	priv->irq_tested = true;
	if (interrupt & TPM_INTF_DATA_AVAIL_INT)
		wake_up_interruptible(&priv->read_queue);
	if (interrupt & TPM_INTF_LOCALITY_CHANGE_INT)
		for (i = 0; i < 5; i++)
			if (check_locality(chip, i))
				break;
	if (interrupt &
	    (TPM_INTF_LOCALITY_CHANGE_INT | TPM_INTF_STS_VALID_INT |
	     TPM_INTF_CMD_READY_INT))
		wake_up_interruptible(&priv->int_queue);

	/* Clear interrupts handled with TPM_EOI */
	rc = tpm_tis_write32(priv, TPM_INT_STATUS(priv->locality), interrupt);
	if (rc < 0)
		return IRQ_NONE;

	tpm_tis_read32(priv, TPM_INT_STATUS(priv->locality), &interrupt);
	return IRQ_HANDLED;
}

static int tpm_tis_gen_interrupt(struct tpm_chip *chip)
{
	const char *desc = "attempting to generate an interrupt";
	u32 cap2;
	cap_t cap;

	if (chip->flags & TPM_CHIP_FLAG_TPM2)
		return tpm2_get_tpm_pt(chip, 0x100, &cap2, desc);
	else
		return tpm1_getcap(chip, TPM_CAP_PROP_TIS_TIMEOUT, &cap, desc,
				  0);
}

/* Register the IRQ and issue a command that will cause an interrupt. If an
 * irq is seen then leave the chip setup for IRQ operation, otherwise reverse
 * everything and leave in polling mode. Returns 0 on success.
 */
static int tpm_tis_probe_irq_single(struct tpm_chip *chip, u32 intmask,
				    int flags, int irq)
{
	struct tpm_tis_data *priv = dev_get_drvdata(&chip->dev);
	u8 original_int_vec;
	int rc;
	u32 int_status;

	if (devm_request_irq(chip->dev.parent, irq, tis_int_handler, flags,
			     dev_name(&chip->dev), chip) != 0) {
		dev_info(&chip->dev, "Unable to request irq: %d for probe\n",
			 irq);
		return -1;
	}
	priv->irq = irq;

	rc = tpm_tis_read8(priv, TPM_INT_VECTOR(priv->locality),
			   &original_int_vec);
	if (rc < 0)
		return rc;

	rc = tpm_tis_write8(priv, TPM_INT_VECTOR(priv->locality), irq);
	if (rc < 0)
		return rc;

	rc = tpm_tis_read32(priv, TPM_INT_STATUS(priv->locality), &int_status);
	if (rc < 0)
		return rc;

	/* Clear all existing */
	rc = tpm_tis_write32(priv, TPM_INT_STATUS(priv->locality), int_status);
	if (rc < 0)
		return rc;

	/* Turn on */
	rc = tpm_tis_write32(priv, TPM_INT_ENABLE(priv->locality),
			     intmask | TPM_GLOBAL_INT_ENABLE);
	if (rc < 0)
		return rc;

	priv->irq_tested = false;

	/* Generate an interrupt by having the core call through to
	 * tpm_tis_send
	 */
	rc = tpm_tis_gen_interrupt(chip);
	if (rc < 0)
		return rc;

	/* tpm_tis_send will either confirm the interrupt is working or it
	 * will call disable_irq which undoes all of the above.
	 */
	if (!(chip->flags & TPM_CHIP_FLAG_IRQ)) {
		rc = tpm_tis_write8(priv, original_int_vec,
				TPM_INT_VECTOR(priv->locality));
		if (rc < 0)
			return rc;

		return 1;
	}

	return 0;
}

/* Try to find the IRQ the TPM is using. This is for legacy x86 systems that
 * do not have ACPI/etc. We typically expect the interrupt to be declared if
 * present.
 */
static void tpm_tis_probe_irq(struct tpm_chip *chip, u32 intmask)
{
	struct tpm_tis_data *priv = dev_get_drvdata(&chip->dev);
	u8 original_int_vec;
	int i, rc;

	rc = tpm_tis_read8(priv, TPM_INT_VECTOR(priv->locality),
			   &original_int_vec);
	if (rc < 0)
		return;

	if (!original_int_vec) {
		if (IS_ENABLED(CONFIG_X86))
			for (i = 3; i <= 15; i++)
				if (!tpm_tis_probe_irq_single(chip, intmask, 0,
							      i))
					return;
	} else if (!tpm_tis_probe_irq_single(chip, intmask, 0,
					     original_int_vec))
		return;
}

void tpm_tis_remove(struct tpm_chip *chip)
{
	struct tpm_tis_data *priv = dev_get_drvdata(&chip->dev);
	u32 reg = TPM_INT_ENABLE(priv->locality);
	u32 interrupt;
	int rc;

	tpm_tis_clkrun_enable(chip, true);

	rc = tpm_tis_read32(priv, reg, &interrupt);
	if (rc < 0)
		interrupt = 0;

	tpm_tis_write32(priv, reg, ~TPM_GLOBAL_INT_ENABLE & interrupt);

	tpm_tis_clkrun_enable(chip, false);

	if (priv->ilb_base_addr)
		iounmap(priv->ilb_base_addr);
}
EXPORT_SYMBOL_GPL(tpm_tis_remove);

/**
 * tpm_tis_clkrun_enable() - Keep clkrun protocol disabled for entire duration
 *                           of a single TPM command
 * @chip:	TPM chip to use
 * @value:	1 - Disable CLKRUN protocol, so that clocks are free running
 *		0 - Enable CLKRUN protocol
 * Call this function directly in tpm_tis_remove() in error or driver removal
 * path, since the chip->ops is set to NULL in tpm_chip_unregister().
 */
static void tpm_tis_clkrun_enable(struct tpm_chip *chip, bool value)
{
	struct tpm_tis_data *data = dev_get_drvdata(&chip->dev);
	u32 clkrun_val;

	if (!IS_ENABLED(CONFIG_X86) || !is_bsw() ||
	    !data->ilb_base_addr)
		return;

	if (value) {
		data->clkrun_enabled++;
		if (data->clkrun_enabled > 1)
			return;
		clkrun_val = ioread32(data->ilb_base_addr + LPC_CNTRL_OFFSET);

		/* Disable LPC CLKRUN# */
		clkrun_val &= ~LPC_CLKRUN_EN;
		iowrite32(clkrun_val, data->ilb_base_addr + LPC_CNTRL_OFFSET);

		/*
		 * Write any random value on port 0x80 which is on LPC, to make
		 * sure LPC clock is running before sending any TPM command.
		 */
		outb(0xCC, 0x80);
	} else {
		data->clkrun_enabled--;
		if (data->clkrun_enabled)
			return;

		clkrun_val = ioread32(data->ilb_base_addr + LPC_CNTRL_OFFSET);

		/* Enable LPC CLKRUN# */
		clkrun_val |= LPC_CLKRUN_EN;
		iowrite32(clkrun_val, data->ilb_base_addr + LPC_CNTRL_OFFSET);

		/*
		 * Write any random value on port 0x80 which is on LPC, to make
		 * sure LPC clock is running before sending any TPM command.
		 */
		outb(0xCC, 0x80);
	}
}

static const struct tpm_class_ops tpm_tis = {
	.flags = TPM_OPS_AUTO_STARTUP,
	.status = tpm_tis_status,
	.recv = tpm_tis_recv,
	.send = tpm_tis_send,
	.cancel = tpm_tis_ready,
	.update_timeouts = tpm_tis_update_timeouts,
	.update_durations = tpm_tis_update_durations,
	.req_complete_mask = TPM_STS_DATA_AVAIL | TPM_STS_VALID,
	.req_complete_val = TPM_STS_DATA_AVAIL | TPM_STS_VALID,
	.req_canceled = tpm_tis_req_canceled,
	.request_locality = request_locality,
	.relinquish_locality = release_locality,
	.clk_enable = tpm_tis_clkrun_enable,
};

int tpm_tis_core_init(struct device *dev, struct tpm_tis_data *priv, int irq,
		      const struct tpm_tis_phy_ops *phy_ops,
		      acpi_handle acpi_dev_handle)
{
	u32 vendor;
	u32 intfcaps;
	u32 intmask;
	u32 clkrun_val;
	u8 rid;
	int rc, probe;
	struct tpm_chip *chip;

	chip = tpmm_chip_alloc(dev, &tpm_tis);
	if (IS_ERR(chip))
		return PTR_ERR(chip);

#ifdef CONFIG_ACPI
	chip->acpi_dev_handle = acpi_dev_handle;
#endif

	chip->hwrng.quality = priv->rng_quality;

	/* Maximum timeouts */
	chip->timeout_a = msecs_to_jiffies(TIS_TIMEOUT_A_MAX);
	chip->timeout_b = msecs_to_jiffies(TIS_TIMEOUT_B_MAX);
	chip->timeout_c = msecs_to_jiffies(TIS_TIMEOUT_C_MAX);
	chip->timeout_d = msecs_to_jiffies(TIS_TIMEOUT_D_MAX);
	priv->phy_ops = phy_ops;
	dev_set_drvdata(&chip->dev, priv);

	if (is_bsw()) {
		priv->ilb_base_addr = ioremap(INTEL_LEGACY_BLK_BASE_ADDR,
					ILB_REMAP_SIZE);
		if (!priv->ilb_base_addr)
			return -ENOMEM;

		clkrun_val = ioread32(priv->ilb_base_addr + LPC_CNTRL_OFFSET);
		/* Check if CLKRUN# is already not enabled in the LPC bus */
		if (!(clkrun_val & LPC_CLKRUN_EN)) {
			iounmap(priv->ilb_base_addr);
			priv->ilb_base_addr = NULL;
		}
	}

	if (chip->ops->clk_enable != NULL)
		chip->ops->clk_enable(chip, true);

	if (wait_startup(chip, 0) != 0) {
		rc = -ENODEV;
		goto err_start;
	}

	/* Take control of the TPM's interrupt hardware and shut it off */
	rc = tpm_tis_read32(priv, TPM_INT_ENABLE(priv->locality), &intmask);
	if (rc < 0)
		goto err_start;

	intmask |= TPM_INTF_CMD_READY_INT | TPM_INTF_LOCALITY_CHANGE_INT |
		   TPM_INTF_DATA_AVAIL_INT | TPM_INTF_STS_VALID_INT;
	intmask &= ~TPM_GLOBAL_INT_ENABLE;
	tpm_tis_write32(priv, TPM_INT_ENABLE(priv->locality), intmask);

	rc = tpm_chip_start(chip);
	if (rc)
		goto err_start;

	rc = tpm2_probe(chip);
	if (rc)
		goto err_probe;

	rc = tpm_tis_read32(priv, TPM_DID_VID(0), &vendor);
	if (rc < 0)
		goto err_probe;

	priv->manufacturer_id = vendor;

	rc = tpm_tis_read8(priv, TPM_RID(0), &rid);
	if (rc < 0)
		goto err_probe;

	dev_info(dev, "%s TPM (device-id 0x%X, rev-id %d)\n",
		 (chip->flags & TPM_CHIP_FLAG_TPM2) ? "2.0" : "1.2",
		 vendor >> 16, rid);

	probe = probe_itpm(chip);
	if (probe < 0) {
		rc = -ENODEV;
		goto err_probe;
	}

	/* Figure out the capabilities */
	rc = tpm_tis_read32(priv, TPM_INTF_CAPS(priv->locality), &intfcaps);
	if (rc < 0)
		goto err_probe;

	dev_dbg(dev, "TPM interface capabilities (0x%x):\n",
		intfcaps);
	if (intfcaps & TPM_INTF_BURST_COUNT_STATIC)
		dev_dbg(dev, "\tBurst Count Static\n");
	if (intfcaps & TPM_INTF_CMD_READY_INT)
		dev_dbg(dev, "\tCommand Ready Int Support\n");
	if (intfcaps & TPM_INTF_INT_EDGE_FALLING)
		dev_dbg(dev, "\tInterrupt Edge Falling\n");
	if (intfcaps & TPM_INTF_INT_EDGE_RISING)
		dev_dbg(dev, "\tInterrupt Edge Rising\n");
	if (intfcaps & TPM_INTF_INT_LEVEL_LOW)
		dev_dbg(dev, "\tInterrupt Level Low\n");
	if (intfcaps & TPM_INTF_INT_LEVEL_HIGH)
		dev_dbg(dev, "\tInterrupt Level High\n");
	if (intfcaps & TPM_INTF_LOCALITY_CHANGE_INT)
		dev_dbg(dev, "\tLocality Change Int Support\n");
	if (intfcaps & TPM_INTF_STS_VALID_INT)
		dev_dbg(dev, "\tSts Valid Int Support\n");
	if (intfcaps & TPM_INTF_DATA_AVAIL_INT)
		dev_dbg(dev, "\tData Avail Int Support\n");

	/* INTERRUPT Setup */
	init_waitqueue_head(&priv->read_queue);
	init_waitqueue_head(&priv->int_queue);
	if (irq != -1) {
		/* Before doing irq testing issue a command to the TPM in polling mode
		 * to make sure it works. May as well use that command to set the
		 * proper timeouts for the driver.
		 */
		if (tpm_get_timeouts(chip)) {
			dev_err(dev, "Could not get TPM timeouts and durations\n");
			rc = -ENODEV;
			goto err_probe;
		}

<<<<<<< HEAD
=======
		chip->flags |= TPM_CHIP_FLAG_IRQ;
>>>>>>> 69e489fe
		if (irq) {
			tpm_tis_probe_irq_single(chip, intmask, IRQF_SHARED,
						 irq);
			if (!(chip->flags & TPM_CHIP_FLAG_IRQ))
				dev_err(&chip->dev, FW_BUG
					"TPM interrupt not working, polling instead\n");
		} else {
			tpm_tis_probe_irq(chip, intmask);
		}
	}

	tpm_chip_stop(chip);

	rc = tpm_chip_register(chip);
	if (rc)
		goto err_start;

	return 0;

err_probe:
	tpm_chip_stop(chip);

err_start:
	if ((chip->ops != NULL) && (chip->ops->clk_enable != NULL))
		chip->ops->clk_enable(chip, false);

	tpm_tis_remove(chip);

	return rc;
}
EXPORT_SYMBOL_GPL(tpm_tis_core_init);

#ifdef CONFIG_PM_SLEEP
static void tpm_tis_reenable_interrupts(struct tpm_chip *chip)
{
	struct tpm_tis_data *priv = dev_get_drvdata(&chip->dev);
	u32 intmask;
	int rc;

	if (chip->ops->clk_enable != NULL)
		chip->ops->clk_enable(chip, true);

	/* reenable interrupts that device may have lost or
	 * BIOS/firmware may have disabled
	 */
	rc = tpm_tis_write8(priv, TPM_INT_VECTOR(priv->locality), priv->irq);
	if (rc < 0)
		goto out;

	rc = tpm_tis_read32(priv, TPM_INT_ENABLE(priv->locality), &intmask);
	if (rc < 0)
		goto out;

	intmask |= TPM_INTF_CMD_READY_INT
	    | TPM_INTF_LOCALITY_CHANGE_INT | TPM_INTF_DATA_AVAIL_INT
	    | TPM_INTF_STS_VALID_INT | TPM_GLOBAL_INT_ENABLE;

	tpm_tis_write32(priv, TPM_INT_ENABLE(priv->locality), intmask);

out:
	if (chip->ops->clk_enable != NULL)
		chip->ops->clk_enable(chip, false);

	return;
}

int tpm_tis_resume(struct device *dev)
{
	struct tpm_chip *chip = dev_get_drvdata(dev);
	int ret;

	if (chip->flags & TPM_CHIP_FLAG_IRQ)
		tpm_tis_reenable_interrupts(chip);

	ret = tpm_pm_resume(dev);
	if (ret)
		return ret;

	/* TPM 1.2 requires self-test on resume. This function actually returns
	 * an error code but for unknown reason it isn't handled.
	 */
	if (!(chip->flags & TPM_CHIP_FLAG_TPM2))
		tpm1_do_selftest(chip);

	return 0;
}
EXPORT_SYMBOL_GPL(tpm_tis_resume);
#endif

MODULE_AUTHOR("Leendert van Doorn (leendert@watson.ibm.com)");
MODULE_DESCRIPTION("TPM Driver");
MODULE_VERSION("2.0");
MODULE_LICENSE("GPL");<|MERGE_RESOLUTION|>--- conflicted
+++ resolved
@@ -1059,10 +1059,6 @@
 			goto err_probe;
 		}
 
-<<<<<<< HEAD
-=======
-		chip->flags |= TPM_CHIP_FLAG_IRQ;
->>>>>>> 69e489fe
 		if (irq) {
 			tpm_tis_probe_irq_single(chip, intmask, IRQF_SHARED,
 						 irq);
