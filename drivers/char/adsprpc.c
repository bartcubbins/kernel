// SPDX-License-Identifier: GPL-2.0-only
/*
 * Copyright (c) 2012-2021, The Linux Foundation. All rights reserved.
 * Copyright (c) 2022, Qualcomm Innovation Center, Inc. All rights reserved.
 */

/* Uncomment this block to log an error on every VERIFY failure */
/*
 * #ifndef VERIFY_PRINT_ERROR
 * #define VERIFY_PRINT_ERROR
 * #endif
 */

#include <linux/dma-buf.h>
#include <linux/dma-mapping.h>
#include <linux/qcom-dma-mapping.h>
#include <linux/slab.h>
#include <linux/completion.h>
#include <linux/pagemap.h>
#include <linux/mm.h>
#include <linux/wait.h>
#include <linux/sched.h>
#include <linux/module.h>
#include <linux/list.h>
#include <linux/hash.h>
#include <linux/msm_ion.h>
#include <soc/qcom/secure_buffer.h>
#include <linux/ipc_logging.h>
#include <linux/remoteproc/qcom_rproc.h>
#include <linux/scatterlist.h>
#include <linux/uaccess.h>
#include <linux/device.h>
#include <linux/of.h>
#include <linux/of_address.h>
#include <linux/of_platform.h>
#include <linux/dma-map-ops.h>
#include <linux/cma.h>
#include <linux/iommu.h>
#include <linux/sort.h>
#include <linux/cred.h>
#include <linux/msm_dma_iommu_mapping.h>
#include "adsprpc_compat.h"
#include "adsprpc_shared.h"
#include <linux/fastrpc.h>
#include <soc/qcom/qcom_ramdump.h>
#include <soc/qcom/minidump.h>
#include <linux/delay.h>
#include <linux/debugfs.h>
#include <linux/pm_qos.h>
#include <linux/stat.h>
#include <linux/preempt.h>
#include <linux/of_reserved_mem.h>
#include <linux/soc/qcom/pdr.h>
#include <linux/soc/qcom/qmi.h>
#include <linux/mem-buf.h>
#include <linux/dma-iommu.h>
#include <asm/arch_timer.h>
#include <linux/genalloc.h>

#ifdef CONFIG_HIBERNATION
#include <linux/suspend.h>
#include <linux/notifier.h>
#endif

#define CREATE_TRACE_POINTS
#include <trace/events/fastrpc.h>

#define TZ_PIL_PROTECT_MEM_SUBSYS_ID 0x0C
#define TZ_PIL_CLEAR_PROTECT_MEM_SUBSYS_ID 0x0D
#define TZ_PIL_AUTH_QDSP6_PROC 1

#define FASTRPC_ENOSUCH 39
#define VMID_SSC_Q6     5
#define VMID_ADSP_Q6    6
#define DEBUGFS_SIZE 3072
#define PID_SIZE 10

#define AUDIO_PDR_ADSP_DTSI_PROPERTY_NAME        "qcom,fastrpc-adsp-audio-pdr"
#define AUDIO_PDR_SERVICE_LOCATION_CLIENT_NAME   "audio_pdr_adsprpc"
#define AUDIO_PDR_ADSP_SERVICE_NAME              "avs/audio"
#define ADSP_AUDIOPD_NAME                        "msm/adsp/audio_pd"

#define SENSORS_PDR_ADSP_DTSI_PROPERTY_NAME        "qcom,fastrpc-adsp-sensors-pdr"
#define SENSORS_PDR_ADSP_SERVICE_LOCATION_CLIENT_NAME   "sensors_pdr_adsprpc"
#define SENSORS_PDR_ADSP_SERVICE_NAME              "tms/servreg"
#define ADSP_SENSORPD_NAME                       "msm/adsp/sensor_pd"

#define SENSORS_PDR_SLPI_DTSI_PROPERTY_NAME      "qcom,fastrpc-slpi-sensors-pdr"
#define SENSORS_PDR_SLPI_SERVICE_LOCATION_CLIENT_NAME "sensors_pdr_sdsprpc"
#define SENSORS_PDR_SLPI_SERVICE_NAME            SENSORS_PDR_ADSP_SERVICE_NAME
#define SLPI_SENSORPD_NAME                       "msm/slpi/sensor_pd"

#define FASTRPC_SECURE_WAKE_SOURCE_CLIENT_NAME		"adsprpc-secure"
#define FASTRPC_NON_SECURE_WAKE_SOURCE_CLIENT_NAME	"adsprpc-non_secure"

#define RPC_TIMEOUT	(5 * HZ)
#define BALIGN		128
#define M_FDLIST	(16)
#define M_CRCLIST	(64)
#define M_KERNEL_PERF_LIST (PERF_KEY_MAX)
#define M_DSP_PERF_LIST (12)

#define SESSION_ID_INDEX (30)
#define SESSION_ID_MASK (1 << SESSION_ID_INDEX)
#define PROCESS_ID_MASK ((2^SESSION_ID_INDEX) - 1)
#define FASTRPC_CTX_MAGIC (0xbeeddeed)

/* Process status notifications from DSP will be sent with this unique context */
#define FASTRPC_NOTIF_CTX_RESERVED 0xABCDABCD

#define FASTRPC_CTX_JOB_TYPE_POS (4)
#define FASTRPC_CTX_TABLE_IDX_POS (6)
#define FASTRPC_CTX_JOBID_POS (16)
#define FASTRPC_CTX_TABLE_IDX_MASK \
	((FASTRPC_CTX_MAX - 1) << FASTRPC_CTX_TABLE_IDX_POS)
#define FASTRPC_ASYNC_JOB_MASK   (1)

#define GET_TABLE_IDX_FROM_CTXID(ctxid) \
	((ctxid & FASTRPC_CTX_TABLE_IDX_MASK) >> FASTRPC_CTX_TABLE_IDX_POS)

/* Reserve few entries in context table for critical kernel and static RPC
 * calls to avoid user invocations from exhausting all entries.
 */
#define NUM_KERNEL_AND_STATIC_ONLY_CONTEXTS (70)

/* Maximum number of pending contexts per remote session */
#define MAX_PENDING_CTX_PER_SESSION (64)

#define NUM_DEVICES   2 /* adsprpc-smd, adsprpc-smd-secure */
#define MINOR_NUM_DEV 0
#define MINOR_NUM_SECURE_DEV 1
#define NON_SECURE_CHANNEL 0
#define SECURE_CHANNEL 1

#define IS_CACHE_ALIGNED(x) (((x) & ((L1_CACHE_BYTES)-1)) == 0)
#ifndef ION_FLAG_CACHED
#define ION_FLAG_CACHED (1)
#endif

/*
 * ctxid of every message is OR-ed with fl->pd (0/1/2) before
 * it is sent to DSP. So mask 2 LSBs to retrieve actual context
 */
#define CONTEXT_PD_CHECK (3)

#define GET_CTXID_FROM_RSP_CTX(rsp_ctx) (rsp_ctx & ~CONTEXT_PD_CHECK)

#define RH_CID ADSP_DOMAIN_ID

#define FASTRPC_STATIC_HANDLE_PROCESS_GROUP (1)
#define FASTRPC_STATIC_HANDLE_DSP_UTILITIES (2)
#define FASTRPC_STATIC_HANDLE_LISTENER (3)
#define FASTRPC_STATIC_HANDLE_MAX (20)
#define FASTRPC_LATENCY_CTRL_ENB  (1)

/* Maximum PM timeout that can be voted through fastrpc */
#define MAX_PM_TIMEOUT_MS 50

/* timeout in us for busy polling after early response from remote processor */
#define FASTRPC_POLL_TIME (4000)

/* timeout in us for polling until memory barrier */
#define FASTRPC_POLL_TIME_MEM_UPDATE (500)

/* timeout in us for polling completion signal after user early hint */
#define FASTRPC_USER_EARLY_HINT_TIMEOUT (500)

/* Early wake up poll completion number received from remote processor */
#define FASTRPC_EARLY_WAKEUP_POLL (0xabbccdde)

/* Poll response number from remote processor for call completion */
#define FASTRPC_POLL_RESPONSE (0xdecaf)

/* latency in us, early wake up signal used below this value */
#define FASTRPC_EARLY_WAKEUP_LATENCY (200)

/* response version number */
#define FASTRPC_RSP_VERSION2 (2)

/* CPU feature information to DSP */
#define FASTRPC_CPUINFO_DEFAULT (0)
#define FASTRPC_CPUINFO_EARLY_WAKEUP (1)

#define INIT_FILELEN_MAX (2*1024*1024)
#define INIT_MEMLEN_MAX  (8*1024*1024)
#define MAX_CACHE_BUF_SIZE (8*1024*1024)

/* Maximum buffers cached in cached buffer list */
#define MAX_CACHED_BUFS   (32)

/* Max no. of persistent headers pre-allocated per process */
#define MAX_PERSISTENT_HEADERS    (25)

#define PERF_CAPABILITY_SUPPORT	(1 << 1)
#define KERNEL_ERROR_CODE_V1_SUPPORT	1
#define USERSPACE_ALLOCATION_SUPPORT	1
#define DSPSIGNAL_SUPPORT		1

#define MD_GMSG_BUFFER (1000)

#define MINI_DUMP_DBG_SIZE (200*1024)

/* Max number of region supported */
#define MAX_UNIQUE_ID 5

/* Convert the 19.2MHz clock count to micro-seconds */
#define CONVERT_CNT_TO_US(CNT) (CNT * 10ull / 192ull)

#define FASTRPC_USER_PD_FORCE_KILL 2

/* Unique index flag used for mini dump */
static int md_unique_index_flag[MAX_UNIQUE_ID] = { 0, 0, 0, 0, 0 };

/* Fastrpc remote process attributes */
enum fastrpc_proc_attr {
	/* Macro for Debug attr */
	FASTRPC_MODE_DEBUG				= 1 << 0,
	/* Macro for Ptrace */
	FASTRPC_MODE_PTRACE				= 1 << 1,
	/* Macro for CRC Check */
	FASTRPC_MODE_CRC				= 1 << 2,
	/* Macro for Unsigned PD */
	FASTRPC_MODE_UNSIGNED_MODULE	= 1 << 3,
	/* Macro for Adaptive QoS */
	FASTRPC_MODE_ADAPTIVE_QOS		= 1 << 4,
	/* Macro for System Process */
	FASTRPC_MODE_SYSTEM_PROCESS		= 1 << 5,
	/* Macro for Prvileged Process */
	FASTRPC_MODE_PRIVILEGED      = (1 << 6),
};

#define PERF_END ((void)0)

#define PERF(enb, cnt, ff) \
	{\
		struct timespec64 startT = {0};\
		uint64_t *counter = cnt;\
		if (enb && counter) {\
			ktime_get_real_ts64(&startT);\
		} \
		ff ;\
		if (enb && counter) {\
			*counter += getnstimediff(&startT);\
		} \
	}

#define GET_COUNTER(perf_ptr, offset)  \
	(perf_ptr != NULL ?\
		(((offset >= 0) && (offset < PERF_KEY_MAX)) ?\
			(uint64_t *)(perf_ptr + offset)\
				: (uint64_t *)NULL) : (uint64_t *)NULL)

/* Macro for comparing local client and PD names with those from callback */
#define COMPARE_SERVICE_LOCATOR_NAMES(cb_client, local_client, \
	cb_pdname, local_pdname) \
		((!strcmp(cb_client, local_client)) \
		&& (!strcmp(cb_pdname, local_pdname)))

#define IS_ASYNC_FASTRPC_AVAILABLE (1)

/* Use the second definition to enable additional dspsignal debug logging */
#define DSPSIGNAL_VERBOSE(x, ...)
/*#define DSPSIGNAL_VERBOSE ADSPRPC_INFO*/

static struct dentry *debugfs_root;
static struct dentry *debugfs_global_file;

static inline uint64_t buf_page_start(uint64_t buf)
{
	uint64_t start = (uint64_t) buf & PAGE_MASK;
	return start;
}

static inline uint64_t buf_page_offset(uint64_t buf)
{
	uint64_t offset = (uint64_t) buf & (PAGE_SIZE - 1);
	return offset;
}

static inline uint64_t buf_num_pages(uint64_t buf, size_t len)
{
	uint64_t start = buf_page_start(buf) >> PAGE_SHIFT;
	uint64_t end = (((uint64_t) buf + len - 1) & PAGE_MASK) >> PAGE_SHIFT;
	uint64_t nPages = end - start + 1;
	return nPages;
}

static inline uint64_t buf_page_size(uint32_t size)
{
	uint64_t sz = (size + (PAGE_SIZE - 1)) & PAGE_MASK;

	return sz > PAGE_SIZE ? sz : PAGE_SIZE;
}

static inline void *uint64_to_ptr(uint64_t addr)
{
	void *ptr = (void *)((uintptr_t)addr);

	return ptr;
}

static inline uint64_t ptr_to_uint64(void *ptr)
{
	uint64_t addr = (uint64_t)((uintptr_t)ptr);

	return addr;
}

static struct fastrpc_apps gfa;

static struct fastrpc_channel_ctx gcinfo[NUM_CHANNELS] = {
	{
		.name = "adsprpc-smd",
		.subsys = "lpass",
		.spd = {
			{
				.servloc_name =
					AUDIO_PDR_SERVICE_LOCATION_CLIENT_NAME,
				.spdname = ADSP_AUDIOPD_NAME,
				.cid = ADSP_DOMAIN_ID,
			},
			{
				.servloc_name =
				SENSORS_PDR_ADSP_SERVICE_LOCATION_CLIENT_NAME,
				.spdname = ADSP_SENSORPD_NAME,
				.cid = ADSP_DOMAIN_ID,
			}
		},
		.cpuinfo_todsp = FASTRPC_CPUINFO_DEFAULT,
		.cpuinfo_status = false,
	},
	{
		.name = "mdsprpc-smd",
		.subsys = "mpss",
		.spd = {
			{
				.cid = MDSP_DOMAIN_ID,
			}
		},
		.cpuinfo_todsp = FASTRPC_CPUINFO_DEFAULT,
		.cpuinfo_status = false,
	},
	{
		.name = "sdsprpc-smd",
		.subsys = "dsps",
		.spd = {
			{
				.servloc_name =
				SENSORS_PDR_SLPI_SERVICE_LOCATION_CLIENT_NAME,
				.spdname = SLPI_SENSORPD_NAME,
				.cid = SDSP_DOMAIN_ID,
			}
		},
		.cpuinfo_todsp = FASTRPC_CPUINFO_DEFAULT,
		.cpuinfo_status = false,
	},
	{
		.name = "cdsprpc-smd",
		.subsys = "cdsp",
		.spd = {
			{
				.cid = CDSP_DOMAIN_ID,
			}
		},
		.cpuinfo_todsp = FASTRPC_CPUINFO_EARLY_WAKEUP,
		.cpuinfo_status = false,
	},
};

static int hlosvm[1] = {VMID_HLOS};
static int hlosvmperm[1] = {PERM_READ | PERM_WRITE | PERM_EXEC};

static uint32_t kernel_capabilities[FASTRPC_MAX_ATTRIBUTES -
					FASTRPC_MAX_DSP_ATTRIBUTES] = {
	PERF_CAPABILITY_SUPPORT,
	/* PERF_LOGGING_V2_SUPPORT feature is supported, unsupported = 0 */
	KERNEL_ERROR_CODE_V1_SUPPORT,
	/* Fastrpc Driver error code changes present */
	USERSPACE_ALLOCATION_SUPPORT,
	/* Userspace allocation allowed for DSP memory request*/
	DSPSIGNAL_SUPPORT
	/* Lightweight driver-based signaling */
};

static inline void fastrpc_pm_awake(struct fastrpc_file *fl, int channel_type);
static int fastrpc_mem_map_to_dsp(struct fastrpc_file *fl, int fd, int offset,
				uint32_t flags, uintptr_t va, uint64_t phys,
				size_t size, uintptr_t *raddr);
static inline void fastrpc_update_rxmsg_buf(struct fastrpc_channel_ctx *chan,
	uint64_t ctx, int retval, uint32_t rsp_flags,
	uint32_t early_wake_time, uint32_t ver, int64_t ns, uint64_t xo_time_in_us);

/**
 * fastrpc_device_create - Create device for the fastrpc process file
 * @fl    : Fastrpc process file
 * Returns: 0 on Success
 */
static int fastrpc_device_create(struct fastrpc_file *fl);

static inline int64_t getnstimediff(struct timespec64 *start)
{
	int64_t ns;
	struct timespec64 ts, b;

	ktime_get_real_ts64(&ts);
	b = timespec64_sub(ts, *start);
	ns = timespec64_to_ns(&b);
	return ns;
}

/**
 * get_timestamp_in_ns - Gets time of day in nanoseconds
 *
 * Returns: Timestamp in nanoseconds
 */
static inline int64_t get_timestamp_in_ns(void)
{
	int64_t ns = 0;
	struct timespec64 ts;

	ktime_get_real_ts64(&ts);
	ns = timespec64_to_ns(&ts);
	return ns;
}

static inline int poll_for_remote_response(struct smq_invoke_ctx *ctx, uint32_t timeout)
{
	int err = -EIO;
	uint32_t sc = ctx->sc, ii = 0, jj = 0;
	struct smq_invoke_buf *list;
	struct smq_phy_page *pages;
	uint64_t *fdlist = NULL;
	uint32_t *crclist = NULL, *poll = NULL;
	unsigned int inbufs, outbufs, handles;

	/* calculate poll memory location */
	inbufs = REMOTE_SCALARS_INBUFS(sc);
	outbufs = REMOTE_SCALARS_OUTBUFS(sc);
	handles = REMOTE_SCALARS_INHANDLES(sc) + REMOTE_SCALARS_OUTHANDLES(sc);
	list = smq_invoke_buf_start(ctx->rpra, sc);
	pages = smq_phy_page_start(sc, list);
	fdlist = (uint64_t *)(pages + inbufs + outbufs + handles);
	crclist = (uint32_t *)(fdlist + M_FDLIST);
	poll = (uint32_t *)(crclist + M_CRCLIST);

	/* poll on memory for DSP response. Return failure on timeout */
	for (ii = 0, jj = 0; ii < timeout; ii++, jj++) {
		if (*poll == FASTRPC_EARLY_WAKEUP_POLL) {
			/* Remote processor sent early response */
			err = 0;
			break;
		} else if (*poll == FASTRPC_POLL_RESPONSE) {
			/* Remote processor sent poll response to complete the call */
			err = 0;
			ctx->is_work_done = true;
			ctx->retval = 0;
			/* Update DSP response history */
			fastrpc_update_rxmsg_buf(&gfa.channel[ctx->fl->cid],
				ctx->msg.invoke.header.ctx, 0, POLL_MODE, 0,
				FASTRPC_RSP_VERSION2, get_timestamp_in_ns(),
				CONVERT_CNT_TO_US(__arch_counter_get_cntvct()));
			break;
		}
		if (jj == FASTRPC_POLL_TIME_MEM_UPDATE) {
			/* Wait for DSP to finish updating poll memory */
			rmb();
			jj = 0;
		}
		udelay(1);
	}
	return err;
}

/**
 * fastrpc_update_txmsg_buf - Update history of sent glink messages
 * @chan               : Channel context
 * @msg                : Pointer to RPC message to remote subsystem
 * @transport_send_err : Error from transport
 * @ns                 : Timestamp (in ns) of sent message
 * @xo_time_in_us      : XO Timestamp (in us) of sent message
 *
 * Returns none
 */
static inline void fastrpc_update_txmsg_buf(struct fastrpc_channel_ctx *chan,
	struct smq_msg *msg, int transport_send_err, int64_t ns, uint64_t xo_time_in_us)
{
	unsigned long flags = 0;
	unsigned int tx_index = 0;
	struct fastrpc_tx_msg *tx_msg = NULL;

	spin_lock_irqsave(&chan->gmsg_log.lock, flags);

	tx_index = chan->gmsg_log.tx_index;
	tx_msg = &chan->gmsg_log.tx_msgs[tx_index];

	memcpy(&tx_msg->msg, msg, sizeof(struct smq_msg));
	tx_msg->transport_send_err = transport_send_err;
	tx_msg->ns = ns;
	tx_msg->xo_time_in_us = xo_time_in_us;

	tx_index++;
	chan->gmsg_log.tx_index =
		(tx_index > (GLINK_MSG_HISTORY_LEN - 1)) ? 0 : tx_index;

	spin_unlock_irqrestore(&chan->gmsg_log.lock, flags);
}

/**
 * fastrpc_update_rxmsg_buf - Update history of received glink responses
 * @chan            : Channel context
 * @ctx             : Context of received response from DSP
 * @retval          : Return value for RPC call
 * @rsp_flags       : Response type
 * @early_wake_time : Poll time for early wakeup
 * @ver             : Version of response
 * @ns              : Timestamp (in ns) of response
 * @xo_time_in_us   : XO Timestamp (in us) of response
 *
 * Returns none
 */
static inline void fastrpc_update_rxmsg_buf(struct fastrpc_channel_ctx *chan,
	uint64_t ctx, int retval, uint32_t rsp_flags,
	uint32_t early_wake_time, uint32_t ver, int64_t ns, uint64_t xo_time_in_us)
{
	unsigned long flags = 0;
	unsigned int rx_index = 0;
	struct fastrpc_rx_msg *rx_msg = NULL;
	struct smq_invoke_rspv2 *rsp = NULL;

	spin_lock_irqsave(&chan->gmsg_log.lock, flags);

	rx_index = chan->gmsg_log.rx_index;
	rx_msg = &chan->gmsg_log.rx_msgs[rx_index];
	rsp = &rx_msg->rsp;

	rsp->ctx = ctx;
	rsp->retval = retval;
	rsp->flags = rsp_flags;
	rsp->early_wake_time = early_wake_time;
	rsp->version = ver;
	rx_msg->ns = ns;
	rx_msg->xo_time_in_us = xo_time_in_us;

	rx_index++;
	chan->gmsg_log.rx_index =
		(rx_index > (GLINK_MSG_HISTORY_LEN - 1)) ? 0 : rx_index;

	spin_unlock_irqrestore(&chan->gmsg_log.lock, flags);
}

static inline int get_unique_index(void)
{
	int index = -1;

	mutex_lock(&gfa.mut_uid);
	for (index = 0; index < MAX_UNIQUE_ID; index++) {
		if (md_unique_index_flag[index] == 0) {
			md_unique_index_flag[index] = 1;
			mutex_unlock(&gfa.mut_uid);
			return index;
		}
	}
	mutex_unlock(&gfa.mut_uid);
	return index;
}

static inline void reset_unique_index(int index)
{
	mutex_lock(&gfa.mut_uid);
	if (index > -1 && index < MAX_UNIQUE_ID)
		md_unique_index_flag[index] = 0;
	mutex_unlock(&gfa.mut_uid);
}

/**
 * fastrpc_minidump_add_region - Add mini dump region
 * @fastrpc_mmap       : Input structure mmap
 *
 * Returns int
 */
static int fastrpc_minidump_add_region(struct fastrpc_mmap *map)
{
	int err = 0, ret_val = 0, md_index = 0;
	struct md_region md_entry;

	md_index = get_unique_index();
	if (md_index > -1 && md_index < MAX_UNIQUE_ID) {
		scnprintf(md_entry.name, MAX_NAME_LENGTH, "FRPC_%d", md_index);
		md_entry.virt_addr = map->va;
		md_entry.phys_addr = map->phys;
		md_entry.size = map->size;
		ret_val = msm_minidump_add_region(&md_entry);
		if (ret_val < 0) {
			ADSPRPC_ERR(
			"Failed to add/update CMA to Minidump for phys: 0x%llx, size: %zu, md_index %d, md_entry.name %s\n",
			map->phys,
			map->size, md_index,
			md_entry.name);
			reset_unique_index(md_index);
			err = ret_val;
		} else {
			map->frpc_md_index = md_index;
		}
	} else {
		pr_warn("failed to generate valid unique id for mini dump : %d\n", md_index);
	}
	return err;
}

/**
 * fastrpc_minidump_remove_region - Remove mini dump region if added
 * @fastrpc_mmap       : Input structure mmap
 *
 * Returns int
 */
static int fastrpc_minidump_remove_region(struct fastrpc_mmap *map)
{
	int err = -EINVAL;
	struct md_region md_entry;

	if (map->frpc_md_index > -1 && map->frpc_md_index < MAX_UNIQUE_ID) {
		scnprintf(md_entry.name, MAX_NAME_LENGTH, "FRPC_%d",
					map->frpc_md_index);
		md_entry.virt_addr = map->va;
		md_entry.phys_addr = map->phys;
		md_entry.size = map->size;
		err = msm_minidump_remove_region(&md_entry);
		if (err < 0) {
			ADSPRPC_ERR(
				"Failed to remove CMA from Minidump for phys: 0x%llx, size: %zu index = %d\n",
				 map->phys, map->size, map->frpc_md_index);
		} else {
			reset_unique_index(map->frpc_md_index);
			map->frpc_md_index = -1;
		}
	} else {
		ADSPRPC_WARN("mini-dump enabled with invalid unique id: %d\n", map->frpc_md_index);
	}
	return err;
}

static void fastrpc_buf_free(struct fastrpc_buf *buf, int cache)
{
	struct fastrpc_file *fl = buf == NULL ? NULL : buf->fl;
	int vmid, err = 0, cid = -1;

	if (!fl)
		return;
	if (buf->in_use) {
		/* Don't free persistent header buf. Just mark as available */
		spin_lock(&fl->hlock);
		buf->in_use = false;
		spin_unlock(&fl->hlock);
		return;
	}
	if (cache && buf->size < MAX_CACHE_BUF_SIZE) {
		spin_lock(&fl->hlock);
		if (fl->num_cached_buf > MAX_CACHED_BUFS) {
			spin_unlock(&fl->hlock);
			goto skip_buf_cache;
		}
		hlist_add_head(&buf->hn, &fl->cached_bufs);
		fl->num_cached_buf++;
		spin_unlock(&fl->hlock);
		buf->type = -1;
		return;
	}
skip_buf_cache:
	if (buf->type == USERHEAP_BUF) {
		spin_lock(&fl->hlock);
		hlist_del_init(&buf->hn_rem);
		spin_unlock(&fl->hlock);
		buf->raddr = 0;
	}
	if (!IS_ERR_OR_NULL(buf->virt)) {
		int destVM[1] = {VMID_HLOS};
		int destVMperm[1] = {PERM_READ | PERM_WRITE | PERM_EXEC};

		VERIFY(err, fl->sctx != NULL);
		if (err)
			goto bail;
		if (fl->sctx->smmu.cb)
			buf->phys &= ~((uint64_t)fl->sctx->smmu.cb << 32);
		cid = fl->cid;
		VERIFY(err, VALID_FASTRPC_CID(cid));
		if (err) {
			err = -ECHRNG;
			ADSPRPC_ERR(
				"invalid channel 0x%zx set for session\n",
				cid);
			goto bail;
		}
		vmid = fl->apps->channel[cid].vmid;
		if ((vmid) && (fl->apps->channel[cid].in_hib == 0)) {
			int srcVM[2] = {VMID_HLOS, vmid};
			int hyp_err = 0;

			hyp_err = hyp_assign_phys(buf->phys,
				buf_page_size(buf->size),
				srcVM, 2, destVM, destVMperm, 1);
			if (hyp_err) {
				ADSPRPC_ERR(
					"rh hyp unassign failed with %d for phys 0x%llx, size %zu\n",
					hyp_err, buf->phys, buf->size);
			}
		}
		trace_fastrpc_dma_free(cid, buf->phys, buf->size);
		dma_free_attrs(fl->sctx->smmu.dev, buf->size, buf->virt,
					buf->phys, buf->dma_attr);
	}
bail:
	kfree(buf);
}

static void fastrpc_cached_buf_list_free(struct fastrpc_file *fl)
{
	struct fastrpc_buf *buf, *free;

	do {
		struct hlist_node *n;

		free = NULL;
		spin_lock(&fl->hlock);
		hlist_for_each_entry_safe(buf, n, &fl->cached_bufs, hn) {
			hlist_del_init(&buf->hn);
			fl->num_cached_buf--;
			free = buf;
			break;
		}
		spin_unlock(&fl->hlock);
		if (free)
			fastrpc_buf_free(free, 0);
	} while (free);
}

static void fastrpc_remote_buf_list_free(struct fastrpc_file *fl)
{
	struct fastrpc_buf *buf, *free;

	do {
		struct hlist_node *n;

		free = NULL;
		spin_lock(&fl->hlock);
		hlist_for_each_entry_safe(buf, n, &fl->remote_bufs, hn_rem) {
			free = buf;
			break;
		}
		spin_unlock(&fl->hlock);
		if (free)
			fastrpc_buf_free(free, 0);
	} while (free);
}

static void fastrpc_mmap_add(struct fastrpc_mmap *map)
{
	if (map->flags == ADSP_MMAP_HEAP_ADDR ||
				map->flags == ADSP_MMAP_REMOTE_HEAP_ADDR) {
		struct fastrpc_apps *me = &gfa;
		unsigned long irq_flags = 0;

		spin_lock_irqsave(&me->hlock, irq_flags);
		hlist_add_head(&map->hn, &me->maps);
		spin_unlock_irqrestore(&me->hlock, irq_flags);
	} else {
		struct fastrpc_file *fl = map->fl;

		hlist_add_head(&map->hn, &fl->maps);
	}
}

static int fastrpc_mmap_find(struct fastrpc_file *fl, int fd,
		struct dma_buf *buf, uintptr_t va, size_t len, int mflags, int refs,
		struct fastrpc_mmap **ppmap)
{
	struct fastrpc_apps *me = &gfa;
	struct fastrpc_mmap *match = NULL, *map = NULL;
	struct hlist_node *n;
	unsigned long irq_flags = 0;

	if ((va + len) < va)
		return -EFAULT;
	if (mflags == ADSP_MMAP_HEAP_ADDR ||
				 mflags == ADSP_MMAP_REMOTE_HEAP_ADDR) {
		spin_lock_irqsave(&me->hlock, irq_flags);
		hlist_for_each_entry_safe(map, n, &me->maps, hn) {
			if (va >= map->va &&
				va + len <= map->va + map->len &&
				map->fd == fd) {
				if (refs) {
					if (map->refs + 1 == INT_MAX) {
						spin_unlock_irqrestore(&me->hlock, irq_flags);
						return -ETOOMANYREFS;
					}
					map->refs++;
				}
				match = map;
				break;
			}
		}
		spin_unlock_irqrestore(&me->hlock, irq_flags);
	} else if (mflags == ADSP_MMAP_DMA_BUFFER) {
		hlist_for_each_entry_safe(map, n, &fl->maps, hn) {
			if (map->buf == buf) {
				if (refs) {
					if (map->refs + 1 == INT_MAX)
						return -ETOOMANYREFS;
					map->refs++;
				}
				match = map;
				break;
			}
		}
	} else {
		hlist_for_each_entry_safe(map, n, &fl->maps, hn) {
			if (va >= map->va &&
				va + len <= map->va + map->len &&
				map->fd == fd) {
				if (refs) {
					if (map->refs + 1 == INT_MAX)
						return -ETOOMANYREFS;
					map->refs++;
				}
				match = map;
				break;
			}
		}
	}
	if (match) {
		*ppmap = match;
		return 0;
	}
	return -ENXIO;
}

static int fastrpc_alloc_cma_memory(dma_addr_t *region_phys, void **vaddr,
				size_t size, unsigned long dma_attr)
{
	int err = 0;
	struct fastrpc_apps *me = &gfa;

	if (me->dev == NULL) {
		ADSPRPC_ERR(
			"failed to allocate CMA memory, device adsprpc-mem is not initialized\n");
		return -ENODEV;
	}
	VERIFY(err, size > 0 && size < me->max_size_limit);
	if (err) {
		err = -EFAULT;
		pr_err("adsprpc: %s: invalid allocation size 0x%zx\n",
			__func__, size);
		return err;
	}
	*vaddr = dma_alloc_attrs(me->dev, size, region_phys,
					GFP_KERNEL, dma_attr);
	if (IS_ERR_OR_NULL(*vaddr)) {
		ADSPRPC_ERR(
			"dma_alloc_attrs failed for device %s size 0x%zx dma_attr %lu, returned %ld\n",
			dev_name(me->dev), size, dma_attr, PTR_ERR(*vaddr));
		return -ENOBUFS;
	}
	return 0;
}

static int fastrpc_mmap_remove(struct fastrpc_file *fl, int fd, uintptr_t va,
			       size_t len, struct fastrpc_mmap **ppmap)
{
	struct fastrpc_mmap *match = NULL, *map;
	struct hlist_node *n;
	struct fastrpc_apps *me = &gfa;
	unsigned long irq_flags = 0;

	/*
	 * Search for a mapping by matching fd, remote address and length.
	 * For backward compatibility, search for a mapping by matching is
	 * limited to remote address and length when passed fd < 0.
	 */

	spin_lock_irqsave(&me->hlock, irq_flags);
	hlist_for_each_entry_safe(map, n, &me->maps, hn) {
		if ((fd < 0 || map->fd == fd) && map->raddr == va &&
			map->raddr + map->len == va + len &&
			map->refs == 1 && !map->is_persistent &&
			/* Skip unmap if it is fastrpc shell memory */
			!map->is_filemap) {
			match = map;
			hlist_del_init(&map->hn);
			break;
		}
	}
	spin_unlock_irqrestore(&me->hlock, irq_flags);
	if (match) {
		*ppmap = match;
		return 0;
	}
	hlist_for_each_entry_safe(map, n, &fl->maps, hn) {
		if ((fd < 0 || map->fd == fd) && map->raddr == va &&
			map->raddr + map->len == va + len &&
			map->refs == 1 &&
			/* Skip unmap if it is fastrpc shell memory */
			!map->is_filemap) {
			match = map;
			hlist_del_init(&map->hn);
			break;
		}
	}
	if (match) {
		*ppmap = match;
		return 0;
	}
	return -ETOOMANYREFS;
}

static void fastrpc_mmap_free(struct fastrpc_mmap *map, uint32_t flags)
{
	struct fastrpc_apps *me = &gfa;
	struct fastrpc_file *fl;
	int vmid, cid = -1, err = 0;
	struct fastrpc_session_ctx *sess;
	unsigned long irq_flags = 0;

	if (!map)
		return;
	fl = map->fl;
	if (fl && !(map->flags == ADSP_MMAP_HEAP_ADDR ||
				map->flags == ADSP_MMAP_REMOTE_HEAP_ADDR)) {
		cid = fl->cid;
		VERIFY(err, VALID_FASTRPC_CID(cid));
		if (err) {
			err = -ECHRNG;
			pr_err("adsprpc: ERROR:%s, Invalid channel id: %d, err:%d\n",
				__func__, cid, err);
			return;
		}
	}
	if (map->flags == ADSP_MMAP_HEAP_ADDR ||
				map->flags == ADSP_MMAP_REMOTE_HEAP_ADDR) {
		spin_lock_irqsave(&me->hlock, irq_flags);
		map->refs--;
		if (!map->refs && !map->is_persistent)
			hlist_del_init(&map->hn);
		spin_unlock_irqrestore(&me->hlock, irq_flags);
		if (map->refs > 0) {
			ADSPRPC_WARN(
				"multiple references for remote heap size %zu va 0x%lx ref count is %d\n",
				map->size, map->va, map->refs);
			return;
		}
		spin_lock_irqsave(&me->hlock, irq_flags);
		if (map->is_persistent && map->in_use)
			map->in_use = false;
		spin_unlock_irqrestore(&me->hlock, irq_flags);
	} else {
		map->refs--;
		if (!map->refs)
			hlist_del_init(&map->hn);
		if (map->refs > 0 && !flags)
			return;
	}
	if (map->flags == ADSP_MMAP_HEAP_ADDR ||
				map->flags == ADSP_MMAP_REMOTE_HEAP_ADDR) {

		if (me->dev == NULL) {
			ADSPRPC_ERR(
				"failed to free remote heap allocation, device is not initialized\n");
			return;
		}

		if (msm_minidump_enabled() && !map->is_persistent)
			err = fastrpc_minidump_remove_region(map);

		if (map->phys && !map->is_persistent) {
			trace_fastrpc_dma_free(-1, map->phys, map->size);
			dma_free_attrs(me->dev, map->size, (void *)map->va,
			(dma_addr_t)map->phys, (unsigned long)map->attr);
		}
	} else if (map->flags == FASTRPC_MAP_FD_NOMAP) {
		trace_fastrpc_dma_unmap(cid, map->phys, map->size);
		if (!IS_ERR_OR_NULL(map->table))
			dma_buf_unmap_attachment(map->attach, map->table,
					DMA_BIDIRECTIONAL);
		if (!IS_ERR_OR_NULL(map->attach))
			dma_buf_detach(map->buf, map->attach);
		if (!IS_ERR_OR_NULL(map->buf))
			dma_buf_put(map->buf);
	} else {
		int destVM[1] = {VMID_HLOS};
		int destVMperm[1] = {PERM_READ | PERM_WRITE | PERM_EXEC};
		if (!fl)
			goto bail;

		if (map->secure)
			sess = fl->secsctx;
		else
			sess = fl->sctx;

		vmid = fl->apps->channel[cid].vmid;
		if (vmid && map->phys && (me->channel[cid].in_hib == 0)) {
			int hyp_err = 0;
			int srcVM[2] = {VMID_HLOS, vmid};

			hyp_err = hyp_assign_phys(map->phys,
				buf_page_size(map->size),
				srcVM, 2, destVM, destVMperm, 1);
			if (hyp_err) {
				ADSPRPC_ERR(
					"rh hyp unassign failed with %d for phys 0x%llx, size %zu\n",
					hyp_err, map->phys, map->size);
			}
		}
		trace_fastrpc_dma_unmap(cid, map->phys, map->size);
		if (!IS_ERR_OR_NULL(map->table))
			dma_buf_unmap_attachment(map->attach, map->table,
					DMA_BIDIRECTIONAL);
		if (!IS_ERR_OR_NULL(map->attach))
			dma_buf_detach(map->buf, map->attach);
		if (!IS_ERR_OR_NULL(map->buf))
			dma_buf_put(map->buf);
	}
bail:
	if (!map->is_persistent)
		kfree(map);
}

static int fastrpc_session_alloc(struct fastrpc_channel_ctx *chan, int secure,
			int sharedcb, struct fastrpc_session_ctx **session);

static inline bool fastrpc_get_persistent_map(size_t len, struct fastrpc_mmap **pers_map)
{
	struct fastrpc_apps *me = &gfa;
	struct fastrpc_mmap *map = NULL;
	struct hlist_node *n = NULL;
	bool found = false;
	unsigned long irq_flags = 0;

	spin_lock_irqsave(&me->hlock, irq_flags);
	hlist_for_each_entry_safe(map, n, &me->maps, hn) {
		if (len == map->len &&
			map->is_persistent && !map->in_use) {
			*pers_map = map;
			map->in_use = true;
			found = true;
			break;
		}
	}
	spin_unlock_irqrestore(&me->hlock, irq_flags);
	return found;
}

static int fastrpc_mmap_create_remote_heap(struct fastrpc_file *fl,
		struct fastrpc_mmap *map, size_t len, int mflags)
{
	int err = 0;
	struct fastrpc_apps *me = &gfa;
	dma_addr_t region_phys = 0;
	void *region_vaddr = NULL;

	map->apps = me;
	map->fl = NULL;
	map->attr |= DMA_ATTR_NO_KERNEL_MAPPING;
	err = fastrpc_alloc_cma_memory(&region_phys, &region_vaddr,
				len, (unsigned long) map->attr);
	if (err)
		goto bail;
	trace_fastrpc_dma_alloc(fl->cid, (uint64_t)region_phys, len,
		(unsigned long)map->attr, mflags);
	map->phys = (uintptr_t)region_phys;
	map->size = len;
	map->va = (uintptr_t)region_vaddr;
	map->servloc_name = fl->servloc_name;
bail:
	return err;
}

static int fastrpc_mmap_create(struct fastrpc_file *fl, int fd, struct dma_buf *buf,
	unsigned int attr, uintptr_t va, size_t len, int mflags,
	struct fastrpc_mmap **ppmap)
{
	struct fastrpc_apps *me = &gfa;
	struct fastrpc_session_ctx *sess;
	struct fastrpc_apps *apps = NULL;
	int cid = -1;
	struct fastrpc_channel_ctx *chan = NULL;
	struct fastrpc_mmap *map = NULL;
	int err = 0, vmid, sgl_index = 0;
	struct scatterlist *sgl = NULL;

	if (!fl) {
		err = -EBADF;
		goto bail;
	}
	apps = fl->apps;
	cid = fl->cid;
	VERIFY(err, VALID_FASTRPC_CID(cid));
	if (err) {
		err = -ECHRNG;
		goto bail;
	}
	chan = &apps->channel[cid];

	if (!fastrpc_mmap_find(fl, fd, NULL, va, len, mflags, 1, ppmap))
		return 0;
	map = kzalloc(sizeof(*map), GFP_KERNEL);
	VERIFY(err, !IS_ERR_OR_NULL(map));
	if (err) {
		err = -ENOMEM;
		goto bail;
	}
	INIT_HLIST_NODE(&map->hn);
	map->flags = mflags;
	map->refs = 1;
	map->fl = fl;
	map->fd = fd;
	map->attr = attr;
	map->buf = buf;
	map->frpc_md_index = -1;
	map->is_filemap = false;
	ktime_get_real_ts64(&map->map_start_time);
	if (mflags == ADSP_MMAP_HEAP_ADDR ||
				mflags == ADSP_MMAP_REMOTE_HEAP_ADDR) {
		VERIFY(err, 0 == (err = fastrpc_mmap_create_remote_heap(fl, map,
							len, mflags)));
		if (err)
			goto bail;
		if (msm_minidump_enabled()) {
			err = fastrpc_minidump_add_region(map);
			if (err)
				goto bail;
		}
	} else if (mflags == FASTRPC_MAP_FD_NOMAP) {
		VERIFY(err, !IS_ERR_OR_NULL(map->buf = dma_buf_get(fd)));
		if (err) {
			ADSPRPC_ERR("dma_buf_get failed for fd %d ret %ld\n",
				fd, PTR_ERR(map->buf));
			err = -EBADFD;
			goto bail;
		}
		map->secure = (mem_buf_dma_buf_exclusive_owner(map->buf)) ? 0 : 1;
		map->va = 0;
		map->phys = 0;

		VERIFY(err, !IS_ERR_OR_NULL(map->attach =
				dma_buf_attach(map->buf, me->dev)));
		if (err) {
			ADSPRPC_ERR(
			"dma_buf_attach for fd %d for len 0x%zx failed to map buffer on SMMU device %s ret %ld\n",
				fd, len, dev_name(me->dev), PTR_ERR(map->attach));
			err = -EFAULT;
			goto bail;
		}

		map->attach->dma_map_attrs |= DMA_ATTR_SKIP_CPU_SYNC;
		VERIFY(err, !IS_ERR_OR_NULL(map->table =
			dma_buf_map_attachment(map->attach,
				DMA_BIDIRECTIONAL)));
		if (err) {
			ADSPRPC_ERR(
			"dma_buf_map_attachment for fd %d for len 0x%zx failed on device %s ret %ld\n",
				fd, len, dev_name(me->dev), PTR_ERR(map->table));
			err = -EFAULT;
			goto bail;
		}
		VERIFY(err, map->table->nents == 1);
		if (err) {
			ADSPRPC_ERR(
				"multiple scatter-gather entries (%u) present for NOMAP fd %d\n",
				map->table->nents, fd);
			err = -EFAULT;
			goto bail;
		}
		map->phys = sg_dma_address(map->table->sgl);
		map->size = len;
		map->flags = FASTRPC_MAP_FD_DELAYED;
		trace_fastrpc_dma_map(cid, fd, map->phys, map->size,
			len, map->attach->dma_map_attrs, mflags);
	} else {
		if (map->attr && (map->attr & FASTRPC_ATTR_KEEP_MAP)) {
			ADSPRPC_INFO("buffer mapped with persist attr 0x%x\n",
				(unsigned int)map->attr);
			map->refs = 2;
		}
		if (mflags == ADSP_MMAP_DMA_BUFFER) {
			VERIFY(err, !IS_ERR_OR_NULL(map->buf));
			if (err) {
				ADSPRPC_ERR("Invalid DMA buffer address %pK\n",
					map->buf);
				err = -EFAULT;
				goto bail;
			}
			/* Increment DMA buffer ref count,
			 * so that client cannot unmap DMA buffer, before freeing buffer
			 */
			get_dma_buf(map->buf);
		} else {
			VERIFY(err, !IS_ERR_OR_NULL(map->buf = dma_buf_get(fd)));
			if (err) {
				ADSPRPC_ERR("dma_buf_get failed for fd %d ret %ld\n",
					fd, PTR_ERR(map->buf));
				err = -EBADFD;
				goto bail;
			}
		}
		map->secure = (mem_buf_dma_buf_exclusive_owner(map->buf)) ? 0 : 1;
		if (map->secure) {
			if (!fl->secsctx)
				err = fastrpc_session_alloc(chan, 1, 0,
							&fl->secsctx);
			if (err) {
				ADSPRPC_ERR(
					"fastrpc_session_alloc failed for fd %d ret %d\n",
					fd, err);
				err = -ENOSR;
				goto bail;
			}
		}
		if (map->secure)
			sess = fl->secsctx;
		else
			sess = fl->sctx;

		VERIFY(err, !IS_ERR_OR_NULL(sess));
		if (err) {
			ADSPRPC_ERR(
				"session is invalid for fd %d, secure flag %d\n",
				fd, map->secure);
			err = -EBADR;
			goto bail;
		}

		VERIFY(err, !IS_ERR_OR_NULL(map->attach =
				dma_buf_attach(map->buf, sess->smmu.dev)));
		if (err) {
			ADSPRPC_ERR(
			"dma_buf_attach for fd %d failed for len 0x%zx to map buffer on SMMU device %s ret %ld\n",
				fd, len, dev_name(sess->smmu.dev),
				PTR_ERR(map->attach));
			err = -EFAULT;
			goto bail;
		}

		map->attach->dma_map_attrs |= DMA_ATTR_DELAYED_UNMAP;

		/*
		 * Skip CPU sync if IO Cohernecy is not supported
		 */
		if (!sess->smmu.coherent)
			map->attach->dma_map_attrs |= DMA_ATTR_SKIP_CPU_SYNC;

		VERIFY(err, !IS_ERR_OR_NULL(map->table =
			dma_buf_map_attachment(map->attach,
				DMA_BIDIRECTIONAL)));
		if (err) {
			ADSPRPC_ERR(
			"dma_buf_map_attachment for fd %d failed for len 0x%zx on device %s ret %ld\n",
				fd, len, dev_name(sess->smmu.dev),
				PTR_ERR(map->table));
			err = -EFAULT;
			goto bail;
		}
		if (!sess->smmu.enabled) {
			VERIFY(err, map->table->nents == 1);
			if (err) {
				ADSPRPC_ERR(
					"multiple scatter-gather entries (%u) present for fd %d mapped on SMMU disabled device\n",
					map->table->nents, fd);
				err = -EFAULT;
				goto bail;
			}
		}
		map->phys = sg_dma_address(map->table->sgl);

		if (sess->smmu.cb) {
			map->phys += ((uint64_t)sess->smmu.cb << 32);
			for_each_sg(map->table->sgl, sgl, map->table->nents,
				sgl_index)
				map->size += sg_dma_len(sgl);
		} else {
			map->size = buf_page_size(len);
		}
		trace_fastrpc_dma_map(cid, fd, map->phys, map->size,
			len, map->attach->dma_map_attrs, mflags);

		VERIFY(err, map->size >= len && map->size < me->max_size_limit);
		if (err) {
			err = -EFAULT;
			pr_err("adsprpc: %s: invalid map size 0x%zx len 0x%zx\n",
				__func__, map->size, len);
			goto bail;
		}

		vmid = fl->apps->channel[cid].vmid;
		if (vmid) {
			int srcVM[1] = {VMID_HLOS};
			int destVM[2] = {VMID_HLOS, vmid};
			int destVMperm[2] = {PERM_READ | PERM_WRITE,
					PERM_READ | PERM_WRITE | PERM_EXEC};

			err = hyp_assign_phys(map->phys,
					buf_page_size(map->size),
					srcVM, 1, destVM, destVMperm, 2);
			if (err) {
				ADSPRPC_ERR(
					"rh hyp assign failed with %d for phys 0x%llx, size %zu\n",
					err, map->phys, map->size);
				err = -EADDRNOTAVAIL;
				goto bail;
			}
		}
		map->va = va;
	}
	map->len = len;

	fastrpc_mmap_add(map);
	*ppmap = map;

bail:
	if (map)
		ktime_get_real_ts64(&map->map_end_time);
	if (err && map)
		fastrpc_mmap_free(map, 0);
	return err;
}

static inline bool fastrpc_get_cached_buf(struct fastrpc_file *fl,
		size_t size, int buf_type, struct fastrpc_buf **obuf)
{
	bool found = false;
	struct fastrpc_buf *buf = NULL, *fr = NULL;
	struct hlist_node *n = NULL;

	if (buf_type == USERHEAP_BUF)
		goto bail;

	/* find the smallest buffer that fits in the cache */
	spin_lock(&fl->hlock);
	hlist_for_each_entry_safe(buf, n, &fl->cached_bufs, hn) {
		if (buf->size >= size && (!fr || fr->size > buf->size))
			fr = buf;
	}
	if (fr) {
		hlist_del_init(&fr->hn);
		fl->num_cached_buf--;
	}
	spin_unlock(&fl->hlock);
	if (fr) {
		fr->type = buf_type;
		*obuf = fr;
		found = true;
	}
bail:
	return found;
}

static inline bool fastrpc_get_persistent_buf(struct fastrpc_file *fl,
		size_t size, int buf_type, struct fastrpc_buf **obuf)
{
	unsigned int i = 0;
	bool found = false;
	struct fastrpc_buf *buf = NULL;

	spin_lock(&fl->hlock);
	if (!fl->num_pers_hdrs)
		goto bail;

	/*
	 * Persistent header buffer can be used only if
	 * metadata length is less than 1 page size.
	 */
	if (buf_type != METADATA_BUF || size > PAGE_SIZE)
		goto bail;

	for (i = 0; i < fl->num_pers_hdrs; i++) {
		buf = &fl->hdr_bufs[i];
		/* If buffer not in use, then assign it for requested alloc */
		if (!buf->in_use) {
			buf->in_use = true;
			*obuf = buf;
			found = true;
			break;
		}
	}
bail:
	spin_unlock(&fl->hlock);
	return found;
}

static int fastrpc_buf_alloc(struct fastrpc_file *fl, size_t size,
			unsigned long dma_attr, uint32_t rflags,
			int buf_type, struct fastrpc_buf **obuf)
{
	int err = 0, vmid;
	struct fastrpc_apps *me = &gfa;
	struct fastrpc_buf *buf = NULL;
	int cid = -1;

	VERIFY(err, fl && fl->sctx != NULL);
	if (err) {
		err = -EBADR;
		goto bail;
	}
	cid = fl->cid;
	VERIFY(err, VALID_FASTRPC_CID(cid));
	if (err) {
		err = -ECHRNG;
		goto bail;
	}

	VERIFY(err, size > 0 && size < me->max_size_limit);
	if (err) {
		err = -EFAULT;
		pr_err("adsprpc: %s: invalid allocation size 0x%zx\n",
			__func__, size);
		goto bail;
	}

	VERIFY(err, size > 0 && fl->sctx->smmu.dev);
	if (err) {
		err = (fl->sctx->smmu.dev == NULL) ? -ENODEV : err;
		goto bail;
	}
	if (fastrpc_get_persistent_buf(fl, size, buf_type, obuf))
		return err;
	if (fastrpc_get_cached_buf(fl, size, buf_type, obuf))
		return err;

	/* If unable to get persistent or cached buf, allocate new buffer */
	VERIFY(err, NULL != (buf = kzalloc(sizeof(*buf), GFP_KERNEL)));
	if (err) {
		err = -ENOMEM;
		goto bail;
	}
	INIT_HLIST_NODE(&buf->hn);
	buf->fl = fl;
	buf->virt = NULL;
	buf->phys = 0;
	buf->size = size;
	buf->dma_attr = dma_attr;
	buf->flags = rflags;
	buf->raddr = 0;
	buf->type = buf_type;
	ktime_get_real_ts64(&buf->buf_start_time);

	buf->virt = dma_alloc_attrs(fl->sctx->smmu.dev, buf->size,
						(dma_addr_t *)&buf->phys,
						GFP_KERNEL, buf->dma_attr);
	if (IS_ERR_OR_NULL(buf->virt)) {
		/* free cache and retry */
		fastrpc_cached_buf_list_free(fl);
		buf->virt = dma_alloc_attrs(fl->sctx->smmu.dev, buf->size,
					(dma_addr_t *)&buf->phys, GFP_KERNEL,
					buf->dma_attr);
		VERIFY(err, !IS_ERR_OR_NULL(buf->virt));
	}
	if (err) {
		ADSPRPC_ERR(
			"dma_alloc_attrs failed for size 0x%zx, returned %pK\n",
			size, buf->virt);
		err = -ENOBUFS;
		goto bail;
	}
	if (fl->sctx->smmu.cb)
		buf->phys += ((uint64_t)fl->sctx->smmu.cb << 32);
	trace_fastrpc_dma_alloc(cid, buf->phys, size,
		dma_attr, (int)rflags);

	vmid = fl->apps->channel[cid].vmid;
	if (vmid) {
		int srcVM[1] = {VMID_HLOS};
		int destVM[2] = {VMID_HLOS, vmid};
		int destVMperm[2] = {PERM_READ | PERM_WRITE,
					PERM_READ | PERM_WRITE | PERM_EXEC};

		err = hyp_assign_phys(buf->phys, buf_page_size(size),
			srcVM, 1, destVM, destVMperm, 2);
		if (err) {
			ADSPRPC_DEBUG(
				"rh hyp assign failed with %d for phys 0x%llx, size %zu\n",
				err, buf->phys, size);
			err = -EADDRNOTAVAIL;
			goto bail;
		}
	}

	if (buf_type == USERHEAP_BUF) {
		INIT_HLIST_NODE(&buf->hn_rem);
		spin_lock(&fl->hlock);
		hlist_add_head(&buf->hn_rem, &fl->remote_bufs);
		spin_unlock(&fl->hlock);
	}
	*obuf = buf;
 bail:
	if (buf)
		ktime_get_real_ts64(&buf->buf_end_time);
	if (err && buf)
		fastrpc_buf_free(buf, 0);
	return err;
}


static int context_restore_interrupted(struct fastrpc_file *fl,
				struct fastrpc_ioctl_invoke_async *inv,
				struct smq_invoke_ctx **po)
{
	int err = 0;
	struct smq_invoke_ctx *ctx = NULL, *ictx = NULL;
	struct hlist_node *n;
	struct fastrpc_ioctl_invoke *invoke = &inv->inv;

	spin_lock(&fl->hlock);
	hlist_for_each_entry_safe(ictx, n, &fl->clst.interrupted, hn) {
		if (ictx->pid == current->pid) {
			if (invoke->sc != ictx->sc || ictx->fl != fl) {
				err = -EINVAL;
				ictx->sc_interrupted = invoke->sc;
				ictx->fl_interrupted = fl;
				ictx->handle_interrupted = invoke->handle;
				ADSPRPC_ERR(
					"interrupted sc (0x%x) or fl (%pK) does not match with invoke sc (0x%x) or fl (%pK)\n",
					ictx->sc, ictx->fl, invoke->sc, fl);
			} else {
				ctx = ictx;
				hlist_del_init(&ctx->hn);
				hlist_add_head(&ctx->hn, &fl->clst.pending);
			}
			break;
		}
	}
	spin_unlock(&fl->hlock);
	if (ctx)
		*po = ctx;
	return err;
}

static unsigned int sorted_lists_intersection(unsigned int *listA,
		unsigned int lenA, unsigned int *listB, unsigned int lenB)
{
	unsigned int i = 0, j = 0;

	while (i < lenA && j < lenB) {
		if (listA[i] < listB[j])
			i++;
		else if (listA[i] > listB[j])
			j++;
		else
			return listA[i];
	}
	return 0;
}

#define CMP(aa, bb) ((aa) == (bb) ? 0 : (aa) < (bb) ? -1 : 1)

static int uint_cmp_func(const void *p1, const void *p2)
{
	unsigned int a1 = *((unsigned int *)p1);
	unsigned int a2 = *((unsigned int *)p2);

	return CMP(a1, a2);
}

static int overlap_ptr_cmp(const void *a, const void *b)
{
	struct overlap *pa = *((struct overlap **)a);
	struct overlap *pb = *((struct overlap **)b);
	/* sort with lowest starting buffer first */
	int st = CMP(pa->start, pb->start);
	/* sort with highest ending buffer first */
	int ed = CMP(pb->end, pa->end);
	return st == 0 ? ed : st;
}

static int context_build_overlap(struct smq_invoke_ctx *ctx)
{
	int i, err = 0;
	remote_arg_t *lpra = ctx->lpra;
	int inbufs = REMOTE_SCALARS_INBUFS(ctx->sc);
	int outbufs = REMOTE_SCALARS_OUTBUFS(ctx->sc);
	int nbufs = inbufs + outbufs;
	struct overlap max;

	for (i = 0; i < nbufs; ++i) {
		ctx->overs[i].start = (uintptr_t)lpra[i].buf.pv;
		ctx->overs[i].end = ctx->overs[i].start + lpra[i].buf.len;
		if (lpra[i].buf.len) {
			VERIFY(err, ctx->overs[i].end > ctx->overs[i].start);
			if (err) {
				err = -EFAULT;
				ADSPRPC_ERR(
					"Invalid address 0x%llx and size %zu\n",
					(uintptr_t)lpra[i].buf.pv,
					lpra[i].buf.len);
				goto bail;
			}
		}
		ctx->overs[i].raix = i;
		ctx->overps[i] = &ctx->overs[i];
	}
	sort(ctx->overps, nbufs, sizeof(*ctx->overps), overlap_ptr_cmp, NULL);
	max.start = 0;
	max.end = 0;
	for (i = 0; i < nbufs; ++i) {
		if (ctx->overps[i]->start < max.end) {
			ctx->overps[i]->mstart = max.end;
			ctx->overps[i]->mend = ctx->overps[i]->end;
			ctx->overps[i]->offset = max.end -
				ctx->overps[i]->start;
			if (ctx->overps[i]->end > max.end) {
				max.end = ctx->overps[i]->end;
			} else {
				if ((max.raix < inbufs &&
					ctx->overps[i]->raix + 1 > inbufs) ||
					(ctx->overps[i]->raix < inbufs &&
					max.raix + 1 > inbufs))
					ctx->overps[i]->do_cmo = 1;
				ctx->overps[i]->mend = 0;
				ctx->overps[i]->mstart = 0;
			}
		} else  {
			ctx->overps[i]->mend = ctx->overps[i]->end;
			ctx->overps[i]->mstart = ctx->overps[i]->start;
			ctx->overps[i]->offset = 0;
			max = *ctx->overps[i];
		}
	}
bail:
	return err;
}

#define K_COPY_FROM_USER(err, kernel, dst, src, size) \
	do {\
		if (!(kernel))\
			err = copy_from_user((dst),\
			(void const __user *)(src),\
			(size));\
		else\
			memmove((dst), (src), (size));\
	} while (0)

#define K_COPY_TO_USER(err, kernel, dst, src, size) \
	do {\
		if (!(kernel))\
			err = copy_to_user((void __user *)(dst),\
			(src), (size));\
		else\
			memmove((dst), (src), (size));\
	} while (0)


static void context_free(struct smq_invoke_ctx *ctx);

static int context_alloc(struct fastrpc_file *fl, uint32_t kernel,
			 struct fastrpc_ioctl_invoke_async *invokefd,
			 struct smq_invoke_ctx **po)
{
	struct fastrpc_apps *me = &gfa;
	int err = 0, bufs, ii, size = 0, cid = fl->cid;
	struct smq_invoke_ctx *ctx = NULL;
	struct fastrpc_ctx_lst *clst = &fl->clst;
	struct fastrpc_ioctl_invoke *invoke = &invokefd->inv;
	struct fastrpc_channel_ctx *chan = NULL;
	unsigned long irq_flags = 0;
	uint32_t is_kernel_memory = 0;

	spin_lock(&fl->hlock);
	if (fl->clst.num_active_ctxs > MAX_PENDING_CTX_PER_SESSION &&
		!(kernel || invoke->handle < FASTRPC_STATIC_HANDLE_MAX)) {
		err = -EDQUOT;
		spin_unlock(&fl->hlock);
		goto bail;
	}
	spin_unlock(&fl->hlock);
	bufs = REMOTE_SCALARS_LENGTH(invoke->sc);
	size = bufs * sizeof(*ctx->lpra) + bufs * sizeof(*ctx->maps) +
		sizeof(*ctx->fds) * (bufs) +
		sizeof(*ctx->attrs) * (bufs) +
		sizeof(*ctx->overs) * (bufs) +
		sizeof(*ctx->overps) * (bufs);

	VERIFY(err, NULL != (ctx = kzalloc(sizeof(*ctx) + size, GFP_KERNEL)));
	if (err) {
		err = -ENOMEM;
		goto bail;
	}

	INIT_HLIST_NODE(&ctx->hn);
	INIT_LIST_HEAD(&ctx->asyncn);
	hlist_add_fake(&ctx->hn);
	ctx->fl = fl;
	ctx->maps = (struct fastrpc_mmap **)(&ctx[1]);
	ctx->lpra = (remote_arg_t *)(&ctx->maps[bufs]);
	ctx->fds = (int *)(&ctx->lpra[bufs]);
	ctx->attrs = (unsigned int *)(&ctx->fds[bufs]);
	ctx->overs = (struct overlap *)(&ctx->attrs[bufs]);
	ctx->overps = (struct overlap **)(&ctx->overs[bufs]);

	/* If user message, do not use copy_from_user to copy buffers for
	 * compat driver,as memory is already copied to kernel memory
	 * for compat driver
	 */
	is_kernel_memory = ((kernel == USER_MSG) ? (fl->is_compat) : kernel);
	K_COPY_FROM_USER(err, is_kernel_memory, (void *)ctx->lpra, invoke->pra,
							bufs * sizeof(*ctx->lpra));
	if (err) {
		ADSPRPC_ERR(
			"copy from user failed with %d for remote arguments list\n",
			err);
		err = -EFAULT;
		goto bail;
	}

	if (invokefd->fds) {
		K_COPY_FROM_USER(err, kernel, ctx->fds, invokefd->fds,
						bufs * sizeof(*ctx->fds));
		if (err) {
			ADSPRPC_ERR(
				"copy from user failed with %d for fd list\n",
				err);
			err = -EFAULT;
			goto bail;
		}
	} else {
		ctx->fds = NULL;
	}
	if (invokefd->attrs) {
		K_COPY_FROM_USER(err, kernel, ctx->attrs, invokefd->attrs,
						bufs * sizeof(*ctx->attrs));
		if (err) {
			ADSPRPC_ERR(
				"copy from user failed with %d for attribute list\n",
				err);
			err = -EFAULT;
			goto bail;
		}
	}
	ctx->crc = (uint32_t *)invokefd->crc;
	ctx->perf_dsp = (uint64_t *)invokefd->perf_dsp;
	ctx->perf_kernel = (uint64_t *)invokefd->perf_kernel;
	ctx->handle = invoke->handle;
	ctx->sc = invoke->sc;
	if (bufs) {
		VERIFY(err, 0 == (err = context_build_overlap(ctx)));
		if (err)
			goto bail;
	}
	ctx->retval = -1;
	ctx->pid = current->pid;
	ctx->tgid = fl->tgid;
	init_completion(&ctx->work);
	ctx->magic = FASTRPC_CTX_MAGIC;
	ctx->rsp_flags = NORMAL_RESPONSE;
	ctx->is_work_done = false;
	ctx->copybuf = NULL;
	ctx->is_early_wakeup = false;

	if (ctx->fl->profile) {
		ctx->perf = kzalloc(sizeof(*(ctx->perf)), GFP_KERNEL);
		VERIFY(err, !IS_ERR_OR_NULL(ctx->perf));
		if (err) {
			kfree(ctx->perf);
			err = -ENOMEM;
			goto bail;
		}
		memset(ctx->perf, 0, sizeof(*(ctx->perf)));
		ctx->perf->tid = fl->tgid;
	}
	if (invokefd->job) {
		K_COPY_FROM_USER(err, kernel, &ctx->asyncjob, invokefd->job,
						sizeof(ctx->asyncjob));
		if (err)
			goto bail;
	}
	VERIFY(err, VALID_FASTRPC_CID(cid));
	if (err) {
		err = -ECHRNG;
		goto bail;
	}
	chan = &me->channel[cid];

	spin_lock_irqsave(&chan->ctxlock, irq_flags);
	me->jobid[cid]++;
	for (ii = ((kernel || ctx->handle < FASTRPC_STATIC_HANDLE_MAX)
				? 0 : NUM_KERNEL_AND_STATIC_ONLY_CONTEXTS);
				ii < FASTRPC_CTX_MAX; ii++) {
		if (!chan->ctxtable[ii]) {
			chan->ctxtable[ii] = ctx;
			ctx->ctxid = (me->jobid[cid] << FASTRPC_CTX_JOBID_POS)
			  | (ii << FASTRPC_CTX_TABLE_IDX_POS)
			  | ((ctx->asyncjob.isasyncjob &&
			  FASTRPC_ASYNC_JOB_MASK) << FASTRPC_CTX_JOB_TYPE_POS);
			break;
		}
	}
	spin_unlock_irqrestore(&chan->ctxlock, irq_flags);
	VERIFY(err, ii < FASTRPC_CTX_MAX);
	if (err) {
		ADSPRPC_ERR(
			"adsprpc: out of context table entries for handle 0x%x, sc 0x%x\n",
			ctx->handle, ctx->sc);
		err = -ENOKEY;
		goto bail;
	}
	spin_lock(&fl->hlock);
	hlist_add_head(&ctx->hn, &clst->pending);
	clst->num_active_ctxs++;
	spin_unlock(&fl->hlock);

	trace_fastrpc_context_alloc((uint64_t)ctx,
		ctx->ctxid | fl->pd, ctx->handle, ctx->sc);
	*po = ctx;
bail:
	if (ctx && err)
		context_free(ctx);
	return err;
}

static void context_save_interrupted(struct smq_invoke_ctx *ctx)
{
	struct fastrpc_ctx_lst *clst = &ctx->fl->clst;

	spin_lock(&ctx->fl->hlock);
	hlist_del_init(&ctx->hn);
	hlist_add_head(&ctx->hn, &clst->interrupted);
	spin_unlock(&ctx->fl->hlock);
}

static void context_free(struct smq_invoke_ctx *ctx)
{
	uint32_t i = 0;
	struct fastrpc_apps *me = &gfa;
	int nbufs = REMOTE_SCALARS_INBUFS(ctx->sc) +
		    REMOTE_SCALARS_OUTBUFS(ctx->sc);
	int cid = ctx->fl->cid;
	struct fastrpc_channel_ctx *chan = NULL;
	unsigned long irq_flags = 0;
	int err = 0;

	VERIFY(err, VALID_FASTRPC_CID(cid));
	if (err) {
		ADSPRPC_ERR(
			"invalid channel 0x%zx set for session\n",
								cid);
		return;
	}
	chan = &me->channel[cid];
	i = (uint32_t)GET_TABLE_IDX_FROM_CTXID(ctx->ctxid);

	spin_lock_irqsave(&chan->ctxlock, irq_flags);
	if (i < FASTRPC_CTX_MAX && chan->ctxtable[i] == ctx) {
		chan->ctxtable[i] = NULL;
	} else {
		for (i = 0; i < FASTRPC_CTX_MAX; i++) {
			if (chan->ctxtable[i] == ctx) {
				chan->ctxtable[i] = NULL;
				break;
			}
		}
	}
	spin_unlock_irqrestore(&chan->ctxlock, irq_flags);

	spin_lock(&ctx->fl->hlock);
	if (!hlist_unhashed(&ctx->hn)) {
		hlist_del_init(&ctx->hn);
		ctx->fl->clst.num_active_ctxs--;
	}
	spin_unlock(&ctx->fl->hlock);

	mutex_lock(&ctx->fl->map_mutex);
	for (i = 0; i < nbufs; ++i)
		fastrpc_mmap_free(ctx->maps[i], 0);
	mutex_unlock(&ctx->fl->map_mutex);

	fastrpc_buf_free(ctx->buf, 1);
	if (ctx->copybuf != ctx->buf)
		fastrpc_buf_free(ctx->copybuf, 1);
	kfree(ctx->lrpra);
	ctx->lrpra = NULL;
	ctx->magic = 0;
	ctx->ctxid = 0;
	if (ctx->fl->profile)
		kfree(ctx->perf);

	trace_fastrpc_context_free((uint64_t)ctx,
		ctx->msg.invoke.header.ctx, ctx->handle, ctx->sc);
	kfree(ctx);
}

static void fastrpc_queue_completed_async_job(struct smq_invoke_ctx *ctx)
{
	struct fastrpc_file *fl = ctx->fl;
	unsigned long flags;

	spin_lock_irqsave(&fl->aqlock, flags);
	if (ctx->is_early_wakeup)
		goto bail;
	list_add_tail(&ctx->asyncn, &fl->clst.async_queue);
	atomic_add(1, &fl->async_queue_job_count);
	ctx->is_early_wakeup = true;
	wake_up_interruptible(&fl->async_wait_queue);
bail:
	spin_unlock_irqrestore(&fl->aqlock, flags);
}

static void fastrpc_queue_pd_status(struct fastrpc_file *fl, int domain, int status, int sessionid)
{
	struct smq_notif_rsp *notif_rsp = NULL;
	unsigned long flags;
	int err = 0;

	VERIFY(err, NULL != (notif_rsp = kzalloc(sizeof(*notif_rsp), GFP_ATOMIC)));
	if (err) {
		ADSPRPC_ERR(
			"allocation failed for size 0x%zx\n",
								sizeof(*notif_rsp));
		return;
	}
	notif_rsp->status = status;
	notif_rsp->domain = domain;
	notif_rsp->session = sessionid;

	spin_lock_irqsave(&fl->proc_state_notif.nqlock, flags);
	list_add_tail(&notif_rsp->notifn, &fl->clst.notif_queue);
	atomic_add(1, &fl->proc_state_notif.notif_queue_count);
	wake_up_interruptible(&fl->proc_state_notif.notif_wait_queue);
	spin_unlock_irqrestore(&fl->proc_state_notif.nqlock, flags);
}

static void fastrpc_notif_find_process(int domain, struct smq_notif_rspv3 *notif)
{
	struct fastrpc_apps *me = &gfa;
	struct fastrpc_file *fl = NULL;
	struct hlist_node *n;
	bool is_process_found = false;
	int sessionid = 0;
	unsigned long irq_flags = 0;

	spin_lock_irqsave(&me->hlock, irq_flags);
	hlist_for_each_entry_safe(fl, n, &me->drivers, hn) {
		if (fl->tgid == notif->pid ||
				(fl->tgid == (notif->pid & PROCESS_ID_MASK))) {
			is_process_found = true;
			break;
		}
	}
	spin_unlock_irqrestore(&me->hlock, irq_flags);

	if (!is_process_found)
		return;
	if (notif->pid & SESSION_ID_MASK)
		sessionid = 1;
	fastrpc_queue_pd_status(fl, domain, notif->status, sessionid);
}

static void context_notify_user(struct smq_invoke_ctx *ctx,
		int retval, uint32_t rsp_flags, uint32_t early_wake_time)
{
	fastrpc_pm_awake(ctx->fl, gcinfo[ctx->fl->cid].secure);
	ctx->retval = retval;
	ctx->rsp_flags = (enum fastrpc_response_flags)rsp_flags;
	trace_fastrpc_context_complete(ctx->fl->cid, (uint64_t)ctx, retval,
			ctx->msg.invoke.header.ctx, ctx->handle, ctx->sc);
	switch (rsp_flags) {
	case NORMAL_RESPONSE:
	case COMPLETE_SIGNAL:
		/* normal and complete response with return value */
		ctx->is_work_done = true;
		if (ctx->asyncjob.isasyncjob)
			fastrpc_queue_completed_async_job(ctx);
		trace_fastrpc_msg("wakeup_task: begin");
		complete(&ctx->work);
		trace_fastrpc_msg("wakeup_task: end");
		break;
	case USER_EARLY_SIGNAL:
		/* user hint of approximate time of completion */
		ctx->early_wake_time = early_wake_time;
		if (ctx->asyncjob.isasyncjob)
			break;
	case EARLY_RESPONSE:
		/* rpc framework early response with return value */
		if (ctx->asyncjob.isasyncjob)
			fastrpc_queue_completed_async_job(ctx);
		else {
			trace_fastrpc_msg("wakeup_task: begin");
			complete(&ctx->work);
			trace_fastrpc_msg("wakeup_task: end");
		}
		break;
	default:
		break;
	}
}

static void fastrpc_notify_users(struct fastrpc_file *me)
{
	struct smq_invoke_ctx *ictx;
	struct hlist_node *n;
	unsigned long irq_flags = 0;

	spin_lock_irqsave(&me->hlock, irq_flags);
	hlist_for_each_entry_safe(ictx, n, &me->clst.pending, hn) {
		ictx->is_work_done = true;
		ictx->retval = -ECONNRESET;
		trace_fastrpc_context_complete(me->cid, (uint64_t)ictx,
			ictx->retval, ictx->msg.invoke.header.ctx,
			ictx->handle, ictx->sc);
		if (ictx->asyncjob.isasyncjob)
			fastrpc_queue_completed_async_job(ictx);
		else
			complete(&ictx->work);
	}
	hlist_for_each_entry_safe(ictx, n, &me->clst.interrupted, hn) {
		ictx->is_work_done = true;
		ictx->retval = -ECONNRESET;
		trace_fastrpc_context_complete(me->cid, (uint64_t)ictx,
			ictx->retval, ictx->msg.invoke.header.ctx,
			ictx->handle, ictx->sc);
		complete(&ictx->work);
	}
	spin_unlock_irqrestore(&me->hlock, irq_flags);
}

static void fastrpc_notify_users_staticpd_pdr(struct fastrpc_file *me)
{
	struct smq_invoke_ctx *ictx;
	struct hlist_node *n;
	unsigned long irq_flags = 0;

	spin_lock_irqsave(&me->hlock, irq_flags);
	hlist_for_each_entry_safe(ictx, n, &me->clst.pending, hn) {
		if (ictx->msg.pid) {
			ictx->is_work_done = true;
			ictx->retval = -ECONNRESET;
			trace_fastrpc_context_complete(me->cid, (uint64_t)ictx,
				ictx->retval, ictx->msg.invoke.header.ctx,
				ictx->handle, ictx->sc);
			if (ictx->asyncjob.isasyncjob)
				fastrpc_queue_completed_async_job(ictx);
			else
				complete(&ictx->work);
		}
	}
	hlist_for_each_entry_safe(ictx, n, &me->clst.interrupted, hn) {
		if (ictx->msg.pid) {
			ictx->is_work_done = true;
			ictx->retval = -ECONNRESET;
			trace_fastrpc_context_complete(me->cid, (uint64_t)ictx,
				ictx->retval, ictx->msg.invoke.header.ctx,
				ictx->handle, ictx->sc);
			complete(&ictx->work);
		}
	}
	spin_unlock_irqrestore(&me->hlock, irq_flags);
}

static void fastrpc_update_ramdump_status(int cid)
{
	struct fastrpc_file *fl = NULL;
	struct hlist_node *n = NULL;
	struct fastrpc_apps *me = &gfa;
	struct fastrpc_channel_ctx *chan = &me->channel[cid];
	unsigned long irq_flags = 0;

	spin_lock_irqsave(&me->hlock, irq_flags);
	hlist_for_each_entry_safe(fl, n, &me->drivers, hn) {
		if (fl->cid == cid && fl->init_mem &&
				fl->file_close < FASTRPC_PROCESS_DSP_EXIT_COMPLETE &&
				fl->dsp_proc_init) {
			hlist_add_head(&fl->init_mem->hn_init, &chan->initmems);
			fl->is_ramdump_pend = true;
		}
	}
	if (chan->buf)
		hlist_add_head(&chan->buf->hn_init, &chan->initmems);
	spin_unlock_irqrestore(&me->hlock, irq_flags);
}

static void fastrpc_ramdump_collection(int cid)
{
	struct fastrpc_file *fl = NULL;
	struct hlist_node *n = NULL;
	struct fastrpc_apps *me = &gfa;
	struct fastrpc_channel_ctx *chan = &me->channel[cid];
	struct qcom_dump_segment ramdump_entry;
	struct fastrpc_buf *buf = NULL;
	int ret = 0;
	unsigned long irq_flags = 0;
	struct list_head head;

	hlist_for_each_entry_safe(buf, n, &chan->initmems, hn_init) {
		fl = buf->fl;
		memset(&ramdump_entry, 0, sizeof(ramdump_entry));
		ramdump_entry.da = buf->phys;
		ramdump_entry.va = (void *)buf->virt;
		ramdump_entry.size = buf->size;
		INIT_LIST_HEAD(&head);
		list_add(&ramdump_entry.node, &head);

		if (fl && fl->sctx && fl->sctx->smmu.dev)
			ret = qcom_elf_dump(&head, fl->sctx->smmu.dev, ELF_CLASS);
		else {
			if (me->dev != NULL)
				ret = qcom_elf_dump(&head, me->dev, ELF_CLASS);
		}
		if (ret < 0)
			ADSPRPC_ERR("adsprpc: %s: unable to dump PD memory (err %d)\n",
				__func__, ret);

		hlist_del_init(&buf->hn_init);
		if (fl) {
			spin_lock_irqsave(&me->hlock, irq_flags);
			if (fl->file_close)
				complete(&fl->work);
			fl->is_ramdump_pend = false;
			spin_unlock_irqrestore(&me->hlock, irq_flags);
		}
	}
}

static void fastrpc_notify_drivers(struct fastrpc_apps *me, int cid)
{
	struct fastrpc_file *fl;
	struct hlist_node *n;
	unsigned long irq_flags = 0;

	spin_lock_irqsave(&me->hlock, irq_flags);
	hlist_for_each_entry_safe(fl, n, &me->drivers, hn) {
		if (fl->cid == cid) {
			fastrpc_queue_pd_status(fl, cid, FASTRPC_DSP_SSR, 0);
			fastrpc_notify_users(fl);
		}
	}
	spin_unlock_irqrestore(&me->hlock, irq_flags);
}

static void fastrpc_notify_pdr_drivers(struct fastrpc_apps *me,
		char *servloc_name)
{
	struct fastrpc_file *fl;
	struct hlist_node *n;
	unsigned long irq_flags = 0;

	spin_lock_irqsave(&me->hlock, irq_flags);
	hlist_for_each_entry_safe(fl, n, &me->drivers, hn) {
		if (fl->servloc_name && !strcmp(servloc_name, fl->servloc_name))
			fastrpc_notify_users_staticpd_pdr(fl);
	}
	spin_unlock_irqrestore(&me->hlock, irq_flags);
}

static void context_list_ctor(struct fastrpc_ctx_lst *me)
{
	INIT_HLIST_HEAD(&me->interrupted);
	INIT_HLIST_HEAD(&me->pending);
	me->num_active_ctxs = 0;
	INIT_LIST_HEAD(&me->async_queue);
	INIT_LIST_HEAD(&me->notif_queue);
}

static void fastrpc_context_list_dtor(struct fastrpc_file *fl)
{
	struct fastrpc_ctx_lst *clst = &fl->clst;
	struct smq_invoke_ctx *ictx = NULL, *ctxfree;
	struct hlist_node *n;

	do {
		ctxfree = NULL;
		spin_lock(&fl->hlock);
		hlist_for_each_entry_safe(ictx, n, &clst->interrupted, hn) {
			hlist_del_init(&ictx->hn);
			clst->num_active_ctxs--;
			ctxfree = ictx;
			break;
		}
		spin_unlock(&fl->hlock);
		if (ctxfree)
			context_free(ctxfree);
	} while (ctxfree);
	do {
		ctxfree = NULL;
		spin_lock(&fl->hlock);
		hlist_for_each_entry_safe(ictx, n, &clst->pending, hn) {
			hlist_del_init(&ictx->hn);
			clst->num_active_ctxs--;
			ctxfree = ictx;
			break;
		}
		spin_unlock(&fl->hlock);
		if (ctxfree)
			context_free(ctxfree);
	} while (ctxfree);
}

static int fastrpc_file_free(struct fastrpc_file *fl);
static void fastrpc_file_list_dtor(struct fastrpc_apps *me)
{
	struct fastrpc_file *fl, *free;
	struct hlist_node *n;
	unsigned long irq_flags = 0;

	do {
		free = NULL;
		spin_lock_irqsave(&me->hlock, irq_flags);
		hlist_for_each_entry_safe(fl, n, &me->drivers, hn) {
			hlist_del_init(&fl->hn);
			free = fl;
			break;
		}
		spin_unlock_irqrestore(&me->hlock, irq_flags);
		if (free)
			fastrpc_file_free(free);
	} while (free);
}

static int get_args(uint32_t kernel, struct smq_invoke_ctx *ctx)
{
	remote_arg64_t *rpra, *lrpra;
	remote_arg_t *lpra = ctx->lpra;
	struct smq_invoke_buf *list;
	struct smq_phy_page *pages, *ipage;
	uint32_t sc = ctx->sc;
	int inbufs = REMOTE_SCALARS_INBUFS(sc);
	int outbufs = REMOTE_SCALARS_OUTBUFS(sc);
	int handles, bufs = inbufs + outbufs;
	uintptr_t args = 0;
	size_t rlen = 0, copylen = 0, metalen = 0, lrpralen = 0, templen = 0;
	size_t totallen = 0; //header and non ion copy buf len
	int i, oix;
	int err = 0, j = 0;
	int mflags = 0;
	uint64_t *fdlist = NULL;
	uint32_t *crclist = NULL;
	uint32_t early_hint;
	uint64_t *perf_counter = NULL;
	struct fastrpc_dsp_capabilities *dsp_cap_ptr = NULL;

	if (ctx->fl->profile)
		perf_counter = (uint64_t *)ctx->perf + PERF_COUNT;

	/* calculate size of the metadata */
	rpra = NULL;
	lrpra = NULL;
	list = smq_invoke_buf_start(rpra, sc);
	pages = smq_phy_page_start(sc, list);
	ipage = pages;

	PERF(ctx->fl->profile, GET_COUNTER(perf_counter, PERF_MAP),
	for (i = 0; i < bufs; ++i) {
		uintptr_t buf = (uintptr_t)lpra[i].buf.pv;
		size_t len = lpra[i].buf.len;

		mutex_lock(&ctx->fl->map_mutex);
		if (ctx->fds && (ctx->fds[i] != -1))
			err = fastrpc_mmap_create(ctx->fl, ctx->fds[i], NULL,
					ctx->attrs[i], buf, len,
					mflags, &ctx->maps[i]);
		mutex_unlock(&ctx->fl->map_mutex);
		if (err)
			goto bail;
		ipage += 1;
	}
	PERF_END);
	handles = REMOTE_SCALARS_INHANDLES(sc) + REMOTE_SCALARS_OUTHANDLES(sc);
	mutex_lock(&ctx->fl->map_mutex);
	for (i = bufs; i < bufs + handles; i++) {
		int dmaflags = 0;

		if (ctx->attrs && (ctx->attrs[i] & FASTRPC_ATTR_NOMAP))
			dmaflags = FASTRPC_MAP_FD_NOMAP;
		VERIFY(err, VALID_FASTRPC_CID(ctx->fl->cid));
		if (err) {
			err = -ECHRNG;
			mutex_unlock(&ctx->fl->map_mutex);
			goto bail;
		}
		dsp_cap_ptr = &gcinfo[ctx->fl->cid].dsp_cap_kernel;
		// Skip cpu mapping if DMA_HANDLE_REVERSE_RPC_CAP is true.
		if (!dsp_cap_ptr->dsp_attributes[DMA_HANDLE_REVERSE_RPC_CAP] &&
					ctx->fds && (ctx->fds[i] != -1))
			err = fastrpc_mmap_create(ctx->fl, ctx->fds[i], NULL,
					FASTRPC_ATTR_NOVA, 0, 0, dmaflags,
					&ctx->maps[i]);
		if (err) {
			for (j = bufs; j < i; j++)
				fastrpc_mmap_free(ctx->maps[j], 0);
			mutex_unlock(&ctx->fl->map_mutex);
			goto bail;
		}
		ipage += 1;
	}
	mutex_unlock(&ctx->fl->map_mutex);

	/* metalen includes meta data, fds, crc, dsp perf and early wakeup hint */
	metalen = totallen = (size_t)&ipage[0] + (sizeof(uint64_t) * M_FDLIST) +
			(sizeof(uint32_t) * M_CRCLIST) + (sizeof(uint64_t) * M_DSP_PERF_LIST) +
			sizeof(early_hint);

	if (metalen) {
		err = fastrpc_buf_alloc(ctx->fl, metalen, 0, 0,
				METADATA_BUF, &ctx->buf);
		if (err)
			goto bail;
		VERIFY(err, !IS_ERR_OR_NULL(ctx->buf->virt));
		if (err)
			goto bail;
		memset(ctx->buf->virt, 0, metalen);
	}
	ctx->used = metalen;

	/* allocate new local rpra buffer */
	lrpralen = (size_t)&list[0];
	if (lrpralen) {
		lrpra = kzalloc(lrpralen, GFP_KERNEL);
		VERIFY(err, !IS_ERR_OR_NULL(lrpra));
		if (err) {
			err = -ENOMEM;
			goto bail;
		}
	}
	ctx->lrpra = lrpra;

	/* calculate len required for copying */
	for (oix = 0; oix < inbufs + outbufs; ++oix) {
		int i = ctx->overps[oix]->raix;
		uintptr_t mstart, mend;
		size_t len = lpra[i].buf.len;

		if (!len)
			continue;
		if (ctx->maps[i])
			continue;
		if (ctx->overps[oix]->offset == 0)
			copylen = ALIGN(copylen, BALIGN);
		mstart = ctx->overps[oix]->mstart;
		mend = ctx->overps[oix]->mend;
		templen = mend - mstart;
		VERIFY(err, ((templen <= LONG_MAX) && (copylen <= (LONG_MAX - templen))));
		if (err) {
			err = -EFAULT;
			goto bail;
		}
		copylen += templen;
	}
	totallen = ALIGN(totallen, BALIGN) + copylen;

	/* allocate non -ion copy buffer */
	/* Checking if copylen can be accomodated in metalen*/
	/*if not allocating new buffer */
	if (totallen <= (size_t)buf_page_size(metalen)) {
		args = (uintptr_t)ctx->buf->virt + metalen;
		ctx->copybuf = ctx->buf;
		rlen = totallen - metalen;
	} else if (copylen) {
		err = fastrpc_buf_alloc(ctx->fl, copylen, 0, 0, COPYDATA_BUF,
				&ctx->copybuf);
		if (err)
			goto bail;
		memset(ctx->copybuf->virt, 0, copylen);
		args = (uintptr_t)ctx->copybuf->virt;
		rlen = copylen;
		totallen = copylen;
	}

	/* copy metadata */
	rpra = ctx->buf->virt;
	ctx->rpra = rpra;
	list = smq_invoke_buf_start(rpra, sc);
	pages = smq_phy_page_start(sc, list);
	ipage = pages;
	for (i = 0; i < bufs + handles; ++i) {
		if (lpra[i].buf.len)
			list[i].num = 1;
		else
			list[i].num = 0;
		list[i].pgidx = ipage - pages;
		ipage++;
	}

	/* map ion buffers */
	PERF(ctx->fl->profile, GET_COUNTER(perf_counter, PERF_MAP),
	for (i = 0; rpra && i < inbufs + outbufs; ++i) {
		struct fastrpc_mmap *map = ctx->maps[i];
		uint64_t buf = ptr_to_uint64(lpra[i].buf.pv);
		size_t len = lpra[i].buf.len;

		rpra[i].buf.pv = 0;
		rpra[i].buf.len = len;
		if (!len)
			continue;
		if (map) {
			struct vm_area_struct *vma;
			uintptr_t offset;
			uint64_t num = buf_num_pages(buf, len);
			int idx = list[i].pgidx;

			if (map->attr & FASTRPC_ATTR_NOVA) {
				offset = 0;
			} else {
				down_read(&current->mm->mmap_lock);
				VERIFY(err, NULL != (vma = find_vma(current->mm,
								map->va)));
				if (err) {
					up_read(&current->mm->mmap_lock);
					goto bail;
				}
				offset = buf_page_start(buf) - vma->vm_start;
				up_read(&current->mm->mmap_lock);
				VERIFY(err, offset + len <= (uintptr_t)map->size);
				if (err) {
					ADSPRPC_ERR(
						"buffer address is invalid for the fd passed for %d address 0x%llx and size %zu\n",
						i, (uintptr_t)lpra[i].buf.pv,
						lpra[i].buf.len);
					err = -EFAULT;
					goto bail;
				}
			}
			pages[idx].addr = map->phys + offset;
			pages[idx].size = num << PAGE_SHIFT;
		}
		rpra[i].buf.pv = buf;
	}
	PERF_END);
	for (i = bufs; i < bufs + handles; ++i) {
		struct fastrpc_mmap *map = ctx->maps[i];

		if (map) {
			pages[i].addr = map->phys;
			pages[i].size = map->size;
		}
	}
	fdlist = (uint64_t *)&pages[bufs + handles];
	crclist = (uint32_t *)&fdlist[M_FDLIST];
	/* reset fds, crc and early wakeup hint memory */
	/* remote process updates these values before responding */
	memset(fdlist, 0, sizeof(uint64_t)*M_FDLIST + sizeof(uint32_t)*M_CRCLIST +
			(sizeof(uint64_t) * M_DSP_PERF_LIST) + sizeof(early_hint));

	/* copy non ion buffers */
	PERF(ctx->fl->profile, GET_COUNTER(perf_counter, PERF_COPY),
	for (oix = 0; rpra && oix < inbufs + outbufs; ++oix) {
		int i = ctx->overps[oix]->raix;
		struct fastrpc_mmap *map = ctx->maps[i];
		size_t mlen;
		uint64_t buf;
		size_t len = lpra[i].buf.len;

		if (!len)
			continue;
		if (map)
			continue;
		if (ctx->overps[oix]->offset == 0) {
			rlen -= ALIGN(args, BALIGN) - args;
			args = ALIGN(args, BALIGN);
		}
		mlen = ctx->overps[oix]->mend - ctx->overps[oix]->mstart;
		VERIFY(err, rlen >= mlen);
		if (err) {
			err = -EFAULT;
			goto bail;
		}
		rpra[i].buf.pv =
			 (args - ctx->overps[oix]->offset);
		pages[list[i].pgidx].addr = ctx->copybuf->phys -
					    ctx->overps[oix]->offset +
					    (totallen - rlen);
		pages[list[i].pgidx].addr =
			buf_page_start(pages[list[i].pgidx].addr);
		buf = rpra[i].buf.pv;
		pages[list[i].pgidx].size = buf_num_pages(buf, len) * PAGE_SIZE;
		if (i < inbufs) {
			K_COPY_FROM_USER(err, kernel, uint64_to_ptr(buf),
					lpra[i].buf.pv, len);
			if (err) {
				ADSPRPC_ERR(
					"copy from user failed with %d for dst 0x%llx, src %pK, size 0x%zx, arg %d\n",
					err, buf, lpra[i].buf.pv, len, i+1);
				err = -EFAULT;
				goto bail;
			}
		}
		if (len > DEBUG_PRINT_SIZE_LIMIT)
			ADSPRPC_DEBUG(
				"copied non ion buffer sc 0x%x pv 0x%llx, mend 0x%llx mstart 0x%llx, len %zu\n",
				sc, rpra[i].buf.pv,
				ctx->overps[oix]->mend,
				ctx->overps[oix]->mstart, len);
		args = args + mlen;
		rlen -= mlen;
	}
	PERF_END);

	PERF(ctx->fl->profile, GET_COUNTER(perf_counter, PERF_FLUSH),
	for (oix = 0; oix < inbufs + outbufs; ++oix) {
		int i = ctx->overps[oix]->raix;
		struct fastrpc_mmap *map = ctx->maps[i];

		if (i+1 > inbufs)	// Avoiding flush for outbufs
			continue;
		if (ctx->fl->sctx && ctx->fl->sctx->smmu.coherent)
			continue;
		if (map && (map->attr & FASTRPC_ATTR_FORCE_NOFLUSH))
			continue;

		if (rpra && rpra[i].buf.len && (ctx->overps[oix]->mstart ||
		ctx->overps[oix]->do_cmo == 1)) {
			if (map && map->buf) {
				if (((buf_page_size(ctx->overps[oix]->mend -
				ctx->overps[oix]->mstart)) == map->size) ||
				ctx->overps[oix]->do_cmo) {
					dma_buf_begin_cpu_access(map->buf,
						DMA_TO_DEVICE);
					dma_buf_end_cpu_access(map->buf,
						DMA_TO_DEVICE);
					ADSPRPC_DEBUG(
						"sc 0x%x pv 0x%llx, mend 0x%llx mstart 0x%llx, len %zu size %zu\n",
						sc, rpra[i].buf.pv,
						ctx->overps[oix]->mend,
						ctx->overps[oix]->mstart,
						rpra[i].buf.len, map->size);
				} else {
					uintptr_t offset;
					uint64_t flush_len;
					struct vm_area_struct *vma;

					down_read(&current->mm->mmap_lock);
					VERIFY(err, NULL != (vma = find_vma(
						current->mm, rpra[i].buf.pv)));
					if (err) {
						up_read(&current->mm->mmap_lock);
						goto bail;
					}
					if (ctx->overps[oix]->do_cmo) {
						offset = rpra[i].buf.pv -
								vma->vm_start;
						flush_len = rpra[i].buf.len;
					} else {
						offset =
						ctx->overps[oix]->mstart
						- vma->vm_start;
						flush_len =
						ctx->overps[oix]->mend -
						ctx->overps[oix]->mstart;
					}
					up_read(&current->mm->mmap_lock);
					dma_buf_begin_cpu_access_partial(
						map->buf, DMA_TO_DEVICE, offset,
						flush_len);
					dma_buf_end_cpu_access_partial(
						map->buf, DMA_TO_DEVICE, offset,
						flush_len);
					ADSPRPC_DEBUG(
						"sc 0x%x vm_start 0x%llx pv 0x%llx, offset 0x%llx, mend 0x%llx mstart 0x%llx, len %zu size %zu\n",
						sc, vma->vm_start,
						rpra[i].buf.pv, offset,
						ctx->overps[oix]->mend,
						ctx->overps[oix]->mstart,
						rpra[i].buf.len, map->size);
				}
			}
		}
	}
	PERF_END);

	for (i = bufs; ctx->fds && rpra && i < bufs + handles; i++) {
		rpra[i].dma.fd = ctx->fds[i];
		rpra[i].dma.len = (uint32_t)lpra[i].buf.len;
		rpra[i].dma.offset =
				(uint32_t)(uintptr_t)lpra[i].buf.pv;
	}

	/* Copy rpra to local buffer */
	if (ctx->lrpra && rpra && lrpralen > 0)
		memcpy(ctx->lrpra, rpra, lrpralen);
 bail:
	return err;
}

static int put_args(uint32_t kernel, struct smq_invoke_ctx *ctx,
		    remote_arg_t *upra)
{
	uint32_t sc = ctx->sc;
	struct smq_invoke_buf *list;
	struct smq_phy_page *pages;
	struct fastrpc_mmap *mmap;
	uint64_t *fdlist;
	uint32_t *crclist = NULL, *poll = NULL;
	uint64_t *perf_dsp_list = NULL;

	remote_arg64_t *rpra = ctx->lrpra;
	int i, inbufs, outbufs, handles;
	int err = 0, perfErr = 0;

	inbufs = REMOTE_SCALARS_INBUFS(sc);
	outbufs = REMOTE_SCALARS_OUTBUFS(sc);
	handles = REMOTE_SCALARS_INHANDLES(sc) + REMOTE_SCALARS_OUTHANDLES(sc);
	list = smq_invoke_buf_start(ctx->rpra, sc);
	pages = smq_phy_page_start(sc, list);
	fdlist = (uint64_t *)(pages + inbufs + outbufs + handles);
	crclist = (uint32_t *)(fdlist + M_FDLIST);
	poll = (uint32_t *)(crclist + M_CRCLIST);
	perf_dsp_list = (uint64_t *)(poll + 1);

	for (i = inbufs; i < inbufs + outbufs; ++i) {
		if (!ctx->maps[i]) {
			K_COPY_TO_USER(err, kernel,
				ctx->lpra[i].buf.pv,
				uint64_to_ptr(rpra[i].buf.pv),
				rpra[i].buf.len);
			if (err) {
				ADSPRPC_ERR(
					"Invalid size 0x%llx for output argument %d ret %ld\n",
					rpra[i].buf.len, i+1, err);
				err = -EFAULT;
				goto bail;
			}
		} else {
			mutex_lock(&ctx->fl->map_mutex);
			fastrpc_mmap_free(ctx->maps[i], 0);
			mutex_unlock(&ctx->fl->map_mutex);
			ctx->maps[i] = NULL;
		}
	}
	mutex_lock(&ctx->fl->map_mutex);
	for (i = 0; i < M_FDLIST; i++) {
		if (!fdlist[i])
			break;
		if (!fastrpc_mmap_find(ctx->fl, (int)fdlist[i], NULL, 0, 0,
					0, 0, &mmap))
			fastrpc_mmap_free(mmap, 0);
	}
	mutex_unlock(&ctx->fl->map_mutex);
	if (ctx->crc && crclist && rpra)
		K_COPY_TO_USER(err, kernel, ctx->crc,
			crclist, M_CRCLIST*sizeof(uint32_t));
	if (ctx->perf_dsp && perf_dsp_list) {
		K_COPY_TO_USER(perfErr, kernel, ctx->perf_dsp,
			perf_dsp_list, M_DSP_PERF_LIST*sizeof(uint64_t));
		if (perfErr)
			ADSPRPC_WARN("failed to copy perf data err %d\n", perfErr);
	}

 bail:
	return err;
}

static void inv_args(struct smq_invoke_ctx *ctx)
{
	int i, inbufs, outbufs;
	uint32_t sc = ctx->sc;
	remote_arg64_t *rpra = ctx->lrpra;
	int err = 0;

	inbufs = REMOTE_SCALARS_INBUFS(sc);
	outbufs = REMOTE_SCALARS_OUTBUFS(sc);
	for (i = 0; i < inbufs + outbufs; ++i) {
		int over = ctx->overps[i]->raix;
		struct fastrpc_mmap *map = ctx->maps[over];

		if ((over + 1 <= inbufs))
			continue;
		if (!rpra[over].buf.len)
			continue;
		if (ctx->fl && ctx->fl->sctx && ctx->fl->sctx->smmu.coherent)
			continue;
		if (map && (map->attr & FASTRPC_ATTR_FORCE_NOINVALIDATE))
			continue;

		if (buf_page_start(ptr_to_uint64((void *)rpra)) ==
				buf_page_start(rpra[over].buf.pv)) {
			continue;
		}
		if (ctx->overps[i]->mstart || ctx->overps[i]->do_cmo == 1) {
			if (map && map->buf) {
				if (((buf_page_size(ctx->overps[i]->mend -
				ctx->overps[i]->mstart)) == map->size) ||
				ctx->overps[i]->do_cmo) {
					dma_buf_begin_cpu_access(map->buf,
						DMA_TO_DEVICE);
					dma_buf_end_cpu_access(map->buf,
						DMA_FROM_DEVICE);
					ADSPRPC_DEBUG(
						"sc 0x%x pv 0x%llx, mend 0x%llx mstart 0x%llx, len %zu size %zu\n",
						sc, rpra[over].buf.pv,
						ctx->overps[i]->mend,
						ctx->overps[i]->mstart,
						rpra[over].buf.len, map->size);
				} else {
					uintptr_t offset;
					uint64_t inv_len;
					struct vm_area_struct *vma;

					down_read(&current->mm->mmap_lock);
					VERIFY(err, NULL != (vma = find_vma(
						current->mm,
						rpra[over].buf.pv)));
					if (err) {
						up_read(&current->mm->mmap_lock);
						goto bail;
					}
					if (ctx->overps[i]->do_cmo) {
						offset = rpra[over].buf.pv -
								vma->vm_start;
						inv_len = rpra[over].buf.len;
					} else {
						offset =
							ctx->overps[i]->mstart -
							vma->vm_start;
						inv_len =
							ctx->overps[i]->mend -
							ctx->overps[i]->mstart;
					}
					up_read(&current->mm->mmap_lock);
					dma_buf_begin_cpu_access_partial(
						map->buf, DMA_TO_DEVICE, offset,
						inv_len);
					dma_buf_end_cpu_access_partial(map->buf,
						DMA_FROM_DEVICE, offset,
						inv_len);
					ADSPRPC_DEBUG(
						"sc 0x%x vm_start 0x%llx pv 0x%llx, offset 0x%llx, mend 0x%llx mstart 0x%llx, len %zu size %zu\n",
						sc, vma->vm_start,
						rpra[over].buf.pv,
						offset, ctx->overps[i]->mend,
						ctx->overps[i]->mstart,
						rpra[over].buf.len, map->size);
				}
			}
		}
	}
bail:
	return;
}

static int fastrpc_invoke_send(struct smq_invoke_ctx *ctx,
			       uint32_t kernel, uint32_t handle)
{
	struct smq_msg *msg = &ctx->msg;
	struct smq_msg msg_temp;
	struct fastrpc_file *fl = ctx->fl;
	struct fastrpc_channel_ctx *channel_ctx = NULL;
	int err = 0, cid = -1;
	uint32_t sc = ctx->sc;
	int64_t ns = 0;
	uint64_t xo_time_in_us = 0;
	int isasync = (ctx->asyncjob.isasyncjob ? true : false);

	if (!fl) {
		err = -EBADF;
		goto bail;
	}
	cid = fl->cid;
	VERIFY(err, VALID_FASTRPC_CID(cid));
	if (err) {
		err = -ECHRNG;
		goto bail;
	}

	channel_ctx = &fl->apps->channel[cid];
	mutex_lock(&channel_ctx->smd_mutex);
	msg->pid = fl->tgid;
	msg->tid = current->pid;
	if (fl->sessionid)
		msg->tid |= SESSION_ID_MASK;
	if (kernel == KERNEL_MSG_WITH_ZERO_PID)
		msg->pid = 0;
	msg->invoke.header.ctx = ctx->ctxid | fl->pd;
	msg->invoke.header.handle = handle;
	msg->invoke.header.sc = sc;
	msg->invoke.page.addr = ctx->buf ? ctx->buf->phys : 0;
	msg->invoke.page.size = buf_page_size(ctx->used);

	if (fl->ssrcount != channel_ctx->ssrcount) {
		err = -ECONNRESET;
		mutex_unlock(&channel_ctx->smd_mutex);
		goto bail;
	}
	mutex_unlock(&channel_ctx->smd_mutex);

	xo_time_in_us = CONVERT_CNT_TO_US(__arch_counter_get_cntvct());
	if (isasync) {
		/*
		 * After message is sent to DSP, async response thread could immediately
		 * get the response and free context, which will result in a use-after-free
		 * in this function. So use a local variable for message.
		 */
		memcpy(&msg_temp, msg, sizeof(struct smq_msg));
		msg = &msg_temp;
	}
	err = fastrpc_transport_send(cid, (void *)msg, sizeof(*msg), fl->trusted_vm);
	trace_fastrpc_transport_send(cid, (uint64_t)ctx, msg->invoke.header.ctx,
		handle, sc, msg->invoke.page.addr, msg->invoke.page.size);
	ns = get_timestamp_in_ns();
	fastrpc_update_txmsg_buf(channel_ctx, msg, err, ns, xo_time_in_us);
 bail:
	return err;
}

/*
 * fastrpc_get_dsp_status - Reads the property string from device node
 *                          and updates the cdsp device avialbility status
 *                          if the node belongs to cdsp device.
 * @me  : pointer to fastrpc_apps.
 */

static void fastrpc_get_dsp_status(struct fastrpc_apps *me)
{
	int ret = -1;
	struct device_node *node = NULL;
	const char *name = NULL;

	do {
		node = of_find_compatible_node(node, NULL, "qcom,pil-tz-generic");
		if (node) {
			ret = of_property_read_string(node, "qcom,firmware-name", &name);
			if (!strcmp(name, "cdsp")) {
				ret =  of_device_is_available(node);
				me->remote_cdsp_status = ret;
				ADSPRPC_INFO("cdsp node found with ret:%x\n", ret);
				break;
			}
		} else {
			ADSPRPC_ERR("cdsp node not found\n");
			break;
		}
	} while (1);
}

static void fastrpc_init(struct fastrpc_apps *me)
{
	int i, jj;

	INIT_HLIST_HEAD(&me->drivers);
	INIT_HLIST_HEAD(&me->maps);
	spin_lock_init(&me->hlock);
	me->channel = &gcinfo[0];
	mutex_init(&me->mut_uid);
	for (i = 0; i < NUM_CHANNELS; i++) {
		init_completion(&me->channel[i].work);
		init_completion(&me->channel[i].workport);
		me->channel[i].sesscount = 0;
		/* All channels are secure by default except CDSP */
		me->channel[i].secure = SECURE_CHANNEL;
		me->channel[i].unsigned_support = false;
		mutex_init(&me->channel[i].smd_mutex);
		fastrpc_transport_session_init(i, me->channel[i].subsys);
		spin_lock_init(&me->channel[i].ctxlock);
		spin_lock_init(&me->channel[i].gmsg_log.lock);
		INIT_HLIST_HEAD(&me->channel[i].initmems);
		for (jj = 0; jj < NUM_SESSIONS; jj++)
			init_waitqueue_head(&me->channel[i].spd[jj].wait_for_pdup);
	}
	/* Set CDSP channel to non secure */
	me->channel[CDSP_DOMAIN_ID].secure = NON_SECURE_CHANNEL;
	me->channel[CDSP_DOMAIN_ID].unsigned_support = true;
}

static inline void fastrpc_pm_awake(struct fastrpc_file *fl, int channel_type)
{
	struct fastrpc_apps *me = &gfa;
	struct wakeup_source *wake_source = NULL;

	if (!fl->wake_enable)
		return;
	/*
	 * Vote with PM to abort any suspend in progress and
	 * keep system awake for specified timeout
	 */
	if (channel_type == SECURE_CHANNEL)
		wake_source = me->wake_source_secure;
	else if (channel_type == NON_SECURE_CHANNEL)
		wake_source = me->wake_source;

	if (wake_source)
		pm_wakeup_ws_event(wake_source, fl->ws_timeout, true);
}

static inline int fastrpc_wait_for_response(struct smq_invoke_ctx *ctx,
						uint32_t kernel)
{
	int interrupted = 0;

	if (kernel)
		wait_for_completion(&ctx->work);
	else
		interrupted = wait_for_completion_interruptible(&ctx->work);

	return interrupted;
}

static void fastrpc_wait_for_completion(struct smq_invoke_ctx *ctx,
			int *ptr_interrupted, uint32_t kernel, uint32_t async,
			bool *ptr_isworkdone)
{
	int interrupted = 0, err = 0;
	int jj;
	bool wait_resp;
	uint32_t wTimeout = FASTRPC_USER_EARLY_HINT_TIMEOUT;
	uint32_t wakeTime = 0;
	unsigned long flags;

	if (!ctx) {
		/* This failure is not expected */
		err = *ptr_interrupted = EFAULT;
		*ptr_isworkdone = false;
		ADSPRPC_ERR("ctx is NULL, cannot wait for response err %d\n",
					err);
		return;
	}
	wakeTime = ctx->early_wake_time;

	do {
		switch (ctx->rsp_flags) {
		/* try polling on completion with timeout */
		case USER_EARLY_SIGNAL:
			/* try wait if completion time is less than timeout */
			/* disable preempt to avoid context switch latency */
			preempt_disable();
			jj = 0;
			wait_resp = false;
			for (; wakeTime < wTimeout && jj < wTimeout; jj++) {
				wait_resp = try_wait_for_completion(&ctx->work);
				if (wait_resp)
					break;
				udelay(1);
			}
			preempt_enable();
			if (async) {
				spin_lock_irqsave(&ctx->fl->aqlock, flags);
				if (!ctx->is_work_done) {
					ctx->is_early_wakeup = false;
					*ptr_isworkdone = false;
				} else
					*ptr_isworkdone = true;
				spin_unlock_irqrestore(&ctx->fl->aqlock, flags);
				goto bail;
			} else if (!wait_resp) {
				interrupted = fastrpc_wait_for_response(ctx,
									kernel);
				*ptr_interrupted = interrupted;
				if (interrupted || ctx->is_work_done)
					goto bail;
			}
			break;

		/* busy poll on memory for actual job done */
		case EARLY_RESPONSE:
			trace_fastrpc_msg("early_response: poll_begin");
			err = poll_for_remote_response(ctx, FASTRPC_POLL_TIME);

			/* Mark job done if poll on memory successful */
			/* Wait for completion if poll on memory timoeut */
			if (!err) {
				ctx->is_work_done = true;
				*ptr_isworkdone = true;
				goto bail;
			}
			trace_fastrpc_msg("early_response: poll_timeout");
			ADSPRPC_INFO("early rsp poll timeout (%u us) for handle 0x%x, sc 0x%x\n",
				FASTRPC_POLL_TIME, ctx->handle, ctx->sc);
			if (async) {
				spin_lock_irqsave(&ctx->fl->aqlock, flags);
				if (!ctx->is_work_done) {
					ctx->is_early_wakeup = false;
					*ptr_isworkdone = false;
				} else
					*ptr_isworkdone = true;
				spin_unlock_irqrestore(&ctx->fl->aqlock, flags);
				goto bail;
			} else if (!ctx->is_work_done) {
				interrupted = fastrpc_wait_for_response(ctx,
									kernel);
				*ptr_interrupted = interrupted;
				if (interrupted || ctx->is_work_done)
					goto bail;
			}
			break;

		case COMPLETE_SIGNAL:
		case NORMAL_RESPONSE:
			if (!async) {
				interrupted = fastrpc_wait_for_response(ctx,
								kernel);
				*ptr_interrupted = interrupted;
				if (interrupted || ctx->is_work_done)
					goto bail;
			} else {
				spin_lock_irqsave(&ctx->fl->aqlock, flags);
				if (!ctx->is_work_done) {
					ctx->is_early_wakeup = false;
					*ptr_isworkdone = false;
				} else
					*ptr_isworkdone = true;
				spin_unlock_irqrestore(&ctx->fl->aqlock, flags);
				goto bail;
			}
			break;
		case POLL_MODE:
			trace_fastrpc_msg("poll_mode: begin");
			err = poll_for_remote_response(ctx, ctx->fl->poll_timeout);

			/* If polling timed out, move to normal response state */
			if (err) {
				trace_fastrpc_msg("poll_mode: timeout");
				ADSPRPC_INFO("poll mode timeout (%u us) for handle 0x%x, sc 0x%x\n",
					ctx->fl->poll_timeout, ctx->handle, ctx->sc);
				ctx->rsp_flags = NORMAL_RESPONSE;
			} else {
				*ptr_interrupted = 0;
				*ptr_isworkdone = true;
			}
			break;
		default:
			*ptr_interrupted = EBADR;
			*ptr_isworkdone = false;
			ADSPRPC_ERR(
				"unsupported response flags 0x%x for handle 0x%x, sc 0x%x\n",
				ctx->rsp_flags, ctx->handle, ctx->sc);
			goto bail;
		} /* end of switch */
	} while (!ctx->is_work_done);
bail:
	return;
}

static void fastrpc_update_invoke_count(uint32_t handle, uint64_t *perf_counter,
					struct timespec64 *invoket)
{
	/* update invoke count for dynamic handles */
	if (handle != FASTRPC_STATIC_HANDLE_LISTENER) {
		uint64_t *count = GET_COUNTER(perf_counter, PERF_INVOKE);

		if (count)
			*count += getnstimediff(invoket);
	}
	if (handle > FASTRPC_STATIC_HANDLE_MAX) {
		uint64_t *count = GET_COUNTER(perf_counter, PERF_COUNT);

		if (count)
			*count += 1;
	}
}

int fastrpc_internal_invoke(struct fastrpc_file *fl, uint32_t mode,
				   uint32_t kernel,
				   struct fastrpc_ioctl_invoke_async *inv)
{
	struct smq_invoke_ctx *ctx = NULL;
	struct fastrpc_ioctl_invoke *invoke = &inv->inv;
	int err = 0, interrupted = 0, cid = -1, perfErr = 0;
	struct timespec64 invoket = {0};
	uint64_t *perf_counter = NULL;
	bool isasyncinvoke = false, isworkdone = false;

	cid = fl->cid;
	VERIFY(err, VALID_FASTRPC_CID(cid) &&
			fl->sctx != NULL);
	if (err) {
		ADSPRPC_ERR("kernel session not initialized yet for %s\n",
			current->comm);
		err = -EBADR;
		goto bail;
	}

	if (fl->profile)
		ktime_get_real_ts64(&invoket);

	if (!kernel) {
		VERIFY(err, invoke->handle !=
			FASTRPC_STATIC_HANDLE_PROCESS_GROUP);
		VERIFY(err, invoke->handle !=
			FASTRPC_STATIC_HANDLE_DSP_UTILITIES);
		if (err) {
			err = -EINVAL;
			ADSPRPC_ERR(
				"user application %s trying to send a kernel RPC message to channel %d, handle 0x%x\n",
				cid, invoke->handle);
			goto bail;
		}
	}

	if (!kernel) {
		VERIFY(err, 0 == (err = context_restore_interrupted(fl,
		inv, &ctx)));
		if (err)
			goto bail;
		if (fl->sctx->smmu.faults)
			err = -FASTRPC_ENOSUCH;
		if (err)
			goto bail;
		if (ctx) {
			trace_fastrpc_context_restore(cid, (uint64_t)ctx,
				ctx->msg.invoke.header.ctx,
				ctx->handle, ctx->sc);
			goto wait;
		}
	}

	trace_fastrpc_msg("context_alloc: begin");
	VERIFY(err, 0 == (err = context_alloc(fl, kernel, inv, &ctx)));
	trace_fastrpc_msg("context_alloc: end");
	if (err)
		goto bail;
	isasyncinvoke = (ctx->asyncjob.isasyncjob ? true : false);
	if (fl->profile)
		perf_counter = (uint64_t *)ctx->perf + PERF_COUNT;
	PERF(fl->profile, GET_COUNTER(perf_counter, PERF_GETARGS),
	VERIFY(err, 0 == (err = get_args(kernel, ctx)));
	PERF_END);
	trace_fastrpc_msg("get_args: end");
	if (err)
		goto bail;

	PERF(fl->profile, GET_COUNTER(perf_counter, PERF_INVARGS),
	inv_args(ctx);
	PERF_END);
	trace_fastrpc_msg("inv_args_1: end");

	PERF(fl->profile, GET_COUNTER(perf_counter, PERF_LINK),
	VERIFY(err, 0 == (err = fastrpc_invoke_send(ctx,
		kernel, invoke->handle)));
	PERF_END);
	trace_fastrpc_msg("invoke_send: end");

	if (err)
		goto bail;
	if (isasyncinvoke)
		goto invoke_end;
 wait:
	/* Poll mode allowed only for non-static handle calls to dynamic CDSP process */
	if (fl->poll_mode && (invoke->handle > FASTRPC_STATIC_HANDLE_MAX)
		&& (cid == CDSP_DOMAIN_ID)
		&& (fl->proc_flags == FASTRPC_INIT_CREATE))
		ctx->rsp_flags = POLL_MODE;

	fastrpc_wait_for_completion(ctx, &interrupted, kernel, 0, &isworkdone);
	trace_fastrpc_msg("wait_for_completion: end");
	VERIFY(err, 0 == (err = interrupted));
	if (err)
		goto bail;

	if (!ctx->is_work_done) {
		err = -ETIMEDOUT;
		ADSPRPC_ERR(
			"WorkDone state is invalid for handle 0x%x, sc 0x%x\n",
			invoke->handle, ctx->sc);
		goto bail;
	}

	PERF(fl->profile, GET_COUNTER(perf_counter, PERF_INVARGS),
	inv_args(ctx);
	PERF_END);
	trace_fastrpc_msg("inv_args_2: end");

	PERF(fl->profile, GET_COUNTER(perf_counter, PERF_PUTARGS),
	VERIFY(err, 0 == (err = put_args(kernel, ctx, invoke->pra)));
	PERF_END);
	trace_fastrpc_msg("put_args: end");
	if (err)
		goto bail;

	VERIFY(err, 0 == (err = ctx->retval));
	if (err)
		goto bail;
 bail:
	if (ctx && interrupted == -ERESTARTSYS) {
		trace_fastrpc_context_interrupt(cid, (uint64_t)ctx,
			ctx->msg.invoke.header.ctx, ctx->handle, ctx->sc);
		context_save_interrupted(ctx);
	} else if (ctx) {
		if (fl->profile && !interrupted)
			fastrpc_update_invoke_count(invoke->handle,
				perf_counter, &invoket);
		if (fl->profile && ctx->perf && ctx->handle > FASTRPC_STATIC_HANDLE_MAX) {
			trace_fastrpc_perf_counters(ctx->handle, ctx->sc,
			ctx->perf->count, ctx->perf->flush, ctx->perf->map,
			ctx->perf->copy, ctx->perf->link, ctx->perf->getargs,
			ctx->perf->putargs, ctx->perf->invargs,
			ctx->perf->invoke, ctx->perf->tid);
			if (ctx->perf_kernel) {
				K_COPY_TO_USER(perfErr, kernel, ctx->perf_kernel,
				ctx->perf, M_KERNEL_PERF_LIST*sizeof(uint64_t));
				if (perfErr)
					ADSPRPC_WARN("failed to copy perf data err %d\n", perfErr);
			}
		}
		context_free(ctx);
		trace_fastrpc_msg("context_free: end");
	}
	if (VALID_FASTRPC_CID(cid)
		&& (fl->ssrcount != fl->apps->channel[cid].ssrcount))
		err = -ECONNRESET;

invoke_end:
	if (fl->profile && !interrupted && isasyncinvoke)
		fastrpc_update_invoke_count(invoke->handle, perf_counter,
						&invoket);
	return err;
}

static int fastrpc_wait_on_async_queue(
			struct fastrpc_ioctl_async_response *async_res,
			struct fastrpc_file *fl)
{
	int err = 0, ierr = 0, interrupted = 0, perfErr = 0;
	struct smq_invoke_ctx *ctx = NULL, *ictx = NULL, *n = NULL;
	unsigned long flags;
	uint64_t *perf_counter = NULL;
	bool isworkdone = false;

read_async_job:
	interrupted = wait_event_interruptible(fl->async_wait_queue,
				atomic_read(&fl->async_queue_job_count));
	if (!fl || fl->file_close >= FASTRPC_PROCESS_EXIT_START) {
		err = -EBADF;
		goto bail;
	}
	VERIFY(err, 0 == (err = interrupted));
	if (err)
		goto bail;

	spin_lock_irqsave(&fl->aqlock, flags);
	list_for_each_entry_safe(ictx, n, &fl->clst.async_queue, asyncn) {
		list_del_init(&ictx->asyncn);
		atomic_sub(1, &fl->async_queue_job_count);
		ctx = ictx;
		break;
	}
	spin_unlock_irqrestore(&fl->aqlock, flags);

	if (ctx) {
		if (fl->profile)
			perf_counter = (uint64_t *)ctx->perf + PERF_COUNT;
		fastrpc_wait_for_completion(ctx, &interrupted, 0, 1,
							&isworkdone);
		if (!isworkdone) {//In valid workdone state
			ADSPRPC_DEBUG(
				"Async early wake response did not reach on time for thread %d handle 0x%x, sc 0x%x\n",
				ctx->pid, ctx->handle, ctx->sc);
			goto read_async_job;
		}
		async_res->jobid = ctx->asyncjob.jobid;
		async_res->result = ctx->retval;
		async_res->handle = ctx->handle;
		async_res->sc = ctx->sc;
		async_res->perf_dsp = (uint64_t *)ctx->perf_dsp;
		async_res->perf_kernel = (uint64_t *)ctx->perf_kernel;

		PERF(ctx->fl->profile, GET_COUNTER(perf_counter, PERF_INVARGS),
		inv_args(ctx);
		PERF_END);
		if (ctx->retval != 0)
			goto bail;
		PERF(ctx->fl->profile, GET_COUNTER(perf_counter, PERF_PUTARGS),
		VERIFY(ierr, 0 == (ierr = put_args(0, ctx, NULL)));
		PERF_END);
		if (ierr)
			goto bail;
	} else { // Go back to wait if ctx is invalid
		ADSPRPC_ERR("Invalid async job wake up\n");
		goto read_async_job;
	}
bail:
	if (ierr)
		async_res->result = ierr;
	if (ctx) {
		if (fl->profile && ctx->perf && ctx->handle > FASTRPC_STATIC_HANDLE_MAX) {
			trace_fastrpc_perf_counters(ctx->handle, ctx->sc,
			ctx->perf->count, ctx->perf->flush, ctx->perf->map,
			ctx->perf->copy, ctx->perf->link, ctx->perf->getargs,
			ctx->perf->putargs, ctx->perf->invargs,
			ctx->perf->invoke, ctx->perf->tid);
			if (ctx->perf_kernel) {
				K_COPY_TO_USER(perfErr, 0, ctx->perf_kernel,
				ctx->perf, M_KERNEL_PERF_LIST*sizeof(uint64_t));
				if (perfErr)
					ADSPRPC_WARN("failed to copy perf data err %d\n", perfErr);
			}
		}
		context_free(ctx);
	}
	return err;
}

static int fastrpc_wait_on_notif_queue(
			struct fastrpc_ioctl_notif_rsp *notif_rsp,
			struct fastrpc_file *fl)
{
	int err = 0, interrupted = 0;
	unsigned long flags;
	struct smq_notif_rsp  *notif = NULL, *inotif = NULL, *n = NULL;

read_notif_status:
	interrupted = wait_event_interruptible(fl->proc_state_notif.notif_wait_queue,
				atomic_read(&fl->proc_state_notif.notif_queue_count));
	if (!fl) {
		err = -EBADF;
		goto bail;
	}
	VERIFY(err, 0 == (err = interrupted));
	if (err)
		goto bail;

	spin_lock_irqsave(&fl->proc_state_notif.nqlock, flags);
	list_for_each_entry_safe(inotif, n, &fl->clst.notif_queue, notifn) {
		list_del_init(&inotif->notifn);
		atomic_sub(1, &fl->proc_state_notif.notif_queue_count);
		notif = inotif;
		break;
	}
	spin_unlock_irqrestore(&fl->proc_state_notif.nqlock, flags);

	if (notif) {
		notif_rsp->status = notif->status;
		notif_rsp->domain = notif->domain;
		notif_rsp->session = notif->session;
	} else {// Go back to wait if ctx is invalid
		ADSPRPC_ERR("Invalid status notification response\n");
		goto read_notif_status;
	}
bail:
	kfree(notif);
	return err;
}

static int fastrpc_get_async_response(
		struct fastrpc_ioctl_async_response *async_res,
			void *param, struct fastrpc_file *fl)
{
	int err = 0;

	err = fastrpc_wait_on_async_queue(async_res, fl);
	if (err)
		goto bail;
	K_COPY_TO_USER(err, 0, param, async_res,
			sizeof(struct fastrpc_ioctl_async_response));
bail:
	return err;
}

static int fastrpc_get_notif_response(
		struct fastrpc_ioctl_notif_rsp *notif,
			void *param, struct fastrpc_file *fl)
{
	int err = 0;

	err = fastrpc_wait_on_notif_queue(notif, fl);
	if (err)
		goto bail;
	K_COPY_TO_USER(err, 0, param, notif,
			sizeof(struct fastrpc_ioctl_notif_rsp));
bail:
	return err;
}

static int fastrpc_create_persistent_headers(struct fastrpc_file *fl,
			uint32_t user_concurrency)
{
	int err = 0, i = 0;
	uint64_t virtb = 0;
	struct fastrpc_buf *pers_hdr_buf = NULL, *hdr_bufs = NULL, *buf = NULL;
	unsigned int num_pers_hdrs = 0;
	size_t hdr_buf_alloc_len = 0;

	if (fl->pers_hdr_buf || !user_concurrency)
		goto bail;

	/*
	 * Pre-allocate memory for persistent header buffers based
	 * on concurrency info passed by user. Upper limit enforced.
	 */
	num_pers_hdrs = (user_concurrency > MAX_PERSISTENT_HEADERS) ?
		MAX_PERSISTENT_HEADERS : user_concurrency;
	hdr_buf_alloc_len = num_pers_hdrs*PAGE_SIZE;
	err = fastrpc_buf_alloc(fl, hdr_buf_alloc_len, 0, 0,
			METADATA_BUF, &pers_hdr_buf);
	if (err)
		goto bail;
	virtb = ptr_to_uint64(pers_hdr_buf->virt);

	/* Map entire buffer on remote subsystem in single RPC call */
	err = fastrpc_mem_map_to_dsp(fl, -1, 0, ADSP_MMAP_PERSIST_HDR, 0,
			pers_hdr_buf->phys, pers_hdr_buf->size,
			&pers_hdr_buf->raddr);
	if (err)
		goto bail;

	/* Divide and store as N chunks, each of 1 page size */
	hdr_bufs = kcalloc(num_pers_hdrs, sizeof(struct fastrpc_buf),
				GFP_KERNEL);
	if (!hdr_bufs) {
		err = -ENOMEM;
		goto bail;
	}
	spin_lock(&fl->hlock);
	fl->pers_hdr_buf = pers_hdr_buf;
	fl->num_pers_hdrs = num_pers_hdrs;
	fl->hdr_bufs = hdr_bufs;
	for (i = 0; i < num_pers_hdrs; i++) {
		buf = &fl->hdr_bufs[i];
		buf->fl = fl;
		buf->virt = uint64_to_ptr(virtb + (i*PAGE_SIZE));
		buf->phys = pers_hdr_buf->phys + (i*PAGE_SIZE);
		buf->size = PAGE_SIZE;
		buf->dma_attr = pers_hdr_buf->dma_attr;
		buf->flags = pers_hdr_buf->flags;
		buf->type = pers_hdr_buf->type;
		buf->in_use = false;
	}
	spin_unlock(&fl->hlock);
bail:
	if (err) {
		ADSPRPC_ERR(
			"failed to map len %zu, flags %d, user concurrency %u, num headers %u with err %d\n",
			hdr_buf_alloc_len, ADSP_MMAP_PERSIST_HDR,
			user_concurrency, num_pers_hdrs, err);
		fl->pers_hdr_buf = NULL;
		fl->hdr_bufs = NULL;
		fl->num_pers_hdrs = 0;
		if (!IS_ERR_OR_NULL(pers_hdr_buf))
			fastrpc_buf_free(pers_hdr_buf, 0);
		if (!IS_ERR_OR_NULL(hdr_bufs))
			kfree(hdr_bufs);
	}
	return err;
}

int fastrpc_internal_invoke2(struct fastrpc_file *fl,
				struct fastrpc_ioctl_invoke2 *inv2)
{
	union {
		struct fastrpc_ioctl_invoke_async inv;
		struct fastrpc_ioctl_invoke_async_no_perf inv3;
		struct fastrpc_ioctl_async_response async_res;
		uint32_t user_concurrency;
		struct fastrpc_ioctl_notif_rsp notif;
	} p;
	struct fastrpc_dsp_capabilities *dsp_cap_ptr = NULL;
	uint32_t size = 0;
	int err = 0, domain = fl->cid;

	if (inv2->req == FASTRPC_INVOKE2_ASYNC ||
		inv2->req == FASTRPC_INVOKE2_ASYNC_RESPONSE) {
		VERIFY(err, domain == CDSP_DOMAIN_ID && fl->sctx != NULL);
		if (err) {
			err = -EBADR;
			goto bail;
		}
		dsp_cap_ptr = &gcinfo[domain].dsp_cap_kernel;
		VERIFY(err,
			dsp_cap_ptr->dsp_attributes[ASYNC_FASTRPC_CAP] == 1);
		if (err) {
			err = -EPROTONOSUPPORT;
			goto bail;
		}
	}
	switch (inv2->req) {
	case FASTRPC_INVOKE2_ASYNC:
		size = sizeof(struct fastrpc_ioctl_invoke_async);
		VERIFY(err, size >= inv2->size);
		if (err) {
			err = -EBADE;
			goto bail;
		}
		if (size > inv2->size) {
			K_COPY_FROM_USER(err, fl->is_compat, &p.inv3, (void *)inv2->invparam,
				sizeof(struct fastrpc_ioctl_invoke_async_no_perf));
			if (err)
				goto bail;
			memcpy(&p.inv, &p.inv3, sizeof(struct fastrpc_ioctl_invoke_crc));
			memcpy(&p.inv.job, &p.inv3.job, sizeof(p.inv.job));
		} else {
			K_COPY_FROM_USER(err, fl->is_compat, &p.inv, (void *)inv2->invparam, size);
			if (err)
				goto bail;
		}
		VERIFY(err, 0 == (err = fastrpc_internal_invoke(fl, fl->mode,
					USER_MSG, &p.inv)));
		if (err)
			goto bail;
		break;
	case FASTRPC_INVOKE2_ASYNC_RESPONSE:
		VERIFY(err,
		sizeof(struct fastrpc_ioctl_async_response) >= inv2->size);
		if (err) {
			err = -EBADE;
			goto bail;
		}
		err = fastrpc_get_async_response(&p.async_res,
						(void *)inv2->invparam, fl);
		break;
	case FASTRPC_INVOKE2_KERNEL_OPTIMIZATIONS:
		size = sizeof(uint32_t);
		if (inv2->size != size) {
			err = -EBADE;
			goto bail;
		}
		K_COPY_FROM_USER(err, 0, &p.user_concurrency,
				(void *)inv2->invparam, size);
		if (err)
			goto bail;
		err = fastrpc_create_persistent_headers(fl,
				p.user_concurrency);
		break;
	case FASTRPC_INVOKE2_STATUS_NOTIF:
		VERIFY(err,
		sizeof(struct fastrpc_ioctl_notif_rsp) >= inv2->size);
		if (err) {
			err = -EBADE;
			goto bail;
		}
		err = fastrpc_get_notif_response(&p.notif,
						(void *)inv2->invparam, fl);
		break;
	default:
		err = -ENOTTY;
		break;
	}
bail:
	return err;
}

static int fastrpc_get_spd_session(char *name, int *session, int *cid)
{
	struct fastrpc_apps *me = &gfa;
	int err = 0, i, j, match = 0;

	for (i = 0; i < NUM_CHANNELS; i++) {
		for (j = 0; j < NUM_SESSIONS; j++) {
			if (!me->channel[i].spd[j].servloc_name)
				continue;
			if (!strcmp(name, me->channel[i].spd[j].servloc_name)) {
				match = 1;
				break;
			}
		}
		if (match)
			break;
	}
	VERIFY(err, i < NUM_CHANNELS && j < NUM_SESSIONS);
	if (err) {
		err = -EUSERS;
		goto bail;
	}
	*cid = i;
	*session = j;
bail:
	return err;
}

static int fastrpc_mmap_remove_pdr(struct fastrpc_file *fl);
static int fastrpc_channel_open(struct fastrpc_file *fl, uint32_t flags);
static int fastrpc_mmap_remove_ssr(struct fastrpc_file *fl, int locked);

/*
 * This function makes a call to create a thread group in the root
 * process or static process on the remote subsystem.
 * Examples:
 *		- guestOS daemons on all DSPs
 *		- sensors daemon on sensorsPD on SLPI/ADSP
 */
static int fastrpc_init_attach_process(struct fastrpc_file *fl,
					struct fastrpc_ioctl_init *init)
{
	int err = 0, tgid = fl->tgid;
	remote_arg_t ra[1];
	struct fastrpc_ioctl_invoke_async ioctl;

	if (fl->dev_minor == MINOR_NUM_DEV) {
		err = -ECONNREFUSED;
		ADSPRPC_ERR(
			"untrusted app trying to attach to privileged DSP PD\n");
		return err;
	}
	/*
	 * Prepare remote arguments for creating thread group
	 * in guestOS/staticPD on the remote subsystem.
	 */
	ra[0].buf.pv = (void *)&tgid;
	ra[0].buf.len = sizeof(tgid);
	ioctl.inv.handle = FASTRPC_STATIC_HANDLE_PROCESS_GROUP;
	ioctl.inv.sc = REMOTE_SCALARS_MAKE(0, 1, 0);
	ioctl.inv.pra = ra;
	ioctl.fds = NULL;
	ioctl.attrs = NULL;
	ioctl.crc = NULL;
	ioctl.perf_kernel = NULL;
	ioctl.perf_dsp = NULL;
	ioctl.job = NULL;

	if (init->flags == FASTRPC_INIT_ATTACH)
		fl->pd = 0;
	else if (init->flags == FASTRPC_INIT_ATTACH_SENSORS)
		/* Setting to 2 will route the message to sensorsPD */
		fl->pd = 2;

	err = fastrpc_internal_invoke(fl, FASTRPC_MODE_PARALLEL, KERNEL_MSG_WITH_ZERO_PID, &ioctl);
	if (err)
		goto bail;
bail:
	return err;
}

/*
 * This function makes a call to spawn a dynamic process
 * on the remote subsystem.
 * Example: all compute offloads to CDSP
 */
static int fastrpc_init_create_dynamic_process(struct fastrpc_file *fl,
				struct fastrpc_ioctl_init_attrs *uproc)
{
	int err = 0, memlen = 0, mflags = 0, locked = 0;
	struct fastrpc_ioctl_invoke_async ioctl;
	struct fastrpc_ioctl_init *init = &uproc->init;
	struct smq_phy_page pages[1];
	struct fastrpc_mmap *file = NULL;
	struct fastrpc_buf *imem = NULL;
	unsigned long imem_dma_attr = 0;
	remote_arg_t ra[6];
	int fds[6];
	unsigned int gid = 0, one_mb = 1024*1024;
	unsigned int dsp_userpd_memlen = 3 * one_mb;
	struct fastrpc_buf *init_mem;

	struct {
		int pgid;
		unsigned int namelen;
		unsigned int filelen;
		unsigned int pageslen;
		int attrs;
		int siglen;
	} inbuf;

	spin_lock(&fl->hlock);
	if (fl->dsp_process_state) {
		err = -EALREADY;
		ADSPRPC_ERR("Already in create dynamic process\n");
		spin_unlock(&fl->hlock);
		return err;
	}
	fl->dsp_process_state = PROCESS_CREATE_IS_INPROGRESS;
	spin_unlock(&fl->hlock);

	inbuf.pgid = fl->tgid;
	inbuf.namelen = strlen(current->comm) + 1;
	inbuf.filelen = init->filelen;
	fl->pd = 1;

	if (uproc->attrs & FASTRPC_MODE_UNSIGNED_MODULE)
		fl->is_unsigned_pd = true;

	/* Check if file memory passed by userspace is valid */
	VERIFY(err, access_ok((void __user *)init->file, init->filelen));
	if (err)
		goto bail;
	if (init->filelen) {
		/* Map the shell file buffer to remote subsystem */
		mutex_lock(&fl->map_mutex);
		err = fastrpc_mmap_create(fl, init->filefd, NULL, 0,
			init->file, init->filelen, mflags, &file);
		if (file)
			file->is_filemap = true;
		mutex_unlock(&fl->map_mutex);
		if (err)
			goto bail;
	}
	inbuf.pageslen = 1;

	/* Untrusted apps are not allowed to offload to signedPD on DSP. */
	if (fl->untrusted_process) {
		VERIFY(err, fl->is_unsigned_pd);
		if (err) {
			err = -ECONNREFUSED;
			ADSPRPC_ERR(
				"untrusted app trying to offload to signed remote process\n");
			goto bail;
		}
	}

	/* Disregard any privilege bits from userspace */
	uproc->attrs &= (~FASTRPC_MODE_PRIVILEGED);

	/*
	 * Check if the primary or supplementary group(s) of the process is
	 * one of the 'privileged' fastrpc GIDs stored in the device-tree.
	 */
	gid = sorted_lists_intersection(fl->gidlist.gids,
		fl->gidlist.gidcount, gfa.gidlist.gids, gfa.gidlist.gidcount);
	if (gid) {
		ADSPRPC_INFO("PID %d, GID %u is a privileged process\n",
				fl->tgid, gid);
		uproc->attrs |= FASTRPC_MODE_PRIVILEGED;
	}

	/*
	 * Userspace client should try to allocate the initial memory donated
	 * to remote subsystem as only the kernel and DSP should have access
	 * to that memory.
	 */
	VERIFY(err, !init->mem);
	if (err) {
		err = -EINVAL;
		ADSPRPC_ERR("donated memory allocated in userspace\n");
		goto bail;
	}
	/* Free any previous donated memory */
	spin_lock(&fl->hlock);
	locked = 1;
	if (fl->init_mem) {
		init_mem = fl->init_mem;
		fl->init_mem = NULL;
		spin_unlock(&fl->hlock);
		locked = 0;
		fastrpc_buf_free(init_mem, 0);
	}
	if (locked) {
		spin_unlock(&fl->hlock);
		locked = 0;
	}

	/* Allocate DMA buffer in kernel for donating to remote process
	 * Unsigned PD requires additional memory because of the
	 * additional static heap initialized within the process.
	 */
	if (fl->is_unsigned_pd)
		dsp_userpd_memlen += 2*one_mb;
	memlen = ALIGN(max(dsp_userpd_memlen, init->filelen * 4), one_mb);
	imem_dma_attr = DMA_ATTR_DELAYED_UNMAP | DMA_ATTR_NO_KERNEL_MAPPING;
	err = fastrpc_buf_alloc(fl, memlen, imem_dma_attr, 0,
				INITMEM_BUF, &imem);
	if (err)
		goto bail;
	fl->init_mem = imem;

	/*
	 * Prepare remote arguments for dynamic process create
	 * call to remote subsystem.
	 */
	inbuf.pageslen = 1;
	ra[0].buf.pv = (void *)&inbuf;
	ra[0].buf.len = sizeof(inbuf);
	fds[0] = -1;

	ra[1].buf.pv = (void *)current->comm;
	ra[1].buf.len = inbuf.namelen;
	fds[1] = -1;

	ra[2].buf.pv = (void *)init->file;
	ra[2].buf.len = inbuf.filelen;
	fds[2] = init->filefd;

	pages[0].addr = imem->phys;
	pages[0].size = imem->size;
	ra[3].buf.pv = (void *)pages;
	ra[3].buf.len = 1 * sizeof(*pages);
	fds[3] = -1;

	inbuf.attrs = uproc->attrs;
	ra[4].buf.pv = (void *)&(inbuf.attrs);
	ra[4].buf.len = sizeof(inbuf.attrs);
	fds[4] = -1;

	inbuf.siglen = uproc->siglen;
	ra[5].buf.pv = (void *)&(inbuf.siglen);
	ra[5].buf.len = sizeof(inbuf.siglen);
	fds[5] = -1;

	ioctl.inv.handle = FASTRPC_STATIC_HANDLE_PROCESS_GROUP;
	/*
	 * Choose appropriate remote method ID depending on whether the
	 * HLOS process has any attributes enabled (like unsignedPD,
	 * critical process, adaptive QoS, CRC checks etc).
	 */
	ioctl.inv.sc = REMOTE_SCALARS_MAKE(6, 4, 0);
	if (uproc->attrs)
		ioctl.inv.sc = REMOTE_SCALARS_MAKE(7, 4, 0);
	ioctl.inv.pra = ra;
	ioctl.fds = fds;
	ioctl.attrs = NULL;
	ioctl.crc = NULL;
	ioctl.perf_kernel = NULL;
	ioctl.perf_dsp = NULL;
	ioctl.job = NULL;
	err = fastrpc_internal_invoke(fl, FASTRPC_MODE_PARALLEL, KERNEL_MSG_WITH_ZERO_PID, &ioctl);
	if (err)
		goto bail;
bail:
	/*
	 * Shell is loaded into the donated memory on remote subsystem. So, the
	 * original file buffer can be DMA unmapped. In case of a failure also,
	 * the mapping needs to be removed.
	 */
	if (file) {
		mutex_lock(&fl->map_mutex);
		fastrpc_mmap_free(file, 0);
		mutex_unlock(&fl->map_mutex);
	}

	spin_lock(&fl->hlock);
	locked = 1;
	if (err) {
		fl->dsp_process_state = PROCESS_CREATE_DEFAULT;
		if (!IS_ERR_OR_NULL(fl->init_mem)) {
			init_mem = fl->init_mem;
			fl->init_mem = NULL;
			spin_unlock(&fl->hlock);
			locked = 0;
			fastrpc_buf_free(init_mem, 0);
		}
	} else {
		fl->dsp_process_state = PROCESS_CREATE_SUCCESS;
	}
	if (locked) {
		spin_unlock(&fl->hlock);
		locked = 0;
	}
	return err;
}

/*
 * This function makes a call to create a thread group in the static
 * process on the remote subsystem.
 * Example: audio daemon 'adsprpcd' on audioPD on ADSP
 */
static int fastrpc_init_create_static_process(struct fastrpc_file *fl,
				struct fastrpc_ioctl_init *init)
{
	int err = 0, rh_hyp_done = 0;
	struct fastrpc_apps *me = &gfa;
	struct fastrpc_ioctl_invoke_async ioctl;
	struct smq_phy_page pages[1];
	struct fastrpc_mmap *mem = NULL;
	char *proc_name = NULL;
	remote_arg_t ra[3];
	uint64_t phys = 0;
	size_t size = 0;
	int fds[3];
	struct secure_vm *rhvm = &me->channel[fl->cid].rhvm;
	struct {
		int pgid;
		unsigned int namelen;
		unsigned int pageslen;
	} inbuf;
	unsigned long irq_flags = 0;

	if (fl->dev_minor == MINOR_NUM_DEV) {
		err = -ECONNREFUSED;
		ADSPRPC_ERR(
			"untrusted app trying to attach to audio PD\n");
		return err;
	}

	if (!init->filelen)
		goto bail;

	proc_name = kzalloc(init->filelen + 1, GFP_KERNEL);
	VERIFY(err, !IS_ERR_OR_NULL(proc_name));
	if (err) {
		err = -ENOMEM;
		goto bail;
	}
	err = copy_from_user((void *)proc_name,
		(void __user *)init->file, init->filelen);
	if (err) {
		err = -EFAULT;
		goto bail;
	}

	fl->pd = 1;
	inbuf.pgid = fl->tgid;
	inbuf.namelen = init->filelen;
	inbuf.pageslen = 0;

	if (!strcmp(proc_name, "audiopd")) {
		/*
		 * Remove any previous mappings in case process is trying
		 * to reconnect after a PD restart on remote subsystem.
		 */
		err = fastrpc_mmap_remove_pdr(fl);
		if (err)
			goto bail;
	} else if (!strcmp(proc_name, "securepd")) {
		fl->trusted_vm = true;
	} else {
		ADSPRPC_ERR(
			"Create static process is failed for proc_name %s",
			proc_name);
		goto bail;
	}

	if (!fl->trusted_vm && (!me->staticpd_flags && !me->legacy_remote_heap)) {
		inbuf.pageslen = 1;
		if (!fastrpc_get_persistent_map(init->memlen, &mem)) {
			mutex_lock(&fl->map_mutex);
			err = fastrpc_mmap_create(fl, -1, NULL, 0, init->mem,
				 init->memlen, ADSP_MMAP_REMOTE_HEAP_ADDR, &mem);
			mutex_unlock(&fl->map_mutex);
			if (err)
				goto bail;
			spin_lock_irqsave(&me->hlock, irq_flags);
			mem->in_use = true;
			spin_unlock_irqrestore(&me->hlock, irq_flags);
		}
		phys = mem->phys;
		size = mem->size;
		/*
		 * If remote-heap VMIDs are defined in DTSI, then do
		 * hyp_assign from HLOS to those VMs (LPASS, ADSP).
		 */
		if (rhvm->vmid && mem && mem->refs == 1 && size) {
			err = hyp_assign_phys(phys, (uint64_t)size,
				hlosvm, 1,
				rhvm->vmid, rhvm->vmperm, rhvm->vmcount);
			if (err) {
				ADSPRPC_ERR(
					"rh hyp assign failed with %d for phys 0x%llx, size %zu\n",
					err, phys, size);
				err = -EADDRNOTAVAIL;
				goto bail;
			}
			rh_hyp_done = 1;
		}
		me->staticpd_flags = 1;
		mem->is_persistent = true;
	}

	/*
	 * Prepare remote arguments for static process create
	 * call to remote subsystem.
	 */
	ra[0].buf.pv = (void *)&inbuf;
	ra[0].buf.len = sizeof(inbuf);
	fds[0] = -1;

	ra[1].buf.pv = (void *)proc_name;
	ra[1].buf.len = inbuf.namelen;
	fds[1] = -1;

	pages[0].addr = phys;
	pages[0].size = size;

	ra[2].buf.pv = (void *)pages;
	ra[2].buf.len = sizeof(*pages);
	fds[2] = -1;
	ioctl.inv.handle = FASTRPC_STATIC_HANDLE_PROCESS_GROUP;

	ioctl.inv.sc = REMOTE_SCALARS_MAKE(8, 3, 0);
	ioctl.inv.pra = ra;
	ioctl.fds = NULL;
	ioctl.attrs = NULL;
	ioctl.crc = NULL;
	ioctl.perf_kernel = NULL;
	ioctl.perf_dsp = NULL;
	ioctl.job = NULL;
	err = fastrpc_internal_invoke(fl, FASTRPC_MODE_PARALLEL, KERNEL_MSG_WITH_ZERO_PID, &ioctl);
	if (err)
		goto bail;
bail:
	kfree(proc_name);
	if (err) {
		me->staticpd_flags = 0;
		if (rh_hyp_done) {
			int hyp_err = 0;

			/* Assign memory back to HLOS in case of errors */
			hyp_err = hyp_assign_phys(phys, (uint64_t)size,
					rhvm->vmid, rhvm->vmcount,
					hlosvm, hlosvmperm, 1);
			if (hyp_err)
				ADSPRPC_WARN(
					"rh hyp unassign failed with %d for phys 0x%llx of size %zu\n",
					hyp_err, phys, size);
		}
		mutex_lock(&fl->map_mutex);
		fastrpc_mmap_free(mem, 0);
		mutex_unlock(&fl->map_mutex);
	}
	return err;
}

<<<<<<< HEAD
=======
/*
 * This function sets fastrpc service location name
 * based on ioctl init flags.
 */
>>>>>>> ac1dce8a
static void fastrpc_set_servloc(struct fastrpc_file *fl,
				struct fastrpc_ioctl_init *init)
{
	char *proc_name = NULL;
	int err = 0;

	if (init->flags == FASTRPC_INIT_ATTACH_SENSORS) {
		if (fl->cid == ADSP_DOMAIN_ID)
			fl->servloc_name =
			SENSORS_PDR_ADSP_SERVICE_LOCATION_CLIENT_NAME;
		else if (fl->cid == SDSP_DOMAIN_ID)
			fl->servloc_name =
			SENSORS_PDR_SLPI_SERVICE_LOCATION_CLIENT_NAME;
	} else if (init->flags == FASTRPC_INIT_CREATE_STATIC) {
		if (!init->filelen)
			goto bail;

		proc_name = kzalloc(init->filelen + 1, GFP_KERNEL);
		VERIFY(err, !IS_ERR_OR_NULL(proc_name));
		if (err) {
			err = -ENOMEM;
			goto bail;
		}
		err = copy_from_user((void *)proc_name,
			(void __user *)init->file, init->filelen);
		if (err) {
			err = -EFAULT;
			goto bail;
		}
		if (!strcmp(proc_name, "audiopd"))
			fl->servloc_name = AUDIO_PDR_SERVICE_LOCATION_CLIENT_NAME;
	}
bail:
	kfree(proc_name);
}

int fastrpc_init_process(struct fastrpc_file *fl,
				struct fastrpc_ioctl_init_attrs *uproc)
{
	int err = 0;
	struct fastrpc_ioctl_init *init = &uproc->init;
	int cid = fl->cid;
	struct fastrpc_apps *me = &gfa;
	struct fastrpc_channel_ctx *chan = NULL;

	VERIFY(err, init->filelen < INIT_FILELEN_MAX
			&& init->memlen < INIT_MEMLEN_MAX);
	if (err) {
		ADSPRPC_ERR(
			"file size 0x%x or init memory 0x%x is more than max allowed file size 0x%x or init len 0x%x\n",
			init->filelen, init->memlen,
			INIT_FILELEN_MAX, INIT_MEMLEN_MAX);
		err = -EFBIG;
		goto bail;
	}
	VERIFY(err, VALID_FASTRPC_CID(cid));
	if (err) {
		err = -ECHRNG;
		goto bail;
	}
	chan = &me->channel[cid];
	if (chan->unsigned_support && fl->dev_minor == MINOR_NUM_DEV) {
		/* Make sure third party applications */
		/* can spawn only unsigned PD when */
		/* channel configured as secure. */
		if (chan->secure && !(fl->is_unsigned_pd)) {
			err = -ECONNREFUSED;
			goto bail;
		}
	}

	if (fl->sharedcb == 1) {
		// Only attach sensors pd use cases can share CB
		VERIFY(err, init->flags == FASTRPC_INIT_ATTACH_SENSORS);
		if (err) {
			err = -EACCES;
			goto bail;
		}
	}

	fastrpc_set_servloc(fl, init);
	err = fastrpc_channel_open(fl, init->flags);
	if (err)
		goto bail;

	fl->proc_flags = init->flags;
	switch (init->flags) {
	case FASTRPC_INIT_ATTACH:
	case FASTRPC_INIT_ATTACH_SENSORS:
		err = fastrpc_init_attach_process(fl, init);
		break;
	case FASTRPC_INIT_CREATE:
		err = fastrpc_init_create_dynamic_process(fl, uproc);
		break;
	case FASTRPC_INIT_CREATE_STATIC:
		err = fastrpc_init_create_static_process(fl, init);
		break;
	default:
		err = -ENOTTY;
		break;
	}
	if (err)
		goto bail;
	fl->dsp_proc_init = 1;
	VERIFY(err, 0 == (err = fastrpc_device_create(fl)));
	if (err)
		goto bail;
bail:
	return err;
}

static int fastrpc_send_cpuinfo_to_dsp(struct fastrpc_file *fl)
{
	int err = 0;
	uint64_t cpuinfo = 0;
	struct fastrpc_apps *me = &gfa;
	struct fastrpc_ioctl_invoke_async ioctl;
	remote_arg_t ra[2];
	int cid = -1;

	if (!fl) {
		err = -EBADF;
		goto bail;
	}
	cid = fl->cid;
	VERIFY(err, VALID_FASTRPC_CID(cid));
	if (err) {
		err = -ECHRNG;
		ADSPRPC_ERR(
			"invalid channel 0x%zx set for session\n",
			cid);
		goto bail;
	}

	cpuinfo = me->channel[cid].cpuinfo_todsp;
	/* return success if already updated to remote processor */
	if (me->channel[cid].cpuinfo_status)
		return 0;

	ra[0].buf.pv = (void *)&cpuinfo;
	ra[0].buf.len = sizeof(cpuinfo);
	ioctl.inv.handle = FASTRPC_STATIC_HANDLE_DSP_UTILITIES;
	ioctl.inv.sc = REMOTE_SCALARS_MAKE(1, 1, 0);
	ioctl.inv.pra = ra;
	ioctl.fds = NULL;
	ioctl.attrs = NULL;
	ioctl.crc = NULL;
	ioctl.perf_kernel = NULL;
	ioctl.perf_dsp = NULL;
	ioctl.job = NULL;

	err = fastrpc_internal_invoke(fl, FASTRPC_MODE_PARALLEL, KERNEL_MSG_WITH_ZERO_PID, &ioctl);
	if (!err)
		me->channel[cid].cpuinfo_status = true;
bail:
	return err;
}

int fastrpc_get_info_from_dsp(struct fastrpc_file *fl,
				uint32_t *dsp_attr_buf,
				uint32_t dsp_attr_buf_len,
				uint32_t domain)
{
	int err = 0;
	struct fastrpc_ioctl_invoke_async ioctl;
	remote_arg_t ra[2];

	dsp_attr_buf[0] = 0;	// Capability filled in userspace

	// Fastrpc to modem not supported
	if (domain == MDSP_DOMAIN_ID)
		goto bail;

	err = fastrpc_channel_open(fl, FASTRPC_INIT_NO_CREATE);
	if (err)
		goto bail;

	ra[0].buf.pv = (void *)&dsp_attr_buf_len;
	ra[0].buf.len = sizeof(dsp_attr_buf_len);
	ra[1].buf.pv = (void *)(&dsp_attr_buf[1]);
	ra[1].buf.len = dsp_attr_buf_len * sizeof(uint32_t);
	ioctl.inv.handle = FASTRPC_STATIC_HANDLE_DSP_UTILITIES;
	ioctl.inv.sc = REMOTE_SCALARS_MAKE(0, 1, 1);
	ioctl.inv.pra = ra;
	ioctl.fds = NULL;
	ioctl.attrs = NULL;
	ioctl.crc = NULL;
	ioctl.perf_kernel = NULL;
	ioctl.perf_dsp = NULL;
	ioctl.job = NULL;

	err = fastrpc_internal_invoke(fl, FASTRPC_MODE_PARALLEL, KERNEL_MSG_WITH_ZERO_PID, &ioctl);
bail:

	if (err)
		ADSPRPC_ERR("could not obtain dsp information, err val %d\n",
		err);
	return err;
}

int fastrpc_get_info_from_kernel(
		struct fastrpc_ioctl_capability *cap,
		struct fastrpc_file *fl)
{
	int err = 0;
	uint32_t domain = cap->domain, attribute_ID = cap->attribute_ID;
	uint32_t async_capability = 0;
	struct fastrpc_dsp_capabilities *dsp_cap_ptr = NULL;

	VERIFY(err, domain < NUM_CHANNELS);
	if (err) {
		err = -ECHRNG;
		goto bail;
	}

	/*
	 * Check if number of attribute IDs obtained from userspace
	 * is less than the number of attribute IDs supported by
	 * kernel
	 */
	if (attribute_ID >= FASTRPC_MAX_ATTRIBUTES) {
		err = -EOVERFLOW;
		goto bail;
	}

	dsp_cap_ptr = &gcinfo[domain].dsp_cap_kernel;

	if (attribute_ID >= FASTRPC_MAX_DSP_ATTRIBUTES) {
		// Driver capability, pass it to user
		memcpy(&cap->capability,
			&kernel_capabilities[attribute_ID -
			FASTRPC_MAX_DSP_ATTRIBUTES],
			sizeof(cap->capability));
	} else if (!dsp_cap_ptr->is_cached) {
		/*
		 * Information not on kernel, query device for information
		 * and cache on kernel
		 */
		err = fastrpc_get_info_from_dsp(fl,
			  dsp_cap_ptr->dsp_attributes,
			  FASTRPC_MAX_DSP_ATTRIBUTES - 1,
			  domain);
		if (err)
			goto bail;

		/* Async capability support depends on both kernel and DSP */
		async_capability = IS_ASYNC_FASTRPC_AVAILABLE &&
			dsp_cap_ptr->dsp_attributes[ASYNC_FASTRPC_CAP];
		dsp_cap_ptr->dsp_attributes[ASYNC_FASTRPC_CAP]
			= async_capability;
		memcpy(&cap->capability,
			&dsp_cap_ptr->dsp_attributes[attribute_ID],
			sizeof(cap->capability));

		dsp_cap_ptr->is_cached = 1;
	} else {
		// Information on Kernel, pass it to user
		memcpy(&cap->capability,
			&dsp_cap_ptr->dsp_attributes[attribute_ID],
			sizeof(cap->capability));
	}
bail:
	return err;
}

static int fastrpc_release_current_dsp_process(struct fastrpc_file *fl)
{
	int err = 0;
	struct fastrpc_ioctl_invoke_async ioctl;
	remote_arg_t ra[1];
	int tgid = 0;
	int cid = -1;
	unsigned long irq_flags = 0;

	if (!fl) {
		err = -EBADF;
		goto bail;
	}
	cid = fl->cid;
	VERIFY(err, VALID_FASTRPC_CID(cid));
	if (err) {
		err = -ECHRNG;
		goto bail;
	}
	VERIFY(err, fl->sctx != NULL);
	if (err) {
		err = -EBADR;
		goto bail;
	}
	err = verify_transport_device(cid, fl->trusted_vm);
	if (err)
		goto bail;

	VERIFY(err, fl->apps->channel[cid].issubsystemup == 1);
	if (err) {
		wait_for_completion(&fl->shutdown);
		err = -ECONNRESET;
		goto bail;
	}
	tgid = fl->tgid;
	ra[0].buf.pv = (void *)&tgid;
	ra[0].buf.len = sizeof(tgid);
	ioctl.inv.handle = FASTRPC_STATIC_HANDLE_PROCESS_GROUP;
	ioctl.inv.sc = REMOTE_SCALARS_MAKE(1, 1, 0);
	ioctl.inv.pra = ra;
	ioctl.fds = NULL;
	ioctl.attrs = NULL;
	ioctl.crc = NULL;
	ioctl.perf_kernel = NULL;
	ioctl.perf_dsp = NULL;
	ioctl.job = NULL;
	spin_lock_irqsave(&fl->apps->hlock, irq_flags);
	fl->file_close = FASTRPC_PROCESS_DSP_EXIT_INIT;
	spin_unlock_irqrestore(&fl->apps->hlock, irq_flags);
	/*
	 * Pass 2 for "kernel" arg to send kernel msg to DSP
	 * with non-zero msg PID for the DSP to directly use
	 * that info to kill the remote process.
	 */
	VERIFY(err, 0 == (err = fastrpc_internal_invoke(fl,
		FASTRPC_MODE_PARALLEL, KERNEL_MSG_WITH_NONZERO_PID, &ioctl)));
	spin_lock_irqsave(&fl->apps->hlock, irq_flags);
	fl->file_close = FASTRPC_PROCESS_DSP_EXIT_COMPLETE;
	spin_unlock_irqrestore(&fl->apps->hlock, irq_flags);
	if (err && fl->dsp_proc_init)
		ADSPRPC_ERR(
			"releasing DSP process failed with %d (0x%x) for %s\n",
			err, err, current->comm);
bail:
	if (err && fl && fl->apps) {
		spin_lock_irqsave(&fl->apps->hlock, irq_flags);
		fl->file_close = FASTRPC_PROCESS_DSP_EXIT_ERROR;
		spin_unlock_irqrestore(&fl->apps->hlock, irq_flags);
	}
	return err;
}

static int fastrpc_mem_map_to_dsp(struct fastrpc_file *fl, int fd, int offset,
				uint32_t flags, uintptr_t va, uint64_t phys,
				size_t size, uintptr_t *raddr)
{
	struct fastrpc_ioctl_invoke_async ioctl;
	struct smq_phy_page page;
	remote_arg_t ra[4];
	int err = 0;
	struct {
		int pid;
		int fd;
		int offset;
		uint32_t flags;
		uint64_t vaddrin;
		int num;
		int data_len;
	} inargs;
	struct {
		uint64_t vaddrout;
	} routargs;

	inargs.pid = fl->tgid;
	inargs.fd = fd;
	inargs.offset = offset;
	inargs.vaddrin = (uintptr_t)va;
	inargs.flags = flags;
	inargs.num = sizeof(page);
	inargs.data_len = 0;
	ra[0].buf.pv = (void *)&inargs;
	ra[0].buf.len = sizeof(inargs);
	page.addr = phys;
	page.size = size;
	ra[1].buf.pv = (void *)&page;
	ra[1].buf.len = sizeof(page);
	ra[2].buf.pv = (void *)&page;
	ra[2].buf.len = 0;
	ra[3].buf.pv = (void *)&routargs;
	ra[3].buf.len = sizeof(routargs);

	ioctl.inv.handle = FASTRPC_STATIC_HANDLE_PROCESS_GROUP;
	ioctl.inv.sc = REMOTE_SCALARS_MAKE(10, 3, 1);
	ioctl.inv.pra = ra;
	ioctl.fds = NULL;
	ioctl.attrs = NULL;
	ioctl.crc = NULL;
	ioctl.perf_kernel = NULL;
	ioctl.perf_dsp = NULL;
	ioctl.job = NULL;
	VERIFY(err, 0 == (err = fastrpc_internal_invoke(fl,
		FASTRPC_MODE_PARALLEL, KERNEL_MSG_WITH_ZERO_PID, &ioctl)));
	if (err)
		goto bail;
	if (raddr)
		*raddr = (uintptr_t)routargs.vaddrout;
bail:
	return err;
}

static int fastrpc_mem_unmap_to_dsp(struct fastrpc_file *fl, int fd,
				uint32_t flags,	uintptr_t va,
				uint64_t phys, size_t size)
{
	struct fastrpc_ioctl_invoke_async ioctl;
	remote_arg_t ra[1];
	int err = 0;
	struct {
		int pid;
		int fd;
		uint64_t vaddrin;
		uint64_t len;
	} inargs;

	inargs.pid = fl->tgid;
	inargs.fd = fd;
	inargs.vaddrin = (uint64_t)va;
	inargs.len = (uint64_t)size;
	ra[0].buf.pv = (void *)&inargs;
	ra[0].buf.len = sizeof(inargs);

	ioctl.inv.handle = FASTRPC_STATIC_HANDLE_PROCESS_GROUP;
	ioctl.inv.sc = REMOTE_SCALARS_MAKE(11, 1, 0);
	ioctl.inv.pra = ra;
	ioctl.fds = NULL;
	ioctl.attrs = NULL;
	ioctl.crc = NULL;
	ioctl.perf_kernel = NULL;
	ioctl.perf_dsp = NULL;
	ioctl.job = NULL;
	VERIFY(err, 0 == (err = fastrpc_internal_invoke(fl,
		FASTRPC_MODE_PARALLEL, KERNEL_MSG_WITH_ZERO_PID, &ioctl)));
	if (err)
		goto bail;
bail:
	return err;
}

static int fastrpc_unmap_on_dsp(struct fastrpc_file *fl,
		uintptr_t raddr, uint64_t phys, size_t size, uint32_t flags)
{
	struct fastrpc_ioctl_invoke_async ioctl;
	remote_arg_t ra[1] = {};
	int err = 0;
	struct {
		int pid;
		uintptr_t vaddrout;
		size_t size;
	} inargs;

	inargs.pid = fl->tgid;
	inargs.size = size;
	inargs.vaddrout = raddr;
	ra[0].buf.pv = (void *)&inargs;
	ra[0].buf.len = sizeof(inargs);

	ioctl.inv.handle = FASTRPC_STATIC_HANDLE_PROCESS_GROUP;
	if (fl->apps->compat)
		ioctl.inv.sc = REMOTE_SCALARS_MAKE(5, 1, 0);
	else
		ioctl.inv.sc = REMOTE_SCALARS_MAKE(3, 1, 0);
	ioctl.inv.pra = ra;
	ioctl.fds = NULL;
	ioctl.attrs = NULL;
	ioctl.crc = NULL;
	ioctl.perf_kernel = NULL;
	ioctl.perf_dsp = NULL;
	ioctl.job = NULL;
	VERIFY(err, 0 == (err = fastrpc_internal_invoke(fl,
		FASTRPC_MODE_PARALLEL, KERNEL_MSG_WITH_ZERO_PID, &ioctl)));
	if (err)
		goto bail;
bail:
	return err;
}

static int fastrpc_mmap_on_dsp(struct fastrpc_file *fl, uint32_t flags,
					uintptr_t va, uint64_t phys,
					size_t size, int refs, uintptr_t *raddr)
{
	struct fastrpc_ioctl_invoke_async ioctl;
	struct fastrpc_apps *me = &gfa;
	struct smq_phy_page page;
	int num = 1;
	remote_arg_t ra[3];
	int err = 0;
	struct {
		int pid;
		uint32_t flags;
		uintptr_t vaddrin;
		int num;
	} inargs;
	struct {
		uintptr_t vaddrout;
	} routargs;
	int cid = -1;

	if (!fl) {
		err = -EBADF;
		goto bail;
	}
	cid = fl->cid;
	inargs.pid = fl->tgid;
	inargs.vaddrin = (uintptr_t)va;
	inargs.flags = flags;
	inargs.num = fl->apps->compat ? num * sizeof(page) : num;
	ra[0].buf.pv = (void *)&inargs;
	ra[0].buf.len = sizeof(inargs);
	page.addr = phys;
	page.size = size;
	ra[1].buf.pv = (void *)&page;
	ra[1].buf.len = num * sizeof(page);

	ra[2].buf.pv = (void *)&routargs;
	ra[2].buf.len = sizeof(routargs);

	ioctl.inv.handle = FASTRPC_STATIC_HANDLE_PROCESS_GROUP;
	if (fl->apps->compat)
		ioctl.inv.sc = REMOTE_SCALARS_MAKE(4, 2, 1);
	else
		ioctl.inv.sc = REMOTE_SCALARS_MAKE(2, 2, 1);
	ioctl.inv.pra = ra;
	ioctl.fds = NULL;
	ioctl.attrs = NULL;
	ioctl.crc = NULL;
	ioctl.perf_kernel = NULL;
	ioctl.perf_dsp = NULL;
	ioctl.job = NULL;
	VERIFY(err, 0 == (err = fastrpc_internal_invoke(fl,
		FASTRPC_MODE_PARALLEL, KERNEL_MSG_WITH_ZERO_PID, &ioctl)));
	*raddr = (uintptr_t)routargs.vaddrout;
	if (err)
		goto bail;
	if (flags == ADSP_MMAP_REMOTE_HEAP_ADDR) {
		VERIFY(err, VALID_FASTRPC_CID(cid));
		if (err) {
			err = -ECHRNG;
			ADSPRPC_ERR(
				"invalid channel 0x%zx set for session\n",
				cid);
			goto bail;
		}
	}
	if (flags == ADSP_MMAP_REMOTE_HEAP_ADDR
				&& me->channel[cid].rhvm.vmid && refs == 1) {
		err = hyp_assign_phys(phys, (uint64_t)size,
				hlosvm, 1, me->channel[cid].rhvm.vmid,
				me->channel[cid].rhvm.vmperm,
				me->channel[cid].rhvm.vmcount);
		if (err) {
			ADSPRPC_ERR(
				"rh hyp assign failed with %d for phys 0x%llx, size %zu\n",
				err, phys, size);
			err = -EADDRNOTAVAIL;
			err = fastrpc_unmap_on_dsp(fl,
				*raddr, phys, size, flags);
			if (err) {
				ADSPRPC_ERR(
					"failed to unmap %d for phys 0x%llx, size %zd\n",
					err, phys, size);
			}
			goto bail;
		}
	}
bail:
	return err;
}

static int fastrpc_munmap_on_dsp_rh(struct fastrpc_file *fl, uint64_t phys,
						size_t size, uint32_t flags, int locked)
{
	int err = 0;
	int tgid = 0;
	struct fastrpc_apps *me = &gfa;
	int cid = -1;
	struct fastrpc_ioctl_invoke_async ioctl;
	remote_arg_t ra[2];
	struct {
		uint8_t skey;
	} routargs;

	if (!fl) {
		err = -EBADF;
		goto bail;
	}
	cid = fl->cid;
	VERIFY(err, VALID_FASTRPC_CID(cid));
	if (err) {
		err = -ECHRNG;
		ADSPRPC_ERR(
			"invalid channel 0x%zx set for session\n",
			cid);
		goto bail;
	}

	tgid = fl->tgid;
	ra[0].buf.pv = (void *)&tgid;
	ra[0].buf.len = sizeof(tgid);
	ra[1].buf.pv = (void *)&routargs;
	ra[1].buf.len = sizeof(routargs);
	ioctl.inv.handle = FASTRPC_STATIC_HANDLE_PROCESS_GROUP;
	ioctl.inv.sc = REMOTE_SCALARS_MAKE(9, 1, 1);
	ioctl.inv.pra = ra;
	ioctl.fds = NULL;
	ioctl.attrs = NULL;
	ioctl.crc = NULL;
	ioctl.perf_kernel = NULL;
	ioctl.perf_dsp = NULL;
	ioctl.job = NULL;
	if (locked) {
		mutex_unlock(&fl->map_mutex);
		mutex_unlock(&me->channel[cid].smd_mutex);
	}
	VERIFY(err, 0 == (err = fastrpc_internal_invoke(fl,
			FASTRPC_MODE_PARALLEL, KERNEL_MSG_WITH_ZERO_PID, &ioctl)));
	if (locked) {
		mutex_lock(&me->channel[cid].smd_mutex);
		mutex_lock(&fl->map_mutex);
	}
	if (err)
		goto bail;

bail:
	return err;
}

static int fastrpc_munmap_rh(uint64_t phys, size_t size,
						uint32_t flags)
{
	int err = 0;
	struct fastrpc_apps *me = &gfa;
	int destVM[1] = {VMID_HLOS};
	int destVMperm[1] = {PERM_READ | PERM_WRITE | PERM_EXEC};

	if ((me->channel[RH_CID].rhvm.vmid)
			&& (me->channel[RH_CID].in_hib == 0)) {
		err = hyp_assign_phys(phys,
				(uint64_t)size,
				me->channel[RH_CID].rhvm.vmid,
				me->channel[RH_CID].rhvm.vmcount,
				destVM, destVMperm, 1);
		if (err) {
			ADSPRPC_ERR(
				"rh hyp unassign failed with %d for phys 0x%llx, size %zu\n",
				err, phys, size);
			err = -EADDRNOTAVAIL;
			return err;
		}
	}
	return err;
}

static int fastrpc_munmap_on_dsp(struct fastrpc_file *fl, uintptr_t raddr,
				uint64_t phys, size_t size, uint32_t flags)
{
	int err = 0;

	VERIFY(err, 0 == (err = fastrpc_unmap_on_dsp(fl, raddr, phys,
						size, flags)));
	if (err)
		goto bail;
	if (flags == ADSP_MMAP_HEAP_ADDR) {
		VERIFY(err, !(err = fastrpc_munmap_on_dsp_rh(fl, phys,
			size, flags, 0)));
		if (err)
			goto bail;
	} else if (flags == ADSP_MMAP_REMOTE_HEAP_ADDR) {
		VERIFY(err, !(err = fastrpc_munmap_rh(phys,
			size, flags)));
		if (err)
			goto bail;
	}
bail:
	return err;
}

static int fastrpc_mmap_remove_ssr(struct fastrpc_file *fl, int locked)
{
	struct fastrpc_mmap *match = NULL, *map = NULL;
	struct hlist_node *n = NULL;
	int err = 0, ret = 0;
	struct fastrpc_apps *me = &gfa;
	struct qcom_dump_segment ramdump_segments_rh;
	struct list_head head;
	unsigned long irq_flags = 0;

	INIT_LIST_HEAD(&head);
	if (fl) {
		VERIFY(err, fl->cid == RH_CID);
		if (err) {
			err = -EBADR;
			goto bail;
		}
	}
	do {
		match = NULL;
		spin_lock_irqsave(&me->hlock, irq_flags);
		hlist_for_each_entry_safe(map, n, &me->maps, hn) {
			if (map->servloc_name &&
				fl->servloc_name && !strcmp(map->servloc_name, fl->servloc_name)) {
				match = map;
				if (map->is_persistent && map->in_use) {
					int destVM[1] = {VMID_HLOS};
					int destVMperm[1] = {PERM_READ | PERM_WRITE
					| PERM_EXEC};
					uint64_t phys = map->phys;
					size_t size = map->size;

					spin_unlock_irqrestore(&me->hlock, irq_flags);
					//hyp assign it back to HLOS
					if (me->channel[RH_CID].rhvm.vmid) {
						err = hyp_assign_phys(phys,
							(uint64_t)size,
							me->channel[RH_CID].rhvm.vmid,
							me->channel[RH_CID].rhvm.vmcount,
							destVM, destVMperm, 1);
					}
					if (err) {
						ADSPRPC_ERR(
						"rh hyp unassign failed with %d for phys 0x%llx, size %zu\n",
						err, phys, size);
						err = -EADDRNOTAVAIL;
						return err;
					}
					spin_lock_irqsave(&me->hlock, irq_flags);
					map->in_use = false;
				}
				if (map->is_persistent) {
					match = NULL;
					continue;
				}
				hlist_del_init(&map->hn);
				break;
			}
		}
		spin_unlock_irqrestore(&me->hlock, irq_flags);

		if (match) {
			if (match->flags == ADSP_MMAP_REMOTE_HEAP_ADDR) {
				err = fastrpc_munmap_rh(match->phys,
						match->size, match->flags);
			} else if (match->flags == ADSP_MMAP_HEAP_ADDR) {
				if (fl)
					err = fastrpc_munmap_on_dsp_rh(fl, match->phys,
							match->size, match->flags, 0);
				else {
					pr_err("Cannot communicate with DSP, ADSP is down\n");
					fastrpc_mmap_add(match);
				}
			}
			if (err)
				goto bail;
			memset(&ramdump_segments_rh, 0, sizeof(ramdump_segments_rh));
			ramdump_segments_rh.da = match->phys;
			ramdump_segments_rh.va = (void *)page_address((struct page *)match->va);
			ramdump_segments_rh.size = match->size;
			INIT_LIST_HEAD(&head);
			list_add(&ramdump_segments_rh.node, &head);
			if (me->dev && dump_enabled()) {
				ret = qcom_elf_dump(&head, me->dev, ELF_CLASS);
				if (ret < 0)
					pr_err("adsprpc: %s: unable to dump heap (err %d)\n",
								__func__, ret);
			}
			if (!locked)
				mutex_lock(&fl->map_mutex);
			fastrpc_mmap_free(match, 0);
			if (!locked)
				mutex_unlock(&fl->map_mutex);
		}
	} while (match);
bail:
	if (err && match) {
		if (!locked)
			mutex_lock(&fl->map_mutex);
		fastrpc_mmap_add(match);
		if (!locked)
			mutex_unlock(&fl->map_mutex);
	}
	return err;
}

static int fastrpc_mmap_remove_pdr(struct fastrpc_file *fl)
{
	struct fastrpc_apps *me = &gfa;
	int session = 0, err = 0, cid = -1;

	if (!fl) {
		err = -EBADF;
		goto bail;
	}
	err = fastrpc_get_spd_session(fl->servloc_name,
			&session, &cid);
	if (err)
		goto bail;
	VERIFY(err, cid == fl->cid);
	if (err) {
		err = -EBADR;
		goto bail;
	}
	if (atomic_read(&me->channel[cid].spd[session].ispdup) == 0) {
		err = -ENOTCONN;
		goto bail;
	}
	if (me->channel[cid].spd[session].pdrcount !=
		me->channel[cid].spd[session].prevpdrcount) {
		err = fastrpc_mmap_remove_ssr(fl, 0);
		if (err)
			ADSPRPC_WARN("failed to unmap remote heap (err %d)\n",
					err);
		me->channel[cid].spd[session].prevpdrcount =
				me->channel[cid].spd[session].pdrcount;
	}
bail:
	return err;
}

static inline void get_fastrpc_ioctl_mmap_64(
			struct fastrpc_ioctl_mmap_64 *mmap64,
			struct fastrpc_ioctl_mmap *immap)
{
	immap->fd = mmap64->fd;
	immap->flags = mmap64->flags;
	immap->vaddrin = (uintptr_t)mmap64->vaddrin;
	immap->size = mmap64->size;
}

static inline void put_fastrpc_ioctl_mmap_64(
			struct fastrpc_ioctl_mmap_64 *mmap64,
			struct fastrpc_ioctl_mmap *immap)
{
	mmap64->vaddrout = (uint64_t)immap->vaddrout;
}

static inline void get_fastrpc_ioctl_munmap_64(
			struct fastrpc_ioctl_munmap_64 *munmap64,
			struct fastrpc_ioctl_munmap *imunmap)
{
	imunmap->vaddrout = (uintptr_t)munmap64->vaddrout;
	imunmap->size = munmap64->size;
}

int fastrpc_internal_munmap(struct fastrpc_file *fl,
				   struct fastrpc_ioctl_munmap *ud)
{
	int err = 0;
	struct fastrpc_mmap *map = NULL;
	struct fastrpc_buf *rbuf = NULL, *free = NULL;
	struct hlist_node *n;

	VERIFY(err, fl->dsp_proc_init == 1);
	if (err) {
		ADSPRPC_ERR(
			"user application %s trying to unmap without initialization\n",
			current->comm);
		err = -EHOSTDOWN;
		return err;
	}
	mutex_lock(&fl->internal_map_mutex);

	spin_lock(&fl->hlock);
	hlist_for_each_entry_safe(rbuf, n, &fl->remote_bufs, hn_rem) {
		if (rbuf->raddr && ((rbuf->flags == ADSP_MMAP_ADD_PAGES) ||
				    (rbuf->flags == ADSP_MMAP_ADD_PAGES_LLC))) {
			if ((rbuf->raddr == ud->vaddrout) &&
				(rbuf->size == ud->size)) {
				free = rbuf;
				break;
			}
		}
	}
	spin_unlock(&fl->hlock);

	if (free) {
		VERIFY(err, !(err = fastrpc_munmap_on_dsp(fl, free->raddr,
			free->phys, free->size, free->flags)));
		if (err)
			goto bail;
		fastrpc_buf_free(rbuf, 0);
		mutex_unlock(&fl->internal_map_mutex);
		return err;
	}

	mutex_lock(&fl->map_mutex);
	VERIFY(err, !(err = fastrpc_mmap_remove(fl, -1, ud->vaddrout,
		ud->size, &map)));
	mutex_unlock(&fl->map_mutex);
	if (err)
		goto bail;
	VERIFY(err, map != NULL);
	if (err) {
		err = -EINVAL;
		goto bail;
	}
	if (!map->is_persistent) {
		VERIFY(err, !(err = fastrpc_munmap_on_dsp(fl, map->raddr,
				map->phys, map->size, map->flags)));
	}
	if (err)
		goto bail;
	mutex_lock(&fl->map_mutex);
	fastrpc_mmap_free(map, 0);
	mutex_unlock(&fl->map_mutex);
bail:
	if (err && map) {
		mutex_lock(&fl->map_mutex);
		fastrpc_mmap_add(map);
		mutex_unlock(&fl->map_mutex);
	}
	mutex_unlock(&fl->internal_map_mutex);
	return err;
}

/*
 *	fastrpc_internal_munmap_fd can only be used for buffers
 *	mapped with persist attributes. This can only be called
 *	once for any persist buffer
 */
static int fastrpc_internal_munmap_fd(struct fastrpc_file *fl,
				struct fastrpc_ioctl_munmap_fd *ud)
{
	int err = 0;
	struct fastrpc_mmap *map = NULL;

	VERIFY(err, (fl && ud));
	if (err) {
		err = -EINVAL;
		return err;
	}
	VERIFY(err, fl->dsp_proc_init == 1);
	if (err) {
		ADSPRPC_ERR(
			"user application %s trying to unmap without initialization\n",
			current->comm);
		err = -EHOSTDOWN;
		return err;
	}
	mutex_lock(&fl->internal_map_mutex);
	mutex_lock(&fl->map_mutex);
	err = fastrpc_mmap_find(fl, ud->fd, NULL, ud->va, ud->len, 0, 0, &map);
	if (err) {
		ADSPRPC_ERR(
			"mapping not found to unmap fd 0x%x, va 0x%llx, len 0x%x, err %d\n",
			ud->fd, (unsigned long long)ud->va,
			(unsigned int)ud->len, err);
		mutex_unlock(&fl->map_mutex);
		goto bail;
	}
	if (map && (map->attr & FASTRPC_ATTR_KEEP_MAP)) {
		map->attr = map->attr & (~FASTRPC_ATTR_KEEP_MAP);
		fastrpc_mmap_free(map, 0);
	}
	mutex_unlock(&fl->map_mutex);
bail:
	mutex_unlock(&fl->internal_map_mutex);
	return err;
}

int fastrpc_internal_mem_map(struct fastrpc_file *fl,
				struct fastrpc_ioctl_mem_map *ud)
{
	int err = 0;
	struct fastrpc_mmap *map = NULL;

	VERIFY(err, fl->dsp_proc_init == 1);
	if (err) {
		pr_err("adsprpc: ERROR: %s: user application %s trying to map without initialization\n",
			__func__, current->comm);
		err = EBADR;
		goto bail;
	}

	/* create SMMU mapping */
	mutex_lock(&fl->map_mutex);
	VERIFY(err, !(err = fastrpc_mmap_create(fl, ud->m.fd, NULL, ud->m.attrs,
			ud->m.vaddrin, ud->m.length,
			 ud->m.flags, &map)));
	mutex_unlock(&fl->map_mutex);
	if (err)
		goto bail;

	if (map->raddr) {
		err = -EEXIST;
		goto bail;
	}

	/* create DSP mapping */
	VERIFY(err, !(err = fastrpc_mem_map_to_dsp(fl, ud->m.fd, ud->m.offset,
		ud->m.flags, map->va, map->phys, map->size, &map->raddr)));
	if (err)
		goto bail;
	ud->m.vaddrout = map->raddr;
bail:
	if (err) {
		ADSPRPC_ERR("failed to map fd %d, len 0x%x, flags %d, map %pK, err %d\n",
			ud->m.fd, ud->m.length, ud->m.flags, map, err);
		if (map) {
			mutex_lock(&fl->map_mutex);
			fastrpc_mmap_free(map, 0);
			mutex_unlock(&fl->map_mutex);
		}
	}
	return err;
}

int fastrpc_internal_mem_unmap(struct fastrpc_file *fl,
				struct fastrpc_ioctl_mem_unmap *ud)
{
	int err = 0;
	struct fastrpc_mmap *map = NULL;
	size_t map_size = 0;

	VERIFY(err, fl->dsp_proc_init == 1);
	if (err) {
		pr_err("adsprpc: ERROR: %s: user application %s trying to map without initialization\n",
			__func__, current->comm);
		err = EBADR;
		goto bail;
	}

	mutex_lock(&fl->map_mutex);
	VERIFY(err, !(err = fastrpc_mmap_remove(fl, ud->um.fd,
			(uintptr_t)ud->um.vaddr, ud->um.length, &map)));
	mutex_unlock(&fl->map_mutex);
	if (err)
		goto bail;

	VERIFY(err, map->flags == FASTRPC_MAP_FD ||
		map->flags == FASTRPC_MAP_FD_DELAYED ||
		map->flags == FASTRPC_MAP_STATIC);
	if (err) {
		err = -EBADMSG;
		goto bail;
	}
	map_size = map->size;
	/* remove mapping on DSP */
	VERIFY(err, !(err = fastrpc_mem_unmap_to_dsp(fl, map->fd, map->flags,
				map->raddr, map->phys, map->size)));
	if (err)
		goto bail;

	/* remove SMMU mapping */
	mutex_lock(&fl->map_mutex);
	fastrpc_mmap_free(map, 0);
	mutex_unlock(&fl->map_mutex);
	map = NULL;
bail:
	if (err) {
		ADSPRPC_ERR(
			"failed to unmap fd %d addr 0x%llx length %zu map size %zu err 0x%x\n",
			ud->um.fd, ud->um.vaddr, ud->um.length, map_size, err);
		/* Add back to map list in case of error to unmap on DSP */
		if (map) {
			mutex_lock(&fl->map_mutex);
			fastrpc_mmap_add(map);
			mutex_unlock(&fl->map_mutex);
		}
	}
	return err;
}

int fastrpc_internal_mmap(struct fastrpc_file *fl,
				 struct fastrpc_ioctl_mmap *ud)
{
	struct fastrpc_mmap *map = NULL;
	struct fastrpc_buf *rbuf = NULL;
	unsigned long dma_attr = 0;
	uintptr_t raddr = 0;
	int err = 0;

	VERIFY(err, fl->dsp_proc_init == 1);
	if (err) {
		ADSPRPC_ERR(
			"user application %s trying to map without initialization\n",
			current->comm);
		err = -EHOSTDOWN;
		return err;
	}
	mutex_lock(&fl->internal_map_mutex);
	/* Pages for unsigned PD's user-heap should be allocated in userspace */
	if (((ud->flags == ADSP_MMAP_ADD_PAGES) ||
	    (ud->flags == ADSP_MMAP_ADD_PAGES_LLC)) && !fl->is_unsigned_pd) {
		if (ud->vaddrin) {
			err = -EINVAL;
			ADSPRPC_ERR(
				"adding user allocated pages is not supported\n");
			goto bail;
		}
		dma_attr = DMA_ATTR_DELAYED_UNMAP | DMA_ATTR_NO_KERNEL_MAPPING;
		if (ud->flags == ADSP_MMAP_ADD_PAGES_LLC)
			dma_attr |= DMA_ATTR_SYS_CACHE_ONLY;
		err = fastrpc_buf_alloc(fl, ud->size, dma_attr, ud->flags,
						USERHEAP_BUF, &rbuf);
		if (err)
			goto bail;
		err = fastrpc_mmap_on_dsp(fl, ud->flags, 0,
				rbuf->phys, rbuf->size, 0, &raddr);
		if (err)
			goto bail;
		rbuf->raddr = raddr;
	} else {
		uintptr_t va_to_dsp;
		if (fl->is_unsigned_pd && ud->flags == ADSP_MMAP_REMOTE_HEAP_ADDR) {
			err = -EINVAL;
			ADSPRPC_ERR(
				"Secure memory allocation is not supported in unsigned PD");
			goto bail;
		}

		mutex_lock(&fl->map_mutex);
		VERIFY(err, !(err = fastrpc_mmap_create(fl, ud->fd, NULL, 0,
				(uintptr_t)ud->vaddrin, ud->size,
				 ud->flags, &map)));
		mutex_unlock(&fl->map_mutex);
		if (err)
			goto bail;

		if (ud->flags == ADSP_MMAP_HEAP_ADDR ||
				ud->flags == ADSP_MMAP_REMOTE_HEAP_ADDR)
			va_to_dsp = 0;
		else
			va_to_dsp = (uintptr_t)map->va;
		VERIFY(err, 0 == (err = fastrpc_mmap_on_dsp(fl, ud->flags,
			va_to_dsp, map->phys, map->size, map->refs, &raddr)));
		if (err)
			goto bail;
		map->raddr = raddr;
	}
	ud->vaddrout = raddr;
 bail:
	if (err) {
		if (map) {
			mutex_lock(&fl->map_mutex);
			fastrpc_mmap_free(map, 0);
			mutex_unlock(&fl->map_mutex);
		}
		if (!IS_ERR_OR_NULL(rbuf))
			fastrpc_buf_free(rbuf, 0);
	}
	mutex_unlock(&fl->internal_map_mutex);
	return err;
}

static void fastrpc_context_list_dtor(struct fastrpc_file *fl);

static int fastrpc_session_alloc_locked(struct fastrpc_channel_ctx *chan,
		int secure, int sharedcb, struct fastrpc_session_ctx **session)
{
	struct fastrpc_apps *me = &gfa;
	uint64_t idx = 0;
	int err = 0;

	if (chan->sesscount) {
		for (idx = 0; idx < chan->sesscount; ++idx) {
			if (!chan->session[idx].used &&
				chan->session[idx].smmu.secure == secure &&
				chan->session[idx].smmu.sharedcb == sharedcb) {
				chan->session[idx].used = 1;
				break;
			}
		}
		if (idx >= chan->sesscount) {
			for (idx = 0; idx < chan->sesscount; ++idx) {
				if (!chan->session[idx].used &&
					chan->session[idx].smmu.secure == secure) {
					chan->session[idx].used = 1;
					break;
				}
			}
		}
		if (idx >= chan->sesscount) {
			err = -EUSERS;
			goto bail;
		}
		chan->session[idx].smmu.faults = 0;
	} else {
		VERIFY(err, me->dev != NULL);
		if (err) {
			err = -ENODEV;
			goto bail;
		}
		chan->session[0].dev = me->dev;
		chan->session[0].smmu.dev = me->dev;
	}

	*session = &chan->session[idx];
 bail:
	return err;
}

static void handle_remote_signal(uint64_t msg, int cid)
{
	struct fastrpc_apps *me = &gfa;
	uint32_t pid = msg >> 32;
	uint32_t signal_id = msg & 0xffffffff;
	struct fastrpc_file *fl = NULL;
	struct hlist_node *n = NULL;
	unsigned long irq_flags = 0;

	DSPSIGNAL_VERBOSE("Received queue signal %llx: PID %u, signal %u\n", msg, pid, signal_id);

	if (signal_id >= DSPSIGNAL_NUM_SIGNALS) {
		ADSPRPC_ERR("Received bad signal %u for PID %u\n", signal_id, pid);
		return;
	}

	spin_lock_irqsave(&me->hlock, irq_flags);
	hlist_for_each_entry_safe(fl, n, &me->drivers, hn) {
		if ((fl->tgid == pid) && (fl->cid == cid)) {
			unsigned long fflags = 0;

			spin_lock_irqsave(&fl->dspsignals_lock, fflags);
			if (fl->signal_groups[signal_id / DSPSIGNAL_GROUP_SIZE]) {
				struct fastrpc_dspsignal *group =
					fl->signal_groups[signal_id / DSPSIGNAL_GROUP_SIZE];
				struct fastrpc_dspsignal *sig =
					&group[signal_id % DSPSIGNAL_GROUP_SIZE];

				if ((sig->state == DSPSIGNAL_STATE_PENDING) ||
				    (sig->state == DSPSIGNAL_STATE_SIGNALED)) {
					DSPSIGNAL_VERBOSE("Signaling signal %u for PID %u\n",
							  signal_id, pid);
					complete(&sig->comp);
					sig->state = DSPSIGNAL_STATE_SIGNALED;
				} else if (sig->state == DSPSIGNAL_STATE_UNUSED) {
					ADSPRPC_ERR("Received unknown signal %u for PID %u\n",
						    signal_id, pid);
				}
			} else {
				ADSPRPC_ERR("Received unknown signal %u for PID %u\n",
					    signal_id, pid);
			}
			spin_unlock_irqrestore(&fl->dspsignals_lock, fflags);
			break;
		}
	}
	spin_unlock_irqrestore(&me->hlock, irq_flags);
}


int fastrpc_handle_rpc_response(void *data, int len, int cid)
{
	struct smq_invoke_rsp *rsp = (struct smq_invoke_rsp *)data;
	struct smq_notif_rspv3 *notif = (struct smq_notif_rspv3 *)data;
	struct smq_invoke_rspv2 *rspv2 = NULL;
	struct smq_invoke_ctx *ctx = NULL;
	struct fastrpc_apps *me = &gfa;
	uint32_t index, rsp_flags = 0, early_wake_time = 0, ver = 0;
	int err = 0, ignore_rsp_err = 0;
	struct fastrpc_channel_ctx *chan = NULL;
	unsigned long irq_flags = 0;
	int64_t ns = 0;
	uint64_t xo_time_in_us = 0;

	xo_time_in_us = CONVERT_CNT_TO_US(__arch_counter_get_cntvct());

	if (len == sizeof(uint64_t)) {
		/*
		 * dspsignal message from the DSP
		 */
		handle_remote_signal(*((uint64_t *)data), cid);
		goto bail;
	}

	chan = &me->channel[cid];
	VERIFY(err, (rsp && len >= sizeof(*rsp)));
	if (err) {
		err = -EINVAL;
		goto bail;
	}

	if (notif->ctx == FASTRPC_NOTIF_CTX_RESERVED) {
		VERIFY(err, (notif->type == STATUS_RESPONSE &&
					 len >= sizeof(*notif)));
		if (err)
			goto bail;
		fastrpc_notif_find_process(cid, notif);
		goto bail;
	}

	if (len >= sizeof(struct smq_invoke_rspv2))
		rspv2 = (struct smq_invoke_rspv2 *)data;

	if (rspv2) {
		early_wake_time = rspv2->early_wake_time;
		rsp_flags = rspv2->flags;
		ver = rspv2->version;
	}
	trace_fastrpc_transport_response(cid, rsp->ctx,
		rsp->retval, rsp_flags, early_wake_time);
	ns = get_timestamp_in_ns();
	fastrpc_update_rxmsg_buf(chan, rsp->ctx, rsp->retval,
		rsp_flags, early_wake_time, ver, ns, xo_time_in_us);

	index = (uint32_t)GET_TABLE_IDX_FROM_CTXID(rsp->ctx);
	VERIFY(err, index < FASTRPC_CTX_MAX);
	if (err)
		goto bail;

	spin_lock_irqsave(&chan->ctxlock, irq_flags);
	ctx = chan->ctxtable[index];
	VERIFY(err, !IS_ERR_OR_NULL(ctx) &&
		(ctx->ctxid == GET_CTXID_FROM_RSP_CTX(rsp->ctx)) &&
		ctx->magic == FASTRPC_CTX_MAGIC);
	if (err) {
		/*
		 * Received an anticipatory COMPLETE_SIGNAL from DSP for a
		 * context after CPU successfully polling on memory and
		 * completed processing of context. Ignore the message.
		 * Also ignore response for a call which was already
		 * completed by update of poll memory and the context was
		 * removed from the table and possibly reused for another call.
		 */
		ignore_rsp_err = ((rsp_flags == COMPLETE_SIGNAL) || !ctx ||
			(ctx && (ctx->ctxid != GET_CTXID_FROM_RSP_CTX(rsp->ctx)))) ? 1 : 0;
		goto bail_unlock;
	}

	if (rspv2) {
		VERIFY(err, rspv2->version == FASTRPC_RSP_VERSION2);
		if (err)
			goto bail_unlock;
	}
	VERIFY(err, VALID_FASTRPC_CID(ctx->fl->cid));
	if (err) {
		err = -ECHRNG;
		goto bail_unlock;
	}
	context_notify_user(ctx, rsp->retval, rsp_flags, early_wake_time);
bail_unlock:
	spin_unlock_irqrestore(&chan->ctxlock, irq_flags);
bail:
	if (err) {
		err = -ENOKEY;
		if (!ignore_rsp_err)
			ADSPRPC_ERR(
				"invalid response data %pK, len %d from remote subsystem err %d\n",
				data, len, err);
		else {
			err = 0;
			me->duplicate_rsp_err_cnt++;
		}
	}

	return err;
}

static int fastrpc_session_alloc(struct fastrpc_channel_ctx *chan, int secure,
			int sharedcb, struct fastrpc_session_ctx **session)
{
	int err = 0;

	mutex_lock(&chan->smd_mutex);
	if (!*session)
		err = fastrpc_session_alloc_locked(chan, secure, sharedcb, session);
	mutex_unlock(&chan->smd_mutex);
	if (err == -EUSERS) {
		ADSPRPC_WARN(
			"max concurrent sessions limit (%d) already reached on %s err %d\n",
			chan->sesscount, chan->subsys, err);
	}
	return err;
}

static void fastrpc_session_free(struct fastrpc_channel_ctx *chan,
				struct fastrpc_session_ctx *session)
{
	mutex_lock(&chan->smd_mutex);
	session->used = 0;
	mutex_unlock(&chan->smd_mutex);
}

static int fastrpc_file_free(struct fastrpc_file *fl)
{
	struct hlist_node *n = NULL;
	struct fastrpc_mmap *map = NULL, *lmap = NULL;
	unsigned long flags;
	int cid;
	struct fastrpc_apps *me = &gfa;
	bool is_driver_closed = false;
	int err = 0;
	unsigned long irq_flags = 0;
	bool is_locked = false;
	int i;

	if (!fl)
		return 0;
	cid = fl->cid;

	spin_lock_irqsave(&me->hlock, irq_flags);
	if (fl->device) {
		fl->device->dev_close = true;
		if (fl->device->refs == 0) {
			is_driver_closed = true;
			hlist_del_init(&fl->device->hn);
		}
	}
	fl->file_close = FASTRPC_PROCESS_EXIT_START;
	spin_unlock_irqrestore(&me->hlock, irq_flags);

	(void)fastrpc_release_current_dsp_process(fl);

	spin_lock_irqsave(&fl->apps->hlock, irq_flags);
	is_locked = true;
	if (!fl->is_ramdump_pend) {
		goto skip_dump_wait;
	}
	is_locked = false;
	spin_unlock_irqrestore(&fl->apps->hlock, irq_flags);
	wait_for_completion(&fl->work);

skip_dump_wait:
	if (!is_locked) {
		spin_lock_irqsave(&fl->apps->hlock, irq_flags);
		is_locked = true;
	}
	hlist_del_init(&fl->hn);
	fl->is_ramdump_pend = false;
	fl->dsp_process_state = PROCESS_CREATE_DEFAULT;
	is_locked = false;
	spin_unlock_irqrestore(&fl->apps->hlock, irq_flags);

	if (!fl->sctx) {
		kfree(fl);
		return 0;
	}

	//Dummy wake up to exit Async worker thread
	spin_lock_irqsave(&fl->aqlock, flags);
	atomic_add(1, &fl->async_queue_job_count);
	wake_up_interruptible(&fl->async_wait_queue);
	spin_unlock_irqrestore(&fl->aqlock, flags);

	// Dummy wake up to exit notification worker thread
	spin_lock_irqsave(&fl->proc_state_notif.nqlock, flags);
	atomic_add(1, &fl->proc_state_notif.notif_queue_count);
	wake_up_interruptible(&fl->proc_state_notif.notif_wait_queue);
	spin_unlock_irqrestore(&fl->proc_state_notif.nqlock, flags);

	if (!IS_ERR_OR_NULL(fl->init_mem))
		fastrpc_buf_free(fl->init_mem, 0);
	fastrpc_context_list_dtor(fl);
	fastrpc_cached_buf_list_free(fl);
	if (!IS_ERR_OR_NULL(fl->hdr_bufs))
		kfree(fl->hdr_bufs);
	if (!IS_ERR_OR_NULL(fl->pers_hdr_buf))
		fastrpc_buf_free(fl->pers_hdr_buf, 0);
	mutex_lock(&fl->map_mutex);
	do {
		lmap = NULL;
		hlist_for_each_entry_safe(map, n, &fl->maps, hn) {
			hlist_del_init(&map->hn);
			lmap = map;
			break;
		}
		fastrpc_mmap_free(lmap, 1);
	} while (lmap);
	mutex_unlock(&fl->map_mutex);

	if (fl->device && is_driver_closed)
		device_unregister(&fl->device->dev);

	VERIFY(err, VALID_FASTRPC_CID(cid));
	if (!err && fl->sctx)
		fastrpc_session_free(&fl->apps->channel[cid], fl->sctx);
	if (!err && fl->secsctx)
		fastrpc_session_free(&fl->apps->channel[cid], fl->secsctx);

	for (i = 0; i < (DSPSIGNAL_NUM_SIGNALS / DSPSIGNAL_GROUP_SIZE); i++)
		kfree(fl->signal_groups[i]);
	mutex_destroy(&fl->signal_create_mutex);

	fastrpc_remote_buf_list_free(fl);
	mutex_destroy(&fl->map_mutex);
	mutex_destroy(&fl->internal_map_mutex);
	kfree(fl->dev_pm_qos_req);
	kfree(fl->gidlist.gids);
	kfree(fl);
	return 0;
}

static int fastrpc_device_release(struct inode *inode, struct file *file)
{
	struct fastrpc_file *fl = (struct fastrpc_file *)file->private_data;
	struct fastrpc_apps *me = &gfa;
	u32 ii;

	if (!fl)
		return 0;

	if (fl->qos_request && fl->dev_pm_qos_req) {
		for (ii = 0; ii < me->silvercores.corecount; ii++) {
			if (!dev_pm_qos_request_active(&fl->dev_pm_qos_req[ii]))
				continue;
			dev_pm_qos_remove_request(&fl->dev_pm_qos_req[ii]);
		}
	}
	debugfs_remove(fl->debugfs_file);
	fastrpc_file_free(fl);
	file->private_data = NULL;

	return 0;
}

static ssize_t fastrpc_debugfs_read(struct file *filp, char __user *buffer,
					 size_t count, loff_t *position)
{
	struct fastrpc_apps *me = &gfa;
	struct fastrpc_file *fl = filp->private_data;
	struct hlist_node *n;
	struct fastrpc_buf *buf = NULL;
	struct fastrpc_mmap *map = NULL;
	struct fastrpc_mmap *gmaps = NULL;
	struct smq_invoke_ctx *ictx = NULL;
	struct fastrpc_channel_ctx *chan = NULL;
	unsigned int len = 0;
	int i, j, sess_used = 0, ret = 0;
	char *fileinfo = NULL;
	char single_line[] = "----------------";
	char title[] = "=========================";
	unsigned long irq_flags = 0;

	fileinfo = kzalloc(DEBUGFS_SIZE, GFP_KERNEL);
	if (!fileinfo) {
		ret = -ENOMEM;
		goto bail;
	}
	if (fl == NULL) {
		len += scnprintf(fileinfo + len, DEBUGFS_SIZE - len,
			"\n%s %s %s\n", title, " CHANNEL INFO ", title);
		len += scnprintf(fileinfo + len, DEBUGFS_SIZE - len,
			"%-7s|%-10s|%-14s|%-9s|%-13s\n",
			"subsys", "sesscount", "issubsystemup",
			"ssrcount", "session_used");
		len += scnprintf(fileinfo + len, DEBUGFS_SIZE - len,
			"-%s%s%s%s-\n", single_line, single_line,
			single_line, single_line);
		for (i = 0; i < NUM_CHANNELS; i++) {
			sess_used = 0;
			chan = &gcinfo[i];
			len += scnprintf(fileinfo + len,
				DEBUGFS_SIZE - len, "%-7s", chan->subsys);
			len += scnprintf(fileinfo + len,
				DEBUGFS_SIZE - len, "|%-10u",
				chan->sesscount);
			len += scnprintf(fileinfo + len,
				DEBUGFS_SIZE - len, "|%-14d",
				chan->issubsystemup);
			len += scnprintf(fileinfo + len,
				DEBUGFS_SIZE - len, "|%-9u",
				chan->ssrcount);
			for (j = 0; j < chan->sesscount; j++)
				sess_used += chan->session[j].used;
			len += scnprintf(fileinfo + len,
				DEBUGFS_SIZE - len, "|%-13d\n", sess_used);
		}
		len += scnprintf(fileinfo + len, DEBUGFS_SIZE - len,
			"\n%s%s%s\n", "=============",
			" CMA HEAP ", "==============");
		len += scnprintf(fileinfo + len,
			DEBUGFS_SIZE - len, "%-20s|%-20s\n", "addr", "size");
		len += scnprintf(fileinfo + len,
			DEBUGFS_SIZE - len, "--%s%s---\n",
			single_line, single_line);
		len += scnprintf(fileinfo + len, DEBUGFS_SIZE - len,
			"\n==========%s %s %s===========\n",
			title, " GMAPS ", title);
		len += scnprintf(fileinfo + len, DEBUGFS_SIZE - len,
			"%-20s|%-20s|%-20s|%-20s\n",
			"fd", "phys", "size", "va");
		len += scnprintf(fileinfo + len, DEBUGFS_SIZE - len,
			"%s%s%s%s%s\n", single_line, single_line,
			single_line, single_line, single_line);
		spin_lock_irqsave(&me->hlock, irq_flags);
		hlist_for_each_entry_safe(gmaps, n, &me->maps, hn) {
			len += scnprintf(fileinfo + len, DEBUGFS_SIZE - len,
				"%-20d|0x%-18llX|0x%-18X|0x%-20lX\n\n",
				gmaps->fd, gmaps->phys,
				(uint32_t)gmaps->size,
				gmaps->va);
		}
		spin_unlock_irqrestore(&me->hlock, irq_flags);
		len += scnprintf(fileinfo + len, DEBUGFS_SIZE - len,
			"%-20s|%-20s|%-20s|%-20s\n",
			"len", "refs", "raddr", "flags");
		len += scnprintf(fileinfo + len, DEBUGFS_SIZE - len,
			"%s%s%s%s%s\n", single_line, single_line,
			single_line, single_line, single_line);
		spin_lock_irqsave(&me->hlock, irq_flags);
		hlist_for_each_entry_safe(gmaps, n, &me->maps, hn) {
			len += scnprintf(fileinfo + len, DEBUGFS_SIZE - len,
				"0x%-18X|%-20d|%-20lu|%-20u\n",
				(uint32_t)gmaps->len, gmaps->refs,
				gmaps->raddr, gmaps->flags);
		}
		spin_unlock_irqrestore(&me->hlock, irq_flags);
	} else {
		len += scnprintf(fileinfo + len, DEBUGFS_SIZE - len,
			"\n%s %13s %d\n", "cid", ":", fl->cid);
		len += scnprintf(fileinfo + len, DEBUGFS_SIZE - len,
			"%s %12s %d\n", "tgid", ":", fl->tgid);
		len += scnprintf(fileinfo + len, DEBUGFS_SIZE - len,
			"%s %7s %d\n", "sessionid", ":", fl->sessionid);
		len += scnprintf(fileinfo + len, DEBUGFS_SIZE - len,
			"%s %8s %u\n", "ssrcount", ":", fl->ssrcount);
		len += scnprintf(fileinfo + len, DEBUGFS_SIZE - len,
			"%s %14s %d\n", "pd", ":", fl->pd);
		len += scnprintf(fileinfo + len, DEBUGFS_SIZE - len,
			"%s %9s %s\n", "servloc_name", ":", fl->servloc_name);
		len += scnprintf(fileinfo + len, DEBUGFS_SIZE - len,
			"%s %6s %d\n", "file_close", ":", fl->file_close);
		len += scnprintf(fileinfo + len, DEBUGFS_SIZE - len,
			"%s %9s %d\n", "profile", ":", fl->profile);
		if (fl->sctx) {
			len += scnprintf(fileinfo + len, DEBUGFS_SIZE - len,
				"%s %3s %d\n", "smmu.coherent", ":",
				fl->sctx->smmu.coherent);
			len += scnprintf(fileinfo + len, DEBUGFS_SIZE - len,
				"%s %4s %d\n", "smmu.enabled", ":",
				fl->sctx->smmu.enabled);
			len += scnprintf(fileinfo + len, DEBUGFS_SIZE - len,
				"%s %9s %d\n", "smmu.cb", ":", fl->sctx->smmu.cb);
			len += scnprintf(fileinfo + len, DEBUGFS_SIZE - len,
				"%s %5s %d\n", "smmu.secure", ":",
				fl->sctx->smmu.secure);
			len += scnprintf(fileinfo + len, DEBUGFS_SIZE - len,
				"%s %5s %d\n", "smmu.faults", ":",
				fl->sctx->smmu.faults);
		}
		len += scnprintf(fileinfo + len, DEBUGFS_SIZE - len,
			"\n=======%s %s %s======\n", title,
			" LIST OF MAPS ", title);
		len += scnprintf(fileinfo + len, DEBUGFS_SIZE - len,
			"%-20s|%-20s|%-20s\n", "va", "phys", "size");
		len += scnprintf(fileinfo + len, DEBUGFS_SIZE - len,
			"%s%s%s%s%s\n",
			single_line, single_line, single_line,
			single_line, single_line);
		mutex_lock(&fl->map_mutex);
		hlist_for_each_entry_safe(map, n, &fl->maps, hn) {
			len += scnprintf(fileinfo + len, DEBUGFS_SIZE - len,
				"0x%-20lX|0x%-20llX|0x%-20zu\n\n",
				map->va, map->phys,
				map->size);
		}
		mutex_unlock(&fl->map_mutex);
		len += scnprintf(fileinfo + len, DEBUGFS_SIZE - len,
			"%-20s|%-20s|%-20s|%-20s\n",
			"len", "refs",
			"raddr");
		len += scnprintf(fileinfo + len, DEBUGFS_SIZE - len,
			"%s%s%s%s%s\n",
			single_line, single_line, single_line,
			single_line, single_line);
		mutex_lock(&fl->map_mutex);
		hlist_for_each_entry_safe(map, n, &fl->maps, hn) {
			len += scnprintf(fileinfo + len, DEBUGFS_SIZE - len,
				"%-20zu|%-20d|0x%-20lX|%-20d\n\n",
				map->len, map->refs, map->raddr);
		}
		mutex_unlock(&fl->map_mutex);
		len += scnprintf(fileinfo + len, DEBUGFS_SIZE - len,
			"%-20s|%-20s\n", "secure", "attr");
		len += scnprintf(fileinfo + len, DEBUGFS_SIZE - len,
			"%s%s%s%s%s\n",
			single_line, single_line, single_line,
			single_line, single_line);
		mutex_lock(&fl->map_mutex);
		hlist_for_each_entry_safe(map, n, &fl->maps, hn) {
			len += scnprintf(fileinfo + len, DEBUGFS_SIZE - len,
				"%-20d|0x%-20lX\n\n",
				map->secure, map->attr);
		}
		mutex_unlock(&fl->map_mutex);
		len += scnprintf(fileinfo + len, DEBUGFS_SIZE - len,
			"\n======%s %s %s======\n", title,
			" LIST OF BUFS ", title);
		spin_lock(&fl->hlock);
		len += scnprintf(fileinfo + len, DEBUGFS_SIZE - len,
			"%-19s|%-19s|%-19s\n",
			"virt", "phys", "size");
		len += scnprintf(fileinfo + len, DEBUGFS_SIZE - len,
			"%s%s%s%s%s\n", single_line, single_line,
			single_line, single_line, single_line);
		hlist_for_each_entry_safe(buf, n, &fl->cached_bufs, hn) {
			len += scnprintf(fileinfo + len,
				DEBUGFS_SIZE - len,
				"0x%-17p|0x%-17llX|%-19zu\n",
				buf->virt, (uint64_t)buf->phys, buf->size);
		}

		len += scnprintf(fileinfo + len, DEBUGFS_SIZE - len,
			"\n======%s %s %s======\n", title,
			" LIST OF REMOTE BUFS ", title);
		len += scnprintf(fileinfo + len, DEBUGFS_SIZE - len,
			"%-19s|%-19s|%-19s|%-19s\n",
			"virt", "phys", "size", "flags");
		len += scnprintf(fileinfo + len, DEBUGFS_SIZE - len,
			"%s%s%s%s%s\n", single_line, single_line,
			single_line, single_line, single_line);
		hlist_for_each_entry_safe(buf, n, &fl->remote_bufs, hn_rem) {
			len += scnprintf(fileinfo + len,
				DEBUGFS_SIZE - len,
				"0x%-17p|0x%-17llX|%-19zu|0x%-17llX\n",
				buf->virt, (uint64_t)buf->phys, buf->size, buf->flags);
		}

		len += scnprintf(fileinfo + len, DEBUGFS_SIZE - len,
			"\n%s %s %s\n", title,
			" LIST OF PENDING SMQCONTEXTS ", title);
		len += scnprintf(fileinfo + len, DEBUGFS_SIZE - len,
			"%-20s|%-10s|%-10s|%-10s|%-20s\n",
			"sc", "pid", "tgid", "used", "ctxid");
		len += scnprintf(fileinfo + len, DEBUGFS_SIZE - len,
			"%s%s%s%s%s\n", single_line, single_line,
			single_line, single_line, single_line);
		hlist_for_each_entry_safe(ictx, n, &fl->clst.pending, hn) {
			len += scnprintf(fileinfo + len, DEBUGFS_SIZE - len,
				"0x%-18X|%-10d|%-10d|%-10zu|0x%-20llX\n\n",
				ictx->sc, ictx->pid, ictx->tgid,
				ictx->used, ictx->ctxid);
		}

		len += scnprintf(fileinfo + len, DEBUGFS_SIZE - len,
			"\n%s %s %s\n", title,
			" LIST OF INTERRUPTED SMQCONTEXTS ", title);
		len += scnprintf(fileinfo + len, DEBUGFS_SIZE - len,
			"%-20s|%-10s|%-10s|%-10s|%-20s\n",
			"sc", "pid", "tgid", "used", "ctxid");
		len += scnprintf(fileinfo + len, DEBUGFS_SIZE - len,
			"%s%s%s%s%s\n", single_line, single_line,
			single_line, single_line, single_line);
		hlist_for_each_entry_safe(ictx, n, &fl->clst.interrupted, hn) {
			len += scnprintf(fileinfo + len, DEBUGFS_SIZE - len,
			"%-20u|%-20d|%-20d|%-20zu|0x%-20llX\n\n",
			ictx->sc, ictx->pid, ictx->tgid,
			ictx->used, ictx->ctxid);
		}
		spin_unlock(&fl->hlock);
	}
	if (len > DEBUGFS_SIZE)
		len = DEBUGFS_SIZE;
	ret = simple_read_from_buffer(buffer, count, position, fileinfo, len);
	kfree(fileinfo);
bail:
	return ret;
}

static const struct file_operations debugfs_fops = {
	.open = simple_open,
	.read = fastrpc_debugfs_read,
};

static int fastrpc_channel_open(struct fastrpc_file *fl, uint32_t flags)
{
	struct fastrpc_apps *me = &gfa;
	int cid = -1, err = 0;

	VERIFY(err, fl && fl->sctx && fl->cid >= 0 && fl->cid < NUM_CHANNELS);
	if (err) {
		ADSPRPC_ERR("kernel session not initialized yet for %s\n",
			current->comm);
		err = -EBADR;
		return err;
	}
	cid = fl->cid;

	err = fastrpc_wait_for_transport_interrupt(cid, flags);
	if (err)
		goto bail;

	err = verify_transport_device(cid, fl->trusted_vm);
	if (err)
		goto bail;

	mutex_lock(&me->channel[cid].smd_mutex);
	if (me->channel[cid].ssrcount !=
				 me->channel[cid].prevssrcount) {
		if (!me->channel[cid].issubsystemup) {
			err = -ECONNREFUSED;
			mutex_unlock(&me->channel[cid].smd_mutex);
			goto bail;
		}
	}
	fl->ssrcount = me->channel[cid].ssrcount;

	if (cid == ADSP_DOMAIN_ID && me->channel[cid].ssrcount !=
			 me->channel[cid].prevssrcount) {
		mutex_lock(&fl->map_mutex);
		err = fastrpc_mmap_remove_ssr(fl, 1);
		mutex_unlock(&fl->map_mutex);
		if (err)
			ADSPRPC_WARN(
				"failed to unmap remote heap for %s (err %d)\n",
				me->channel[cid].subsys, err);
		me->channel[cid].prevssrcount =
					me->channel[cid].ssrcount;
	}
	me->channel[cid].in_hib = 0;
	mutex_unlock(&me->channel[cid].smd_mutex);

bail:
	return err;
}

static inline void fastrpc_register_wakeup_source(struct device *dev,
	const char *client_name, struct wakeup_source **device_wake_source)
{
	struct wakeup_source *wake_source = NULL;

	wake_source = wakeup_source_register(dev, client_name);
	if (IS_ERR_OR_NULL(wake_source)) {
		ADSPRPC_ERR(
			"wakeup_source_register failed for dev %s, client %s with err %ld\n",
			dev_name(dev), client_name, PTR_ERR(wake_source));
		return;
	}
	*device_wake_source = wake_source;
}

static int fastrpc_device_open(struct inode *inode, struct file *filp)
{
	int err = 0;
	struct fastrpc_file *fl = NULL;
	struct fastrpc_apps *me = &gfa;
	unsigned long irq_flags = 0;

	/*
	 * Indicates the device node opened
	 * MINOR_NUM_DEV or MINOR_NUM_SECURE_DEV
	 */
	int dev_minor = MINOR(inode->i_rdev);

	VERIFY(err, ((dev_minor == MINOR_NUM_DEV) ||
			(dev_minor == MINOR_NUM_SECURE_DEV)));
	if (err) {
		ADSPRPC_ERR("Invalid dev minor num %d\n",
			dev_minor);
		return err;
	}

	VERIFY(err, NULL != (fl = kzalloc(sizeof(*fl), GFP_KERNEL)));
	if (err) {
		err = -ENOMEM;
		return err;
	}

	context_list_ctor(&fl->clst);
	spin_lock_init(&fl->hlock);
	spin_lock_init(&fl->aqlock);
	spin_lock_init(&fl->proc_state_notif.nqlock);
	INIT_HLIST_HEAD(&fl->maps);
	INIT_HLIST_HEAD(&fl->cached_bufs);
	fl->num_cached_buf = 0;
	INIT_HLIST_HEAD(&fl->remote_bufs);
	init_waitqueue_head(&fl->async_wait_queue);
	init_waitqueue_head(&fl->proc_state_notif.notif_wait_queue);
	INIT_HLIST_NODE(&fl->hn);
	fl->sessionid = 0;
	fl->tgid_open = current->tgid;
	fl->apps = me;
	fl->mode = FASTRPC_MODE_SERIAL;
	fl->cid = -1;
	fl->dev_minor = dev_minor;
	fl->init_mem = NULL;
	fl->qos_request = 0;
	fl->dsp_proc_init = 0;
	fl->is_ramdump_pend = false;
	fl->dsp_process_state = PROCESS_CREATE_DEFAULT;
	fl->is_unsigned_pd = false;
	fl->is_compat = false;
	init_completion(&fl->work);
	fl->file_close = FASTRPC_PROCESS_DEFAULT_STATE;
	filp->private_data = fl;
	mutex_init(&fl->internal_map_mutex);
	mutex_init(&fl->map_mutex);
	spin_lock_irqsave(&me->hlock, irq_flags);
	hlist_add_head(&fl->hn, &me->drivers);
	spin_unlock_irqrestore(&me->hlock, irq_flags);
	fl->dev_pm_qos_req = kcalloc(me->silvercores.corecount,
				sizeof(struct dev_pm_qos_request),
				GFP_KERNEL);
	spin_lock_init(&fl->dspsignals_lock);
	mutex_init(&fl->signal_create_mutex);
	init_completion(&fl->shutdown);
	return 0;
}

static int fastrpc_get_process_gids(struct gid_list *gidlist)
{
	struct group_info *group_info = get_current_groups();
	int i = 0, err = 0, num_gids = group_info->ngroups + 1;
	unsigned int *gids = NULL;

	gids = kcalloc(num_gids, sizeof(unsigned int), GFP_KERNEL);
	if (!gids) {
		err = -ENOMEM;
		goto bail;
	}

	/* Get the real GID */
	gids[0] = __kgid_val(current_gid());

	/* Get the supplemental GIDs */
	for (i = 1; i < num_gids; i++)
		gids[i] = __kgid_val(group_info->gid[i - 1]);

	sort(gids, num_gids, sizeof(*gids), uint_cmp_func, NULL);
	gidlist->gids = gids;
	gidlist->gidcount = num_gids;
bail:
	if (err)
		kfree(gids);
	return err;
}

static int fastrpc_set_process_info(struct fastrpc_file *fl, uint32_t cid)
{
	int err = 0, buf_size = 0;
	char strpid[PID_SIZE];
	char cur_comm[TASK_COMM_LEN];

	memcpy(cur_comm, current->comm, TASK_COMM_LEN);
	cur_comm[TASK_COMM_LEN-1] = '\0';
	fl->tgid = current->tgid;

	/*
	 * Third-party apps don't have permission to open the fastrpc device, so
	 * it is opened on their behalf by DSP HAL. This is detected by
	 * comparing current PID with the one stored during device open.
	 */
	if (current->tgid != fl->tgid_open)
		fl->untrusted_process = true;

	snprintf(strpid, PID_SIZE, "%d", current->pid);
	if (debugfs_root) {
		VERIFY(err, VALID_FASTRPC_CID(cid));
		if (err) {
			err = -ECHRNG;
			goto bail;
		}
		buf_size = strlen(cur_comm) + strlen("_") + strlen(strpid)
			+ strlen("_") + strlen(__TOSTR__(NUM_CHANNELS)) + 1;

		spin_lock(&fl->hlock);
		if (fl->debug_buf_alloced_attempted) {
			spin_unlock(&fl->hlock);
			return err;
		}
		fl->debug_buf_alloced_attempted = 1;
		spin_unlock(&fl->hlock);
		fl->debug_buf = kzalloc(buf_size, GFP_KERNEL);

		if (!fl->debug_buf) {
			err = -ENOMEM;
			return err;
		}
		snprintf(fl->debug_buf, buf_size, "%.10s%s%d%s%d",
			cur_comm, "_", current->pid, "_", cid);
		fl->debugfs_file = debugfs_create_file(fl->debug_buf, 0644,
			debugfs_root, fl, &debugfs_fops);
		if (IS_ERR_OR_NULL(fl->debugfs_file)) {
			pr_warn("Error: %s: %s: failed to create debugfs file %s\n",
				cur_comm, __func__, fl->debug_buf);
			fl->debugfs_file = NULL;
		}
		kfree(fl->debug_buf);
		fl->debug_buf = NULL;
	}
bail:
	return err;
}

int fastrpc_get_info(struct fastrpc_file *fl, uint32_t *info)
{
	int err = 0;
	uint32_t cid = *info;
	struct fastrpc_apps *me = &gfa;

	VERIFY(err, fl != NULL);
	if (err) {
		err = -EBADF;
		goto bail;
	}

	fastrpc_get_process_gids(&fl->gidlist);
	err = fastrpc_set_process_info(fl, cid);
	if (err)
		goto bail;

	if (fl->cid == -1) {
		struct fastrpc_channel_ctx *chan = NULL;

		VERIFY(err, cid < NUM_CHANNELS);
		if (err) {
			err = -ECHRNG;
			goto bail;
		}
		chan = &me->channel[cid];
		/* Check to see if the device node is non-secure */
		if (fl->dev_minor == MINOR_NUM_DEV) {
			/*
			 * If an app is trying to offload to a secure remote
			 * channel by opening the non-secure device node, allow
			 * the access if the subsystem supports unsigned
			 * offload. Untrusted apps will be restricted from
			 * offloading to signed PD using DSP HAL.
			 */
			if (chan->secure == SECURE_CHANNEL
			&& !chan->unsigned_support) {
				ADSPRPC_ERR(
				"cannot use domain %d with non-secure device\n",
				cid);
				err = -EACCES;
				goto bail;
			}
		}
		fl->cid = cid;
		fl->ssrcount = fl->apps->channel[cid].ssrcount;
		mutex_lock(&fl->apps->channel[cid].smd_mutex);
		err = fastrpc_session_alloc_locked(&fl->apps->channel[cid],
				0, fl->sharedcb, &fl->sctx);
		mutex_unlock(&fl->apps->channel[cid].smd_mutex);
		if (err == -EUSERS) {
			ADSPRPC_WARN(
				"max concurrent sessions limit (%d) already reached on %s err %d\n",
				chan->sesscount, chan->subsys, err);
		}
		if (err)
			goto bail;
	}
	VERIFY(err, fl->sctx != NULL);
	if (err) {
		err = -EBADR;
		goto bail;
	}
	*info = (fl->sctx->smmu.enabled ? 1 : 0);
bail:
	return err;
}

static int fastrpc_manage_poll_mode(struct fastrpc_file *fl, uint32_t enable, uint32_t timeout)
{
	int err = 0;
	const unsigned int MAX_POLL_TIMEOUT_US = 10000;

	if ((fl->cid != CDSP_DOMAIN_ID) || (fl->proc_flags != FASTRPC_INIT_CREATE)) {
		err = -EPERM;
		ADSPRPC_ERR("flags %d, cid %d, poll mode allowed only for dynamic CDSP process\n",
			fl->proc_flags, fl->cid);
		goto bail;
	}
	if (timeout > MAX_POLL_TIMEOUT_US) {
		err = -EBADMSG;
		ADSPRPC_ERR("poll timeout %u is greater than max allowed value %u\n",
			timeout, MAX_POLL_TIMEOUT_US);
		goto bail;
	}
	spin_lock(&fl->hlock);
	if (enable) {
		fl->poll_mode = true;
		fl->poll_timeout = timeout;
	} else {
		fl->poll_mode = false;
		fl->poll_timeout = 0;
	}
	spin_unlock(&fl->hlock);
	ADSPRPC_INFO("updated poll mode to %d, timeout %u\n", enable, timeout);
bail:
	return err;
}

int fastrpc_internal_control(struct fastrpc_file *fl,
					struct fastrpc_ioctl_control *cp)
{
	int err = 0;
	unsigned int latency;
	struct fastrpc_apps *me = &gfa;
	int sessionid = 0;
	u32 silver_core_count = me->silvercores.corecount, ii = 0, cpu;

	VERIFY(err, !IS_ERR_OR_NULL(fl) && !IS_ERR_OR_NULL(fl->apps));
	if (err) {
		err = -EBADF;
		goto bail;
	}
	VERIFY(err, !IS_ERR_OR_NULL(cp));
	if (err) {
		err = -EINVAL;
		goto bail;
	}

	switch (cp->req) {
	case FASTRPC_CONTROL_LATENCY:
		latency = cp->lp.enable == FASTRPC_LATENCY_CTRL_ENB ?
			fl->apps->latency : PM_QOS_RESUME_LATENCY_DEFAULT_VALUE;
		VERIFY(err, latency != 0);
		if (err) {
			err = -EINVAL;
			goto bail;
		}

		VERIFY(err, me->silvercores.coreno && fl->dev_pm_qos_req);
		if (err) {
			err = -EINVAL;
			goto bail;
		}

		for (ii = 0; ii < silver_core_count; ii++) {
			cpu = me->silvercores.coreno[ii];
			if (!fl->qos_request) {
				err = dev_pm_qos_add_request(
						get_cpu_device(cpu),
						&fl->dev_pm_qos_req[ii],
						DEV_PM_QOS_RESUME_LATENCY,
						latency);
			} else {
				err = dev_pm_qos_update_request(
						&fl->dev_pm_qos_req[ii],
						latency);
			}
			/* PM QoS request APIs return 0 or 1 on success */
			if (err < 0) {
				ADSPRPC_WARN("QoS with lat %u failed for CPU %d, err %d, req %d\n",
					latency, cpu, err, fl->qos_request);
				break;
			}
		}
		if (err >= 0) {
			fl->qos_request = 1;
			err = 0;
		}

		/* Ensure CPU feature map updated to DSP for early WakeUp */
		fastrpc_send_cpuinfo_to_dsp(fl);
		break;
	case FASTRPC_CONTROL_KALLOC:
		cp->kalloc.kalloc_support = 1;
		break;
	case FASTRPC_CONTROL_WAKELOCK:
		if (fl->dev_minor != MINOR_NUM_SECURE_DEV) {
			ADSPRPC_ERR(
				"PM voting not allowed for non-secure device node %d\n",
				fl->dev_minor);
			err = -EPERM;
			goto bail;
		}
		fl->wake_enable = cp->wp.enable;
		break;
	case FASTRPC_CONTROL_PM:
		if (!fl->wake_enable) {
			/* Kernel PM voting not requested by this application */
			err = -EACCES;
			goto bail;
		}
		if (cp->pm.timeout > MAX_PM_TIMEOUT_MS)
			fl->ws_timeout = MAX_PM_TIMEOUT_MS;
		else
			fl->ws_timeout = cp->pm.timeout;
		VERIFY(err, VALID_FASTRPC_CID(fl->cid));
		if (err) {
			err = -ECHRNG;
			goto bail;
		}
		fastrpc_pm_awake(fl, gcinfo[fl->cid].secure);
		break;
	case FASTRPC_CONTROL_DSPPROCESS_CLEAN:
		(void)fastrpc_release_current_dsp_process(fl);
		if (fl->tgid & SESSION_ID_MASK)
			sessionid = 1;
		fastrpc_queue_pd_status(fl, fl->cid, FASTRPC_USER_PD_FORCE_KILL, sessionid);
		break;
	case FASTRPC_CONTROL_RPC_POLL:
		err = fastrpc_manage_poll_mode(fl, cp->lp.enable, cp->lp.latency);
		if (err)
			goto bail;
		break;
	case FASTRPC_CONTROL_SMMU:
		fl->sharedcb = cp->smmu.sharedcb;
		break;
	default:
		err = -EBADRQC;
		break;
	}
bail:
	return err;
}

static int fastrpc_check_pd_status(struct fastrpc_file *fl, char *sloc_name)
{
	int err = 0, session = -1, cid = -1;
	struct fastrpc_apps *me = &gfa;

	if (fl->servloc_name && sloc_name
		&& !strcmp(fl->servloc_name, sloc_name)) {
		err = fastrpc_get_spd_session(sloc_name, &session, &cid);
		if (err || cid != fl->cid)
			goto bail;
		if (!strcmp(fl->servloc_name,
			AUDIO_PDR_SERVICE_LOCATION_CLIENT_NAME) || !strcmp(fl->servloc_name,
			SENSORS_PDR_ADSP_SERVICE_LOCATION_CLIENT_NAME) ||
			!strcmp(fl->servloc_name,
			SENSORS_PDR_SLPI_SERVICE_LOCATION_CLIENT_NAME)) {
			err = wait_event_interruptible(
			me->channel[cid].spd[session].wait_for_pdup,
			atomic_read(&me->channel[cid].spd[session].ispdup));
			goto bail;
		}
	}
bail:
	return err;
}

int fastrpc_setmode(unsigned long ioctl_param,
				struct fastrpc_file *fl)
{
	int err = 0;

	switch ((uint32_t)ioctl_param) {
	case FASTRPC_MODE_PARALLEL:
	case FASTRPC_MODE_SERIAL:
		fl->mode = (uint32_t)ioctl_param;
		break;
	case FASTRPC_MODE_PROFILE:
		fl->profile = (uint32_t)ioctl_param;
		break;
	case FASTRPC_MODE_SESSION:
		if (fl->untrusted_process) {
			err = -EPERM;
			ADSPRPC_ERR(
				"multiple sessions not allowed for untrusted apps\n");
			goto bail;
		}
		fl->sessionid = 1;
		fl->tgid |= SESSION_ID_MASK;
		break;
	default:
		err = -ENOTTY;
		break;
	}
bail:
	return err;
}

int fastrpc_control(struct fastrpc_ioctl_control *cp,
				void *param, struct fastrpc_file *fl)
{
	int err = 0;

	K_COPY_FROM_USER(err, 0, cp, param,
			sizeof(*cp));
	if (err) {
		err = -EFAULT;
		goto bail;
	}
	VERIFY(err, 0 == (err = fastrpc_internal_control(fl, cp)));
	if (err)
		goto bail;
	if (cp->req == FASTRPC_CONTROL_KALLOC) {
		K_COPY_TO_USER(err, 0, param, cp, sizeof(*cp));
		if (err) {
			err = -EFAULT;
			goto bail;
		}
	}
bail:
	return err;
}

static int fastrpc_get_dsp_info(
		struct fastrpc_ioctl_capability *cap,
		void *param, struct fastrpc_file *fl)
{
	int err = 0;

	K_COPY_FROM_USER(err, 0, cap, param,
			sizeof(struct fastrpc_ioctl_capability));
	VERIFY(err, cap->domain < NUM_CHANNELS);
	if (err) {
		err = -ECHRNG;
		goto bail;
	}
	cap->capability = 0;

	err = fastrpc_get_info_from_kernel(cap, fl);
	if (err)
		goto bail;
	K_COPY_TO_USER(err, 0, &((struct fastrpc_ioctl_capability *)
		param)->capability, &cap->capability, sizeof(cap->capability));
bail:
	return err;
}


int fastrpc_dspsignal_signal(struct fastrpc_file *fl,
			     struct fastrpc_ioctl_dspsignal_signal *sig)
{
	int err = 0, cid = -1;
	struct fastrpc_channel_ctx *channel_ctx = NULL;
	uint64_t msg = 0;

	// We don't check if the signal has even been allocated since we don't
	// track outgoing signals in the driver. The userspace library does a
	// basic sanity check and any security validation needs to be done by
	// the recipient.
	DSPSIGNAL_VERBOSE("Send signal PID %u, signal %u\n",
			  (unsigned int)fl->tgid, (unsigned int)sig->signal_id);
	VERIFY(err, sig->signal_id < DSPSIGNAL_NUM_SIGNALS);
	if (err) {
		ADSPRPC_ERR("Sending bad signal %u for PID %u",
			    sig->signal_id, (unsigned int)fl->tgid);
		err = -EBADR;
		goto bail;
	}

	cid = fl->cid;
	VERIFY(err, VALID_FASTRPC_CID(cid) && fl->sctx != NULL);
	if (err) {
		err = -EBADR;
		goto bail;
	}

	channel_ctx = &fl->apps->channel[cid];
	mutex_lock(&channel_ctx->smd_mutex);
	if (fl->ssrcount != channel_ctx->ssrcount) {
		err = -ECONNRESET;
		mutex_unlock(&channel_ctx->smd_mutex);
		goto bail;
	}

	msg = (((uint64_t)fl->tgid) << 32) | ((uint64_t)sig->signal_id);
	err = fastrpc_transport_send(cid, (void *)&msg, sizeof(msg), fl->trusted_vm);
	mutex_unlock(&channel_ctx->smd_mutex);

bail:
	return err;
}


int fastrpc_dspsignal_wait(struct fastrpc_file *fl,
			   struct fastrpc_ioctl_dspsignal_wait *wait)
{
	int err = 0, cid = -1;
	unsigned long timeout = usecs_to_jiffies(wait->timeout_usec);
	uint32_t signal_id = wait->signal_id;
	struct fastrpc_dspsignal *s = NULL;
	long ret = 0;
	unsigned long irq_flags = 0;

	DSPSIGNAL_VERBOSE("Wait for signal %u\n", signal_id);
	VERIFY(err, signal_id < DSPSIGNAL_NUM_SIGNALS);
	if (err) {
		ADSPRPC_ERR("Waiting on bad signal %u", signal_id);
		err = -EINVAL;
		goto bail;
	}
	cid = fl->cid;
	VERIFY(err, VALID_FASTRPC_CID(cid) && fl->sctx != NULL);
	if (err) {
		err = -EBADR;
		goto bail;
	}

	spin_lock_irqsave(&fl->dspsignals_lock, irq_flags);
	if (fl->signal_groups[signal_id / DSPSIGNAL_GROUP_SIZE] != NULL) {
		struct fastrpc_dspsignal *group =
			fl->signal_groups[signal_id / DSPSIGNAL_GROUP_SIZE];

		s = &group[signal_id % DSPSIGNAL_GROUP_SIZE];
	}
	if ((s == NULL) || (s->state == DSPSIGNAL_STATE_UNUSED)) {
		spin_unlock_irqrestore(&fl->dspsignals_lock, irq_flags);
		ADSPRPC_ERR("Unknown signal id %u\n", signal_id);
		err = -ENOENT;
		goto bail;
	}
	if (s->state != DSPSIGNAL_STATE_PENDING) {
		if ((s->state == DSPSIGNAL_STATE_CANCELED) || (s->state == DSPSIGNAL_STATE_UNUSED))
			err = -EINTR;
		spin_unlock_irqrestore(&fl->dspsignals_lock, irq_flags);
		DSPSIGNAL_VERBOSE("Signal %u in state %u, complete wait immediately",
				  signal_id, s->state);
		goto bail;
	}
	spin_unlock_irqrestore(&fl->dspsignals_lock, irq_flags);

	if (timeout != 0xffffffff)
		ret = wait_for_completion_interruptible_timeout(&s->comp, timeout);
	else
		ret = wait_for_completion_interruptible(&s->comp);

	if (ret == 0) {
		DSPSIGNAL_VERBOSE("Wait for signal %u timed out\n", signal_id);
		err = -ETIMEDOUT;
		goto bail;
	} else if (ret < 0) {
		ADSPRPC_ERR("Wait for signal %u failed %d\n", signal_id, (int)ret);
		err = ret;
		goto bail;
	}

	spin_lock_irqsave(&fl->dspsignals_lock, irq_flags);
	if (s->state == DSPSIGNAL_STATE_SIGNALED) {
		s->state = DSPSIGNAL_STATE_PENDING;
		DSPSIGNAL_VERBOSE("Signal %u completed\n", signal_id);
	} else if ((s->state == DSPSIGNAL_STATE_CANCELED) || (s->state == DSPSIGNAL_STATE_UNUSED)) {
		DSPSIGNAL_VERBOSE("Signal %u cancelled or destroyed\n", signal_id);
		err = -EINTR;
	}
	spin_unlock_irqrestore(&fl->dspsignals_lock, irq_flags);

bail:
	return err;
}


int fastrpc_dspsignal_create(struct fastrpc_file *fl,
			     struct fastrpc_ioctl_dspsignal_create *create)
{
	int err = 0, cid = -1;
	uint32_t signal_id = create->signal_id;
	struct fastrpc_dspsignal *group, *sig;
	unsigned long irq_flags = 0;

	VERIFY(err, signal_id < DSPSIGNAL_NUM_SIGNALS);
	if (err) {
		err = -EINVAL;
		goto bail;
	}
	cid = fl->cid;
	VERIFY(err, VALID_FASTRPC_CID(cid) && fl->sctx != NULL);
	if (err) {
		err = -EBADR;
		goto bail;
	}

	// Use a separate mutex for creating signals. This avoids holding on
	// to a spinlock if we need to allocate a whole group of signals. The
	// mutex ensures nobody else will allocate the same group.
	mutex_lock(&fl->signal_create_mutex);
	spin_lock_irqsave(&fl->dspsignals_lock, irq_flags);

	group = fl->signal_groups[signal_id / DSPSIGNAL_GROUP_SIZE];
	if (group == NULL) {
		int i;
		// Release the spinlock while we allocate a new group but take
		// it back before taking the group into use. No other code
		// allocates groups so the mutex is sufficient.
		spin_unlock_irqrestore(&fl->dspsignals_lock, irq_flags);
		VERIFY(err, (group = kzalloc(DSPSIGNAL_GROUP_SIZE * sizeof(*group),
					     GFP_KERNEL)) != NULL);
		if (err) {
			ADSPRPC_ERR("Unable to allocate signal group\n");
			err = -ENOMEM;
			mutex_unlock(&fl->signal_create_mutex);
			goto bail;
		}

		for (i = 0; i < DSPSIGNAL_GROUP_SIZE; i++) {
			sig = &group[i];
			init_completion(&sig->comp);
			sig->state = DSPSIGNAL_STATE_UNUSED;
		}
		spin_lock_irqsave(&fl->dspsignals_lock, irq_flags);
		fl->signal_groups[signal_id / DSPSIGNAL_GROUP_SIZE] = group;
	}

	sig = &group[signal_id % DSPSIGNAL_GROUP_SIZE];
	if (sig->state != DSPSIGNAL_STATE_UNUSED) {
		err = -EBUSY;
		spin_unlock_irqrestore(&fl->dspsignals_lock, irq_flags);
		mutex_unlock(&fl->signal_create_mutex);
		ADSPRPC_ERR("Attempting to create signal %u already in use (state %u)\n",
			    signal_id, sig->state);
		goto bail;
	}

	sig->state = DSPSIGNAL_STATE_PENDING;
	reinit_completion(&sig->comp);

	spin_unlock_irqrestore(&fl->dspsignals_lock, irq_flags);
	mutex_unlock(&fl->signal_create_mutex);

	DSPSIGNAL_VERBOSE("Signal %u created\n", signal_id);

bail:
	return err;
}


int fastrpc_dspsignal_destroy(struct fastrpc_file *fl,
			      struct fastrpc_ioctl_dspsignal_destroy *destroy)
{
	int err = 0, cid = -1;
	uint32_t signal_id = destroy->signal_id;
	struct fastrpc_dspsignal *s = NULL;
	unsigned long irq_flags = 0;

	DSPSIGNAL_VERBOSE("Destroy signal %u\n", signal_id);

	VERIFY(err, signal_id < DSPSIGNAL_NUM_SIGNALS);
	if (err) {
		err = -EINVAL;
		goto bail;
	}
	cid = fl->cid;
	VERIFY(err, VALID_FASTRPC_CID(cid) && fl->sctx != NULL);
	if (err) {
		err = -EBADR;
		goto bail;
	}

	spin_lock_irqsave(&fl->dspsignals_lock, irq_flags);

	if (fl->signal_groups[signal_id / DSPSIGNAL_GROUP_SIZE] != NULL) {
		struct fastrpc_dspsignal *group =
			fl->signal_groups[signal_id / DSPSIGNAL_GROUP_SIZE];

		s = &group[signal_id % DSPSIGNAL_GROUP_SIZE];
	}
	if ((s == NULL) || (s->state == DSPSIGNAL_STATE_UNUSED)) {
		spin_unlock_irqrestore(&fl->dspsignals_lock, irq_flags);
		ADSPRPC_ERR("Attempting to destroy unused signal %u\n", signal_id);
		err = -ENOENT;
		goto bail;
	}

	s->state = DSPSIGNAL_STATE_UNUSED;
	complete_all(&s->comp);

	spin_unlock_irqrestore(&fl->dspsignals_lock, irq_flags);
	DSPSIGNAL_VERBOSE("Signal %u destroyed\n", signal_id);

bail:
	return err;
}


int fastrpc_dspsignal_cancel_wait(struct fastrpc_file *fl,
				  struct fastrpc_ioctl_dspsignal_cancel_wait *cancel)
{
	int err = 0, cid = -1;
	uint32_t signal_id = cancel->signal_id;
	struct fastrpc_dspsignal *s = NULL;
	unsigned long irq_flags = 0;

	DSPSIGNAL_VERBOSE("Cancel wait for signal %u\n", signal_id);

	VERIFY(err, signal_id < DSPSIGNAL_NUM_SIGNALS);
	if (err) {
		err = -EINVAL;
		goto bail;
	}
	cid = fl->cid;
	VERIFY(err, VALID_FASTRPC_CID(cid) && fl->sctx != NULL);
	if (err) {
		err = -EBADR;
		goto bail;
	}

	spin_lock_irqsave(&fl->dspsignals_lock, irq_flags);

	if (fl->signal_groups[signal_id / DSPSIGNAL_GROUP_SIZE] != NULL) {
		struct fastrpc_dspsignal *group =
			fl->signal_groups[signal_id / DSPSIGNAL_GROUP_SIZE];

		s = &group[signal_id % DSPSIGNAL_GROUP_SIZE];
	}
	if ((s == NULL) || (s->state == DSPSIGNAL_STATE_UNUSED)) {
		spin_unlock_irqrestore(&fl->dspsignals_lock, irq_flags);
		ADSPRPC_ERR("Attempting to cancel unused signal %u\n", signal_id);
		err = -ENOENT;
		goto bail;
	}

	if (s->state != DSPSIGNAL_STATE_CANCELED) {
		s->state = DSPSIGNAL_STATE_CANCELED;
		complete_all(&s->comp);
	}

	spin_unlock_irqrestore(&fl->dspsignals_lock, irq_flags);

	DSPSIGNAL_VERBOSE("Signal %u cancelled\n", signal_id);

bail:
	return err;
}


static inline int fastrpc_mmap_device_ioctl(struct fastrpc_file *fl,
		unsigned int ioctl_num,	union fastrpc_ioctl_param *p,
		void *param)
{
	union {
		struct fastrpc_ioctl_mmap mmap;
		struct fastrpc_ioctl_munmap munmap;
	} i;
	int err = 0;

	switch (ioctl_num) {
	case FASTRPC_IOCTL_MEM_MAP:
		K_COPY_FROM_USER(err, 0, &p->mem_map, param,
						sizeof(p->mem_map));
		if (err) {
			err = -EFAULT;
			goto bail;
		}
		VERIFY(err, 0 == (err = fastrpc_internal_mem_map(fl,
						&p->mem_map)));
		if (err)
			goto bail;
		K_COPY_TO_USER(err, 0, param, &p->mem_map, sizeof(p->mem_map));
		if (err) {
			err = -EFAULT;
			goto bail;
		}
		break;
	case FASTRPC_IOCTL_MEM_UNMAP:
		K_COPY_FROM_USER(err, 0, &p->mem_unmap, param,
						sizeof(p->mem_unmap));
		if (err) {
			err = -EFAULT;
			goto bail;
		}
		VERIFY(err, 0 == (err = fastrpc_internal_mem_unmap(fl,
						&p->mem_unmap)));
		if (err)
			goto bail;
		K_COPY_TO_USER(err, 0, param, &p->mem_unmap,
					sizeof(p->mem_unmap));
		if (err) {
			err = -EFAULT;
			goto bail;
		}
		break;
	case FASTRPC_IOCTL_MMAP:
		K_COPY_FROM_USER(err, 0, &p->mmap, param,
						sizeof(p->mmap));
		if (err) {
			err = -EFAULT;
			goto bail;
		}
		VERIFY(err, 0 == (err = fastrpc_internal_mmap(fl, &p->mmap)));
		if (err)
			goto bail;
		K_COPY_TO_USER(err, 0, param, &p->mmap, sizeof(p->mmap));
		if (err) {
			err = -EFAULT;
			goto bail;
		}
		break;
	case FASTRPC_IOCTL_MUNMAP:
		K_COPY_FROM_USER(err, 0, &p->munmap, param,
						sizeof(p->munmap));
		if (err) {
			err = -EFAULT;
			goto bail;
		}
		VERIFY(err, 0 == (err = fastrpc_internal_munmap(fl,
							&p->munmap)));
		if (err)
			goto bail;
		break;
	case FASTRPC_IOCTL_MMAP_64:
		K_COPY_FROM_USER(err, 0, &p->mmap64, param,
						sizeof(p->mmap64));
		if (err) {
			err = -EFAULT;
			goto bail;
		}
		get_fastrpc_ioctl_mmap_64(&p->mmap64, &i.mmap);
		VERIFY(err, 0 == (err = fastrpc_internal_mmap(fl, &i.mmap)));
		if (err)
			goto bail;
		put_fastrpc_ioctl_mmap_64(&p->mmap64, &i.mmap);
		K_COPY_TO_USER(err, 0, param, &p->mmap64, sizeof(p->mmap64));
		if (err) {
			err = -EFAULT;
			goto bail;
		}
		break;
	case FASTRPC_IOCTL_MUNMAP_64:
		K_COPY_FROM_USER(err, 0, &p->munmap64, param,
						sizeof(p->munmap64));
		if (err) {
			err = -EFAULT;
			goto bail;
		}
		get_fastrpc_ioctl_munmap_64(&p->munmap64, &i.munmap);
		VERIFY(err, 0 == (err = fastrpc_internal_munmap(fl,
							&i.munmap)));
		if (err)
			goto bail;
		break;
	case FASTRPC_IOCTL_MUNMAP_FD:
		K_COPY_FROM_USER(err, 0, &p->munmap_fd, param,
			sizeof(p->munmap_fd));
		if (err) {
			err = -EFAULT;
			goto bail;
		}
		VERIFY(err, 0 == (err = fastrpc_internal_munmap_fd(fl,
			&p->munmap_fd)));
		if (err)
			goto bail;
		break;
	default:
		err = -ENOTTY;
		pr_info("bad ioctl: %d\n", ioctl_num);
		break;
	}
bail:
	return err;
}

static long fastrpc_device_ioctl(struct file *file, unsigned int ioctl_num,
				 unsigned long ioctl_param)
{
	union fastrpc_ioctl_param p;
	void *param = (char *)ioctl_param;
	struct fastrpc_file *fl = (struct fastrpc_file *)file->private_data;
	int size = 0, err = 0;
	uint32_t info;

	p.inv.fds = NULL;
	p.inv.attrs = NULL;
	p.inv.crc = NULL;
	p.inv.perf_kernel = NULL;
	p.inv.perf_dsp = NULL;
	p.inv.job = NULL;

	if (fl->servloc_name) {
		err = fastrpc_check_pd_status(fl,
			AUDIO_PDR_SERVICE_LOCATION_CLIENT_NAME);
		err |= fastrpc_check_pd_status(fl,
			SENSORS_PDR_ADSP_SERVICE_LOCATION_CLIENT_NAME);
		err |= fastrpc_check_pd_status(fl,
			SENSORS_PDR_SLPI_SERVICE_LOCATION_CLIENT_NAME);
		if (err)
			goto bail;
	}

	spin_lock(&fl->hlock);
	if (fl->file_close >= FASTRPC_PROCESS_EXIT_START) {
		err = -ESHUTDOWN;
		pr_warn("adsprpc: fastrpc_device_release is happening, So not sending any new requests to DSP\n");
		spin_unlock(&fl->hlock);
		goto bail;
	}
	spin_unlock(&fl->hlock);

	switch (ioctl_num) {
	case FASTRPC_IOCTL_INVOKE:
		size = sizeof(struct fastrpc_ioctl_invoke);
		fallthrough;
	case FASTRPC_IOCTL_INVOKE_FD:
		if (!size)
			size = sizeof(struct fastrpc_ioctl_invoke_fd);
		fallthrough;
	case FASTRPC_IOCTL_INVOKE_ATTRS:
		if (!size)
			size = sizeof(struct fastrpc_ioctl_invoke_attrs);
		fallthrough;
	case FASTRPC_IOCTL_INVOKE_CRC:
		if (!size)
			size = sizeof(struct fastrpc_ioctl_invoke_crc);
	case FASTRPC_IOCTL_INVOKE_PERF:
		if (!size)
			size = sizeof(struct fastrpc_ioctl_invoke_perf);
		trace_fastrpc_msg("invoke: begin");
		K_COPY_FROM_USER(err, 0, &p.inv, param, size);
		if (err) {
			err = -EFAULT;
			goto bail;
		}
		VERIFY(err, 0 == (err = fastrpc_internal_invoke(fl, fl->mode,
						USER_MSG, &p.inv)));
		trace_fastrpc_msg("invoke: end");
		if (err)
			goto bail;
		break;
	case FASTRPC_IOCTL_INVOKE2:
		K_COPY_FROM_USER(err, 0, &p.inv2, param,
					sizeof(struct fastrpc_ioctl_invoke2));
		if (err) {
			err = -EFAULT;
			goto bail;
		}
		VERIFY(err, 0 == (err = fastrpc_internal_invoke2(fl, &p.inv2)));
		if (err)
			goto bail;
		break;
	case FASTRPC_IOCTL_SETMODE:
		err = fastrpc_setmode(ioctl_param, fl);
		break;
	case FASTRPC_IOCTL_CONTROL:
		err = fastrpc_control(&p.cp, param, fl);
		break;
	case FASTRPC_IOCTL_GETINFO:
	    K_COPY_FROM_USER(err, 0, &info, param, sizeof(info));
		if (err) {
			err = -EFAULT;
			goto bail;
		}
		VERIFY(err, 0 == (err = fastrpc_get_info(fl, &info)));
		if (err)
			goto bail;
		K_COPY_TO_USER(err, 0, param, &info, sizeof(info));
		if (err) {
			err = -EFAULT;
			goto bail;
		}
		break;
	case FASTRPC_IOCTL_INIT:
		p.init.attrs = 0;
		p.init.siglen = 0;
		size = sizeof(struct fastrpc_ioctl_init);
		fallthrough;
	case FASTRPC_IOCTL_INIT_ATTRS:
		if (!size)
			size = sizeof(struct fastrpc_ioctl_init_attrs);
		K_COPY_FROM_USER(err, 0, &p.init, param, size);
		if (err) {
			err = -EFAULT;
			goto bail;
		}
		VERIFY(err, 0 == (err = fastrpc_init_process(fl, &p.init)));
		if (err)
			goto bail;
		break;
	case FASTRPC_IOCTL_GET_DSP_INFO:
		err = fastrpc_get_dsp_info(&p.cap, param, fl);
		break;
	case FASTRPC_IOCTL_MEM_MAP:
		fallthrough;
	case FASTRPC_IOCTL_MEM_UNMAP:
		fallthrough;
	case FASTRPC_IOCTL_MMAP:
		fallthrough;
	case FASTRPC_IOCTL_MUNMAP:
		fallthrough;
	case FASTRPC_IOCTL_MMAP_64:
		fallthrough;
	case FASTRPC_IOCTL_MUNMAP_64:
		fallthrough;
	case FASTRPC_IOCTL_MUNMAP_FD:
		err = fastrpc_mmap_device_ioctl(fl, ioctl_num, &p, param);
		break;

	case FASTRPC_IOCTL_DSPSIGNAL_SIGNAL:
		K_COPY_FROM_USER(err, 0, &p.sig, param,
					sizeof(struct fastrpc_ioctl_dspsignal_signal));
		if (err) {
			err = -EFAULT;
			goto bail;
		}
		VERIFY(err, 0 == (err = fastrpc_dspsignal_signal(fl, &p.sig)));
		if (err)
			goto bail;
		break;
	case FASTRPC_IOCTL_DSPSIGNAL_WAIT:
		K_COPY_FROM_USER(err, 0, &p.wait, param,
					sizeof(struct fastrpc_ioctl_dspsignal_wait));
		if (err) {
			err = -EFAULT;
			goto bail;
		}
		VERIFY(err, 0 == (err = fastrpc_dspsignal_wait(fl, &p.wait)));
		if (err)
			goto bail;
		break;
	case FASTRPC_IOCTL_DSPSIGNAL_CREATE:
		K_COPY_FROM_USER(err, 0, &p.cre, param,
					sizeof(struct fastrpc_ioctl_dspsignal_create));
		if (err) {
			err = -EFAULT;
			goto bail;
		}
		VERIFY(err, 0 == (err = fastrpc_dspsignal_create(fl, &p.cre)));
		if (err)
			goto bail;
		break;
	case FASTRPC_IOCTL_DSPSIGNAL_DESTROY:
		K_COPY_FROM_USER(err, 0, &p.des, param,
					sizeof(struct fastrpc_ioctl_dspsignal_destroy));
		if (err) {
			err = -EFAULT;
			goto bail;
		}
		VERIFY(err, 0 == (err = fastrpc_dspsignal_destroy(fl, &p.des)));
		if (err)
			goto bail;
		break;
	case FASTRPC_IOCTL_DSPSIGNAL_CANCEL_WAIT:
		K_COPY_FROM_USER(err, 0, &p.canc, param,
					sizeof(struct fastrpc_ioctl_dspsignal_cancel_wait));
		if (err) {
			err = -EFAULT;
			goto bail;
		}
		VERIFY(err, 0 == (err = fastrpc_dspsignal_cancel_wait(fl, &p.canc)));
		if (err)
			goto bail;
		break;
	default:
		err = -ENOTTY;
		pr_info("bad ioctl: %d\n", ioctl_num);
		break;
	}
 bail:
	return err;
}

/*
 *  fastrpc_smq_ctx_detail : Store  smq_invoke_ctx structure parameter.
 *  Input :
 *        structure smq_invoke_ctx
 *        void* mini_dump_buff
 */
static void fastrpc_smq_ctx_detail(struct smq_invoke_ctx *smq_ctx, int cid, void *mini_dump_buff)
{
	int i = 0;
	remote_arg64_t *rpra = NULL;
	struct fastrpc_mmap *map = NULL;

	if (!smq_ctx)
		return;
	if (smq_ctx->buf && smq_ctx->buf->virt)
		rpra = smq_ctx->buf->virt;
	for (i = 0; rpra &&
		i < (REMOTE_SCALARS_INBUFS(smq_ctx->sc) + REMOTE_SCALARS_OUTBUFS(smq_ctx->sc));
		++i) {
		map = smq_ctx->maps[i];
		if (map) {
			scnprintf(mini_dump_buff + strlen(mini_dump_buff),
					MINI_DUMP_DBG_SIZE - strlen(mini_dump_buff),
					smq_invoke_ctx_params, fastrpc_mmap_params,
					smq_ctx->pid, smq_ctx->tgid, smq_ctx->handle,
					smq_ctx->sc, smq_ctx->fl, smq_ctx->fds,
					smq_ctx->magic, map->fd, map->flags, map->buf,
					map->phys, map->size, map->va,
					map->raddr, map->len, map->refs,
					map->secure);
		} else {
			scnprintf(mini_dump_buff + strlen(mini_dump_buff),
					MINI_DUMP_DBG_SIZE - strlen(mini_dump_buff),
					smq_invoke_ctx_params, smq_ctx->pid, smq_ctx->tgid,
					smq_ctx->handle, smq_ctx->sc, smq_ctx->fl, smq_ctx->fds,
					smq_ctx->magic);
		}
		break;
	}
}

/*
 *  fastrpc_print_fastrpcbuf : Print fastrpc_buf structure parameter.
 *  Input :
 *        structure fastrpc_buf
 *        void* buffer
 */
static void fastrpc_print_fastrpcbuf(struct fastrpc_buf *buf, void *buffer)
{
	if (!buf || !buffer)
		return;

	scnprintf(buffer + strlen(buffer),
			MINI_DUMP_DBG_SIZE - strlen(buffer),
			fastrpc_buf_params, buf->fl, buf->phys,
			buf->virt, buf->size, buf->dma_attr, buf->raddr,
			buf->flags, buf->type, buf->in_use);
}

/*
 *  fastrpc_print_debug_data : Print debug structure variable in CMA memory.
 *  Input cid: Channel id
 */
static void  fastrpc_print_debug_data(int cid)
{
	unsigned int i = 0, count = 0, gmsg_log_iter = 3, err = 0, len = 0;
	unsigned int tx_index = 0, rx_index = 0;
	unsigned long flags = 0;
	char *gmsg_log_tx = NULL;
	char *gmsg_log_rx = NULL;
	void *mini_dump_buff = NULL;
	struct fastrpc_apps *me = &gfa;
	struct smq_invoke_rspv2 *rsp = NULL;
	struct fastrpc_file *fl = NULL;
	struct fastrpc_channel_ctx *chan = NULL;
	struct hlist_node *n = NULL;
	struct smq_invoke_ctx *ictx = NULL;
	struct fastrpc_tx_msg *tx_msg = NULL;
	struct fastrpc_buf *buf = NULL;
	struct fastrpc_mmap *map = NULL;
	unsigned long irq_flags = 0;

	VERIFY(err, NULL != (gmsg_log_tx = kzalloc(MD_GMSG_BUFFER, GFP_KERNEL)));
	if (err) {
		err = -ENOMEM;
		return;
	}
	VERIFY(err, NULL != (gmsg_log_rx = kzalloc(MD_GMSG_BUFFER, GFP_KERNEL)));
	if (err) {
		err = -ENOMEM;
		return;
	}
	chan = &me->channel[cid];
	if ((!chan) || (!chan->buf))
		return;

	mini_dump_buff = chan->buf->virt;
	if (!mini_dump_buff)
		return;

	if (chan) {
		tx_index = chan->gmsg_log.tx_index;
		rx_index = chan->gmsg_log.rx_index;
	}
	spin_lock_irqsave(&me->hlock, irq_flags);
	hlist_for_each_entry_safe(fl, n, &me->drivers, hn) {
		if (fl->cid == cid) {
			scnprintf(mini_dump_buff +
					strlen(mini_dump_buff),
					MINI_DUMP_DBG_SIZE -
					strlen(mini_dump_buff),
					"\nfastrpc_file : %p\n", fl);
			scnprintf(mini_dump_buff +
					strlen(mini_dump_buff),
					MINI_DUMP_DBG_SIZE -
					strlen(mini_dump_buff),
					fastrpc_file_params, fl->tgid,
					fl->cid, fl->ssrcount, fl->pd,
					fl->profile, fl->mode,
					fl->tgid_open, fl->num_cached_buf,
					fl->num_pers_hdrs, fl->sessionid,
					fl->servloc_name, fl->file_close,
					fl->dsp_proc_init, fl->apps,
					fl->qos_request, fl->dev_minor,
					fl->debug_buf,
					fl->debug_buf_alloced_attempted,
					fl->wake_enable,
					fl->ws_timeout,
					fl->untrusted_process);
			scnprintf(mini_dump_buff +
					strlen(mini_dump_buff),
					MINI_DUMP_DBG_SIZE -
					strlen(mini_dump_buff),
					"\nSession Maps\n");
			hlist_for_each_entry_safe(map, n, &fl->maps, hn) {
				scnprintf(mini_dump_buff +
						strlen(mini_dump_buff),
						MINI_DUMP_DBG_SIZE -
						strlen(mini_dump_buff),
						fastrpc_mmap_params,
						map->fd,
						map->flags, map->buf,
						map->phys, map->size,
						map->va, map->raddr,
						map->len, map->refs,
						map->secure);
			}
			scnprintf(mini_dump_buff + strlen(mini_dump_buff),
					MINI_DUMP_DBG_SIZE - strlen(mini_dump_buff),
					"\ncached_bufs\n");
			hlist_for_each_entry_safe(buf, n, &fl->cached_bufs, hn) {
				fastrpc_print_fastrpcbuf(buf, mini_dump_buff);
			}
			scnprintf(mini_dump_buff + strlen(mini_dump_buff),
					MINI_DUMP_DBG_SIZE - strlen(mini_dump_buff),
					"\ninit_mem: %p\n", fl->init_mem);
			fastrpc_print_fastrpcbuf(fl->init_mem, mini_dump_buff);
			scnprintf(mini_dump_buff + strlen(mini_dump_buff),
					MINI_DUMP_DBG_SIZE - strlen(mini_dump_buff),
					"\npers_hdr_buf: %p\n", fl->pers_hdr_buf);
			fastrpc_print_fastrpcbuf(fl->pers_hdr_buf, mini_dump_buff);
			snprintf(mini_dump_buff + strlen(mini_dump_buff),
					MINI_DUMP_DBG_SIZE - strlen(mini_dump_buff),
					"\nhdr_bufs: %p\n", fl->hdr_bufs);
			fastrpc_print_fastrpcbuf(fl->hdr_bufs, mini_dump_buff);
			if (fl->debugfs_file) {
				scnprintf(mini_dump_buff + strlen(mini_dump_buff),
					   MINI_DUMP_DBG_SIZE - strlen(mini_dump_buff),
					   "\nfl->debugfs_file.d_iname : %s\n",
					   fl->debugfs_file->d_iname);
			}
			if (fl->sctx) {
				scnprintf(mini_dump_buff + strlen(mini_dump_buff),
						MINI_DUMP_DBG_SIZE - strlen(mini_dump_buff),
						"\nfl->sctx->smmu.cb : %d\n",
						fl->sctx->smmu.cb);
			}
			if (fl->secsctx) {
				scnprintf(mini_dump_buff + strlen(mini_dump_buff),
					MINI_DUMP_DBG_SIZE - strlen(mini_dump_buff),
					"\nfl->secsctx->smmu.cb : %d\n",
					fl->secsctx->smmu.cb);
			}
			spin_lock(&fl->hlock);
			scnprintf(mini_dump_buff +
					strlen(mini_dump_buff),
					MINI_DUMP_DBG_SIZE -
					strlen(mini_dump_buff),
					"\nPending Ctx:\n");
				hlist_for_each_entry_safe(ictx, n, &fl->clst.pending, hn) {
					fastrpc_smq_ctx_detail(ictx,
							cid, mini_dump_buff);
				}
			scnprintf(mini_dump_buff +
					strlen(mini_dump_buff),
					MINI_DUMP_DBG_SIZE -
					strlen(mini_dump_buff),
					"\nInterrupted Ctx:\n");
			hlist_for_each_entry_safe(ictx, n,
					&fl->clst.interrupted,
					hn) {
				fastrpc_smq_ctx_detail(ictx,
						cid, mini_dump_buff);
			}
			spin_unlock(&fl->hlock);
		}
	}
	spin_unlock_irqrestore(&me->hlock, irq_flags);
	spin_lock_irqsave(&chan->gmsg_log.lock, flags);
	if (rx_index) {
		for (i = rx_index, count = 0, len = 0 ; i > 0 &&
				count <= gmsg_log_iter; i--, count++) {
			rsp = &chan->gmsg_log.rx_msgs[i].rsp;
			len += scnprintf(gmsg_log_rx + len, MD_GMSG_BUFFER - len,
					"ctx: 0x%x, retval: %d, flags: %d, early_wake_time: %d, version: %d\n",
					rsp->ctx, rsp->retval, rsp->flags,
					rsp->early_wake_time, rsp->version);
		}
	}
	if (tx_index) {
		for (i = tx_index, count = 0, len = 0;
				i > 0 && count <= gmsg_log_iter;
				i--, count++) {
			tx_msg = &chan->gmsg_log.tx_msgs[i];
			len += scnprintf(gmsg_log_tx + len, MD_GMSG_BUFFER - len,
					"pid: %d, tid: %d, ctx: 0x%x, handle: 0x%x, sc: 0x%x, addr: 0x%x, size:%d\n",
					tx_msg->msg.pid,
					tx_msg->msg.tid,
					tx_msg->msg.invoke.header.ctx,
					tx_msg->msg.invoke.header.handle,
					tx_msg->msg.invoke.header.sc,
					tx_msg->msg.invoke.page.addr,
					tx_msg->msg.invoke.page.size);
		}
	}
	spin_unlock_irqrestore(&chan->gmsg_log.lock, flags);
	scnprintf(mini_dump_buff + strlen(mini_dump_buff),
			MINI_DUMP_DBG_SIZE - strlen(mini_dump_buff),
			"gmsg_log_tx:\n%s\n", gmsg_log_tx);
	scnprintf(mini_dump_buff + strlen(mini_dump_buff),
			MINI_DUMP_DBG_SIZE - strlen(mini_dump_buff),
			"gmsg_log_rx:\n %s\n", gmsg_log_rx);
	if (chan && chan->buf)
		chan->buf->size = strlen(mini_dump_buff);
	kfree(gmsg_log_tx);
	kfree(gmsg_log_rx);
}

static int fastrpc_restart_notifier_cb(struct notifier_block *nb,
					unsigned long code,
					void *data)
{
	struct fastrpc_apps *me = &gfa;
	struct fastrpc_channel_ctx *ctx;
	struct fastrpc_file *fl;
	struct hlist_node *n;
	int cid = -1;
	struct timespec64 startT = {0};

	ctx = container_of(nb, struct fastrpc_channel_ctx, nb);
	cid = ctx - &me->channel[0];
	switch (code) {
	case QCOM_SSR_BEFORE_SHUTDOWN:
		fastrpc_rproc_trace_events(gcinfo[cid].subsys,
			"QCOM_SSR_BEFORE_SHUTDOWN", "fastrpc_restart_notifier-enter");
		pr_info("adsprpc: %s: %s subsystem is restarting\n",
			__func__, gcinfo[cid].subsys);
		mutex_lock(&me->channel[cid].smd_mutex);
		ctx->ssrcount++;
		ctx->issubsystemup = 0;
		mutex_unlock(&me->channel[cid].smd_mutex);
		if (cid == RH_CID)
			me->staticpd_flags = 0;
		break;
	case QCOM_SSR_AFTER_SHUTDOWN:
		fastrpc_rproc_trace_events(gcinfo[cid].subsys,
			"QCOM_SSR_AFTER_SHUTDOWN", "fastrpc_restart_notifier-enter");
		spin_lock(&me->hlock);
		hlist_for_each_entry_safe(fl, n, &me->drivers, hn) {
			if (fl->cid != cid)
				continue;
			complete(&fl->shutdown);
		}
		spin_unlock(&me->hlock);
		pr_info("adsprpc: %s: received RAMDUMP notification for %s\n",
			__func__, gcinfo[cid].subsys);
		break;
	case QCOM_SSR_BEFORE_POWERUP:
		fastrpc_rproc_trace_events(gcinfo[cid].subsys,
			"QCOM_SSR_BEFORE_POWERUP", "fastrpc_restart_notifier-enter");
		pr_info("adsprpc: %s: subsystem %s is about to start\n",
			__func__, gcinfo[cid].subsys);
		if (cid == CDSP_DOMAIN_ID && dump_enabled() &&
				ctx->ssrcount)
			fastrpc_update_ramdump_status(cid);
		fastrpc_notify_drivers(me, cid);
		/* Skip ram dump collection in first boot */
		if (cid == CDSP_DOMAIN_ID && dump_enabled() &&
				ctx->ssrcount) {
			mutex_lock(&me->channel[cid].smd_mutex);
			fastrpc_print_debug_data(cid);
			mutex_unlock(&me->channel[cid].smd_mutex);
			ktime_get_real_ts64(&startT);
			fastrpc_ramdump_collection(cid);
			pr_info("adsprpc: %s: fastrpc ramdump finished in %lu (us)\n",
				__func__, getnstimediff(&startT));
		}
		break;
	case QCOM_SSR_AFTER_POWERUP:
		fastrpc_rproc_trace_events(gcinfo[cid].subsys,
			"QCOM_SSR_AFTER_POWERUP", "fastrpc_restart_notifier-enter");
		pr_info("adsprpc: %s: %s subsystem is up\n",
			__func__, gcinfo[cid].subsys);
		ctx->issubsystemup = 1;
		break;
	default:
		break;
	}

	fastrpc_rproc_trace_events(dev_name(me->dev), "fastrpc_restart_notifier", "exit");
	return NOTIFY_DONE;
}


static void fastrpc_pdr_cb(int state, char *service_path, void *priv)
{
	struct fastrpc_apps *me = &gfa;
	struct fastrpc_static_pd *spd;
	int err = 0;

	spd = priv;
	VERIFY(err, spd);
	if (err)
		goto bail;

	switch (state) {
	case SERVREG_SERVICE_STATE_DOWN:
		pr_info("adsprpc: %s: %s (%s) is down for PDR on %s\n",
			__func__, spd->spdname,
			spd->servloc_name,
			gcinfo[spd->cid].subsys);
		mutex_lock(&me->channel[spd->cid].smd_mutex);
		spd->pdrcount++;
		atomic_set(&spd->ispdup, 0);
		mutex_unlock(&me->channel[spd->cid].smd_mutex);
		if (!strcmp(spd->servloc_name,
				AUDIO_PDR_SERVICE_LOCATION_CLIENT_NAME))
			me->staticpd_flags = 0;

		fastrpc_notify_pdr_drivers(me, spd->servloc_name);
		break;
	case SERVREG_SERVICE_STATE_UP:
		pr_info("adsprpc: %s: %s (%s) is up for PDR on %s\n",
			__func__, spd->spdname,
			spd->servloc_name,
			gcinfo[spd->cid].subsys);
		atomic_set(&spd->ispdup, 1);
		wake_up_interruptible(&spd->wait_for_pdup);
		break;
	default:
		break;
	}
bail:
	if (err) {
		pr_err("adsprpc: %s: failed for path %s, state %d, spd %pK\n",
			__func__, service_path, state, spd);
	}
}

static const struct file_operations fops = {
	.open = fastrpc_device_open,
	.release = fastrpc_device_release,
	.unlocked_ioctl = fastrpc_device_ioctl,
/* Only DSP service 64-bit app will interface with fastrpc TVM driver.
 * There is not need to support 32-bit fastrpc driver on TVM.
 */
#if IS_ENABLED(CONFIG_MSM_ADSPRPC_TRUSTED)
	.compat_ioctl = NULL,
#else
	.compat_ioctl = compat_fastrpc_device_ioctl,
#endif
};

static const struct of_device_id fastrpc_match_table[] = {
	{ .compatible = "qcom,msm-fastrpc-adsp", },
	{ .compatible = "qcom,msm-fastrpc-compute", },
	{ .compatible = "qcom,msm-fastrpc-compute-cb", },
	{ .compatible = "qcom,msm-adsprpc-mem-region", },
	{}
};

static int fastrpc_cb_probe(struct device *dev)
{
	struct fastrpc_channel_ctx *chan = NULL;
	struct fastrpc_session_ctx *sess = NULL;
	struct of_phandle_args iommuspec;
	struct fastrpc_apps *me = &gfa;
	struct fastrpc_buf *buf = NULL;
	struct gen_pool *gen_pool = NULL;
	struct iommu_domain *domain = NULL;
	const char *name;
	int err = 0, cid = -1, i = 0;
	u32 sharedcb_count = 0, j = 0;
	uint32_t dma_addr_pool[2] = {0, 0};

	VERIFY(err, NULL != (name = of_get_property(dev->of_node,
					 "label", NULL)));
	if (err) {
		err = -EINVAL;
		goto bail;
	}

	for (i = 0; i < NUM_CHANNELS; i++) {
		if (!gcinfo[i].name)
			continue;
		if (!strcmp(name, gcinfo[i].name))
			break;
	}
	VERIFY(err, i < NUM_CHANNELS);
	if (err) {
		err = -ECHRNG;
		goto bail;
	}
	cid = i;
	chan = &gcinfo[i];
	VERIFY(err, chan->sesscount < NUM_SESSIONS);
	if (err) {
		err = -EINVAL;
		goto bail;
	}
	err = of_parse_phandle_with_args(dev->of_node, "iommus",
						"#iommu-cells", 0, &iommuspec);
	if (err) {
		pr_err("Error: adsprpc: %s: parsing iommu arguments failed for %s with err %d\n",
					__func__, dev_name(dev), err);
		goto bail;
	}
	/* Enabling best fit to utilize IOVA space effectively */
	iommu_dma_enable_best_fit_algo(dev);

	sess = &chan->session[chan->sesscount];
	sess->used = 0;
	sess->smmu.coherent = of_property_read_bool(dev->of_node,
						"dma-coherent");
	sess->smmu.secure = of_property_read_bool(dev->of_node,
						"qcom,secure-context-bank");
	sess->smmu.cb = iommuspec.args[0] & 0xf;
	sess->smmu.dev = dev;
	sess->smmu.dev_name = dev_name(dev);
	sess->smmu.enabled = 1;

	if (!sess->smmu.dev->dma_parms)
		sess->smmu.dev->dma_parms = devm_kzalloc(sess->smmu.dev,
			sizeof(*sess->smmu.dev->dma_parms), GFP_KERNEL);

	dma_set_max_seg_size(sess->smmu.dev, DMA_BIT_MASK(32));
	dma_set_seg_boundary(sess->smmu.dev, (unsigned long)DMA_BIT_MASK(64));

	of_property_read_u32_array(dev->of_node, "qcom,iommu-dma-addr-pool",
			dma_addr_pool, 2);
	me->max_size_limit = (dma_addr_pool[1] == 0 ? 0x78000000 :
			dma_addr_pool[1]);

	if (of_get_property(dev->of_node, "shared-cb", NULL) != NULL) {
		sess->smmu.sharedcb = 1;
		err = of_property_read_u32(dev->of_node, "shared-cb",
				&sharedcb_count);
		if (err)
			goto bail;
		if (sharedcb_count > 0) {
			struct fastrpc_session_ctx *dup_sess;

			for (j = 1; j < sharedcb_count &&
					chan->sesscount < NUM_SESSIONS; j++) {
				chan->sesscount++;
				dup_sess = &chan->session[chan->sesscount];
				memcpy(dup_sess, sess,
					sizeof(struct fastrpc_session_ctx));
			}
		}
	}
	if (of_get_property(dev->of_node, "qrtr-gen-pool", NULL) != NULL) {
		u32 frpc_gen_addr_pool[2] = {0, 0};
		struct sg_table sgt;

		err = of_property_read_u32_array(dev->of_node, "frpc-gen-addr-pool",
							frpc_gen_addr_pool, 2);
		if (err) {
			pr_err("Error: adsprpc: %s: parsing frpc-gen-addr-pool arguments failed for %s with err %d\n",
					__func__, dev_name(dev), err);
			goto bail;
		}
		sess->smmu.genpool_iova = frpc_gen_addr_pool[0];
		sess->smmu.genpool_size = frpc_gen_addr_pool[1];

		VERIFY(err, NULL != (buf = kzalloc(sizeof(*buf), GFP_KERNEL)));
		if (err) {
			err = -ENOMEM;
			ADSPRPC_ERR(
				"allocation failed for size 0x%zx\n", sizeof(*buf));
			goto bail;
		}
		INIT_HLIST_NODE(&buf->hn);
		buf->virt = NULL;
		buf->phys = 0;
		buf->size = frpc_gen_addr_pool[1];
		buf->dma_attr = DMA_ATTR_DELAYED_UNMAP | DMA_ATTR_NO_KERNEL_MAPPING;
		/* Allocate memory for adding to genpool */
		buf->virt = dma_alloc_attrs(sess->smmu.dev, buf->size,
						(dma_addr_t *)&buf->phys,
						GFP_KERNEL, buf->dma_attr);
		if (IS_ERR_OR_NULL(buf->virt)) {
			ADSPRPC_ERR(
				"dma_alloc_attrs failed for size 0x%zx, returned %pK\n",
				buf->size, buf->virt);
			err = -ENOBUFS;
			goto dma_alloc_bail;
		}
		err = dma_get_sgtable_attrs(sess->smmu.dev, &sgt, buf->virt,
					buf->phys, buf->size, buf->dma_attr);
		if (err) {
			ADSPRPC_ERR("dma_get_sgtable_attrs failed with err %d", err);
			goto iommu_map_bail;
		}
		domain = iommu_get_domain_for_dev(sess->smmu.dev);
		if (!domain) {
			ADSPRPC_ERR("iommu_get_domain_for_dev failed ");
			goto iommu_map_bail;
		}
		/* Map the allocated memory with fixed IOVA and is shared to remote subsystem */
		err = iommu_map_sg(domain, frpc_gen_addr_pool[0], sgt.sgl,
					sgt.nents, IOMMU_READ | IOMMU_WRITE);
		if (err < 0) {
			ADSPRPC_ERR("iommu_map_sg failed with err %d", err);
			goto iommu_map_bail;
		}
		/* Create genpool using SMMU device */
		gen_pool = devm_gen_pool_create(sess->smmu.dev, 0,
						NUMA_NO_NODE, NULL);
		if (IS_ERR(gen_pool)) {
			err = PTR_ERR(gen_pool);
			ADSPRPC_ERR("devm_gen_pool_create failed with err %d", err);
			goto genpool_create_bail;
		}
		/* Add allocated memory to genpool */
		err = gen_pool_add_virt(gen_pool, (unsigned long)buf->virt,
					buf->phys, buf->size, NUMA_NO_NODE);
		if (err) {
			ADSPRPC_ERR("gen_pool_add_virt failed with err %d", err);
			goto genpool_add_bail;
		}
		sess->smmu.frpc_genpool = gen_pool;
		sess->smmu.frpc_genpool_buf = buf;
	}

	chan->sesscount++;
	if (debugfs_root && !debugfs_global_file) {
		debugfs_global_file = debugfs_create_file("global", 0644,
			debugfs_root, NULL, &debugfs_fops);
		if (IS_ERR_OR_NULL(debugfs_global_file)) {
			pr_warn("Error: %s: %s: failed to create debugfs global file\n",
				current->comm, __func__);
			debugfs_global_file = NULL;
		}
	}
bail:
	return err;
genpool_add_bail:
	gen_pool_destroy(gen_pool);
genpool_create_bail:
	iommu_unmap(domain, sess->smmu.genpool_iova,
				sess->smmu.genpool_size);
iommu_map_bail:
	dma_free_attrs(sess->smmu.dev, buf->size, buf->virt,
				buf->phys, buf->dma_attr);
dma_alloc_bail:
	kfree(buf);
	return err;
}

static void init_secure_vmid_list(struct device *dev, char *prop_name,
						struct secure_vm *destvm)
{
	int err = 0;
	u32 len = 0, i = 0;
	u32 *rhvmlist = NULL;
	u32 *rhvmpermlist = NULL;

	if (!of_find_property(dev->of_node, prop_name, &len))
		goto bail;
	if (len == 0)
		goto bail;
	len /= sizeof(u32);
	VERIFY(err, NULL != (rhvmlist = kcalloc(len, sizeof(u32), GFP_KERNEL)));
	if (err)
		goto bail;
	VERIFY(err, NULL != (rhvmpermlist = kcalloc(len, sizeof(u32),
					 GFP_KERNEL)));
	if (err)
		goto bail;
	for (i = 0; i < len; i++) {
		err = of_property_read_u32_index(dev->of_node, prop_name, i,
								&rhvmlist[i]);
		if (err) {
			pr_err("Error: adsprpc: %s: failed to read VMID\n",
				__func__);
			goto bail;
		}
		ADSPRPC_INFO("secure VMID = %d\n",
			rhvmlist[i]);
		rhvmpermlist[i] = PERM_READ | PERM_WRITE | PERM_EXEC;
	}
	destvm->vmid = rhvmlist;
	destvm->vmperm = rhvmpermlist;
	destvm->vmcount = len;
bail:
	if (err) {
		kfree(rhvmlist);
		kfree(rhvmpermlist);
	}
}

static void init_qos_cores_list(struct device *dev, char *prop_name,
						struct qos_cores *silvercores)
{
	int err = 0;
	u32 len = 0, i = 0;
	u32 *coreslist = NULL;

	if (!of_find_property(dev->of_node, prop_name, &len))
		goto bail;
	if (len == 0)
		goto bail;
	len /= sizeof(u32);
	VERIFY(err, NULL != (coreslist = kcalloc(len, sizeof(u32),
						 GFP_KERNEL)));
	if (err)
		goto bail;
	for (i = 0; i < len; i++) {
		err = of_property_read_u32_index(dev->of_node, prop_name, i,
								&coreslist[i]);
		if (err) {
			pr_err("adsprpc: %s: failed to read QOS cores list\n",
								 __func__);
			goto bail;
		}
	}
	silvercores->coreno = coreslist;
	silvercores->corecount = len;
bail:
	if (err)
		kfree(coreslist);

}

static void fastrpc_init_privileged_gids(struct device *dev, char *prop_name,
						struct gid_list *gidlist)
{
	int err = 0;
	u32 len = 0, i = 0;
	u32 *gids = NULL;

	if (!of_find_property(dev->of_node, prop_name, &len))
		goto bail;
	if (len == 0)
		goto bail;
	len /= sizeof(u32);
	gids = kcalloc(len, sizeof(u32), GFP_KERNEL);
	if (!gids) {
		err = ENOMEM;
		goto bail;
	}
	for (i = 0; i < len; i++) {
		err = of_property_read_u32_index(dev->of_node, prop_name,
								i, &gids[i]);
		if (err) {
			pr_err("Error: adsprpc: %s: failed to read GID %u\n",
					__func__, i);
			goto bail;
		}
		pr_info("adsprpc: %s: privileged GID: %u\n", __func__, gids[i]);
	}
	sort(gids, len, sizeof(*gids), uint_cmp_func, NULL);
	gidlist->gids = gids;
	gidlist->gidcount = len;
bail:
	if (err)
		kfree(gids);
}

static void configure_secure_channels(uint32_t secure_domains)
{
	struct fastrpc_apps *me = &gfa;
	int ii = 0;
	/*
	 * secure_domains contains the bitmask of the secure channels
	 *  Bit 0 - ADSP
	 *  Bit 1 - MDSP
	 *  Bit 2 - SLPI
	 *  Bit 3 - CDSP
	 */
	for (ii = ADSP_DOMAIN_ID; ii <= CDSP_DOMAIN_ID; ++ii) {
		int secure = (secure_domains >> ii) & 0x01;

		me->channel[ii].secure = secure;
		ADSPRPC_INFO("domain %d configured as secure %d\n", ii, secure);
	}
}

/*
 * This function is used to create the service locator required for
 * registering for remote process restart (PDR) notifications if that
 * PDR property has been enabled in the fastrpc node on the DTSI.
 */
static int fastrpc_setup_service_locator(struct device *dev,
					 const char *propname,
					 char *client_name, char *service_name,
					 char *service_path)
{
	int err = 0, session = -1, cid = -1;
	struct fastrpc_apps *me = &gfa;
	struct pdr_handle *handle = NULL;
	struct pdr_service *service = NULL;

	if (of_property_read_bool(dev->of_node, propname)) {
		err = fastrpc_get_spd_session(client_name, &session, &cid);
		if (err)
			goto bail;
		/* Register the service locator's callback function */
		handle = pdr_handle_alloc(fastrpc_pdr_cb, &me->channel[cid].spd[session]);
		if (IS_ERR_OR_NULL(handle)) {
			err = PTR_ERR(handle);
			goto bail;
		}
		me->channel[cid].spd[session].pdrhandle = handle;
		service = pdr_add_lookup(handle, service_name, service_path);
		if (IS_ERR_OR_NULL(service)) {
			err = PTR_ERR(service);
			goto bail;
		}
		pr_info("adsprpc: %s: pdr_add_lookup enabled for %s (%s, %s), DTSI (%s)\n",
			__func__, service_name, client_name, service_path, propname);
	}

bail:
	if (err) {
		pr_warn("adsprpc: %s: failed for %s (%s, %s), DTSI (%s) with err %d\n",
				__func__, service_name, client_name, service_path, propname, err);
	}
	return err;
}

/*
 * remote_cdsp_status_show - Updates the buffer with remote cdsp status
 *                           by reading the fastrpc node.
 * @dev : pointer to device node.
 * @attr: pointer to device attribute.
 * @buf : Output parameter to be updated with remote cdsp status.
 * Return : bytes written to buffer.
 */

static ssize_t remote_cdsp_status_show(struct device *dev,
		struct device_attribute *attr, char *buf)
{
	struct fastrpc_apps *me = &gfa;

	/*
	 * Default remote DSP status: 0
	 * driver possibly not probed yet or not the main device.
	 */

	if (!dev || !dev->driver ||
		!of_device_is_compatible(dev->of_node, "qcom,msm-fastrpc-compute")) {
		ADSPRPC_ERR("Driver not probed yet or not the main device\n");
		return 0;
	}

	return scnprintf(buf, PAGE_SIZE, "%d",
			me->remote_cdsp_status);
}

/* Remote cdsp status attribute declaration as read only */
static DEVICE_ATTR_RO(remote_cdsp_status);

/* Declaring attribute for remote dsp */
static struct attribute *msm_remote_dsp_attrs[] = {
	&dev_attr_remote_cdsp_status.attr,
	NULL
};

/* Defining remote dsp attributes in attributes group */
static struct attribute_group msm_remote_dsp_attr_group = {
	.attrs = msm_remote_dsp_attrs,
};

static int fastrpc_probe(struct platform_device *pdev)
{
	int err = 0;
	struct fastrpc_apps *me = &gfa;
	struct device *dev = &pdev->dev;
	int ret = 0;
	uint32_t secure_domains = 0;

	if (of_device_is_compatible(dev->of_node,
					"qcom,msm-fastrpc-compute")) {
		err = sysfs_create_group(&pdev->dev.kobj, &msm_remote_dsp_attr_group);
		if (err) {
			ADSPRPC_ERR(
				"Initialization of sysfs create group failed with %d\n",
				err);
			goto bail;
		}
		init_secure_vmid_list(dev, "qcom,adsp-remoteheap-vmid",
							&gcinfo[0].rhvm);
		fastrpc_init_privileged_gids(dev, "qcom,fastrpc-gids",
					&me->gidlist);
		init_qos_cores_list(dev, "qcom,qos-cores",
							&me->silvercores);

		of_property_read_u32(dev->of_node, "qcom,rpc-latency-us",
			&me->latency);
		if (of_get_property(dev->of_node,
			"qcom,secure-domains", NULL) != NULL) {
			VERIFY(err, !of_property_read_u32(dev->of_node,
					  "qcom,secure-domains",
			      &secure_domains));
			if (!err)
				configure_secure_channels(secure_domains);
			else
				pr_info("adsprpc: unable to read the domain configuration from dts\n");
		}
	}
	if (of_device_is_compatible(dev->of_node,
					"qcom,msm-fastrpc-compute-cb"))
		return fastrpc_cb_probe(dev);

	if (of_device_is_compatible(dev->of_node,
					"qcom,msm-adsprpc-mem-region")) {
		me->dev = dev;
		ret = of_reserved_mem_device_init_by_idx(dev, dev->of_node, 0);
		if (ret) {
			pr_warn("adsprpc: Error: %s: initialization of memory region adsp_mem failed with %d\n",
				__func__, ret);
		}
		goto bail;
	}
	me->legacy_remote_heap = of_property_read_bool(dev->of_node,
					"qcom,fastrpc-legacy-remote-heap");

	err = fastrpc_setup_service_locator(dev, AUDIO_PDR_ADSP_DTSI_PROPERTY_NAME,
		AUDIO_PDR_SERVICE_LOCATION_CLIENT_NAME,
		AUDIO_PDR_ADSP_SERVICE_NAME, ADSP_AUDIOPD_NAME);
	if (err)
		goto bail;

	err = fastrpc_setup_service_locator(dev, SENSORS_PDR_ADSP_DTSI_PROPERTY_NAME,
		SENSORS_PDR_ADSP_SERVICE_LOCATION_CLIENT_NAME,
		SENSORS_PDR_ADSP_SERVICE_NAME, ADSP_SENSORPD_NAME);
	if (err)
		goto bail;

	err = fastrpc_setup_service_locator(dev, SENSORS_PDR_SLPI_DTSI_PROPERTY_NAME,
		SENSORS_PDR_SLPI_SERVICE_LOCATION_CLIENT_NAME,
		SENSORS_PDR_SLPI_SERVICE_NAME, SLPI_SENSORPD_NAME);
	if (err)
		goto bail;

	err = of_platform_populate(pdev->dev.of_node,
					  fastrpc_match_table,
					  NULL, &pdev->dev);
	if (err)
		goto bail;
bail:
	return err;
}

/*
 * Function to free fastrpc genpool buffer
 */
static void fastrpc_genpool_free(struct fastrpc_session_ctx *sess)
{
	struct fastrpc_buf *buf = NULL;
	struct iommu_domain *domain = NULL;

	if (!sess)
		goto bail;
	buf = sess->smmu.frpc_genpool_buf;
	if (sess->smmu.frpc_genpool) {
		gen_pool_destroy(sess->smmu.frpc_genpool);
		sess->smmu.frpc_genpool = NULL;
	}
	if (buf && sess->smmu.dev) {
		domain = iommu_get_domain_for_dev(sess->smmu.dev);
		iommu_unmap(domain, sess->smmu.genpool_iova,
					sess->smmu.genpool_size);
		if (buf->phys)
			dma_free_attrs(sess->smmu.dev, buf->size, buf->virt,
					buf->phys, buf->dma_attr);
		kfree(buf);
		sess->smmu.frpc_genpool_buf = NULL;
	}
bail:
	return;
}

static void fastrpc_deinit(void)
{
	struct fastrpc_channel_ctx *chan = gcinfo;
	struct fastrpc_apps *me = &gfa;
	int i, j;

	for (i = 0; i < NUM_CHANNELS; i++, chan++) {
		for (j = 0; j < NUM_SESSIONS; j++) {
			struct fastrpc_session_ctx *sess = &chan->session[j];
			fastrpc_genpool_free(sess);
			if (sess->smmu.dev)
				sess->smmu.dev = NULL;
		}
		kfree(chan->rhvm.vmid);
		kfree(chan->rhvm.vmperm);
		fastrpc_transport_session_deinit(i);
		mutex_destroy(&chan->smd_mutex);
	}
	if (me->transport_initialized)
		fastrpc_transport_deinit();
	me->transport_initialized = 0;
	mutex_destroy(&me->mut_uid);
}

#ifdef CONFIG_HIBERNATION
static bool hibernation;

static int fastrpc_hibernation_notifier(struct notifier_block *nb,
						unsigned long event, void *dummy)
{
	if (event == PM_HIBERNATION_PREPARE)
		hibernation = true;
	else if (event == PM_POST_HIBERNATION)
		hibernation = false;

	return NOTIFY_OK;
}

static struct notifier_block fastrpc_notif_block = {
	.notifier_call = fastrpc_hibernation_notifier,
};
#endif

#ifdef CONFIG_PM_SLEEP
static int fastrpc_hibernation_suspend(struct device *dev)
{
	int err = 0;

	if (of_device_is_compatible(dev->of_node,
					"qcom,msm-fastrpc-compute")) {
		err = fastrpc_mmap_remove_ssr(NULL, 0);
		if (err)
			ADSPRPC_WARN("failed to unmap remote heap (err %d)\n",
					err);
	}
	return err;
}
static int fastrpc_restore(struct device *dev)
{
	struct fastrpc_apps *me = &gfa;
	int cid;

	pr_info("adsprpc: restore enter\n");
	for (cid = 0; cid < NUM_CHANNELS; cid++)
		me->channel[cid].in_hib = 1;

	pr_info("adsprpc: restore exit\n");
	return 0;
}

static const struct dev_pm_ops fastrpc_pm = {
	.freeze = fastrpc_hibernation_suspend,
	.restore = fastrpc_restore,
};
#endif
static struct platform_driver fastrpc_driver = {
	.probe = fastrpc_probe,
	.driver = {
		.name = "fastrpc",
		.of_match_table = fastrpc_match_table,
		.suppress_bind_attrs = true,
#ifdef CONFIG_PM_SLEEP
		.pm = &fastrpc_pm,
#endif
	},
};

union fastrpc_dev_param {
	struct fastrpc_dev_map_dma *map;
	struct fastrpc_dev_unmap_dma *unmap;
};

long fastrpc_driver_invoke(struct fastrpc_device *dev, unsigned int invoke_num,
								unsigned long invoke_param)
{
	int err = 0;
	union fastrpc_dev_param p;
	struct fastrpc_file *fl = NULL;
	struct fastrpc_mmap *map = NULL;
	struct fastrpc_apps *me = &gfa;
	uintptr_t raddr = 0;
	unsigned long irq_flags = 0;

	switch (invoke_num) {
	case FASTRPC_DEV_MAP_DMA:
		p.map = (struct fastrpc_dev_map_dma *)invoke_param;
		spin_lock_irqsave(&me->hlock, irq_flags);
		/* Verify if fastrpc device is closed*/
		VERIFY(err, dev && !dev->dev_close);
		if (err) {
			err = -ESRCH;
			spin_unlock_irqrestore(&me->hlock, irq_flags);
			break;
		}
		fl = dev->fl;
		spin_lock(&fl->hlock);
		/* Verify if fastrpc file is being closed, holding device lock*/
		if (fl->file_close) {
			err = -ESRCH;
			spin_unlock(&fl->hlock);
			spin_unlock_irqrestore(&me->hlock, irq_flags);
			break;
		}
		spin_unlock(&fl->hlock);
		spin_unlock_irqrestore(&me->hlock, irq_flags);
		mutex_lock(&fl->internal_map_mutex);
		mutex_lock(&fl->map_mutex);
		/* Map DMA buffer on SMMU device*/
		err = fastrpc_mmap_create(fl, -1, p.map->buf,
					p.map->attrs, 0, p.map->size,
					ADSP_MMAP_DMA_BUFFER, &map);
		mutex_unlock(&fl->map_mutex);
		if (err) {
			mutex_unlock(&fl->internal_map_mutex);
			break;
		}
		/* Map DMA buffer on DSP*/
		VERIFY(err, 0 == (err = fastrpc_mmap_on_dsp(fl,
			map->flags, 0, map->phys, map->size, map->refs, &raddr)));
		if (err) {
			mutex_unlock(&fl->internal_map_mutex);
			break;
		}
		map->raddr = raddr;
		mutex_unlock(&fl->internal_map_mutex);
		p.map->v_dsp_addr = raddr;
		break;
	case FASTRPC_DEV_UNMAP_DMA:
		p.unmap = (struct fastrpc_dev_unmap_dma *)invoke_param;
		spin_lock_irqsave(&me->hlock, irq_flags);
		/* Verify if fastrpc device is closed*/
		VERIFY(err, dev && !dev->dev_close);
		if (err) {
			err = -ESRCH;
			spin_unlock_irqrestore(&me->hlock, irq_flags);
			break;
		}
		fl = dev->fl;
		spin_lock(&fl->hlock);
		/* Verify if fastrpc file is being closed, holding device lock*/
		if (fl->file_close) {
			err = -ESRCH;
			spin_unlock(&fl->hlock);
			spin_unlock_irqrestore(&me->hlock, irq_flags);
			break;
		}
		spin_unlock(&fl->hlock);
		spin_unlock_irqrestore(&me->hlock, irq_flags);
		mutex_lock(&fl->internal_map_mutex);
		mutex_lock(&fl->map_mutex);
		if (!fastrpc_mmap_find(fl, -1, p.unmap->buf, 0, 0, ADSP_MMAP_DMA_BUFFER, 0, &map)) {
			/* Un-map DMA buffer on DSP*/
			mutex_unlock(&fl->map_mutex);
			VERIFY(err, !(err = fastrpc_munmap_on_dsp(fl, map->raddr,
				map->phys, map->size, map->flags)));
			if (err) {
				mutex_unlock(&fl->internal_map_mutex);
				break;
			}
			fastrpc_mmap_free(map, 0);
		}
		mutex_unlock(&fl->map_mutex);
		mutex_unlock(&fl->internal_map_mutex);
		break;
	default:
		err = -ENOTTY;
		break;
	}
	return err;
}
EXPORT_SYMBOL(fastrpc_driver_invoke);

static struct device fastrpc_bus = {
	.init_name	= "fastrpc"
};

static int fastrpc_bus_match(struct device *dev, struct device_driver *driver)
{
	struct fastrpc_driver *frpc_driver = to_fastrpc_driver(driver);
	struct fastrpc_device *frpc_device = to_fastrpc_device(dev);

	if (frpc_device->handle == frpc_driver->handle)
		return 1;
	return 0;
}

static int fastrpc_bus_probe(struct device *dev)
{
	struct fastrpc_apps *me = &gfa;
	struct fastrpc_device *frpc_dev = to_fastrpc_device(dev);
	struct fastrpc_driver *frpc_drv = to_fastrpc_driver(dev->driver);
	unsigned long irq_flags = 0;

	if (frpc_drv && frpc_drv->probe) {
		spin_lock_irqsave(&me->hlock, irq_flags);
		if (frpc_dev->dev_close) {
			spin_unlock_irqrestore(&me->hlock, irq_flags);
			return 0;
		}
		frpc_dev->refs++;
		frpc_drv->device = dev;
		spin_unlock_irqrestore(&me->hlock, irq_flags);
		return frpc_drv->probe(frpc_dev);
	}

	return 0;
}

static void fastrpc_bus_remove(struct device *dev)
{
	struct fastrpc_driver *frpc_drv = to_fastrpc_driver(dev->driver);

	if (frpc_drv && frpc_drv->callback)
		frpc_drv->callback(to_fastrpc_device(dev), FASTRPC_PROC_DOWN);
}

static struct bus_type fastrpc_bus_type = {
	.name		= "fastrpc",
	.match		= fastrpc_bus_match,
	.probe		= fastrpc_bus_probe,
	.remove		= fastrpc_bus_remove,
};

static void fastrpc_dev_release(struct device *dev)
{
	kfree(to_fastrpc_device(dev));
}

static int fastrpc_device_create(struct fastrpc_file *fl)
{
	int err = 0;
	struct fastrpc_device *frpc_dev;
	struct fastrpc_apps *me = &gfa;
	unsigned long irq_flags = 0;

	frpc_dev = kzalloc(sizeof(*frpc_dev), GFP_KERNEL);
	if (!frpc_dev) {
		err = -ENOMEM;
		goto bail;
	}

	frpc_dev->dev.parent = &fastrpc_bus;
	frpc_dev->dev.bus = &fastrpc_bus_type;

	dev_set_name(&frpc_dev->dev, "%s-%d-%d",
			dev_name(frpc_dev->dev.parent), fl->tgid, fl->cid);
	frpc_dev->dev.release = fastrpc_dev_release;
	frpc_dev->fl = fl;
	frpc_dev->handle = fl->tgid;

	err = device_register(&frpc_dev->dev);
	if (err) {
		put_device(&frpc_dev->dev);
		ADSPRPC_ERR("fastrpc device register failed for process %d with error %d\n",
			fl->tgid, err);
		goto bail;
	}
	fl->device = frpc_dev;
	spin_lock_irqsave(&me->hlock, irq_flags);
	hlist_add_head(&frpc_dev->hn, &me->frpc_devices);
	spin_unlock_irqrestore(&me->hlock, irq_flags);
bail:
	return err;
}

void fastrpc_driver_unregister(struct fastrpc_driver *frpc_driver)
{
	struct fastrpc_apps *me = &gfa;
	struct device *dev = NULL;
	struct fastrpc_device *frpc_dev = NULL;
	bool is_device_closed = false;
	unsigned long irq_flags = 0;

	spin_lock_irqsave(&me->hlock, irq_flags);
	dev = frpc_driver->device;
	if (dev) {
		frpc_dev = to_fastrpc_device(dev);
		if (frpc_dev->refs > 0)
			frpc_dev->refs--;
		else
			ADSPRPC_ERR("Fastrpc device for driver %s is already freed\n",
								frpc_driver->driver.name);
		if (frpc_dev->dev_close) {
			hlist_del_init(&frpc_dev->hn);
			is_device_closed = true;
		}
	}
	hlist_del_init(&frpc_driver->hn);
	spin_unlock_irqrestore(&me->hlock, irq_flags);
	if (is_device_closed) {
		ADSPRPC_INFO("un-registering fastrpc device with handle %d\n",
									frpc_dev->handle);
		device_unregister(dev);
	}
	driver_unregister(&frpc_driver->driver);
	ADSPRPC_INFO("Un-registering fastrpc driver %s with handle %d\n",
						frpc_driver->driver.name, frpc_driver->handle);
}
EXPORT_SYMBOL(fastrpc_driver_unregister);

int fastrpc_driver_register(struct fastrpc_driver *frpc_driver)
{
	int err = 0;
	struct fastrpc_apps *me = &gfa;
	unsigned long irq_flags = 0;

	frpc_driver->driver.bus	= &fastrpc_bus_type;
	frpc_driver->driver.owner = THIS_MODULE;
	err = driver_register(&frpc_driver->driver);
	if (err) {
		ADSPRPC_ERR("fastrpc driver %s failed to register with error %d\n",
			frpc_driver->driver.name, err);
		goto bail;
	}
	ADSPRPC_INFO("fastrpc driver %s registered with handle %d\n",
						frpc_driver->driver.name, frpc_driver->handle);
	spin_lock_irqsave(&me->hlock, irq_flags);
	hlist_add_head(&frpc_driver->hn, &me->frpc_drivers);
	spin_unlock_irqrestore(&me->hlock, irq_flags);

bail:
	return err;
}
EXPORT_SYMBOL(fastrpc_driver_register);

static int __init fastrpc_device_init(void)
{
	struct fastrpc_apps *me = &gfa;
	int err = 0, i;
	uintptr_t attr = 0;
	dma_addr_t region_phys = 0;
	void *region_vaddr = NULL;
	struct fastrpc_buf *buf = NULL;

	debugfs_root = debugfs_create_dir("adsprpc", NULL);
	if (IS_ERR_OR_NULL(debugfs_root)) {
		pr_warn("Error: %s: %s: failed to create debugfs root dir\n",
			current->comm, __func__);
		debugfs_remove_recursive(debugfs_root);
		debugfs_root = NULL;
	}
	memset(me, 0, sizeof(*me));
	fastrpc_init(me);
	fastrpc_get_dsp_status(me);
	me->dev = NULL;
	me->legacy_remote_heap = false;
	err = bus_register(&fastrpc_bus_type);
	if (err) {
		ADSPRPC_ERR("fastrpc bus register failed with err %d\n",
			err);
		goto bus_register_bail;
	}
	err = device_register(&fastrpc_bus);
	if (err) {
		ADSPRPC_ERR("fastrpc bus device register failed with err %d\n",
			err);
		goto bus_device_register_bail;
	}
	me->fastrpc_bus_register = true;
	VERIFY(err, 0 == platform_driver_register(&fastrpc_driver));
	if (err)
		goto register_bail;
	VERIFY(err, 0 == alloc_chrdev_region(&me->dev_no, 0, NUM_CHANNELS,
		DEVICE_NAME));
	if (err)
		goto alloc_chrdev_bail;
	cdev_init(&me->cdev, &fops);
	me->cdev.owner = THIS_MODULE;
	VERIFY(err, 0 == cdev_add(&me->cdev, MKDEV(MAJOR(me->dev_no), 0),
				NUM_DEVICES));
	if (err)
		goto cdev_init_bail;
	me->class = class_create(THIS_MODULE, "fastrpc");
	VERIFY(err, !IS_ERR(me->class));
	if (err)
		goto class_create_bail;
	me->compat = (fops.compat_ioctl == NULL) ? 0 : 1;

	/*
	 * Create devices and register with sysfs
	 * Create first device with minor number 0
	 */
	me->non_secure_dev = device_create(me->class, NULL,
				MKDEV(MAJOR(me->dev_no), MINOR_NUM_DEV),
				NULL, DEVICE_NAME);
	VERIFY(err, !IS_ERR_OR_NULL(me->non_secure_dev));
	if (err) {
		err = -ENODEV;
		goto device_create_bail;
	}

	/* Create secure device with minor number for secure device */
	me->secure_dev = device_create(me->class, NULL,
				MKDEV(MAJOR(me->dev_no), MINOR_NUM_SECURE_DEV),
				NULL, DEVICE_NAME_SECURE);
	VERIFY(err, !IS_ERR_OR_NULL(me->secure_dev));
	if (err)
		goto device_create_bail;

	for (i = 0; i < NUM_CHANNELS; i++) {
		me->jobid[i] = 1;
		me->channel[i].dev = me->secure_dev;
		me->channel[i].ssrcount = 0;
		me->channel[i].in_hib = 0;
		me->channel[i].prevssrcount = 0;
		me->channel[i].issubsystemup = 1;
		me->channel[i].rh_dump_dev = NULL;
		me->channel[i].nb.notifier_call = fastrpc_restart_notifier_cb;
		me->channel[i].handle = qcom_register_ssr_notifier(
							gcinfo[i].subsys,
							&me->channel[i].nb);
		if (i == CDSP_DOMAIN_ID) {
			me->channel[i].dev = me->non_secure_dev;
			err = fastrpc_alloc_cma_memory(&region_phys,
								&region_vaddr,
								MINI_DUMP_DBG_SIZE,
								(unsigned long)attr);
			if (err)
				ADSPRPC_WARN("%s: CMA alloc failed  err 0x%x\n",
						__func__, err);
			VERIFY(err, NULL != (buf = kzalloc(sizeof(*buf), GFP_KERNEL)));
			if (err) {
				err = -ENOMEM;
				ADSPRPC_WARN("%s: CMA alloc failed  err 0x%x\n",
							__func__, err);
			}
			INIT_HLIST_NODE(&buf->hn);
			buf->virt = region_vaddr;
			buf->phys = (uintptr_t)region_phys;
			buf->size = MINI_DUMP_DBG_SIZE;
			buf->dma_attr = attr;
			buf->raddr = 0;
			ktime_get_real_ts64(&buf->buf_start_time);
			me->channel[i].buf = buf;
		}
		if (IS_ERR_OR_NULL(me->channel[i].handle))
			pr_warn("adsprpc: %s: SSR notifier register failed for %s with err %d\n",
				__func__, gcinfo[i].subsys,
				PTR_ERR(me->channel[i].handle));
		else
			pr_info("adsprpc: %s: SSR notifier registered for %s\n",
				__func__, gcinfo[i].subsys);
	}

	err = fastrpc_transport_init();
	if (err)
		goto device_create_bail;

	me->transport_initialized = 1;

#ifdef CONFIG_HIBERNATION
	err = register_pm_notifier(&fastrpc_notif_block);
	if (err)
		goto device_create_bail;
#endif

	fastrpc_register_wakeup_source(me->non_secure_dev,
		FASTRPC_NON_SECURE_WAKE_SOURCE_CLIENT_NAME,
		&me->wake_source);
	fastrpc_register_wakeup_source(me->secure_dev,
		FASTRPC_SECURE_WAKE_SOURCE_CLIENT_NAME,
		&me->wake_source_secure);

	return 0;
device_create_bail:
	for (i = 0; i < NUM_CHANNELS; i++) {
		if (me->channel[i].handle)
			qcom_unregister_ssr_notifier(me->channel[i].handle,
							&me->channel[i].nb);
	}
	if (!IS_ERR_OR_NULL(me->non_secure_dev))
		device_destroy(me->class, MKDEV(MAJOR(me->dev_no),
						MINOR_NUM_DEV));
	if (!IS_ERR_OR_NULL(me->secure_dev))
		device_destroy(me->class, MKDEV(MAJOR(me->dev_no),
						 MINOR_NUM_SECURE_DEV));
	class_destroy(me->class);
class_create_bail:
	cdev_del(&me->cdev);
cdev_init_bail:
	unregister_chrdev_region(me->dev_no, NUM_CHANNELS);
alloc_chrdev_bail:
	platform_driver_unregister(&fastrpc_driver);
register_bail:
	device_unregister(&fastrpc_bus);
bus_device_register_bail:
	bus_unregister(&fastrpc_bus_type);
bus_register_bail:
	fastrpc_deinit();
	return err;
}

static void __exit fastrpc_device_exit(void)
{
	struct fastrpc_apps *me = &gfa;
	int i;

	fastrpc_file_list_dtor(me);
	fastrpc_deinit();
	wakeup_source_unregister(me->wake_source);
	wakeup_source_unregister(me->wake_source_secure);
	for (i = 0; i < NUM_CHANNELS; i++) {
		if (i == CDSP_DOMAIN_ID)
			kfree(me->channel[i].buf);
		if (!gcinfo[i].name)
			continue;
		qcom_unregister_ssr_notifier(me->channel[i].handle,
						&me->channel[i].nb);
	}

	/* Destroy the secure and non secure devices */
	device_destroy(me->class, MKDEV(MAJOR(me->dev_no), MINOR_NUM_DEV));
	device_destroy(me->class, MKDEV(MAJOR(me->dev_no),
					 MINOR_NUM_SECURE_DEV));

	of_reserved_mem_device_release(me->dev);
	class_destroy(me->class);
	cdev_del(&me->cdev);
	unregister_chrdev_region(me->dev_no, NUM_CHANNELS);
	if (me->transport_initialized)
		fastrpc_transport_deinit();
	me->transport_initialized = 0;
	if (me->fastrpc_bus_register) {
		bus_unregister(&fastrpc_bus_type);
		device_unregister(&fastrpc_bus);
	}
	kfree(me->gidlist.gids);
	debugfs_remove_recursive(debugfs_root);
}

module_init(fastrpc_device_init);
module_exit(fastrpc_device_exit);

MODULE_LICENSE("GPL v2");<|MERGE_RESOLUTION|>--- conflicted
+++ resolved
@@ -3975,13 +3975,10 @@
 	return err;
 }
 
-<<<<<<< HEAD
-=======
 /*
  * This function sets fastrpc service location name
  * based on ioctl init flags.
  */
->>>>>>> ac1dce8a
 static void fastrpc_set_servloc(struct fastrpc_file *fl,
 				struct fastrpc_ioctl_init *init)
 {
