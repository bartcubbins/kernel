/* SPDX-License-Identifier: GPL-2.0-only */
/*
 * Copyright (c) 2012-2021, The Linux Foundation. All rights reserved.
 * Copyright (c) 2022, Qualcomm Innovation Center, Inc. All rights reserved.
 */
#ifndef ADSPRPC_SHARED_H
#define ADSPRPC_SHARED_H

#include <linux/types.h>
#include <linux/cdev.h>

#define FASTRPC_IOCTL_INVOKE	_IOWR('R', 1, struct fastrpc_ioctl_invoke)
#define FASTRPC_IOCTL_MMAP	_IOWR('R', 2, struct fastrpc_ioctl_mmap)
#define FASTRPC_IOCTL_MUNMAP	_IOWR('R', 3, struct fastrpc_ioctl_munmap)
#define FASTRPC_IOCTL_MMAP_64	_IOWR('R', 14, struct fastrpc_ioctl_mmap_64)
#define FASTRPC_IOCTL_MUNMAP_64	_IOWR('R', 15, struct fastrpc_ioctl_munmap_64)
#define FASTRPC_IOCTL_INVOKE_FD	_IOWR('R', 4, struct fastrpc_ioctl_invoke_fd)
#define FASTRPC_IOCTL_SETMODE	_IOWR('R', 5, uint32_t)
#define FASTRPC_IOCTL_INIT	_IOWR('R', 6, struct fastrpc_ioctl_init)
#define FASTRPC_IOCTL_INVOKE_ATTRS \
				_IOWR('R', 7, struct fastrpc_ioctl_invoke_attrs)
#define FASTRPC_IOCTL_GETINFO	_IOWR('R', 8, uint32_t)
//#define FASTRPC_IOCTL_GETPERF	_IOWR('R', 9, struct fastrpc_ioctl_perf)
#define FASTRPC_IOCTL_INIT_ATTRS _IOWR('R', 10, struct fastrpc_ioctl_init_attrs)
#define FASTRPC_IOCTL_INVOKE_CRC _IOWR('R', 11, struct fastrpc_ioctl_invoke_crc)
#define FASTRPC_IOCTL_CONTROL   _IOWR('R', 12, struct fastrpc_ioctl_control)
#define FASTRPC_IOCTL_MUNMAP_FD _IOWR('R', 13, struct fastrpc_ioctl_munmap_fd)
#define FASTRPC_IOCTL_GET_DSP_INFO \
		_IOWR('R', 17, struct fastrpc_ioctl_capability)
#define FASTRPC_IOCTL_INVOKE2   _IOWR('R', 18, struct fastrpc_ioctl_invoke2)
#define FASTRPC_IOCTL_MEM_MAP   _IOWR('R', 19, struct fastrpc_ioctl_mem_map)
#define FASTRPC_IOCTL_MEM_UNMAP _IOWR('R', 20, struct fastrpc_ioctl_mem_unmap)
#define FASTRPC_IOCTL_INVOKE_PERF \
		_IOWR('R', 21, struct fastrpc_ioctl_invoke_perf)
#define FASTRPC_IOCTL_NOTIF_RSP \
		_IOWR('R', 22, struct fastrpc_ioctl_notif_rsp)
#define FASTRPC_IOCTL_DSPSIGNAL_CREATE _IOWR('R', 23, struct fastrpc_ioctl_dspsignal_create)
#define FASTRPC_IOCTL_DSPSIGNAL_DESTROY _IOWR('R', 24, struct fastrpc_ioctl_dspsignal_destroy)
#define FASTRPC_IOCTL_DSPSIGNAL_SIGNAL _IOWR('R', 25, struct fastrpc_ioctl_dspsignal_signal)
#define FASTRPC_IOCTL_DSPSIGNAL_WAIT _IOWR('R', 26, struct fastrpc_ioctl_dspsignal_wait)
#define FASTRPC_IOCTL_DSPSIGNAL_CANCEL_WAIT \
		_IOWR('R', 27, struct fastrpc_ioctl_dspsignal_cancel_wait)

#define FASTRPC_GLINK_GUID "fastrpcglink-apps-dsp"
#define FASTRPC_SMD_GUID "fastrpcsmd-apps-dsp"
#define DEVICE_NAME      "adsprpc-smd"
#define DEVICE_NAME_SECURE "adsprpc-smd-secure"

/* Pre-defined parameter for print gfa structure*/

#define smq_invoke_ctx_params "pid: %d, tgid: %d, handle: %p, sc: 0x%x, fl: %p, fd: %p, magic: %d\n"

#define fastrpc_file_params "fl->tgid: %d, fl->cid: %d, fl->ssrcount: %p, fl->pd: %d, fl->profile: %p, fl->mode: %p, fl->tgid_open: %d, fl->num_cached_buf: %d, num_pers_hdrs: %d, fl->sessionid: %d, fl->servloc_name: %s, fl->file_close: %d, fl->dsp_proc_init: %d,fl->apps: %p, fl->qos_request: %d, fl->dev_minor: %d, fl->debug_buf: %s fl->debug_buf_alloced_attempted: %d, fl->wake_enable: %d, fl->ws_timeout: %d, fl->untrusted_process: %d\n"

#define fastrpc_mmap_params "fl: %p, apps: %p, fd: %d, flags: %p, buf: %p, phys: %p, size : %d, va : %p, map->raddr: %p, len : %d, refs : %d, secure: %d\n"

#define fastrpc_buf_params "buf->fl: %p, buf->phys: %p, buf->virt: %p, buf->size: %d, buf->dma_attr: %ld, buf->raddr: %p, buf->flags: %d, buf->type: %d, buf->in_use: %d\n"
/* Set for buffers that have no virtual mapping in userspace */
#define FASTRPC_ATTR_NOVA 0x1

/* Set for buffers that are NOT dma coherent */
#define FASTRPC_ATTR_NON_COHERENT 0x2

/* Set for buffers that are dma coherent */
#define FASTRPC_ATTR_COHERENT 0x4

/* Fastrpc attribute for keeping the map persistent */
#define FASTRPC_ATTR_KEEP_MAP	0x8

/* Fastrpc attribute for no mapping of fd  */
#define FASTRPC_ATTR_NOMAP (16)

/*
 * Fastrpc attribute to skip flush by fastrpc
 */
#define FASTRPC_ATTR_FORCE_NOFLUSH  (32)

/*
 * Fastrpc attribute to skip invalidate by fastrpc
 */
#define FASTRPC_ATTR_FORCE_NOINVALIDATE (64)

/* Driver should operate in parallel with the co-processor */
#define FASTRPC_MODE_PARALLEL    0

/* Driver should operate in serial mode with the co-processor */
#define FASTRPC_MODE_SERIAL      1

/* Driver should operate in profile mode with the co-processor */
#define FASTRPC_MODE_PROFILE     2

/* Set FastRPC session ID to 1 */
#define FASTRPC_MODE_SESSION     4

/* Retrives number of input buffers from the scalars parameter */
#define REMOTE_SCALARS_INBUFS(sc)        (((sc) >> 16) & 0x0ff)

/* Retrives number of output buffers from the scalars parameter */
#define REMOTE_SCALARS_OUTBUFS(sc)       (((sc) >> 8) & 0x0ff)

/* Retrives number of input handles from the scalars parameter */
#define REMOTE_SCALARS_INHANDLES(sc)     (((sc) >> 4) & 0x0f)

/* Retrives number of output handles from the scalars parameter */
#define REMOTE_SCALARS_OUTHANDLES(sc)    ((sc) & 0x0f)

/* Remote domains ID */
#define ADSP_DOMAIN_ID	(0)
#define MDSP_DOMAIN_ID	(1)
#define SDSP_DOMAIN_ID	(2)
#define CDSP_DOMAIN_ID	(3)
#define MAX_DOMAIN_ID	CDSP_DOMAIN_ID

#define NUM_CHANNELS	4	/* adsp, mdsp, slpi, cdsp*/
#define NUM_SESSIONS	13	/* max 12 compute, 1 cpz */

#define VALID_FASTRPC_CID(cid) \
	(cid >= ADSP_DOMAIN_ID && cid < NUM_CHANNELS)

#define REMOTE_SCALARS_LENGTH(sc)	(REMOTE_SCALARS_INBUFS(sc) +\
					REMOTE_SCALARS_OUTBUFS(sc) +\
					REMOTE_SCALARS_INHANDLES(sc) +\
					REMOTE_SCALARS_OUTHANDLES(sc))

#define REMOTE_SCALARS_MAKEX(attr, method, in, out, oin, oout) \
		((((uint32_t)   (attr) & 0x7) << 29) | \
		(((uint32_t) (method) & 0x1f) << 24) | \
		(((uint32_t)     (in) & 0xff) << 16) | \
		(((uint32_t)    (out) & 0xff) <<  8) | \
		(((uint32_t)    (oin) & 0x0f) <<  4) | \
		((uint32_t)   (oout) & 0x0f))

#define REMOTE_SCALARS_MAKE(method, in, out) \
		REMOTE_SCALARS_MAKEX(0, method, in, out, 0, 0)

#ifdef VERIFY_PRINT_ERROR
#define VERIFY_EPRINTF(format, ...) pr_err(format, ##__VA_ARGS__)
#else
#define VERIFY_EPRINTF(format, args) ((void)0)
#endif

#ifndef VERIFY_PRINT_INFO
#define VERIFY_IPRINTF(args) ((void)0)
#endif

#ifndef VERIFY
#define __STR__(x) #x ":"
#define __TOSTR__(x) __STR__(x)
#define __FILE_LINE__ __FILE__ ":" __TOSTR__(__LINE__)
#define __ADSPRPC_LINE__ "adsprpc:" __TOSTR__(__LINE__)

#define VERIFY(err, val) \
do {\
	VERIFY_IPRINTF(__FILE_LINE__"info: calling: " #val "\n");\
	if ((val) == 0) {\
		(err) = (err) == 0 ? -1 : (err);\
		VERIFY_EPRINTF(__ADSPRPC_LINE__" error: %d: "#val "\n", (err));\
	} else {\
		VERIFY_IPRINTF(__FILE_LINE__"info: passed: " #val "\n");\
	} \
} while (0)
#endif

#define ADSPRPC_ERR(fmt, args...)\
	pr_err("Error: adsprpc (%d): %s: %s: " fmt, __LINE__,\
	current->comm, __func__, ##args)
#define ADSPRPC_INFO(fmt, args...)\
	pr_info("Info: adsprpc (%d): %s: %s: " fmt, __LINE__,\
	current->comm, __func__, ##args)
#define ADSPRPC_WARN(fmt, args...)\
	pr_warn("Warning: adsprpc (%d): %s: %s: " fmt, __LINE__,\
	current->comm, __func__, ##args)
#define ADSPRPC_DEBUG(fmt, args...)\
	pr_debug("Debug: adsprpc (%d): %s: %s: " fmt, __LINE__,\
	current->comm, __func__, ##args)

#define DEBUG_PRINT_SIZE_LIMIT (512*1024)

#define remote_arg64_t    union remote_arg64

struct remote_buf64 {
	uint64_t pv;
	uint64_t len;
};

struct remote_dma_handle64 {
	int fd;
	uint32_t offset;
	uint32_t len;
};

union remote_arg64 {
	struct remote_buf64	buf;
	struct remote_dma_handle64 dma;
	uint32_t h;
};

#define remote_arg_t    union remote_arg

struct remote_buf {
	void *pv;		/* buffer pointer */
	size_t len;		/* length of buffer */
};

struct remote_dma_handle {
	int fd;
	uint32_t offset;
};

union remote_arg {
	struct remote_buf buf;	/* buffer info */
	struct remote_dma_handle dma;
	uint32_t h;		/* remote handle */
};

struct fastrpc_ioctl_invoke {
	uint32_t handle;	/* remote handle */
	uint32_t sc;		/* scalars describing the data */
	remote_arg_t *pra;	/* remote arguments list */
};

struct fastrpc_ioctl_invoke_fd {
	struct fastrpc_ioctl_invoke inv;
	int *fds;		/* fd list */
};

struct fastrpc_ioctl_invoke_attrs {
	struct fastrpc_ioctl_invoke inv;
	int *fds;		/* fd list */
	unsigned int *attrs;	/* attribute list */
};

struct fastrpc_ioctl_invoke_crc {
	struct fastrpc_ioctl_invoke inv;
	int *fds;		/* fd list */
	unsigned int *attrs;	/* attribute list */
	unsigned int *crc;
};

struct fastrpc_ioctl_invoke_perf {
	struct fastrpc_ioctl_invoke inv;
	int *fds;
	unsigned int *attrs;
	unsigned int *crc;
	uint64_t *perf_kernel;
	uint64_t *perf_dsp;
};

struct fastrpc_async_job {
	uint32_t isasyncjob; /* flag to distinguish async job */
	uint64_t jobid;      /* job id generated by user */
	uint32_t reserved;   /* reserved */
};

struct fastrpc_ioctl_invoke_async {
	struct fastrpc_ioctl_invoke inv;
	int *fds;		/* fd list */
	unsigned int *attrs;	/* attribute list */
	unsigned int *crc;
	uint64_t *perf_kernel;
	uint64_t *perf_dsp;
	struct fastrpc_async_job *job; /* async job*/
};

struct fastrpc_ioctl_invoke_async_no_perf {
	struct fastrpc_ioctl_invoke inv;
	int *fds;		/* fd list */
	unsigned int *attrs;	/* attribute list */
	unsigned int *crc;
	struct fastrpc_async_job *job; /* async job*/
};

struct fastrpc_ioctl_async_response {
	uint64_t jobid;/* job id generated by user */
	int result; /* result from DSP */
	uint64_t *perf_kernel;
	uint64_t *perf_dsp;
	uint32_t handle;
	uint32_t sc;
};

struct fastrpc_ioctl_notif_rsp {
	int domain;					/* Domain of User PD */
	int session;				/* Session ID of User PD */
	uint32_t status;			/* Status of the process */
};

/* INIT a new process or attach to guestos */
enum fastrpc_init_flags {
	FASTRPC_INIT_NO_CREATE       = -1,
	FASTRPC_INIT_ATTACH          = 0,
	FASTRPC_INIT_CREATE          = 1,
	FASTRPC_INIT_CREATE_STATIC   = 2,
	FASTRPC_INIT_ATTACH_SENSORS  = 3,
};

enum fastrpc_invoke2_type {
	FASTRPC_INVOKE2_ASYNC		   = 1,
	FASTRPC_INVOKE2_ASYNC_RESPONSE = 2,
	FASTRPC_INVOKE2_KERNEL_OPTIMIZATIONS,
	FASTRPC_INVOKE2_STATUS_NOTIF,
};

struct fastrpc_ioctl_invoke2 {
	uint32_t req;       /* type of invocation request */
	uintptr_t invparam; /* invocation request param */
	uint32_t size;      /* size of invocation param */
	int err;            /* reserved */
};

struct fastrpc_ioctl_init {
	uint32_t flags;		/* one of FASTRPC_INIT_* macros */
	uintptr_t file;		/* pointer to elf file */
	uint32_t filelen;	/* elf file length */
	int32_t filefd;		/* ION fd for the file */
	uintptr_t mem;		/* mem for the PD */
	uint32_t memlen;	/* mem length */
	int32_t memfd;		/* ION fd for the mem */
};

struct fastrpc_ioctl_init_attrs {
		struct fastrpc_ioctl_init init;
		int attrs;
		unsigned int siglen;
};

struct fastrpc_ioctl_munmap {
	uintptr_t vaddrout;	/* address to unmap */
	size_t size;		/* size */
};

struct fastrpc_ioctl_munmap_64 {
	uint64_t vaddrout;	/* address to unmap */
	size_t size;		/* size */
};

struct fastrpc_ioctl_mmap {
	int fd;					/* ion fd */
	uint32_t flags;			/* flags for dsp to map with */
	uintptr_t vaddrin;		/* optional virtual address */
	size_t size;			/* size */
	uintptr_t vaddrout;		/* dsps virtual address */
};

struct fastrpc_ioctl_mmap_64 {
	int fd;				/* ion fd */
	uint32_t flags;			/* flags for dsp to map with */
	uint64_t vaddrin;		/* optional virtual address */
	size_t size;			/* size */
	uint64_t vaddrout;		/* dsps virtual address */
};

struct fastrpc_ioctl_munmap_fd {
	int     fd;				/* fd */
	uint32_t  flags;		/* control flags */
	uintptr_t va;			/* va */
	ssize_t  len;			/* length */
};

struct fastrpc_ioctl_dspsignal_create {
	uint32_t signal_id; /* Signal ID */
	uint32_t flags;     /* Flags, currently unused */
};

struct fastrpc_ioctl_dspsignal_destroy {
	uint32_t signal_id; /* Signal ID */
};

struct fastrpc_ioctl_dspsignal_signal {
	uint32_t signal_id; /* Signal ID */
};

struct fastrpc_ioctl_dspsignal_wait {
	uint32_t signal_id;    /* Signal ID */
	uint32_t timeout_usec; /* Timeout in microseconds. UINT32_MAX for an infinite wait */
};

struct fastrpc_ioctl_dspsignal_cancel_wait {
	uint32_t signal_id; /* Signal ID */
};

/**
 * Control flags for mapping memory on DSP user process
 */
enum fastrpc_map_flags {
	/**
	 * Map memory pages with RW- permission and CACHE WRITEBACK.
	 * The driver is responsible for cache maintenance when passed
	 * the buffer to FastRPC calls. Same virtual address will be
	 * assigned for subsequent FastRPC calls.
	 */
	FASTRPC_MAP_STATIC = 0,

	/* Reserved */
	FASTRPC_MAP_RESERVED,

	/**
	 * Map memory pages with RW- permission and CACHE WRITEBACK.
	 * Mapping tagged with a file descriptor. User is responsible for
	 * CPU and DSP cache maintenance for the buffer. Get virtual address
	 * of buffer on DSP using HAP_mmap_get() and HAP_mmap_put() APIs.
	 */
	FASTRPC_MAP_FD = 2,

	/**
	 * Mapping delayed until user call HAP_mmap() and HAP_munmap()
	 * functions on DSP. It is useful to map a buffer with cache modes
	 * other than default modes. User is responsible for CPU and DSP
	 * cache maintenance for the buffer.
	 */
	FASTRPC_MAP_FD_DELAYED,

	/**
	 * This flag is used to skip CPU mapping,
	 * otherwise behaves similar to FASTRPC_MAP_FD_DELAYED flag.
	 */
	FASTRPC_MAP_FD_NOMAP = 16,

	FASTRPC_MAP_MAX,
};

struct fastrpc_mem_map {
	int fd;			/* ion fd */
	int offset;		/* buffer offset */
	uint32_t flags;		/* flags defined in enum fastrpc_map_flags */
	int attrs;		/* buffer attributes used for SMMU mapping */
	uintptr_t vaddrin;	/* buffer virtual address */
	size_t length;		/* buffer length */
	uint64_t vaddrout;	/* [out] remote virtual address */
};

/* Map and unmap IOCTL methods reserved memory size for future extensions */
#define MAP_RESERVED_NUM (14)
#define UNMAP_RESERVED_NUM (10)

/* map memory to DSP device */
struct fastrpc_ioctl_mem_map {
	int version;		/* Initial version 0 */
	union {
		struct fastrpc_mem_map m;
		int reserved[MAP_RESERVED_NUM];
	};
};

struct fastrpc_mem_unmap {
	int fd;			/* ion fd */
	uint64_t vaddr;		/* remote process (dsp) virtual address */
	size_t length;		/* buffer size */
};

/* unmap memory to DSP device */
struct fastrpc_ioctl_mem_unmap {
	int version;		/* Initial version 0 */
	union {
		struct fastrpc_mem_unmap um;
		int reserved[UNMAP_RESERVED_NUM];
	};
};

/*
 * This enum is shared with DSP. So, existing values should NOT
 * be modified. Only new members can be added.
 */
enum dsp_map_flags {
	/* Add memory to static PD pool, protection thru XPU */
	ADSP_MMAP_HEAP_ADDR = 4,

	/* MAP static DMA buffer on DSP User PD */
	ADSP_MMAP_DMA_BUFFER = 6,

	/* Add memory to static PD pool, protection thru hypervisor */
	ADSP_MMAP_REMOTE_HEAP_ADDR = 8,

	/* Add memory to userPD pool, for user heap */
	ADSP_MMAP_ADD_PAGES = 0x1000,

	/* Add memory to userPD pool, for LLC heap */
	ADSP_MMAP_ADD_PAGES_LLC = 0x3000,

	/* Map persistent header buffer on DSP */
	ADSP_MMAP_PERSIST_HDR = 0x4000,
};

enum fastrpc_control_type {
	FASTRPC_CONTROL_LATENCY		=	1,
	/* Share SMMU context bank */
	FASTRPC_CONTROL_SMMU		=	2,
	FASTRPC_CONTROL_KALLOC		=	3,
	FASTRPC_CONTROL_WAKELOCK	=	4,
	FASTRPC_CONTROL_PM		=	5,
/* Clean process on DSP */
	FASTRPC_CONTROL_DSPPROCESS_CLEAN	=	6,
	FASTRPC_CONTROL_RPC_POLL = 7,
};

struct fastrpc_ctrl_latency {
	uint32_t enable;	/* latency control enable */
	uint32_t latency;	/* latency request in us */
};

struct fastrpc_ctrl_kalloc {
	uint32_t kalloc_support;  /* Remote memory allocation from kernel */
};

struct fastrpc_ctrl_wakelock {
	uint32_t enable;	/* wakelock control enable */
};

struct fastrpc_ctrl_pm {
	uint32_t timeout;	/* timeout(in ms) for PM to keep system awake */
};

struct fastrpc_ctrl_smmu {
	uint32_t sharedcb;  /* Set to SMMU share context bank */
};

struct fastrpc_ioctl_control {
	uint32_t req;
	union {
		struct fastrpc_ctrl_latency lp;
		struct fastrpc_ctrl_kalloc kalloc;
		struct fastrpc_ctrl_wakelock wp;
		struct fastrpc_ctrl_pm pm;
		struct fastrpc_ctrl_smmu smmu;
	};
};

#define FASTRPC_MAX_DSP_ATTRIBUTES	(256)
#define FASTRPC_MAX_ATTRIBUTES	(260)

enum fastrpc_dsp_capability {
	ASYNC_FASTRPC_CAP = 9,
	DMA_HANDLE_REVERSE_RPC_CAP = 129,
};

struct fastrpc_ioctl_capability {
	uint32_t domain;
	uint32_t attribute_ID;
	uint32_t capability;
};

struct smq_null_invoke {
	uint64_t ctx;			/* invoke caller context */
	uint32_t handle;	    /* handle to invoke */
	uint32_t sc;		    /* scalars structure describing the data */
};

struct smq_phy_page {
	uint64_t addr;		/* physical address */
	uint64_t size;		/* size of contiguous region */
};

struct smq_invoke_buf {
	int num;		/* number of contiguous regions */
	int pgidx;		/* index to start of contiguous region */
};

struct smq_invoke {
	struct smq_null_invoke header;
	struct smq_phy_page page;   /* remote arg and list of pages address */
};

struct smq_msg {
	uint32_t pid;           /* process group id */
	uint32_t tid;           /* thread id */
	struct smq_invoke invoke;
};

struct smq_invoke_rsp {
	uint64_t ctx;			/* invoke caller context */
	int retval;	             /* invoke return value */
};

enum fastrpc_response_flags {
	NORMAL_RESPONSE = 0,
	EARLY_RESPONSE = 1,
	USER_EARLY_SIGNAL = 2,
	COMPLETE_SIGNAL = 3,
	STATUS_RESPONSE = 4,
	POLL_MODE = 5,
};

enum fastrpc_process_create_state {
	PROCESS_CREATE_DEFAULT = 0,			/* Process is not created */
	PROCESS_CREATE_IS_INPROGRESS = 1,	/* Process creation is in progress */
	PROCESS_CREATE_SUCCESS = 2,			/* Process creation is successful */
};

struct smq_invoke_rspv2 {
	uint64_t ctx;		  /* invoke caller context */
	int retval;		  /* invoke return value */
	uint32_t flags;		  /* early response flags */
	uint32_t early_wake_time; /* user predicted early wakeup time in us */
	uint32_t version;	  /* Version number for validation */
};

enum fastrpc_status_flags {
	FASTRPC_USERPD_UP = 0,
	FASTRPC_USERPD_EXIT = 1,
	FASTRPC_USERPD_FORCE_KILL = 2,
	FASTRPC_USERPD_EXCEPTION = 3,
	FASTRPC_DSP_SSR = 4,
};

struct smq_notif_rspv3 {
	uint64_t ctx;		  /* response context */
	uint32_t type;        /* Notification type */
	int pid;		      /* user process pid */
	uint32_t status;	  /* userpd status notification */
};

enum fastrpc_process_exit_states {
	/* Process Default State */
	FASTRPC_PROCESS_DEFAULT_STATE				= 0,
	/* Process exit initiated */
	FASTRPC_PROCESS_EXIT_START				= 1,
	/* Process exit issued to DSP */
	FASTRPC_PROCESS_DSP_EXIT_INIT				= 2,
	/* Process exit in DSP complete */
	FASTRPC_PROCESS_DSP_EXIT_COMPLETE			= 3,
	/* Process exit in DSP error */
	FASTRPC_PROCESS_DSP_EXIT_ERROR				= 4,
};

inline int fastrpc_transport_send(int cid, void *rpc_msg, uint32_t rpc_msg_size, bool trusted_vm);
inline int fastrpc_handle_rpc_response(void *data, int len, int cid);
inline int verify_transport_device(int cid, bool trusted_vm);
int fastrpc_transport_init(void);
void fastrpc_transport_deinit(void);
void fastrpc_transport_session_init(int cid, char *subsys);
void fastrpc_transport_session_deinit(int cid);
int fastrpc_wait_for_transport_interrupt(int cid, unsigned int flags);

static inline struct smq_invoke_buf *smq_invoke_buf_start(remote_arg64_t *pra,
							uint32_t sc)
{
	unsigned int len = REMOTE_SCALARS_LENGTH(sc);

	return (struct smq_invoke_buf *)(&pra[len]);
}

static inline struct smq_phy_page *smq_phy_page_start(uint32_t sc,
						struct smq_invoke_buf *buf)
{
	unsigned int nTotal = REMOTE_SCALARS_LENGTH(sc);

	return (struct smq_phy_page *)(&buf[nTotal]);
}

/*
 * Fastrpc context ID bit-map:
 *
 * bits 0-3   : type of remote PD
 * bit  4     : type of job (sync/async)
 * bit  5     : reserved
 * bits 6-15  : index in context table
 * bits 16-63 : incrementing context ID
 */
#define FASTRPC_CTX_MAX (1024)

/* Length of glink transaction history to store */
#define GLINK_MSG_HISTORY_LEN (128)


/* Type of fastrpc DMA bufs sent to DSP */
enum fastrpc_buf_type {
	METADATA_BUF,
	COPYDATA_BUF,
	INITMEM_BUF,
	USERHEAP_BUF,
};


/* Types of RPC calls to DSP */
enum fastrpc_msg_type {
	USER_MSG = 0,
	KERNEL_MSG_WITH_ZERO_PID,
	KERNEL_MSG_WITH_NONZERO_PID,
};

#define DSPSIGNAL_TIMEOUT_NONE 0xffffffff
#define DSPSIGNAL_NUM_SIGNALS 1024

// Signal state and completions are stored in groups of DSPSIGNAL_GROUP_SIZE.
// Must be a power of two.
#define DSPSIGNAL_GROUP_SIZE 256


struct secure_vm {
	int *vmid;
	int *vmperm;
	int vmcount;
};

struct gid_list {
	unsigned int *gids;
	unsigned int gidcount;
};

struct qos_cores {
	int *coreno;
	int corecount;
};

struct fastrpc_file;

struct fastrpc_buf {
	struct hlist_node hn;
	struct hlist_node hn_rem;
	struct hlist_node hn_init;
	struct fastrpc_file *fl;
	void *virt;
	uint64_t phys;
	size_t size;
	unsigned long dma_attr;
	uintptr_t raddr;
	uint32_t flags;
	int type;		/* One of "fastrpc_buf_type" */
	bool in_use;	/* Used only for persistent header buffers */
	struct timespec64 buf_start_time;
	struct timespec64 buf_end_time;
};

struct fastrpc_ctx_lst;

struct fastrpc_tx_msg {
	struct smq_msg msg;     /* Msg sent to remote subsystem */
	int transport_send_err; /* transport error */
	int64_t ns;             /* Timestamp (in ns) of msg */
	uint64_t xo_time_in_us; /* XO Timestamp (in us) of sent message */
};

struct fastrpc_rx_msg {
	struct smq_invoke_rspv2 rsp;  /* Response from remote subsystem */
	int64_t ns;   /* Timestamp (in ns) of response */
	uint64_t xo_time_in_us; /* XO Timestamp (in us) of response */
};

struct fastrpc_transport_log {
	unsigned int tx_index;  /* Current index of 'tx_msgs' array */
	unsigned int rx_index;  /* Current index of 'rx_msgs' array */

	/* Rolling history of messages sent to remote subsystem */
	struct fastrpc_tx_msg tx_msgs[GLINK_MSG_HISTORY_LEN];

	/* Rolling history of responses from remote subsystem */
	struct fastrpc_rx_msg rx_msgs[GLINK_MSG_HISTORY_LEN];
	spinlock_t lock;
};

struct overlap {
	uintptr_t start;
	uintptr_t end;
	int raix;
	uintptr_t mstart;
	uintptr_t mend;
	uintptr_t offset;
	int do_cmo;		/*used for cache maintenance of inrout buffers*/
};

struct fastrpc_perf {
	uint64_t count;
	uint64_t flush;
	uint64_t map;
	uint64_t copy;
	uint64_t link;
	uint64_t getargs;
	uint64_t putargs;
	uint64_t invargs;
	uint64_t invoke;
	uint64_t tid;
};

struct smq_notif_rsp {
	struct list_head notifn;
	int domain;
	int session;
	enum fastrpc_status_flags status;
};

struct smq_invoke_ctx {
	struct hlist_node hn;
	/* Async node to add to async job ctx list */
	struct list_head asyncn;
	struct completion work;
	int retval;
	int pid;
	int tgid;
	remote_arg_t *lpra;
	remote_arg64_t *rpra;
	remote_arg64_t *lrpra;		/* Local copy of rpra for put_args */
	int *fds;
	unsigned int *attrs;
	struct fastrpc_mmap **maps;
	struct fastrpc_buf *buf;
	struct fastrpc_buf *copybuf;	/*used to copy non-ion buffers */
	size_t used;
	struct fastrpc_file *fl;
	uint32_t handle;
	uint32_t sc;
	struct overlap *overs;
	struct overlap **overps;
	struct smq_msg msg;
	uint32_t *crc;
	uint64_t *perf_kernel;
	uint64_t *perf_dsp;
	unsigned int magic;
	uint64_t ctxid;
	struct fastrpc_perf *perf;
	/* response flags from remote processor */
	enum fastrpc_response_flags rsp_flags;
	/* user hint of completion time in us */
	uint32_t early_wake_time;
	/* work done status flag */
	bool is_work_done;
	/* Store Async job in the context*/
	struct fastrpc_async_job asyncjob;
	/* Async early flag to check the state of context */
	bool is_early_wakeup;
	uint32_t sc_interrupted;
	struct fastrpc_file *fl_interrupted;
	uint32_t handle_interrupted;
};

struct fastrpc_ctx_lst {
	struct hlist_head pending;
	struct hlist_head interrupted;
	/* Number of active contexts queued to DSP */
	uint32_t num_active_ctxs;
	/* Queue which holds all async job contexts of process */
	struct list_head async_queue;
	/* Queue which holds all status notifications of process */
	struct list_head notif_queue;
};

struct fastrpc_smmu {
	struct device *dev;
	const char *dev_name;
	int cb;
	int enabled;
	int faults;
	int secure;
	int coherent;
	int sharedcb;
	/* gen pool for QRTR */
	struct gen_pool *frpc_genpool;
	/* fastrpc gen pool buffer */
	struct fastrpc_buf *frpc_genpool_buf;
	/* fastrpc gen pool buffer fixed IOVA */
	unsigned long genpool_iova;
	/* fastrpc gen pool buffer size */
	size_t genpool_size;
};

struct fastrpc_session_ctx {
	struct device *dev;
	struct fastrpc_smmu smmu;
	int used;
};

struct fastrpc_static_pd {
	char *servloc_name;
	char *spdname;
	void *pdrhandle;
	uint64_t pdrcount;
	uint64_t prevpdrcount;
	atomic_t ispdup;
	int cid;
	wait_queue_head_t wait_for_pdup;
};

struct fastrpc_dsp_capabilities {
	uint32_t is_cached;	//! Flag if dsp attributes are cached
	uint32_t dsp_attributes[FASTRPC_MAX_DSP_ATTRIBUTES];
};

struct fastrpc_channel_ctx {
	char *name;
	char *subsys;
	struct device *dev;
	struct fastrpc_session_ctx session[NUM_SESSIONS];
	struct fastrpc_static_pd spd[NUM_SESSIONS];
	struct completion work;
	struct completion workport;
	struct notifier_block nb;
	struct mutex smd_mutex;
	uint64_t sesscount;
	uint64_t ssrcount;
	int in_hib;
	void *handle;
	uint64_t prevssrcount;
	int issubsystemup;
	int vmid;
	struct secure_vm rhvm;
	void *rh_dump_dev;
	/* Indicates, if channel is restricted to secure node only */
	int secure;
	/* Indicates whether the channel supports unsigned PD */
	bool unsigned_support;
	struct fastrpc_dsp_capabilities dsp_cap_kernel;
	/* cpu capabilities shared to DSP */
	uint64_t cpuinfo_todsp;
	bool cpuinfo_status;
	struct smq_invoke_ctx *ctxtable[FASTRPC_CTX_MAX];
	spinlock_t ctxlock;
	struct fastrpc_transport_log gmsg_log;
	struct hlist_head initmems;
	/* Store gfa structure debug details */
	struct fastrpc_buf *buf;
};

struct fastrpc_apps {
	struct fastrpc_channel_ctx *channel;
	struct cdev cdev;
	struct class *class;
	struct smq_phy_page range;
	struct hlist_head maps;
	uint32_t staticpd_flags;
	dev_t dev_no;
	int compat;
	struct hlist_head drivers;
	spinlock_t hlock;
	struct device *dev;
	/* Indicates fastrpc device node info */
	struct device *dev_fastrpc;
	unsigned int latency;
	int transport_initialized;
	/* Flag to determine fastrpc bus registration */
	int fastrpc_bus_register;
	bool legacy_remote_heap;
	/* Unique job id for each message */
	uint64_t jobid[NUM_CHANNELS];
	struct gid_list gidlist;
	struct device *secure_dev;
	struct device *non_secure_dev;
	/* Secure subsystems like ADSP/SLPI will use secure client */
	struct wakeup_source *wake_source_secure;
	/* Non-secure subsystem like CDSP will use regular client */
	struct wakeup_source *wake_source;
	uint32_t duplicate_rsp_err_cnt;
	struct qos_cores silvercores;
	uint32_t max_size_limit;
	struct hlist_head frpc_devices;
	struct hlist_head frpc_drivers;
	struct mutex mut_uid;
	/* Indicates cdsp device status */
	int remote_cdsp_status;
};

struct fastrpc_mmap {
	struct hlist_node hn;
	struct fastrpc_file *fl;
	struct fastrpc_apps *apps;
	int fd;
	uint32_t flags;
	struct dma_buf *buf;
	struct sg_table *table;
	struct dma_buf_attachment *attach;
	struct ion_handle *handle;
	uint64_t phys;
	size_t size;
	uintptr_t va;
	size_t len;
	int refs;
	uintptr_t raddr;
	int secure;
	bool is_persistent;			/* the map is persistenet across sessions */
	int frpc_md_index;			/* Minidump unique index */
	uintptr_t attr;
	bool in_use;				/* Indicates if persistent map is in use*/
	struct timespec64 map_start_time;
	struct timespec64 map_end_time;
	/* Mapping for fastrpc shell */
	bool is_filemap;
<<<<<<< HEAD
	char *servloc_name;
=======
	char *servloc_name;			/* Indicate which daemon mapped this */
>>>>>>> ac1dce8a
};

enum fastrpc_perfkeys {
	PERF_COUNT = 0,
	PERF_FLUSH = 1,
	PERF_MAP = 2,
	PERF_COPY = 3,
	PERF_LINK = 4,
	PERF_GETARGS = 5,
	PERF_PUTARGS = 6,
	PERF_INVARGS = 7,
	PERF_INVOKE = 8,
	PERF_TID = 9,
	PERF_KEY_MAX = 10,
};

struct fastrpc_notif_queue {
	/* Number of pending status notifications in queue */
	atomic_t notif_queue_count;

	/* Wait queue to synchronize notifier thread and response */
	wait_queue_head_t notif_wait_queue;

	/* IRQ safe spin lock for protecting notif queue */
	spinlock_t nqlock;
};

enum fastrpc_dspsignal_state {
	DSPSIGNAL_STATE_UNUSED = 0,
	DSPSIGNAL_STATE_PENDING,
	DSPSIGNAL_STATE_SIGNALED,
	DSPSIGNAL_STATE_CANCELED
};

struct fastrpc_dspsignal {
	struct completion comp;
	int state;
};

struct fastrpc_file {
	struct hlist_node hn;
	spinlock_t hlock;
	struct hlist_head maps;
	struct hlist_head cached_bufs;
	uint32_t num_cached_buf;
	struct hlist_head remote_bufs;
	struct fastrpc_ctx_lst clst;
	struct fastrpc_session_ctx *sctx;
	struct fastrpc_buf *init_mem;

	/* No. of persistent headers */
	unsigned int num_pers_hdrs;
	/* Pre-allocated header buffer */
	struct fastrpc_buf *pers_hdr_buf;
	/* Pre-allocated buffer divided into N chunks */
	struct fastrpc_buf *hdr_bufs;

	struct fastrpc_session_ctx *secsctx;
	uint32_t mode;
	uint32_t profile;
	int sessionid;
	int tgid_open;	/* Process ID during device open */
	int tgid;		/* Process ID that uses device for RPC calls */
	int cid;
	bool trusted_vm;
	uint64_t ssrcount;
	int pd;
	char *servloc_name;
	int file_close;
	int dsp_proc_init;
	int sharedcb;
	struct fastrpc_apps *apps;
	struct dentry *debugfs_file;
	struct dev_pm_qos_request *dev_pm_qos_req;
	int qos_request;
	struct mutex map_mutex;
	struct mutex internal_map_mutex;
	/* Identifies the device (MINOR_NUM_DEV / MINOR_NUM_SECURE_DEV) */
	int dev_minor;
	char *debug_buf;
	/* Flag to indicate attempt has been made to allocate memory for debug_buf*/
	int debug_buf_alloced_attempted;
	/* Flag to enable PM wake/relax voting for every remote invoke */
	int wake_enable;
	struct gid_list gidlist;
	/* Number of jobs pending in Async Queue */
	atomic_t async_queue_job_count;
	/* Async wait queue to synchronize glink response and async thread */
	wait_queue_head_t async_wait_queue;
	/* IRQ safe spin lock for protecting async queue */
	spinlock_t aqlock;
	/* Process status notification queue */
	struct fastrpc_notif_queue proc_state_notif;
	uint32_t ws_timeout;
	bool untrusted_process;
	struct fastrpc_device *device;
	/* Process kill will wait on work when ram dump collection in progress */
	struct completion work;
	/* Flag to indicate ram dump collection status*/
	bool is_ramdump_pend;
	/* Flag to indicate type of process (static, dynamic) */
	uint32_t proc_flags;
	/* If set, threads will poll for DSP response instead of glink wait */
	bool poll_mode;
	/* Threads poll for specified timeout and fall back to glink wait */
	uint32_t poll_timeout;
	/* Flag to indicate dynamic process creation status*/
	enum fastrpc_process_create_state dsp_process_state;
	bool is_unsigned_pd;
	/* Flag to indicate 32 bit driver*/
	bool is_compat;
	/* Completion objects and state for dspsignals */
	struct fastrpc_dspsignal *signal_groups[DSPSIGNAL_NUM_SIGNALS / DSPSIGNAL_GROUP_SIZE];
	spinlock_t dspsignals_lock;
	struct mutex signal_create_mutex;
	struct completion shutdown;
};

union fastrpc_ioctl_param {
	struct fastrpc_ioctl_invoke_async inv;
	struct fastrpc_ioctl_mem_map mem_map;
	struct fastrpc_ioctl_mem_unmap mem_unmap;
	struct fastrpc_ioctl_mmap mmap;
	struct fastrpc_ioctl_mmap_64 mmap64;
	struct fastrpc_ioctl_munmap munmap;
	struct fastrpc_ioctl_munmap_64 munmap64;
	struct fastrpc_ioctl_munmap_fd munmap_fd;
	struct fastrpc_ioctl_init_attrs init;
	struct fastrpc_ioctl_control cp;
	struct fastrpc_ioctl_capability cap;
	struct fastrpc_ioctl_invoke2 inv2;
	struct fastrpc_ioctl_dspsignal_signal sig;
	struct fastrpc_ioctl_dspsignal_wait wait;
	struct fastrpc_ioctl_dspsignal_create cre;
	struct fastrpc_ioctl_dspsignal_destroy des;
	struct fastrpc_ioctl_dspsignal_cancel_wait canc;
};

int fastrpc_internal_invoke(struct fastrpc_file *fl, uint32_t mode,
				   uint32_t kernel,
				   struct fastrpc_ioctl_invoke_async *inv);

int fastrpc_internal_invoke2(struct fastrpc_file *fl,
				struct fastrpc_ioctl_invoke2 *inv2);

int fastrpc_internal_munmap(struct fastrpc_file *fl,
				   struct fastrpc_ioctl_munmap *ud);

int fastrpc_internal_mem_map(struct fastrpc_file *fl,
				struct fastrpc_ioctl_mem_map *ud);

int fastrpc_internal_mem_unmap(struct fastrpc_file *fl,
				struct fastrpc_ioctl_mem_unmap *ud);

int fastrpc_internal_mmap(struct fastrpc_file *fl,
				 struct fastrpc_ioctl_mmap *ud);

int fastrpc_init_process(struct fastrpc_file *fl,
				struct fastrpc_ioctl_init_attrs *uproc);

int fastrpc_get_info(struct fastrpc_file *fl, uint32_t *info);

int fastrpc_internal_control(struct fastrpc_file *fl,
					struct fastrpc_ioctl_control *cp);

int fastrpc_setmode(unsigned long ioctl_param,
				struct fastrpc_file *fl);

int fastrpc_get_info_from_kernel(
		struct fastrpc_ioctl_capability *cap,
		struct fastrpc_file *fl);

int fastrpc_dspsignal_signal(struct fastrpc_file *fl,
			     struct fastrpc_ioctl_dspsignal_signal *sig);

int fastrpc_dspsignal_wait(struct fastrpc_file *fl,
			   struct fastrpc_ioctl_dspsignal_wait *wait);

int fastrpc_dspsignal_create(struct fastrpc_file *fl,
			     struct fastrpc_ioctl_dspsignal_create *create);

int fastrpc_dspsignal_destroy(struct fastrpc_file *fl,
			      struct fastrpc_ioctl_dspsignal_destroy *destroy);

int fastrpc_dspsignal_cancel_wait(struct fastrpc_file *fl,
				  struct fastrpc_ioctl_dspsignal_cancel_wait *cancel);

void fastrpc_rproc_trace_events(const char *name, const char *event,
				const char *subevent);

#endif<|MERGE_RESOLUTION|>--- conflicted
+++ resolved
@@ -972,11 +972,7 @@
 	struct timespec64 map_end_time;
 	/* Mapping for fastrpc shell */
 	bool is_filemap;
-<<<<<<< HEAD
-	char *servloc_name;
-=======
 	char *servloc_name;			/* Indicate which daemon mapped this */
->>>>>>> ac1dce8a
 };
 
 enum fastrpc_perfkeys {
