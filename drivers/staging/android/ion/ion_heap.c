// SPDX-License-Identifier: GPL-2.0
/*
 * ION Memory Allocator generic heap helpers
 *
 * Copyright (C) 2011 Google, Inc.
 */

#include <linux/err.h>
#include <linux/freezer.h>
#include <linux/kthread.h>
#include <linux/mm.h>
#include <linux/rtmutex.h>
#include <linux/sched.h>
#include <uapi/linux/sched/types.h>
#include <linux/scatterlist.h>
#include <linux/vmalloc.h>

#include "ion_private.h"

static unsigned long ion_heap_shrink_count(struct shrinker *shrinker,
					   struct shrink_control *sc)
{
	struct ion_heap *heap = container_of(shrinker, struct ion_heap,
					     shrinker);
	int total = 0;

	total = ion_heap_freelist_size(heap) / PAGE_SIZE;

	if (heap->ops->shrink)
		total += heap->ops->shrink(heap, sc->gfp_mask, 0);

	return total;
}

static unsigned long ion_heap_shrink_scan(struct shrinker *shrinker,
					  struct shrink_control *sc)
{
	struct ion_heap *heap = container_of(shrinker, struct ion_heap,
					     shrinker);
	int freed = 0;
	int to_scan = sc->nr_to_scan;

	if (to_scan == 0)
		return 0;

	/*
	 * shrink the free list first, no point in zeroing the memory if we're
	 * just going to reclaim it. Also, skip any possible page pooling.
	 */
	if (heap->flags & ION_HEAP_FLAG_DEFER_FREE)
		freed = ion_heap_freelist_shrink(heap, to_scan * PAGE_SIZE) /
				PAGE_SIZE;

	to_scan -= freed;
	if (to_scan <= 0)
		return freed;

	if (heap->ops->shrink)
		freed += heap->ops->shrink(heap, sc->gfp_mask, to_scan);

	return freed;
}

static size_t _ion_heap_freelist_drain(struct ion_heap *heap, size_t size,
				       bool skip_pools)
{
	struct ion_buffer *buffer;
	size_t total_drained = 0;

	if (ion_heap_freelist_size(heap) == 0)
		return 0;

	spin_lock(&heap->free_lock);
	if (size == 0)
		size = heap->free_list_size;

	while (!list_empty(&heap->free_list)) {
		if (total_drained >= size)
			break;
		buffer = list_first_entry(&heap->free_list, struct ion_buffer,
					  list);
		list_del(&buffer->list);
		heap->free_list_size -= buffer->size;
		if (skip_pools)
			buffer->private_flags |= ION_PRIV_FLAG_SHRINKER_FREE;
		total_drained += buffer->size;
		spin_unlock(&heap->free_lock);
		ion_buffer_release(buffer);
		spin_lock(&heap->free_lock);
	}
	spin_unlock(&heap->free_lock);

	return total_drained;
}

static int ion_heap_deferred_free(void *data)
{
	struct ion_heap *heap = data;

	while (true) {
		struct ion_buffer *buffer;

		wait_event_freezable(heap->waitqueue,
				     (ion_heap_freelist_size(heap) > 0 ||
				      kthread_should_stop()));

		spin_lock(&heap->free_lock);
		if (list_empty(&heap->free_list)) {
			spin_unlock(&heap->free_lock);
			if (!kthread_should_stop())
				continue;
			break;
		}
		buffer = list_first_entry(&heap->free_list, struct ion_buffer,
					  list);
		list_del(&buffer->list);
		heap->free_list_size -= buffer->size;
		spin_unlock(&heap->free_lock);
		ion_buffer_release(buffer);
	}

	return 0;
}

void *ion_heap_map_kernel(struct ion_heap *heap,
			  struct ion_buffer *buffer)
{
	struct scatterlist *sg;
	int i, j;
	void *vaddr;
	pgprot_t pgprot;
	struct sg_table *table = buffer->sg_table;
	int npages = PAGE_ALIGN(buffer->size) / PAGE_SIZE;
	struct page **pages = vmalloc(array_size(npages,
						 sizeof(struct page *)));
	struct page **tmp = pages;

	if (!pages)
		return ERR_PTR(-ENOMEM);

	if (buffer->flags & ION_FLAG_CACHED)
		pgprot = PAGE_KERNEL;
	else
		pgprot = pgprot_writecombine(PAGE_KERNEL);

	for_each_sg(table->sgl, sg, table->nents, i) {
		int npages_this_entry = PAGE_ALIGN(sg->length) / PAGE_SIZE;
		struct page *page = sg_page(sg);

		BUG_ON(i >= npages);
		for (j = 0; j < npages_this_entry; j++)
			*(tmp++) = page++;
	}
	vaddr = vmap(pages, npages, VM_MAP, pgprot);
	vfree(pages);

	if (!vaddr)
		return ERR_PTR(-ENOMEM);

	return vaddr;
}
EXPORT_SYMBOL_GPL(ion_heap_map_kernel);

void ion_heap_unmap_kernel(struct ion_heap *heap,
			   struct ion_buffer *buffer)
{
	vunmap(buffer->vaddr);
}
EXPORT_SYMBOL_GPL(ion_heap_unmap_kernel);

int ion_heap_map_user(struct ion_heap *heap, struct ion_buffer *buffer,
		      struct vm_area_struct *vma)
{
	struct sg_table *table = buffer->sg_table;
	unsigned long addr = vma->vm_start;
	unsigned long offset = vma->vm_pgoff * PAGE_SIZE;
	struct scatterlist *sg;
	int i;
	int ret;

	for_each_sg(table->sgl, sg, table->nents, i) {
		struct page *page = sg_page(sg);
		unsigned long remainder = vma->vm_end - addr;
		unsigned long len = sg->length;

		if (offset >= sg->length) {
			offset -= sg->length;
			continue;
		} else if (offset) {
			page += offset / PAGE_SIZE;
			len = sg->length - offset;
			offset = 0;
		}
		len = min(len, remainder);
		ret = remap_pfn_range(vma, addr, page_to_pfn(page), len,
				      vma->vm_page_prot);
		if (ret)
			return ret;
		addr += len;
		if (addr >= vma->vm_end)
			return 0;
	}

	return 0;
}
EXPORT_SYMBOL_GPL(ion_heap_map_user);

void ion_heap_freelist_add(struct ion_heap *heap, struct ion_buffer *buffer)
{
	spin_lock(&heap->free_lock);
	list_add(&buffer->list, &heap->free_list);
	heap->free_list_size += buffer->size;
	spin_unlock(&heap->free_lock);
	wake_up(&heap->waitqueue);
}

size_t ion_heap_freelist_size(struct ion_heap *heap)
{
	size_t size;

	spin_lock(&heap->free_lock);
	size = heap->free_list_size;
	spin_unlock(&heap->free_lock);

	return size;
}

size_t ion_heap_freelist_drain(struct ion_heap *heap, size_t size)
{
	return _ion_heap_freelist_drain(heap, size, false);
}

size_t ion_heap_freelist_shrink(struct ion_heap *heap, size_t size)
{
	return _ion_heap_freelist_drain(heap, size, true);
}

int ion_heap_init_deferred_free(struct ion_heap *heap)
{
<<<<<<< HEAD
#ifndef CONFIG_ION_DEFER_FREE_NO_SCHED_IDLE
	struct sched_param param = { .sched_priority = 0 };
#endif
=======
>>>>>>> 9ea491ae
	INIT_LIST_HEAD(&heap->free_list);
	init_waitqueue_head(&heap->waitqueue);
	heap->task = kthread_run(ion_heap_deferred_free, heap,
				 "%s", heap->name);
	if (IS_ERR(heap->task)) {
		pr_err("%s: creating thread for deferred free failed\n",
		       __func__);
		return PTR_ERR_OR_ZERO(heap->task);
	}
<<<<<<< HEAD
#ifndef CONFIG_ION_DEFER_FREE_NO_SCHED_IDLE
	sched_setscheduler(heap->task, SCHED_IDLE, &param);
#endif
=======
	sched_set_normal(heap->task, 19);

>>>>>>> 9ea491ae
	return 0;
}

int ion_heap_init_shrinker(struct ion_heap *heap)
{
	heap->shrinker.count_objects = ion_heap_shrink_count;
	heap->shrinker.scan_objects = ion_heap_shrink_scan;
	heap->shrinker.seeks = DEFAULT_SEEKS;
	heap->shrinker.batch = 0;

	return register_shrinker(&heap->shrinker);
}

int ion_heap_cleanup(struct ion_heap *heap)
{
	int ret;

	if (heap->flags & ION_HEAP_FLAG_DEFER_FREE &&
	    !IS_ERR_OR_NULL(heap->task)) {
		size_t free_list_size = ion_heap_freelist_size(heap);
		size_t total_drained = ion_heap_freelist_drain(heap, 0);

		if (total_drained != free_list_size) {
			pr_err("%s: %s heap drained %zu bytes, requested %zu\n",
			       __func__, heap->name, free_list_size,
			       total_drained);
			return -EBUSY;
		}
		ret = kthread_stop(heap->task);
		if (ret < 0) {
			pr_err("%s: failed to stop heap free thread\n",
			       __func__);
			return ret;
		}
	}

	if ((heap->flags & ION_HEAP_FLAG_DEFER_FREE) || heap->ops->shrink)
		unregister_shrinker(&heap->shrinker);

	return 0;
}<|MERGE_RESOLUTION|>--- conflicted
+++ resolved
@@ -237,12 +237,6 @@
 
 int ion_heap_init_deferred_free(struct ion_heap *heap)
 {
-<<<<<<< HEAD
-#ifndef CONFIG_ION_DEFER_FREE_NO_SCHED_IDLE
-	struct sched_param param = { .sched_priority = 0 };
-#endif
-=======
->>>>>>> 9ea491ae
 	INIT_LIST_HEAD(&heap->free_list);
 	init_waitqueue_head(&heap->waitqueue);
 	heap->task = kthread_run(ion_heap_deferred_free, heap,
@@ -252,14 +246,8 @@
 		       __func__);
 		return PTR_ERR_OR_ZERO(heap->task);
 	}
-<<<<<<< HEAD
-#ifndef CONFIG_ION_DEFER_FREE_NO_SCHED_IDLE
-	sched_setscheduler(heap->task, SCHED_IDLE, &param);
-#endif
-=======
 	sched_set_normal(heap->task, 19);
 
->>>>>>> 9ea491ae
 	return 0;
 }
 
