// SPDX-License-Identifier: GPL-2.0-only
/*
 * Copyright (c) 2020 Linaro Limited
 *
 * Based on original driver:
 * Copyright (c) 2012-2020, The Linux Foundation. All rights reserved.
 * Copyright (c) 2022, Qualcomm Innovation Center, Inc. All rights reserved.
 */
#include <linux/bitfield.h>
#include <linux/iio/adc/qcom-vadc-common.h>
#include <linux/iio/consumer.h>
#include <linux/interrupt.h>
#include <linux/module.h>
#include <linux/of.h>
#include <linux/of_device.h>
#include <linux/platform_device.h>
#include <linux/regmap.h>
#include <linux/thermal.h>

/*
 * Thermal monitoring block consists of 8 (ADC_TM5_NUM_CHANNELS) channels. Each
 * channel is programmed to use one of ADC channels for voltage comparison.
 * Voltages are programmed using ADC codes, so we have to convert temp to
 * voltage and then to ADC code value.
 *
 * Configuration of TM channels must match configuration of corresponding ADC
 * channels.
 */

#define ADC5_MAX_CHANNEL                        0xc0
#define ADC_TM5_NUM_CHANNELS		8

#define ADC_TM5_STATUS_LOW			0x0a

#define ADC_TM5_STATUS_HIGH			0x0b

#define ADC_TM5_NUM_BTM				0x0f

#define ADC_TM5_ADC_DIG_PARAM			0x42

#define ADC_TM5_FAST_AVG_CTL			(ADC_TM5_ADC_DIG_PARAM + 1)
#define ADC_TM5_FAST_AVG_EN				BIT(7)

#define ADC_TM5_MEAS_INTERVAL_CTL		(ADC_TM5_ADC_DIG_PARAM + 2)
#define ADC_TM5_TIMER1					3 /* 3.9ms */

#define ADC_TM5_MEAS_INTERVAL_CTL2		(ADC_TM5_ADC_DIG_PARAM + 3)
#define ADC_TM5_MEAS_INTERVAL_CTL2_MASK			0xf0
#define ADC_TM5_TIMER2					10 /* 1 second */
#define ADC_TM5_MEAS_INTERVAL_CTL3_MASK			0xf
#define ADC_TM5_TIMER3					4 /* 4 second */

#define ADC_TM_EN_CTL1				0x46
#define ADC_TM_EN					BIT(7)
#define ADC_TM_CONV_REQ				0x47
#define ADC_TM_CONV_REQ_EN				BIT(7)

#define ADC_TM5_M_CHAN_BASE			0x60

#define ADC_TM5_M_ADC_CH_SEL_CTL(n)		(ADC_TM5_M_CHAN_BASE + ((n) * 8) + 0)
#define ADC_TM5_M_LOW_THR0(n)			(ADC_TM5_M_CHAN_BASE + ((n) * 8) + 1)
#define ADC_TM5_M_LOW_THR1(n)			(ADC_TM5_M_CHAN_BASE + ((n) * 8) + 2)
#define ADC_TM5_M_HIGH_THR0(n)			(ADC_TM5_M_CHAN_BASE + ((n) * 8) + 3)
#define ADC_TM5_M_HIGH_THR1(n)			(ADC_TM5_M_CHAN_BASE + ((n) * 8) + 4)
#define ADC_TM5_M_MEAS_INTERVAL_CTL(n)		(ADC_TM5_M_CHAN_BASE + ((n) * 8) + 5)
#define ADC_TM5_M_CTL(n)			(ADC_TM5_M_CHAN_BASE + ((n) * 8) + 6)
#define ADC_TM5_M_CTL_HW_SETTLE_DELAY_MASK		0xf
#define ADC_TM5_M_CTL_CAL_SEL_MASK			0x30
#define ADC_TM5_M_CTL_CAL_VAL				0x40
#define ADC_TM5_M_EN(n)				(ADC_TM5_M_CHAN_BASE + ((n) * 8) + 7)
#define ADC_TM5_M_MEAS_EN				BIT(7)
#define ADC_TM5_M_HIGH_THR_INT_EN			BIT(1)
#define ADC_TM5_M_LOW_THR_INT_EN			BIT(0)

enum adc5_timer_select {
	ADC5_TIMER_SEL_1 = 0,
	ADC5_TIMER_SEL_2,
	ADC5_TIMER_SEL_3,
	ADC5_TIMER_SEL_NONE,
};

struct adc_tm5_data {
	const u32	full_scale_code_volt;
	unsigned int	*decimation;
	unsigned int	*hw_settle;
};

enum adc_tm5_cal_method {
	ADC_TM5_NO_CAL = 0,
	ADC_TM5_RATIOMETRIC_CAL,
	ADC_TM5_ABSOLUTE_CAL
};

struct adc_tm5_chip;

/**
 * struct adc_tm5_channel - ADC Thermal Monitoring channel data.
 * @channel: channel number.
 * @adc_channel: corresponding ADC channel number.
 * @cal_method: calibration method.
 * @prescale: channel scaling performed on the input signal.
 * @hw_settle_time: the time between AMUX being configured and the
 *	start of conversion.
 * @iio: IIO channel instance used by this channel.
 * @chip: ADC TM chip instance.
 * @tzd: thermal zone device used by this channel.
 */
struct adc_tm5_channel {
	unsigned int		channel;
	unsigned int		adc_channel;
	enum adc_tm5_cal_method	cal_method;
	unsigned int		prescale;
	unsigned int		hw_settle_time;
	struct iio_channel	*iio;
	struct adc_tm5_chip	*chip;
	struct thermal_zone_device *tzd;
};

/**
 * struct adc_tm5_chip - ADC Thermal Monitoring properties
 * @regmap: SPMI ADC5 Thermal Monitoring  peripheral register map field.
 * @dev: SPMI ADC5 device.
 * @data: software configuration data.
 * @channels: array of ADC TM channel data.
 * @nchannels: amount of channels defined/allocated
 * @decimation: sampling rate supported for the channel.
 * @avg_samples: ability to provide single result from the ADC
 *	that is an average of multiple measurements.
 * @base: base address of TM registers.
 */
struct adc_tm5_chip {
	struct regmap		*regmap;
	struct device		*dev;
	const struct adc_tm5_data	*data;
	struct adc_tm5_channel	*channels;
	unsigned int		nchannels;
	unsigned int		decimation;
	unsigned int		avg_samples;
	u16			base;
};

static const struct adc_tm5_data adc_tm5_data_pmic = {
	.full_scale_code_volt = 0x70e4,
	.decimation = (unsigned int []) { 250, 420, 840 },
	.hw_settle = (unsigned int []) { 15, 100, 200, 300, 400, 500, 600, 700,
					 1000, 2000, 4000, 8000, 16000, 32000,
					 64000, 128000 },
};

static int adc_tm5_read(struct adc_tm5_chip *adc_tm, u16 offset, u8 *data, int len)
{
	return regmap_bulk_read(adc_tm->regmap, adc_tm->base + offset, data, len);
}

static int adc_tm5_write(struct adc_tm5_chip *adc_tm, u16 offset, u8 *data, int len)
{
	return regmap_bulk_write(adc_tm->regmap, adc_tm->base + offset, data, len);
}

static int adc_tm5_reg_update(struct adc_tm5_chip *adc_tm, u16 offset, u8 mask, u8 val)
{
	return regmap_write_bits(adc_tm->regmap, adc_tm->base + offset, mask, val);
}

static irqreturn_t adc_tm5_isr(int irq, void *data)
{
	struct adc_tm5_chip *chip = data;
	u8 status_low, status_high, ctl;
	int ret, i;

	ret = adc_tm5_read(chip, ADC_TM5_STATUS_LOW, &status_low, sizeof(status_low));
	if (unlikely(ret)) {
		dev_err(chip->dev, "read status low failed: %d\n", ret);
		return IRQ_HANDLED;
	}

	ret = adc_tm5_read(chip, ADC_TM5_STATUS_HIGH, &status_high, sizeof(status_high));
	if (unlikely(ret)) {
		dev_err(chip->dev, "read status high failed: %d\n", ret);
		return IRQ_HANDLED;
	}

	for (i = 0; i < chip->nchannels; i++) {
		bool upper_set = false, lower_set = false;
		unsigned int ch = chip->channels[i].channel;

		/* No TZD, we warned at the boot time */
		if (!chip->channels[i].tzd)
			continue;

		ret = adc_tm5_read(chip, ADC_TM5_M_EN(ch), &ctl, sizeof(ctl));
		if (unlikely(ret)) {
			dev_err(chip->dev, "ctl read failed: %d, channel %d\n", ret, i);
			continue;
		}

		if (!(ctl & ADC_TM5_M_MEAS_EN))
			continue;

		lower_set = (status_low & BIT(ch)) &&
			(ctl & ADC_TM5_M_LOW_THR_INT_EN);

		upper_set = (status_high & BIT(ch)) &&
			(ctl & ADC_TM5_M_HIGH_THR_INT_EN);

		if (upper_set || lower_set)
			thermal_zone_device_update(chip->channels[i].tzd,
						   THERMAL_EVENT_UNSPECIFIED);
	}

	return IRQ_HANDLED;
}

static int adc_tm5_get_temp(void *data, int *temp)
{
	struct adc_tm5_channel *channel = data;
	int ret;

	if (!channel || !channel->iio)
		return -EINVAL;

	ret = iio_read_channel_processed(channel->iio, temp);
	if (ret < 0)
		return ret;

	if (ret != IIO_VAL_INT)
		return -EINVAL;

	return 0;
}

static int adc_tm5_disable_channel(struct adc_tm5_channel *channel)
{
	struct adc_tm5_chip *chip = channel->chip;
	unsigned int reg = ADC_TM5_M_EN(channel->channel);

	return adc_tm5_reg_update(chip, reg,
				  ADC_TM5_M_MEAS_EN |
				  ADC_TM5_M_HIGH_THR_INT_EN |
				  ADC_TM5_M_LOW_THR_INT_EN,
				  0);
}

static int adc_tm5_enable(struct adc_tm5_chip *chip)
{
	int ret;
	u8 data;

	data = ADC_TM_EN;
	ret = adc_tm5_write(chip, ADC_TM_EN_CTL1, &data, sizeof(data));
	if (ret < 0) {
		dev_err(chip->dev, "adc-tm enable failed\n");
		return ret;
	}

	data = ADC_TM_CONV_REQ_EN;
	ret = adc_tm5_write(chip, ADC_TM_CONV_REQ, &data, sizeof(data));
	if (ret < 0) {
		dev_err(chip->dev, "adc-tm request conversion failed\n");
		return ret;
	}

	return 0;
}

static int adc_tm5_configure(struct adc_tm5_channel *channel, int low, int high)
{
	struct adc_tm5_chip *chip = channel->chip;
	u8 buf[8];
	u16 reg = ADC_TM5_M_ADC_CH_SEL_CTL(channel->channel);
	int ret;

	ret = adc_tm5_read(chip, reg, buf, sizeof(buf));
	if (ret) {
		dev_err(chip->dev, "channel %d params read failed: %d\n", channel->channel, ret);
		return ret;
	}

	buf[0] = channel->adc_channel;

	/* High temperature corresponds to low voltage threshold */
	if (high != INT_MAX) {
		u16 adc_code = qcom_adc_tm5_temp_volt_scale(channel->prescale,
				chip->data->full_scale_code_volt, high);

		buf[1] = adc_code & 0xff;
		buf[2] = adc_code >> 8;
		buf[7] |= ADC_TM5_M_LOW_THR_INT_EN;
	} else {
		buf[7] &= ~ADC_TM5_M_LOW_THR_INT_EN;
	}

	/* Low temperature corresponds to high voltage threshold */
	if (low != -INT_MAX) {
		u16 adc_code = qcom_adc_tm5_temp_volt_scale(channel->prescale,
				chip->data->full_scale_code_volt, low);

		buf[3] = adc_code & 0xff;
		buf[4] = adc_code >> 8;
		buf[7] |= ADC_TM5_M_HIGH_THR_INT_EN;
	} else {
		buf[7] &= ~ADC_TM5_M_HIGH_THR_INT_EN;
	}

	buf[5] = ADC5_TIMER_SEL_2;

	/* Set calibration select, hw_settle delay */
	buf[6] &= ~ADC_TM5_M_CTL_HW_SETTLE_DELAY_MASK;
	buf[6] |= FIELD_PREP(ADC_TM5_M_CTL_HW_SETTLE_DELAY_MASK, channel->hw_settle_time);
	buf[6] &= ~ADC_TM5_M_CTL_CAL_SEL_MASK;
	buf[6] |= FIELD_PREP(ADC_TM5_M_CTL_CAL_SEL_MASK, channel->cal_method);

	buf[7] |= ADC_TM5_M_MEAS_EN;

	ret = adc_tm5_write(chip, reg, buf, sizeof(buf));
	if (ret) {
		dev_err(chip->dev, "channel %d params write failed: %d\n", channel->channel, ret);
		return ret;
	}

	return adc_tm5_enable(chip);
}

static int adc_tm5_set_trips(void *data, int low, int high)
{
	struct adc_tm5_channel *channel = data;
	struct adc_tm5_chip *chip;
	int ret;

	if (!channel)
		return -EINVAL;

	chip = channel->chip;
	dev_dbg(chip->dev, "%d:low(mdegC):%d, high(mdegC):%d\n",
		channel->channel, low, high);

	if (high == INT_MAX && low <= -INT_MAX)
		ret = adc_tm5_disable_channel(channel);
	else
		ret = adc_tm5_configure(channel, low, high);

	return ret;
}

static struct thermal_zone_of_device_ops adc_tm5_ops = {
	.get_temp = adc_tm5_get_temp,
	.set_trips = adc_tm5_set_trips,
};

static struct thermal_zone_of_device_ops adc_tm5_iio_ops = {
	.get_temp = adc_tm5_get_temp,
};

static int adc_tm5_register_tzd(struct adc_tm5_chip *adc_tm, bool set_trips)
{
	unsigned int i;
	struct thermal_zone_device *tzd;

	for (i = 0; i < adc_tm->nchannels; i++) {
		adc_tm->channels[i].chip = adc_tm;

		if (set_trips)
			tzd = devm_thermal_zone_of_sensor_register(adc_tm->dev,
						   adc_tm->channels[i].channel,
						   &adc_tm->channels[i],
						   &adc_tm5_ops);
		else
			tzd = devm_thermal_zone_of_sensor_register(adc_tm->dev,
						   adc_tm->channels[i].channel,
						   &adc_tm->channels[i],
						   &adc_tm5_iio_ops);

		if (IS_ERR(tzd)) {
			if (PTR_ERR(tzd) == -ENODEV) {
				dev_warn(adc_tm->dev, "thermal sensor on channel %d is not used\n",
					 adc_tm->channels[i].channel);
				continue;
			}

			dev_err(adc_tm->dev, "Error registering TZ zone for channel %d: %ld\n",
				adc_tm->channels[i].channel, PTR_ERR(tzd));
			return PTR_ERR(tzd);
		}
		adc_tm->channels[i].tzd = tzd;
	}

	return 0;
}

static int adc_tm5_init(struct adc_tm5_chip *chip)
{
	u8 buf[4], channels_available;
	int ret;
	unsigned int i;

	ret = adc_tm5_read(chip, ADC_TM5_NUM_BTM,
			   &channels_available, sizeof(channels_available));
	if (ret) {
		dev_err(chip->dev, "read failed for BTM channels\n");
		return ret;
	}

	for (i = 0; i < chip->nchannels; i++) {
		if (chip->channels[i].channel >= channels_available) {
			dev_err(chip->dev, "Invalid channel %d\n", chip->channels[i].channel);
			return -EINVAL;
		}
	}

	buf[0] = chip->decimation;
	buf[1] = chip->avg_samples | ADC_TM5_FAST_AVG_EN;
	buf[2] = ADC_TM5_TIMER1;
	buf[3] = FIELD_PREP(ADC_TM5_MEAS_INTERVAL_CTL2_MASK, ADC_TM5_TIMER2) |
		 FIELD_PREP(ADC_TM5_MEAS_INTERVAL_CTL3_MASK, ADC_TM5_TIMER3);

	ret = adc_tm5_write(chip, ADC_TM5_ADC_DIG_PARAM, buf, sizeof(buf));
	if (ret) {
		dev_err(chip->dev, "block write failed: %d\n", ret);
		return ret;
	}

	return ret;
}

static int adc_tm5_get_dt_channel_data(struct adc_tm5_chip *adc_tm,
				       struct adc_tm5_channel *channel,
				       struct device_node *node)
{
	const char *name = node->name;
	u32 chan, value, varr[2];
	int ret;
	struct device *dev = adc_tm->dev;
	struct of_phandle_args args;

	ret = of_property_read_u32(node, "reg", &chan);
	if (ret) {
		dev_err(dev, "%s: invalid channel number %d\n", name, ret);
		return ret;
	}

	if (chan >= ADC_TM5_NUM_CHANNELS) {
		dev_err(dev, "%s: channel number too big: %d\n", name, chan);
		return -EINVAL;
	}

	channel->channel = chan;

	/*
	 * We are tied to PMIC's ADC controller, which always use single
	 * argument for channel number.  So don't bother parsing
	 * #io-channel-cells, just enforce cell_count = 1.
	 */
	ret = of_parse_phandle_with_fixed_args(node, "io-channels", 1, 0, &args);
	if (ret < 0) {
		dev_err(dev, "%s: error parsing ADC channel number %d: %d\n", name, chan, ret);
		return ret;
	}
	of_node_put(args.np);

	if (args.args_count != 1 || args.args[0] >= ADC5_MAX_CHANNEL) {
		dev_err(dev, "%s: invalid ADC channel number %d\n", name, chan);
		return -EINVAL;
	}
	channel->adc_channel = args.args[0];

	channel->iio = devm_of_iio_channel_get_by_name(adc_tm->dev, node, NULL);
	if (IS_ERR(channel->iio)) {
		ret = PTR_ERR(channel->iio);
		if (ret != -EPROBE_DEFER)
			dev_err(dev, "%s: error getting channel: %d\n", name, ret);
		return ret;
	}

	ret = of_property_read_u32_array(node, "qcom,pre-scaling", varr, 2);
	if (!ret) {
		ret = qcom_adc5_prescaling_from_dt(varr[0], varr[1]);
		if (ret < 0) {
			dev_err(dev, "%s: invalid pre-scaling <%d %d>\n",
				name, varr[0], varr[1]);
			return ret;
		}
		channel->prescale = ret;
	} else {
		/* 1:1 prescale is index 0 */
		channel->prescale = 0;
	}

	ret = of_property_read_u32(node, "qcom,hw-settle-time-us", &value);
	if (!ret) {
		ret = qcom_adc5_hw_settle_time_from_dt(value, adc_tm->data->hw_settle);
		if (ret < 0) {
			dev_err(dev, "%s invalid hw-settle-time-us %d us\n",
				name, value);
			return ret;
		}
		channel->hw_settle_time = ret;
	} else {
		channel->hw_settle_time = VADC_DEF_HW_SETTLE_TIME;
	}

	if (of_property_read_bool(node, "qcom,ratiometric"))
		channel->cal_method = ADC_TM5_RATIOMETRIC_CAL;
	else
		channel->cal_method = ADC_TM5_ABSOLUTE_CAL;

	return 0;
}

static int adc_tm5_get_dt_data(struct adc_tm5_chip *adc_tm, struct device_node *node)
{
	struct adc_tm5_channel *channels;
	struct device_node *child;
	u32 value;
	int ret;
	struct device *dev = adc_tm->dev;

	adc_tm->nchannels = of_get_available_child_count(node);
	if (!adc_tm->nchannels)
		return -EINVAL;

	adc_tm->channels = devm_kcalloc(dev, adc_tm->nchannels,
					sizeof(*adc_tm->channels), GFP_KERNEL);
	if (!adc_tm->channels)
		return -ENOMEM;

	channels = adc_tm->channels;

	adc_tm->data = of_device_get_match_data(dev);
	if (!adc_tm->data)
		adc_tm->data = &adc_tm5_data_pmic;

	ret = of_property_read_u32(node, "qcom,decimation", &value);
	if (!ret) {
		ret = qcom_adc5_decimation_from_dt(value, adc_tm->data->decimation);
		if (ret < 0) {
			dev_err(dev, "invalid decimation %d\n", value);
			return ret;
		}
		adc_tm->decimation = ret;
	} else {
		adc_tm->decimation = ADC5_DECIMATION_DEFAULT;
	}

	ret = of_property_read_u32(node, "qcom,avg-samples", &value);
	if (!ret) {
		ret = qcom_adc5_avg_samples_from_dt(value);
		if (ret < 0) {
			dev_err(dev, "invalid avg-samples %d\n", value);
			return ret;
		}
		adc_tm->avg_samples = ret;
	} else {
		adc_tm->avg_samples = VADC_DEF_AVG_SAMPLES;
	}

	for_each_available_child_of_node(node, child) {
		ret = adc_tm5_get_dt_channel_data(adc_tm, channels, child);
		if (ret) {
			of_node_put(child);
			return ret;
		}

		channels++;
	}

	return 0;
}

static int adc_tm5_probe(struct platform_device *pdev)
{
	struct device_node *node = pdev->dev.of_node;
	struct device *dev = &pdev->dev;
	struct adc_tm5_chip *adc_tm;
	struct regmap *regmap;
	int ret, irq;
	u32 reg;

	regmap = dev_get_regmap(dev->parent, NULL);
	if (!regmap)
		return -ENODEV;

	ret = of_property_read_u32(node, "reg", &reg);
	if (ret)
		return ret;

	adc_tm = devm_kzalloc(&pdev->dev, sizeof(*adc_tm), GFP_KERNEL);
	if (!adc_tm)
		return -ENOMEM;

	adc_tm->regmap = regmap;
	adc_tm->dev = dev;
	adc_tm->base = reg;

	ret = adc_tm5_get_dt_data(adc_tm, node);
	if (ret) {
		dev_err(dev, "get dt data failed: %d\n", ret);
		return ret;
	}

	if (of_device_is_compatible(node, "qcom,spmi-adc-tm5-iio")) {
		ret = adc_tm5_register_tzd(adc_tm, false);
<<<<<<< HEAD
		if (ret) {
			dev_err(dev, "tzd register failed for adc tm5 iio channel\n");
			return ret;
		}
		return 0;
=======
		if (ret)
			dev_err(dev, "tzd register failed for adc tm5 iio channel\n");

		return ret;
>>>>>>> ac1dce8a
	}

	irq = platform_get_irq(pdev, 0);
	if (irq < 0) {
		dev_err(dev, "get_irq failed: %d\n", irq);
		return irq;
	}

	ret = adc_tm5_init(adc_tm);
	if (ret) {
		dev_err(dev, "adc-tm init failed\n");
		return ret;
	}

	ret = adc_tm5_register_tzd(adc_tm, true);
	if (ret) {
		dev_err(dev, "tzd register failed\n");
		return ret;
	}

	return devm_request_threaded_irq(dev, irq, NULL, adc_tm5_isr,
					 IRQF_ONESHOT, "pm-adc-tm5", adc_tm);
}

static const struct of_device_id adc_tm5_match_table[] = {
	{
		.compatible = "qcom,spmi-adc-tm5",
		.data = &adc_tm5_data_pmic,
	},
	{
		.compatible = "qcom,spmi-adc-tm5-iio",
		.data = &adc_tm5_data_pmic,
	},
	{ }
};
MODULE_DEVICE_TABLE(of, adc_tm5_match_table);

static struct platform_driver adc_tm5_driver = {
	.driver = {
		.name = "qcom-spmi-adc-tm5",
		.of_match_table = adc_tm5_match_table,
	},
	.probe = adc_tm5_probe,
};
module_platform_driver(adc_tm5_driver);

MODULE_DESCRIPTION("SPMI PMIC Thermal Monitor ADC driver");
MODULE_LICENSE("GPL v2");<|MERGE_RESOLUTION|>--- conflicted
+++ resolved
@@ -599,18 +599,10 @@
 
 	if (of_device_is_compatible(node, "qcom,spmi-adc-tm5-iio")) {
 		ret = adc_tm5_register_tzd(adc_tm, false);
-<<<<<<< HEAD
-		if (ret) {
-			dev_err(dev, "tzd register failed for adc tm5 iio channel\n");
-			return ret;
-		}
-		return 0;
-=======
 		if (ret)
 			dev_err(dev, "tzd register failed for adc tm5 iio channel\n");
 
 		return ret;
->>>>>>> ac1dce8a
 	}
 
 	irq = platform_get_irq(pdev, 0);
