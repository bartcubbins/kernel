--- conflicted
+++ resolved
@@ -247,14 +247,11 @@
 	ul_chan = mhi_dev->ul_chan;
 	dl_chan = mhi_dev->dl_chan;
 
-<<<<<<< HEAD
-=======
 	/*
 	 * If execution environment is specified, remove only those devices that
 	 * started in them based on ee_mask for the channels as we move on to a
 	 * different execution environment
 	 */
->>>>>>> 97821460
 	if (data)
 		ee = *(enum mhi_ee_type *)data;
 
@@ -268,20 +265,14 @@
 	if (ul_chan) {
 		if (ee != MHI_EE_MAX && !(ul_chan->ee_mask & BIT(ee)))
 			return 0;
-<<<<<<< HEAD
-=======
-
->>>>>>> 97821460
+
 		put_device(&ul_chan->mhi_dev->dev);
 	}
 
 	if (dl_chan) {
 		if (ee != MHI_EE_MAX && !(dl_chan->ee_mask & BIT(ee)))
 			return 0;
-<<<<<<< HEAD
-=======
-
->>>>>>> 97821460
+
 		put_device(&dl_chan->mhi_dev->dev);
 	}
 
