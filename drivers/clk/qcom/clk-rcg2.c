--- conflicted
+++ resolved
@@ -341,10 +341,7 @@
 	p = clk_hw_get_parent_by_index(hw, index);
 	if (!p)
 		return -EINVAL;
-<<<<<<< HEAD
-
-=======
->>>>>>> 69e489fe
+
 	if (clk_flags & CLK_SET_RATE_PARENT) {
 		rate = f->freq;
 		if (f->pre_div) {
@@ -696,12 +693,14 @@
 	.list_registers = clk_rcg2_list_registers,
 };
 
-static void clk_rcg2_init(struct clk_hw *hw)
+static int clk_rcg2_init(struct clk_hw *hw)
 {
 	struct clk_regmap *rclk = to_clk_regmap(hw);
 
 	if (!rclk->ops)
 		rclk->ops = &clk_rcg2_regmap_ops;
+
+	return 0;
 }
 
 const struct clk_ops clk_rcg2_ops = {
@@ -1455,16 +1454,8 @@
 	if (cfg & mask)
 		f->pre_div = cfg & mask;
 
-<<<<<<< HEAD
 	src = cfg & CFG_SRC_SEL_MASK;
 	src >>= CFG_SRC_SEL_SHIFT;
-=======
-	mode = cfg & CFG_MODE_MASK;
-	mode >>= CFG_MODE_SHIFT;
-
-	cfg &= CFG_SRC_SEL_MASK;
-	cfg >>= CFG_SRC_SEL_SHIFT;
->>>>>>> 69e489fe
 
 	num_parents = clk_hw_get_num_parents(hw);
 	for (i = 0; i < num_parents; i++) {
@@ -1474,6 +1465,9 @@
 			prate = clk_hw_get_rate(p);
 		}
 	}
+
+	mode = cfg & CFG_MODE_MASK;
+	mode >>= CFG_MODE_SHIFT;
 
 	if (mode) {
 		mask = BIT(rcg->mnd_width) - 1;
@@ -1632,8 +1626,7 @@
 	return 0;
 }
 EXPORT_SYMBOL_GPL(qcom_cc_register_rcg_dfs);
-
-<<<<<<< HEAD
+#if 0
 static int clk_rcg2_dp_set_rate(struct clk_hw *hw, unsigned long rate,
 			unsigned long parent_rate)
 {
@@ -1709,111 +1702,4 @@
 	.determine_rate = clk_rcg2_dp_determine_rate,
 };
 EXPORT_SYMBOL_GPL(clk_dp_ops);
-=======
-static int clk_rcg2_dependent_enable(struct clk_hw *hw)
-{
-	struct clk_rcg2 *rcg = to_clk_rcg2(hw);
-	int ret;
-
-	ret = clk_rcg2_enable(hw);
-	if (ret < 0)
-		return ret;
-
-	return clk_enable(rcg->clkr.dependent_hw->clk);
-}
-
-static void clk_rcg2_dependent_disable(struct clk_hw *hw)
-{
-	struct clk_rcg2 *rcg = to_clk_rcg2(hw);
-
-	clk_rcg2_disable(hw);
-	clk_disable(rcg->clkr.dependent_hw->clk);
-}
-
-static int clk_rcg2_dependent_set_parent(struct clk_hw *hw, u8 index)
-{
-	struct clk_rcg2 *rcg = to_clk_rcg2(hw);
-	struct clk_hw *p_hw;
-	int ret;
-
-	ret = clk_rcg2_set_parent(hw, index);
-	if (ret < 0)
-		return ret;
-
-	p_hw = clk_hw_get_parent_by_index(rcg->clkr.dependent_hw, index);
-	if (!p_hw)
-		return -EINVAL;
-
-	return clk_set_parent(rcg->clkr.dependent_hw->clk, p_hw->clk);
-}
-
-static int clk_rcg2_dependent_determine_rate(struct clk_hw *hw,
-						 struct clk_rate_request *req)
-{
-	struct clk_rcg2 *rcg = to_clk_rcg2(hw);
-
-	__clk_determine_rate(rcg->clkr.dependent_hw, req);
-
-	return clk_rcg2_determine_rate(hw, req);
-}
-
-static int clk_rcg2_dependent_set_rate(struct clk_hw *hw,
-				unsigned long rate, unsigned long parent_rate)
-{
-	int ret;
-	struct clk_rcg2 *rcg = to_clk_rcg2(hw);
-
-	ret = clk_rcg2_set_rate(hw, rate, parent_rate);
-	if (ret < 0)
-		return ret;
-
-	return clk_set_rate(rcg->clkr.dependent_hw->clk, rate);
-}
-
-static int clk_rcg2_dependent_set_rate_and_parent(struct clk_hw *hw,
-		unsigned long rate, unsigned long parent_rate, u8 index)
-{
-	struct clk_rcg2 *rcg = to_clk_rcg2(hw);
-	int ret;
-
-	ret = clk_rcg2_set_rate_and_parent(hw, rate, parent_rate, index);
-	if (ret < 0)
-		return ret;
-
-	return clk_set_rate(rcg->clkr.dependent_hw->clk, rate);
-}
-
-static int clk_rcg2_dependent_prepare(struct clk_hw *hw)
-{
-	struct clk_rcg2 *rcg = to_clk_rcg2(hw);
-
-	return clk_prepare(rcg->clkr.dependent_hw->clk);
-}
-
-static void clk_rcg2_dependent_unprepare(struct clk_hw *hw)
-{
-	struct clk_rcg2 *rcg = to_clk_rcg2(hw);
-
-	clk_unprepare(rcg->clkr.dependent_hw->clk);
-}
-
-const struct clk_ops clk_rcg2_dependent_ops = {
-	.is_enabled = clk_rcg2_is_enabled,
-	.prepare = clk_rcg2_dependent_prepare,
-	.unprepare = clk_rcg2_dependent_unprepare,
-	.enable = clk_rcg2_dependent_enable,
-	.disable = clk_rcg2_dependent_disable,
-	.get_parent = clk_rcg2_get_parent,
-	.set_parent = clk_rcg2_dependent_set_parent,
-	.recalc_rate = clk_rcg2_recalc_rate,
-	.determine_rate = clk_rcg2_dependent_determine_rate,
-	.set_rate = clk_rcg2_dependent_set_rate,
-	.set_rate_and_parent = clk_rcg2_dependent_set_rate_and_parent,
-	.init = clk_rcg2_init,
-	.debug_init = clk_common_debug_init,
-#ifdef CONFIG_COMMON_CLK_QCOM_DEBUG
-	.list_rate_vdd_level = clk_list_rate_vdd_level,
-#endif
-};
-EXPORT_SYMBOL(clk_rcg2_dependent_ops);
->>>>>>> 69e489fe
+#endif