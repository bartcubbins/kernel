--- conflicted
+++ resolved
@@ -144,7 +144,6 @@
 		[PLL_OFF_OPMODE] = 0x28,
 		[PLL_OFF_STATUS] = 0x38,
 	},
-<<<<<<< HEAD
 	[CLK_ALPHA_PLL_TYPE_ZONDA_5LPE] = {
 		[PLL_OFF_L_VAL] = 0x04,
 		[PLL_OFF_ALPHA_VAL] = 0x08,
@@ -197,8 +196,6 @@
 		[PLL_OFF_TEST_CTL] = 0x28,
 		[PLL_OFF_TEST_CTL_U] = 0x2c,
 	},
-=======
->>>>>>> 6a20567a
 };
 EXPORT_SYMBOL_GPL(clk_alpha_pll_regs);
 
@@ -244,16 +241,11 @@
 #define LUCID_OLE_RINGOSC_CAL_L_VAL_MASK	GENMASK(31, 24)
 #define LUCID_OLE_RINGOSC_CAL_L_VAL_SHIFT	24
 
-/* ZONDA PLL specific offsets */
-#define ZONDA_PLL_OUT_MASK		0xF
-#define ZONDA_STAY_IN_CFA		BIT(16)
-#define ZONDA_PLL_FREQ_LOCK_DET		BIT(29)
-#define ZONDA_5LPE_ENABLE_VOTE_RUN	BIT(21)
-
 /* ZONDA PLL specific */
 #define ZONDA_PLL_OUT_MASK	0xf
 #define ZONDA_STAY_IN_CFA	BIT(16)
 #define ZONDA_PLL_FREQ_LOCK_DET	BIT(29)
+#define ZONDA_5LPE_ENABLE_VOTE_RUN	BIT(21)
 
 #define pll_alpha_width(p)					\
 		((PLL_ALPHA_VAL_U(p) - PLL_ALPHA_VAL(p) == 4) ?	\
@@ -2315,102 +2307,6 @@
 };
 EXPORT_SYMBOL(clk_alpha_pll_postdiv_lucid_5lpe_ops);
 
-<<<<<<< HEAD
-static int __zonda_pll_is_enabled(struct clk_alpha_pll *pll,
-					struct regmap *regmap)
-{
-	u32 mode_regval, opmode_regval;
-	int ret;
-
-	ret = regmap_read(regmap, PLL_MODE(pll), &mode_regval);
-	ret |= regmap_read(regmap, PLL_OPMODE(pll), &opmode_regval);
-	if (ret) {
-		pr_err("zonda pll is enabled reg read failed\n");
-		return ret;
-	}
-
-	return ((opmode_regval & PLL_RUN) &&
-		(mode_regval & PLL_OUTCTRL));
-}
-
-static int clk_zonda_pll_is_enabled(struct clk_hw *hw)
-{
-	struct clk_alpha_pll *pll = to_clk_alpha_pll(hw);
-
-	return __zonda_pll_is_enabled(pll, pll->clkr.regmap);
-}
-
-int clk_zonda_pll_configure(struct clk_alpha_pll *pll, struct regmap *regmap,
-				const struct alpha_pll_config *config)
-{
-	int ret;
-
-	ret = __zonda_pll_is_enabled(pll, regmap);
-	if (ret)
-		return ret;
-
-	if (config->l)
-		ret |= regmap_write(regmap, PLL_L_VAL(pll), config->l);
-
-	if (config->alpha)
-		ret |= regmap_write(regmap, PLL_ALPHA_VAL(pll), config->alpha);
-
-	if (config->config_ctl_val)
-		ret |= regmap_write(regmap, PLL_CONFIG_CTL(pll),
-				config->config_ctl_val);
-
-	if (config->config_ctl_hi_val)
-		ret |= regmap_write(regmap, PLL_CONFIG_CTL_U(pll),
-				config->config_ctl_hi_val);
-
-	if (config->config_ctl_hi1_val)
-		ret |= regmap_write(regmap, PLL_CONFIG_CTL_U1(pll),
-				config->config_ctl_hi1_val);
-
-	if (config->user_ctl_val)
-		ret |= regmap_write(regmap, PLL_USER_CTL(pll),
-				config->user_ctl_val);
-
-	if (config->user_ctl_hi_val)
-		ret |= regmap_write(regmap, PLL_USER_CTL_U(pll),
-				config->user_ctl_hi_val);
-
-	if (config->user_ctl_hi1_val)
-		ret |= regmap_write(regmap, PLL_USER_CTL_U1(pll),
-				config->user_ctl_hi1_val);
-
-	if (config->test_ctl_val)
-		ret |= regmap_write(regmap, PLL_TEST_CTL(pll),
-				config->test_ctl_val);
-
-	if (config->test_ctl_hi_val)
-		ret |= regmap_write(regmap, PLL_TEST_CTL_U(pll),
-				config->test_ctl_hi_val);
-
-	if (config->test_ctl_hi1_val)
-		ret |= regmap_write(regmap, PLL_TEST_CTL_U1(pll),
-				config->test_ctl_hi1_val);
-
-	ret |= regmap_update_bits(regmap, PLL_MODE(pll),
-			 PLL_BYPASSNL, 0);
-
-	/* Disable PLL output */
-	ret |= regmap_update_bits(regmap, PLL_MODE(pll),
-			 PLL_OUTCTRL, 0);
-
-	/* Set operation mode to OFF */
-	ret |= regmap_write(regmap, PLL_OPMODE(pll), PLL_STANDBY);
-
-	/* PLL should be in OFF mode before continuing */
-	wmb();
-
-	/* Place the PLL in STANDBY mode */
-	ret |= regmap_update_bits(regmap, PLL_MODE(pll),
-				 PLL_RESET_N, PLL_RESET_N);
-
-	return ret ? -EIO : 0;
-}
-=======
 void clk_zonda_pll_configure(struct clk_alpha_pll *pll, struct regmap *regmap,
 			     const struct alpha_pll_config *config)
 {
@@ -2437,26 +2333,15 @@
 	/* Place the PLL in STANDBY mode */
 	regmap_update_bits(regmap, PLL_MODE(pll), PLL_RESET_N, PLL_RESET_N);
 }
-EXPORT_SYMBOL_GPL(clk_zonda_pll_configure);
->>>>>>> 6a20567a
 
 static int clk_zonda_pll_enable(struct clk_hw *hw)
 {
 	struct clk_alpha_pll *pll = to_clk_alpha_pll(hw);
-<<<<<<< HEAD
-	u32 val, test_ctl_val;
-	int ret;
-
-	ret = regmap_read(pll->clkr.regmap, PLL_MODE(pll), &val);
-	if (ret)
-		return ret;
-=======
 	struct regmap *regmap = pll->clkr.regmap;
 	u32 val;
 	int ret;
 
 	regmap_read(regmap, PLL_MODE(pll), &val);
->>>>>>> 6a20567a
 
 	/* If in FSM mode, just vote for it */
 	if (val & PLL_VOTE_FSM_ENA) {
@@ -2467,39 +2352,12 @@
 	}
 
 	/* Get the PLL out of bypass mode */
-<<<<<<< HEAD
-	ret = regmap_update_bits(pll->clkr.regmap, PLL_MODE(pll),
-						PLL_BYPASSNL, PLL_BYPASSNL);
-	if (ret)
-		return ret;
-=======
 	regmap_update_bits(regmap, PLL_MODE(pll), PLL_BYPASSNL, PLL_BYPASSNL);
->>>>>>> 6a20567a
 
 	/*
 	 * H/W requires a 1us delay between disabling the bypass and
 	 * de-asserting the reset.
 	 */
-<<<<<<< HEAD
-	mb();
-	udelay(1);
-
-	ret = regmap_update_bits(pll->clkr.regmap, PLL_MODE(pll),
-						 PLL_RESET_N, PLL_RESET_N);
-	if (ret)
-		return ret;
-
-	/* Set operation mode to RUN */
-	regmap_write(pll->clkr.regmap, PLL_OPMODE(pll),
-						PLL_RUN);
-
-	ret = regmap_read(pll->clkr.regmap, PLL_TEST_CTL(pll), &test_ctl_val);
-	if (ret)
-		return ret;
-
-	/* If cfa mode then poll for freq lock */
-	if (test_ctl_val & ZONDA_STAY_IN_CFA)
-=======
 	udelay(1);
 
 	regmap_update_bits(regmap, PLL_MODE(pll), PLL_RESET_N, PLL_RESET_N);
@@ -2511,7 +2369,6 @@
 
 	/* If cfa mode then poll for freq lock */
 	if (val & ZONDA_STAY_IN_CFA)
->>>>>>> 6a20567a
 		ret = wait_for_zonda_pll_freq_lock(pll);
 	else
 		ret = wait_for_pll_enable_lock(pll);
@@ -2519,26 +2376,10 @@
 		return ret;
 
 	/* Enable the PLL outputs */
-<<<<<<< HEAD
-	ret = regmap_update_bits(pll->clkr.regmap, PLL_USER_CTL(pll),
-				ZONDA_PLL_OUT_MASK, ZONDA_PLL_OUT_MASK);
-	if (ret)
-		return ret;
-
-	/* Enable the global PLL outputs */
-	ret = regmap_update_bits(pll->clkr.regmap, PLL_MODE(pll),
-				 PLL_OUTCTRL, PLL_OUTCTRL);
-	if (ret)
-		return ret;
-
-	/* Ensure that the write above goes through before returning. */
-	mb();
-=======
 	regmap_update_bits(regmap, PLL_USER_CTL(pll), ZONDA_PLL_OUT_MASK, ZONDA_PLL_OUT_MASK);
 
 	/* Enable the global PLL outputs */
 	regmap_update_bits(regmap, PLL_MODE(pll), PLL_OUTCTRL, PLL_OUTCTRL);
->>>>>>> 6a20567a
 
 	return 0;
 }
@@ -2546,19 +2387,10 @@
 static void clk_zonda_pll_disable(struct clk_hw *hw)
 {
 	struct clk_alpha_pll *pll = to_clk_alpha_pll(hw);
-<<<<<<< HEAD
-	u32 val, mask, off = pll->offset;
-	int ret;
-
-	ret = regmap_read(pll->clkr.regmap, off + PLL_MODE(pll), &val);
-	if (ret)
-		return;
-=======
 	struct regmap *regmap = pll->clkr.regmap;
 	u32 val;
 
 	regmap_read(regmap, PLL_MODE(pll), &val);
->>>>>>> 6a20567a
 
 	/* If in FSM mode, just unvote it */
 	if (val & PLL_VOTE_FSM_ENA) {
@@ -2567,26 +2399,6 @@
 	}
 
 	/* Disable the global PLL output */
-<<<<<<< HEAD
-	ret = regmap_update_bits(pll->clkr.regmap, PLL_MODE(pll),
-							PLL_OUTCTRL, 0);
-	if (ret)
-		return;
-
-	/* Disable the PLL outputs */
-	ret = regmap_update_bits(pll->clkr.regmap, PLL_USER_CTL(pll),
-					ZONDA_PLL_OUT_MASK, 0);
-
-	/* Put the PLL in bypass and reset */
-	mask = PLL_RESET_N | PLL_BYPASSNL;
-	ret = regmap_update_bits(pll->clkr.regmap, PLL_MODE(pll), mask, 0);
-	if (ret)
-		return;
-
-	/* Place the PLL mode in OFF state */
-	regmap_write(pll->clkr.regmap, PLL_OPMODE(pll),
-			0x0);
-=======
 	regmap_update_bits(regmap, PLL_MODE(pll), PLL_OUTCTRL, 0);
 
 	/* Disable the PLL outputs */
@@ -2597,7 +2409,6 @@
 
 	/* Place the PLL mode in OFF state */
 	regmap_write(regmap, PLL_OPMODE(pll), 0x0);
->>>>>>> 6a20567a
 }
 
 static int clk_zonda_pll_set_rate(struct clk_hw *hw, unsigned long rate,
@@ -2606,22 +2417,6 @@
 	struct clk_alpha_pll *pll = to_clk_alpha_pll(hw);
 	unsigned long rrate;
 	u32 test_ctl_val;
-<<<<<<< HEAD
-	u32 l;
-	u64 a;
-	int ret;
-
-	rrate = alpha_pll_round_rate(rate, prate, &l, &a, ALPHA_BITWIDTH);
-	/*
-	 * Due to a limited number of bits for fractional rate programming, the
-	 * rounded up rate could be marginally higher than the requested rate.
-	 */
-	if (rrate > (rate + PLL_RATE_MARGIN) || rrate < rate) {
-		pr_err("Requested rate (%lu) not matching the PLL's supported frequency (%lu)\n",
-				rate, rrate);
-		return -EINVAL;
-	}
-=======
 	u32 l, alpha_width = pll_alpha_width(pll);
 	u64 a;
 	int ret;
@@ -2631,28 +2426,18 @@
 	ret = alpha_pll_check_rate_margin(hw, rrate, rate);
 	if (ret < 0)
 		return ret;
->>>>>>> 6a20567a
 
 	regmap_write(pll->clkr.regmap, PLL_ALPHA_VAL(pll), a);
 	regmap_write(pll->clkr.regmap, PLL_L_VAL(pll), l);
 
-<<<<<<< HEAD
 	if (!clk_hw_is_enabled(hw))
 		return 0;
 
-=======
->>>>>>> 6a20567a
 	/* Wait before polling for the frequency latch */
 	udelay(5);
 
 	/* Read stay in cfa mode */
-<<<<<<< HEAD
-	ret = regmap_read(pll->clkr.regmap, PLL_TEST_CTL(pll), &test_ctl_val);
-	if (ret)
-		return ret;
-=======
 	regmap_read(pll->clkr.regmap, PLL_TEST_CTL(pll), &test_ctl_val);
->>>>>>> 6a20567a
 
 	/* If cfa mode then poll for freq lock */
 	if (test_ctl_val & ZONDA_STAY_IN_CFA)
@@ -2662,7 +2447,8 @@
 	if (ret)
 		return ret;
 
-<<<<<<< HEAD
+	/* Wait for PLL output to stabilize */
+	udelay(100);
 	return 0;
 }
 
@@ -2734,44 +2520,23 @@
 	if (!rclk->ops)
 		rclk->ops = &clk_alpha_pll_zonda_regmap_ops;
 
-=======
-	/* Wait for PLL output to stabilize */
-	udelay(100);
->>>>>>> 6a20567a
 	return 0;
 }
 
 const struct clk_ops clk_alpha_pll_zonda_ops = {
-<<<<<<< HEAD
 	.prepare = clk_prepare_regmap,
 	.unprepare = clk_unprepare_regmap,
 	.pre_rate_change = clk_pre_change_regmap,
 	.post_rate_change = clk_post_change_regmap,
 	.enable = clk_zonda_pll_enable,
 	.disable = clk_zonda_pll_disable,
-	.is_enabled = clk_zonda_pll_is_enabled,
-	.recalc_rate = clk_zonda_pll_recalc_rate,
+	.is_enabled = clk_trion_pll_is_enabled,
+	.recalc_rate = clk_trion_pll_recalc_rate,
 	.round_rate = clk_alpha_pll_round_rate,
 	.set_rate = clk_zonda_pll_set_rate,
 	.debug_init = clk_common_debug_init,
 	.init = clk_alpha_pll_zonda_init,
 };
-EXPORT_SYMBOL(clk_alpha_pll_zonda_ops);
-
-const struct clk_ops clk_alpha_pll_postdiv_zonda_ops = {
-	.recalc_rate = clk_alpha_pll_postdiv_fabia_recalc_rate,
-	.round_rate = clk_alpha_pll_postdiv_fabia_round_rate,
-	.set_rate = clk_alpha_pll_postdiv_fabia_set_rate,
-};
-EXPORT_SYMBOL(clk_alpha_pll_postdiv_zonda_ops);
-
-int clk_zonda_5lpe_pll_configure(struct clk_alpha_pll *pll,
-		struct regmap *regmap,
-		const struct alpha_pll_config *config)
-{
-	return clk_zonda_pll_configure(pll, regmap, config);
-}
-EXPORT_SYMBOL(clk_zonda_5lpe_pll_configure);
 
 static int clk_zonda_5lpe_pll_enable(struct clk_hw *hw)
 {
@@ -2792,7 +2557,7 @@
 	}
 
 	/* Check if PLL is already enabled */
-	ret = __zonda_pll_is_enabled(pll, pll->clkr.regmap);
+	ret = trion_pll_is_enabled(pll, pll->clkr.regmap);
 	if (ret < 0)
 		return ret;
 	else if (ret) {
@@ -2885,7 +2650,7 @@
 	.post_rate_change = clk_post_change_regmap,
 	.enable = clk_zonda_5lpe_pll_enable,
 	.disable = clk_zonda_5lpe_pll_disable,
-	.is_enabled = clk_zonda_pll_is_enabled,
+	.is_enabled = clk_trion_pll_is_enabled,
 	.recalc_rate = clk_zonda_pll_recalc_rate,
 	.round_rate = clk_alpha_pll_round_rate,
 	.set_rate = clk_zonda_pll_set_rate,
@@ -3784,14 +3549,4 @@
 	.debug_init = clk_common_debug_init,
 	.init = clk_rivian_evo_pll_init,
 };
-EXPORT_SYMBOL(clk_alpha_pll_rivian_evo_ops);
-=======
-	.enable = clk_zonda_pll_enable,
-	.disable = clk_zonda_pll_disable,
-	.is_enabled = clk_trion_pll_is_enabled,
-	.recalc_rate = clk_trion_pll_recalc_rate,
-	.round_rate = clk_alpha_pll_round_rate,
-	.set_rate = clk_zonda_pll_set_rate,
-};
-EXPORT_SYMBOL(clk_alpha_pll_zonda_ops);
->>>>>>> 6a20567a
+EXPORT_SYMBOL(clk_alpha_pll_rivian_evo_ops);