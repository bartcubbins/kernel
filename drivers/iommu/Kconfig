# SPDX-License-Identifier: GPL-2.0-only
# The IOVA library may also be used by non-IOMMU_API users
config IOMMU_IOVA
	tristate

# The IOASID library may also be used by non-IOMMU_API users
config IOASID
	tristate

# IOMMU_API always gets selected by whoever wants it.
config IOMMU_API
	bool

menuconfig IOMMU_SUPPORT
	bool "IOMMU Hardware Support"
	depends on MMU
	default y
	help
	  Say Y here if you want to compile device drivers for IO Memory
	  Management Units into the kernel. These devices usually allow to
	  remap DMA requests and/or remap interrupts from other devices on the
	  system.

if IOMMU_SUPPORT

menu "Generic IOMMU Pagetable Support"

# Selected by the actual pagetable implementations
config IOMMU_IO_PGTABLE
	bool

config IOMMU_IO_PGTABLE_LPAE
	bool "ARMv7/v8 Long Descriptor Format"
	select IOMMU_IO_PGTABLE
	depends on ARM || ARM64 || (COMPILE_TEST && !GENERIC_ATOMIC64)
	help
	  Enable support for the ARM long descriptor pagetable format.
	  This allocator supports 4K/2M/1G, 16K/32M and 64K/512M page
	  sizes at both stage-1 and stage-2, as well as address spaces
	  up to 48-bits in size.

config IOMMU_IO_PGTABLE_LPAE_SELFTEST
	bool "LPAE selftests"
	depends on IOMMU_IO_PGTABLE_LPAE
	help
	  Enable self-tests for LPAE page table allocator. This performs
	  a series of page-table consistency checks during boot.

	  If unsure, say N here.

config IOMMU_IO_PGTABLE_FAST
	bool "Fast ARMv7/v8 Long Descriptor Format"
	depends on (ARM || ARM64) && IOMMU_DMA
	help
          Enable support for a subset of the ARM long descriptor pagetable
	  format.  This allocator achieves fast performance by
	  pre-allocating and pre-populating page table memory up front.
	  only supports a 32 bit virtual address space.

          This implementation is mainly optimized for use cases where the
          buffers are small (<= 64K) since it only supports 4K page sizes.

config IOMMU_IO_PGTABLE_FAST_SELFTEST
	bool "Fast IO pgtable selftests"
	depends on IOMMU_IO_PGTABLE_FAST
	help
	  Enable self-tests for "fast" page table allocator.
	  This performs a series of page-table consistency checks
	  during boot.

	  If unsure, say N here.

config IOMMU_IO_PGTABLE_FAST_PROVE_TLB
	bool "Prove correctness of TLB maintenance in the Fast DMA mapper"
	depends on IOMMU_IO_PGTABLE_FAST
	help
          Enables some debug features that help prove correctness of TLB
          maintenance routines in the Fast DMA mapper.  This option will
          slow things down considerably, so should only be used in a debug
          configuration.  This relies on the ability to set bits in an
          invalid page table entry, which is disallowed on some hardware
          due to errata.  If you're running on such a platform then this
          option can only be used with unit tests.  It will break real use
          cases.

	  If unsure, say N here.

config IOMMU_IO_PGTABLE_ARMV7S
	bool "ARMv7/v8 Short Descriptor Format"
	select IOMMU_IO_PGTABLE
	depends on ARM || ARM64 || COMPILE_TEST
	help
	  Enable support for the ARM Short-descriptor pagetable format.
	  This supports 32-bit virtual and physical addresses mapped using
	  2-level tables with 4KB pages/1MB sections, and contiguous entries
	  for 64KB pages/16MB supersections if indicated by the IOMMU driver.

config IOMMU_IO_PGTABLE_ARMV7S_SELFTEST
	bool "ARMv7s selftests"
	depends on IOMMU_IO_PGTABLE_ARMV7S
	help
	  Enable self-tests for ARMv7s page table allocator. This performs
	  a series of page-table consistency checks during boot.

	  If unsure, say N here.

endmenu

config IOMMU_DEBUGFS
	bool "Export IOMMU internals in DebugFS"
	depends on DEBUG_FS
	help
	  Allows exposure of IOMMU device internals. This option enables
	  the use of debugfs by IOMMU drivers as required. Devices can,
	  at initialization time, cause the IOMMU code to create a top-level
	  debug/iommu directory, and then populate a subdirectory with
	  entries as required.

config IOMMU_DEFAULT_PASSTHROUGH
	bool "IOMMU passthrough by default"
	depends on IOMMU_API
	help
	  Enable passthrough by default, removing the need to pass in
	  iommu.passthrough=on or iommu=pt through command line. If this
	  is enabled, you can still disable with iommu.passthrough=off
	  or iommu=nopt depending on the architecture.

	  If unsure, say N here.

config OF_IOMMU
	def_bool y
	depends on OF && IOMMU_API

# IOMMU-agnostic DMA-mapping layer
config IOMMU_DMA
	bool
	select DMA_OPS
	select IOMMU_API
	select IOMMU_IOVA
	select IRQ_MSI_IOMMU
	select NEED_SG_DMA_LENGTH

# Shared Virtual Addressing library
config IOMMU_SVA_LIB
	bool
	select IOASID

config FSL_PAMU
	bool "Freescale IOMMU support"
	depends on PCI
	depends on PHYS_64BIT
	depends on PPC_E500MC || (COMPILE_TEST && PPC)
	select IOMMU_API
	select GENERIC_ALLOCATOR
	help
	  Freescale PAMU support. PAMU is the IOMMU present on Freescale QorIQ platforms.
	  PAMU can authorize memory access, remap the memory address, and remap I/O
	  transaction types.

# MSM IOMMU support
config MSM_IOMMU
	bool "MSM IOMMU Support"
	depends on ARM
	depends on ARCH_MSM8X60 || ARCH_MSM8960 || COMPILE_TEST
	select IOMMU_API
	select IOMMU_IO_PGTABLE_ARMV7S
	help
	  Support for the IOMMUs found on certain Qualcomm SOCs.
	  These IOMMUs allow virtualization of the address space used by most
	  cores within the multimedia subsystem.

	  If unsure, say N here.

source "drivers/iommu/amd/Kconfig"
source "drivers/iommu/intel/Kconfig"

config IRQ_REMAP
	bool "Support for Interrupt Remapping"
	depends on X86_64 && X86_IO_APIC && PCI_MSI && ACPI
	select DMAR_TABLE
	help
	  Supports Interrupt remapping for IO-APIC and MSI devices.
	  To use x2apic mode in the CPU's which support x2APIC enhancements or
	  to support platforms with CPU's having > 8 bit APIC ID, say Y.

# OMAP IOMMU support
config OMAP_IOMMU
	bool "OMAP IOMMU Support"
	depends on ARCH_OMAP2PLUS || COMPILE_TEST
	select IOMMU_API
	help
	  The OMAP3 media platform drivers depend on iommu support,
	  if you need them say Y here.

config OMAP_IOMMU_DEBUG
	bool "Export OMAP IOMMU internals in DebugFS"
	depends on OMAP_IOMMU && DEBUG_FS
	help
	  Select this to see extensive information about
	  the internal state of OMAP IOMMU in debugfs.

	  Say N unless you know you need this.

config ROCKCHIP_IOMMU
	bool "Rockchip IOMMU Support"
	depends on ARCH_ROCKCHIP || COMPILE_TEST
	select IOMMU_API
	select ARM_DMA_USE_IOMMU
	help
	  Support for IOMMUs found on Rockchip rk32xx SOCs.
	  These IOMMUs allow virtualization of the address space used by most
	  cores within the multimedia subsystem.
	  Say Y here if you are using a Rockchip SoC that includes an IOMMU
	  device.

config SUN50I_IOMMU
	bool "Allwinner H6 IOMMU Support"
	depends on HAS_DMA
	depends on ARCH_SUNXI || COMPILE_TEST
	select ARM_DMA_USE_IOMMU
	select IOMMU_API
	help
	  Support for the IOMMU introduced in the Allwinner H6 SoCs.

config TEGRA_IOMMU_GART
	bool "Tegra GART IOMMU Support"
	depends on ARCH_TEGRA_2x_SOC
	depends on TEGRA_MC
	select IOMMU_API
	help
	  Enables support for remapping discontiguous physical memory
	  shared with the operating system into contiguous I/O virtual
	  space through the GART (Graphics Address Relocation Table)
	  hardware included on Tegra SoCs.

config TEGRA_IOMMU_SMMU
	bool "NVIDIA Tegra SMMU Support"
	depends on ARCH_TEGRA
	depends on TEGRA_AHB
	depends on TEGRA_MC
	select IOMMU_API
	help
	  This driver supports the IOMMU hardware (SMMU) found on NVIDIA Tegra
	  SoCs (Tegra30 up to Tegra210).

config EXYNOS_IOMMU
	bool "Exynos IOMMU Support"
	depends on ARCH_EXYNOS || COMPILE_TEST
	depends on !CPU_BIG_ENDIAN # revisit driver if we can enable big-endian ptes
	select IOMMU_API
	select ARM_DMA_USE_IOMMU
	help
	  Support for the IOMMU (System MMU) of Samsung Exynos application
	  processor family. This enables H/W multimedia accelerators to see
	  non-linear physical memory chunks as linear memory in their
	  address space.

	  If unsure, say N here.

config EXYNOS_IOMMU_DEBUG
	bool "Debugging log for Exynos IOMMU"
	depends on EXYNOS_IOMMU
	help
	  Select this to see the detailed log message that shows what
	  happens in the IOMMU driver.

	  Say N unless you need kernel log message for IOMMU debugging.

config IPMMU_VMSA
	bool "Renesas VMSA-compatible IPMMU"
	depends on ARCH_RENESAS || (COMPILE_TEST && !GENERIC_ATOMIC64)
	select IOMMU_API
	select IOMMU_IO_PGTABLE_LPAE
	select ARM_DMA_USE_IOMMU
	help
	  Support for the Renesas VMSA-compatible IPMMU found in the R-Mobile
	  APE6, R-Car Gen{2,3} and RZ/G{1,2} SoCs.

	  If unsure, say N.

config SPAPR_TCE_IOMMU
	bool "sPAPR TCE IOMMU Support"
	depends on PPC_POWERNV || PPC_PSERIES
	select IOMMU_API
	help
	  Enables bits of IOMMU API required by VFIO. The iommu_ops
	  is not implemented as it is not necessary for VFIO.

config QTI_IOMMU_SUPPORT
	tristate "Support for QTI iommu drivers"
	help
	  The QTI GPU device may switch between multiple iommu domains,
	  depending on usecase. This introduces a need to track all such
	  domains in a non-driver specific manner.
	  If in doubt say N.

# ARM IOMMU support
config ARM_SMMU
	tristate "ARM Ltd. System MMU (SMMU) Support"
	depends on ARM64 || ARM || (COMPILE_TEST && !GENERIC_ATOMIC64)
	depends on QCOM_SCM || !QCOM_SCM #if QCOM_SCM=m this can't be =y
	select IOMMU_API
	select IOMMU_IO_PGTABLE_LPAE
	select ARM_DMA_USE_IOMMU if ARM
	help
	  Support for implementations of the ARM System MMU architecture
	  versions 1 and 2.

	  Say Y here if your SoC includes an IOMMU device implementing
	  the ARM SMMU architecture.

config ARM_SMMU_LEGACY_DT_BINDINGS
	bool "Support the legacy \"mmu-masters\" devicetree bindings"
	depends on ARM_SMMU=y && OF
	help
	  Support for the badly designed and deprecated "mmu-masters"
	  devicetree bindings. This allows some DMA masters to attach
	  to the SMMU but does not provide any support via the DMA API.
	  If you're lucky, you might be able to get VFIO up and running.

	  If you say Y here then you'll make me very sad. Instead, say N
	  and move your firmware to the utopian future that was 2016.

config ARM_SMMU_DISABLE_BYPASS_BY_DEFAULT
	bool "Default to disabling bypass on ARM SMMU v1 and v2"
	depends on ARM_SMMU
	default y
	help
	  Say Y here to (by default) disable bypass streams such that
	  incoming transactions from devices that are not attached to
	  an iommu domain will report an abort back to the device and
	  will not be allowed to pass through the SMMU.

	  Any old kernels that existed before this KConfig was
	  introduced would default to _allowing_ bypass (AKA the
	  equivalent of NO for this config).  However the default for
	  this option is YES because the old behavior is insecure.

	  There are few reasons to allow unmatched stream bypass, and
	  even fewer good ones.  If saying YES here breaks your board
	  you should work on fixing your board.  This KConfig option
	  is expected to be removed in the future and we'll simply
	  hardcode the bypass disable in the code.

	  NOTE: the kernel command line parameter
	  'arm-smmu.disable_bypass' will continue to override this
	  config.

config ARM_SMMU_V3
	tristate "ARM Ltd. System MMU Version 3 (SMMUv3) Support"
	depends on ARM64
	select IOMMU_API
	select IOMMU_IO_PGTABLE_LPAE
	select GENERIC_MSI_IRQ_DOMAIN
	help
	  Support for implementations of the ARM System MMU architecture
	  version 3 providing translation support to a PCIe root complex.

	  Say Y here if your system includes an IOMMU device implementing
	  the ARM SMMUv3 architecture.

config ARM_SMMU_V3_SVA
	bool "Shared Virtual Addressing support for the ARM SMMUv3"
	depends on ARM_SMMU_V3
	select IOMMU_SVA_LIB
	select MMU_NOTIFIER
	help
	  Support for sharing process address spaces with devices using the
	  SMMUv3.

	  Say Y here if your system supports SVA extensions such as PCIe PASID
	  and PRI.

config S390_IOMMU
	def_bool y if S390 && PCI
	depends on S390 && PCI
	select IOMMU_API
	help
	  Support for the IOMMU API for s390 PCI devices.

config S390_CCW_IOMMU
	bool "S390 CCW IOMMU Support"
	depends on S390 && CCW || COMPILE_TEST
	select IOMMU_API
	help
	  Enables bits of IOMMU API required by VFIO. The iommu_ops
	  is not implemented as it is not necessary for VFIO.

config S390_AP_IOMMU
	bool "S390 AP IOMMU Support"
	depends on S390 && ZCRYPT || COMPILE_TEST
	select IOMMU_API
	help
	  Enables bits of IOMMU API required by VFIO. The iommu_ops
	  is not implemented as it is not necessary for VFIO.

config MTK_IOMMU
	tristate "MediaTek IOMMU Support"
	depends on ARCH_MEDIATEK || COMPILE_TEST
	select ARM_DMA_USE_IOMMU
	select IOMMU_API
	select IOMMU_IO_PGTABLE_ARMV7S
	select MEMORY
	select MTK_SMI
	help
	  Support for the M4U on certain Mediatek SOCs. M4U is MultiMedia
	  Memory Management Unit. This option enables remapping of DMA memory
	  accesses for the multimedia subsystem.

	  If unsure, say N here.

config MTK_IOMMU_V1
	tristate "MediaTek IOMMU Version 1 (M4U gen1) Support"
	depends on ARM
	depends on ARCH_MEDIATEK || COMPILE_TEST
	select ARM_DMA_USE_IOMMU
	select IOMMU_API
	select MEMORY
	select MTK_SMI
	help
	  Support for the M4U on certain Mediatek SoCs. M4U generation 1 HW is
	  Multimedia Memory Managememt Unit. This option enables remapping of
	  DMA memory accesses for the multimedia subsystem.

	  if unsure, say N here.

config QCOM_IOMMU
	# Note: iommu drivers cannot (yet?) be built as modules
	bool "Qualcomm IOMMU Support"
	depends on ARCH_QCOM || (COMPILE_TEST && !GENERIC_ATOMIC64)
	depends on QCOM_SCM=y
	select IOMMU_API
	select IOMMU_IO_PGTABLE_LPAE
	select ARM_DMA_USE_IOMMU
	help
	  Support for IOMMU on certain Qualcomm SoCs.

config HYPERV_IOMMU
	bool "Hyper-V x2APIC IRQ Handling"
	depends on HYPERV && X86
	select IOMMU_API
	default HYPERV
	help
	  Stub IOMMU driver to handle IRQs as to allow Hyper-V Linux
	  guests to run with x2APIC mode enabled.

config VIRTIO_IOMMU
	tristate "Virtio IOMMU driver"
	depends on VIRTIO
	depends on ARM64
	select IOMMU_API
	select INTERVAL_TREE
	help
	  Para-virtualised IOMMU driver with virtio.

	  Say Y here if you intend to run this kernel as a guest.

<<<<<<< HEAD
config QCOM_IOMMU_UTIL
	tristate "Support for qcom additions to the iommu framework"
	help
	  QCOM iommu drivers support a general set of functionality in
	  addition to the functions provided by the iommu framework.
	  This includes devicetree properties for configuring iommu
	  groups and iova ranges.

	  Say N here if unsure.
=======
config SPRD_IOMMU
	tristate "Unisoc IOMMU Support"
	depends on ARCH_SPRD || COMPILE_TEST
	select IOMMU_API
	help
	  Support for IOMMU on Unisoc's SoCs, this IOMMU can be used by
	  Unisoc's multimedia devices, such as display, Image codec(jpeg)
	  and a few signal processors, including VSP(video), GSP(graphic),
	  ISP(image), and CPP(camera pixel processor), etc.

	  Say Y here if you want to use the multimedia devices listed above.
>>>>>>> 7fcfb7b0

endif # IOMMU_SUPPORT<|MERGE_RESOLUTION|>--- conflicted
+++ resolved
@@ -455,7 +455,6 @@
 
 	  Say Y here if you intend to run this kernel as a guest.
 
-<<<<<<< HEAD
 config QCOM_IOMMU_UTIL
 	tristate "Support for qcom additions to the iommu framework"
 	help
@@ -465,7 +464,7 @@
 	  groups and iova ranges.
 
 	  Say N here if unsure.
-=======
+
 config SPRD_IOMMU
 	tristate "Unisoc IOMMU Support"
 	depends on ARCH_SPRD || COMPILE_TEST
@@ -477,6 +476,5 @@
 	  ISP(image), and CPP(camera pixel processor), etc.
 
 	  Say Y here if you want to use the multimedia devices listed above.
->>>>>>> 7fcfb7b0
 
 endif # IOMMU_SUPPORT