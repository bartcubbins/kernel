// SPDX-License-Identifier: GPL-2.0
/*
 * Copyright (c) 2016-2017, Linaro Ltd
 * Copyright (c) 2018-2021, The Linux Foundation. All rights reserved.
 */

#include <linux/idr.h>
#include <linux/interrupt.h>
#include <linux/io.h>
#include <linux/list.h>
#include <linux/mfd/syscon.h>
#include <linux/module.h>
#include <linux/of.h>
#include <linux/of_address.h>
#include <linux/of_irq.h>
#include <linux/platform_device.h>
#include <linux/regmap.h>
#include <linux/rpmsg.h>
#include <linux/sizes.h>
#include <linux/slab.h>
#include <linux/termios.h>
#include <linux/workqueue.h>
#include <linux/kthread.h>
#include <linux/mailbox_client.h>
#include <linux/ipc_logging.h>
#include <linux/suspend.h>
#include <soc/qcom/subsystem_notif.h>

#include "rpmsg_internal.h"
#include "qcom_glink_native.h"

#define GLINK_LOG_PAGE_CNT 2
#define GLINK_INFO(ctxt, x, ...)					  \
	ipc_log_string(ctxt, "[%s]: "x, __func__, ##__VA_ARGS__)

#define CH_INFO(ch, x, ...)						     \
do {									     \
	if (ch->glink)							     \
		ipc_log_string(ch->glink->ilc, "%s[%d:%d] %s: "x, ch->name,  \
			       ch->lcid, ch->rcid, __func__, ##__VA_ARGS__); \
} while (0)

#define CH_ERR(ch, x, ...)						     \
do {									     \
	if (ch->glink) {						     \
		ipc_log_string(ch->glink->ilc, "%s[%d:%d] %s: "x, ch->name,  \
			       ch->lcid, ch->rcid, __func__, ##__VA_ARGS__); \
		dev_err_ratelimited(ch->glink->dev, "[%s]: "x, __func__, ##__VA_ARGS__); \
	}								     \
} while (0)

#define GLINK_NAME_SIZE		32
#define GLINK_VERSION_1		1

#define RPM_GLINK_CID_MIN	1
#define RPM_GLINK_CID_MAX	65536

static int should_wake;
static int glink_resume_pkt;

struct glink_msg {
	__le16 cmd;
	__le16 param1;
	__le32 param2;
	u8 data[];
} __packed;

/**
 * struct glink_defer_cmd - deferred incoming control message
 * @node:	list node
 * @msg:	message header
 * @data:	payload of the message
 *
 * Copy of a received control message, to be added to @rx_queue and processed
 * by @rx_work of @qcom_glink.
 */
struct glink_defer_cmd {
	struct list_head node;

	struct glink_msg msg;
	u8 data[];
};

/**
 * struct glink_core_rx_intent - RX intent
 * RX intent
 *
 * @data: pointer to the data (may be NULL for zero-copy)
 * @id: remote or local intent ID
 * @size: size of the original intent (do not modify)
 * @reuse: To mark if the intent can be reused after first use
 * @in_use: To mark if intent is already in use for the channel
 * @offset: next write offset (initially 0)
 * @node:	list node
 */
struct glink_core_rx_intent {
	void *data;
	u32 id;
	size_t size;
	bool reuse;
	bool in_use;
	bool advertised;
	u32 offset;

	struct list_head node;
};

/**
 * struct qcom_glink - driver context, relates to one remote subsystem
 * @dev:	reference to the associated struct device
 * @mbox_client: mailbox client
 * @mbox_chan:  mailbox channel
 * @rx_pipe:	pipe object for receive FIFO
 * @tx_pipe:	pipe object for transmit FIFO
 * @irq:	IRQ for signaling incoming events
 * @kworker:	kworker to handle rx_done work
 * @task:	kthread running @kworker
 * @rx_work:	worker for handling received control messages
 * @rx_lock:	protects the @rx_queue
 * @rx_queue:	queue of received control messages to be processed in @rx_work
 * @tx_lock:	synchronizes operations on the tx fifo
 * @idr_lock:	synchronizes @lcids and @rcids modifications
 * @lcids:	idr of all channels with a known local channel id
 * @rcids:	idr of all channels with a known remote channel id
 * @in_reset:	reset status of this edge
 * @features:	remote features
 * @intentless:	flag to indicate that there is no intent
 * @tx_avail_notify: Waitqueue for pending tx tasks
 * @sent_read_notify: flag to check cmd sent or not
 * @ilc:	ipc logging context reference
 */
struct qcom_glink {
	struct device *dev;

	const char *name;

	struct mbox_client mbox_client;
	struct mbox_chan *mbox_chan;

	struct qcom_glink_pipe *rx_pipe;
	struct qcom_glink_pipe *tx_pipe;

	int irq;
	char irqname[GLINK_NAME_SIZE];
	spinlock_t irq_lock;
	bool irq_running;

	struct kthread_worker kworker;
	struct task_struct *task;

	struct work_struct rx_work;
	spinlock_t rx_lock;
	struct list_head rx_queue;

	spinlock_t tx_lock;

	spinlock_t idr_lock;
	struct idr lcids;
	struct idr rcids;

	atomic_t in_reset;
	unsigned long features;

	bool intentless;

	wait_queue_head_t tx_avail_notify;
	bool sent_read_notify;

	void *ilc;
	struct cpumask cpu_mask;
};

enum {
	GLINK_STATE_CLOSED,
	GLINK_STATE_OPENING,
	GLINK_STATE_OPEN,
	GLINK_STATE_CLOSING,
};

/**
 * struct glink_channel - internal representation of a channel
 * @rpdev:	rpdev reference, only used for primary endpoints
 * @ept:	rpmsg endpoint this channel is associated with
 * @glink:	qcom_glink context handle
 * @refcount:	refcount for the channel object
 * @recv_lock:	guard for @ept.cb
 * @name:	unique channel name/identifier
 * @lcid:	channel id, in local space
 * @rcid:	channel id, in remote space
 * @intent_lock: lock for protection of @liids, @riids
 * @liids:	idr of all local intents
 * @riids:	idr of all remote intents
 * @intent_work: worker responsible for transmitting rx_done packets
 * @done_intents: list of intents that needs to be announced rx_done
 * @buf:	receive buffer, for gathering fragments
 * @buf_offset:	write offset in @buf
 * @buf_size:	size of current @buf
 * @open_ack:	completed once remote has acked the open-request
 * @open_req:	completed once open-request has been received
 * @intent_req_lock: Synchronises multiple intent requests
 * @intent_req_result: Result of intent request
 * @intent_req_acked: Status of intent request acknowledgment
 * @intent_req_completed: Status of intent request completion
 * @intent_req_ack: Waitqueue for @intent_req_acked
 * @intent_req_comp: Waitqueue for @intent_req_completed
 * @lsigs:	local side signals
 * @rsigs:	remote side signals
 */
struct glink_channel {
	struct rpmsg_endpoint ept;

	struct rpmsg_device *rpdev;
	struct qcom_glink *glink;

	struct kref refcount;

	spinlock_t recv_lock;

	char *name;
	unsigned int lcid;
	unsigned int rcid;

	spinlock_t intent_lock;
	struct idr liids;
	struct idr riids;
	struct kthread_work intent_work;
	struct list_head done_intents;

	struct glink_core_rx_intent *buf;
	int buf_offset;
	int buf_size;

	struct completion open_ack;
	struct completion open_req;

	struct mutex intent_req_lock;
	bool intent_req_result;
	bool channel_ready;
	atomic_t intent_req_acked;
	atomic_t intent_req_completed;
	wait_queue_head_t intent_req_ack;
	wait_queue_head_t intent_req_comp;

	unsigned int lsigs;
	unsigned int rsigs;
};

#define to_glink_channel(_ept) container_of(_ept, struct glink_channel, ept)

static const struct rpmsg_endpoint_ops glink_endpoint_ops;

#define RPM_CMD_VERSION			0
#define RPM_CMD_VERSION_ACK		1
#define RPM_CMD_OPEN			2
#define RPM_CMD_CLOSE			3
#define RPM_CMD_OPEN_ACK		4
#define RPM_CMD_INTENT			5
#define RPM_CMD_RX_DONE			6
#define RPM_CMD_RX_INTENT_REQ		7
#define RPM_CMD_RX_INTENT_REQ_ACK	8
#define RPM_CMD_TX_DATA			9
#define RPM_CMD_CLOSE_ACK		11
#define RPM_CMD_TX_DATA_CONT		12
#define RPM_CMD_READ_NOTIF		13
#define RPM_CMD_RX_DONE_W_REUSE		14
#define RPM_CMD_SIGNALS			15

#define GLINK_FEATURE_INTENTLESS	BIT(1)

#define NATIVE_DTR_SIG			BIT(31)
#define NATIVE_CTS_SIG			BIT(30)
#define NATIVE_CD_SIG			BIT(29)
#define NATIVE_RI_SIG			BIT(28)

static void qcom_glink_rx_done_work(struct kthread_work *work);

static struct glink_channel *qcom_glink_alloc_channel(struct qcom_glink *glink,
						      const char *name)
{
	struct glink_channel *channel;

	channel = kzalloc(sizeof(*channel), GFP_KERNEL);
	if (!channel)
		return ERR_PTR(-ENOMEM);

	/* Setup glink internal glink_channel data */
	spin_lock_init(&channel->recv_lock);
	spin_lock_init(&channel->intent_lock);
	mutex_init(&channel->intent_req_lock);

	channel->glink = glink;
	channel->name = kstrdup(name, GFP_KERNEL);

	init_completion(&channel->open_req);
	init_completion(&channel->open_ack);
	atomic_set(&channel->intent_req_acked, 0);
	atomic_set(&channel->intent_req_completed, 0);
	init_waitqueue_head(&channel->intent_req_ack);
	init_waitqueue_head(&channel->intent_req_comp);

	INIT_LIST_HEAD(&channel->done_intents);
	kthread_init_work(&channel->intent_work, qcom_glink_rx_done_work);

	idr_init(&channel->liids);
	idr_init(&channel->riids);
	kref_init(&channel->refcount);

	return channel;
}

static void qcom_glink_channel_release(struct kref *ref)
{
	struct glink_channel *channel = container_of(ref, struct glink_channel,
						     refcount);
	struct glink_core_rx_intent *intent;
	struct glink_core_rx_intent *tmp;
	unsigned long flags;
	int iid;

	CH_INFO(channel, "\n");
	channel->intent_req_result = false;
	atomic_inc(&channel->intent_req_acked);
	wake_up(&channel->intent_req_ack);
	atomic_inc(&channel->intent_req_completed);
	wake_up(&channel->intent_req_comp);

	/* cancel pending rx_done work */
	kthread_cancel_work_sync(&channel->intent_work);

	spin_lock_irqsave(&channel->intent_lock, flags);
	/* Free all non-reuse intents pending rx_done work */
	list_for_each_entry_safe(intent, tmp, &channel->done_intents, node) {
		if (!intent->reuse) {
			kfree(intent->data);
			kfree(intent);
		}
	}

	idr_for_each_entry(&channel->liids, tmp, iid) {
		kfree(tmp->data);
		kfree(tmp);
	}
	idr_destroy(&channel->liids);

	idr_for_each_entry(&channel->riids, tmp, iid)
		kfree(tmp);
	idr_destroy(&channel->riids);
	spin_unlock_irqrestore(&channel->intent_lock, flags);

	kfree(channel->name);
	kfree(channel);
}

static size_t qcom_glink_rx_avail(struct qcom_glink *glink)
{
	return glink->rx_pipe->avail(glink->rx_pipe);
}

static void qcom_glink_rx_peak(struct qcom_glink *glink,
			       void *data, unsigned int offset, size_t count)
{
	glink->rx_pipe->peak(glink->rx_pipe, data, offset, count);
}

static void qcom_glink_rx_advance(struct qcom_glink *glink, size_t count)
{
	glink->rx_pipe->advance(glink->rx_pipe, count);
}

static size_t qcom_glink_tx_avail(struct qcom_glink *glink)
{
	return glink->tx_pipe->avail(glink->tx_pipe);
}

static void qcom_glink_tx_write(struct qcom_glink *glink,
				const void *hdr, size_t hlen,
				const void *data, size_t dlen)
{
	glink->tx_pipe->write(glink->tx_pipe, hdr, hlen, data, dlen);
}

static void qcom_glink_pipe_reset(struct qcom_glink *glink)
{
	if (glink->tx_pipe->reset)
		glink->tx_pipe->reset(glink->tx_pipe);

	if (glink->rx_pipe->reset)
		glink->rx_pipe->reset(glink->rx_pipe);
}

static void qcom_glink_send_read_notify(struct qcom_glink *glink)
{
	struct glink_msg msg;

	msg.cmd = cpu_to_le16(RPM_CMD_READ_NOTIF);
	msg.param1 = 0;
	msg.param2 = 0;

	GLINK_INFO(glink->ilc, "send READ NOTIFY cmd\n");

	qcom_glink_tx_write(glink, &msg, sizeof(msg), NULL, 0);

	mbox_send_message(glink->mbox_chan, NULL);
	mbox_client_txdone(glink->mbox_chan, 0);
}

static int qcom_glink_tx(struct qcom_glink *glink,
			 const void *hdr, size_t hlen,
			 const void *data, size_t dlen, bool wait)
{
	unsigned int tlen = hlen + dlen;
	unsigned long flags;
	int ret = 0;

	/* Reject packets that are too big */
	if (tlen >= glink->tx_pipe->length)
		return -EINVAL;

	if (atomic_read(&glink->in_reset))
		return -ECONNRESET;

	spin_lock_irqsave(&glink->tx_lock, flags);

	while (qcom_glink_tx_avail(glink) < tlen) {
		if (!wait) {
			ret = -EAGAIN;
			goto out;
		}

		if (!glink->sent_read_notify) {
			glink->sent_read_notify = true;
			qcom_glink_send_read_notify(glink);
		}

		/* Wait without holding the tx_lock */
		spin_unlock_irqrestore(&glink->tx_lock, flags);

		wait_event_timeout(glink->tx_avail_notify,
				   (qcom_glink_tx_avail(glink) >= tlen
				   || atomic_read(&glink->in_reset)), 10 * HZ);

		spin_lock_irqsave(&glink->tx_lock, flags);

		if (atomic_read(&glink->in_reset)) {
			ret = -ECONNRESET;
			goto out;
		}

		if (qcom_glink_tx_avail(glink) >= tlen)
			glink->sent_read_notify = false;
	}

	qcom_glink_tx_write(glink, hdr, hlen, data, dlen);

	mbox_send_message(glink->mbox_chan, NULL);
	mbox_client_txdone(glink->mbox_chan, 0);

out:
	spin_unlock_irqrestore(&glink->tx_lock, flags);

	return ret;
}

static int qcom_glink_send_version(struct qcom_glink *glink)
{
	struct glink_msg msg;

	msg.cmd = cpu_to_le16(RPM_CMD_VERSION);
	msg.param1 = cpu_to_le16(GLINK_VERSION_1);
	msg.param2 = cpu_to_le32(glink->features);

	GLINK_INFO(glink->ilc, "vers:%d features:%d\n", msg.param1, msg.param2);
	return qcom_glink_tx(glink, &msg, sizeof(msg), NULL, 0, true);
}

static void qcom_glink_send_version_ack(struct qcom_glink *glink)
{
	struct glink_msg msg;

	msg.cmd = cpu_to_le16(RPM_CMD_VERSION_ACK);
	msg.param1 = cpu_to_le16(GLINK_VERSION_1);
	msg.param2 = cpu_to_le32(glink->features);

	GLINK_INFO(glink->ilc, "vers:%d features:%d\n", msg.param1, msg.param2);
	qcom_glink_tx(glink, &msg, sizeof(msg), NULL, 0, true);
}

static void qcom_glink_send_open_ack(struct qcom_glink *glink,
				     struct glink_channel *channel)
{
	struct glink_msg msg;

	msg.cmd = cpu_to_le16(RPM_CMD_OPEN_ACK);
	msg.param1 = cpu_to_le16(channel->rcid);
	msg.param2 = cpu_to_le32(0);

	CH_INFO(channel, "\n");
	qcom_glink_tx(glink, &msg, sizeof(msg), NULL, 0, true);
}

static void qcom_glink_handle_intent_req_ack(struct qcom_glink *glink,
					     unsigned int cid, bool granted)
{
	struct glink_channel *channel;
	unsigned long flags;

	spin_lock_irqsave(&glink->idr_lock, flags);
	channel = idr_find(&glink->rcids, cid);
	spin_unlock_irqrestore(&glink->idr_lock, flags);
	if (!channel) {
		dev_err(glink->dev, "unable to find channel\n");
		return;
	}

	channel->intent_req_result = granted;
	atomic_inc(&channel->intent_req_acked);
	wake_up(&channel->intent_req_ack);
	CH_INFO(channel, "\n");
}

/**
 * qcom_glink_send_open_req() - send a RPM_CMD_OPEN request to the remote
 * @glink: Ptr to the glink edge
 * @channel: Ptr to the channel that the open req is sent
 *
 * Allocates a local channel id and sends a RPM_CMD_OPEN message to the remote.
 * Will return with refcount held, regardless of outcome.
 *
 * Returns 0 on success, negative errno otherwise.
 */
static int qcom_glink_send_open_req(struct qcom_glink *glink,
				    struct glink_channel *channel)
{
	struct {
		struct glink_msg msg;
		u8 name[GLINK_NAME_SIZE];
	} __packed req;
	int name_len = strlen(channel->name) + 1;
	int req_len = ALIGN(sizeof(req.msg) + name_len, 8);
	int ret;
	unsigned long flags;

	kref_get(&channel->refcount);

	spin_lock_irqsave(&glink->idr_lock, flags);
	ret = idr_alloc_cyclic(&glink->lcids, channel,
			       RPM_GLINK_CID_MIN, RPM_GLINK_CID_MAX,
			       GFP_ATOMIC);
	spin_unlock_irqrestore(&glink->idr_lock, flags);
	if (ret < 0)
		return ret;

	channel->lcid = ret;
	CH_INFO(channel, "\n");

	req.msg.cmd = cpu_to_le16(RPM_CMD_OPEN);
	req.msg.param1 = cpu_to_le16(channel->lcid);
	req.msg.param2 = cpu_to_le32(name_len);
	strlcpy(req.name, channel->name, GLINK_NAME_SIZE);

	ret = qcom_glink_tx(glink, &req, req_len, NULL, 0, true);
	if (ret)
		goto remove_idr;

	return 0;

remove_idr:
	CH_INFO(channel, "remote_idr\n");

	spin_lock_irqsave(&glink->idr_lock, flags);
	idr_remove(&glink->lcids, channel->lcid);
	channel->lcid = 0;
	spin_unlock_irqrestore(&glink->idr_lock, flags);

	return ret;
}

static void qcom_glink_send_close_req(struct qcom_glink *glink,
				      struct glink_channel *channel)
{
	struct glink_msg req;

	req.cmd = cpu_to_le16(RPM_CMD_CLOSE);
	req.param1 = cpu_to_le16(channel->lcid);
	req.param2 = 0;

	CH_INFO(channel, "\n");
	qcom_glink_tx(glink, &req, sizeof(req), NULL, 0, true);
}

static void qcom_glink_send_close_ack(struct qcom_glink *glink,
				      unsigned int rcid)
{
	struct glink_msg req;

	req.cmd = cpu_to_le16(RPM_CMD_CLOSE_ACK);
	req.param1 = cpu_to_le16(rcid);
	req.param2 = 0;

	GLINK_INFO(glink->ilc, "rcid:%d\n", rcid);
	qcom_glink_tx(glink, &req, sizeof(req), NULL, 0, true);
}


static int __qcom_glink_rx_done(struct qcom_glink *glink,
				struct glink_channel *channel,
				struct glink_core_rx_intent *intent,
				bool wait)
{
	struct {
		u16 id;
		u16 lcid;
		u32 liid;
	} __packed cmd;
	unsigned int cid = channel->lcid;
	unsigned int iid = intent->id;
	bool reuse = intent->reuse;
	int ret;

	cmd.id = reuse ? RPM_CMD_RX_DONE_W_REUSE : RPM_CMD_RX_DONE;
	cmd.lcid = cid;
	cmd.liid = iid;

	ret = qcom_glink_tx(glink, &cmd, sizeof(cmd), NULL, 0, wait);
	if (ret)
		return ret;

	if (!reuse) {
		kfree(intent->data);
		kfree(intent);
	}

	CH_INFO(channel, "reuse:%d liid:%d", reuse, iid);
	return 0;
}

static void qcom_glink_rx_done_work(struct kthread_work *work)
{
	struct glink_channel *channel = container_of(work, struct glink_channel,
						     intent_work);
	struct qcom_glink *glink = channel->glink;
	struct glink_core_rx_intent *intent, *tmp;
	unsigned long flags;

	spin_lock_irqsave(&channel->intent_lock, flags);
	list_for_each_entry_safe(intent, tmp, &channel->done_intents, node) {
		list_del(&intent->node);
		spin_unlock_irqrestore(&channel->intent_lock, flags);

		__qcom_glink_rx_done(glink, channel, intent, true);

		spin_lock_irqsave(&channel->intent_lock, flags);
	}
	spin_unlock_irqrestore(&channel->intent_lock, flags);
}

static void qcom_glink_rx_done(struct qcom_glink *glink,
			       struct glink_channel *channel,
			       struct glink_core_rx_intent *intent)
{
	int ret = -EAGAIN;
	unsigned long flags;

	/* We don't send RX_DONE to intentless systems */
	if (glink->intentless) {
		kfree(intent->data);
		kfree(intent);
		return;
	}

	/* Take it off the tree of receive intents */
	if (!intent->reuse) {
		spin_lock_irqsave(&channel->intent_lock, flags);
		idr_remove(&channel->liids, intent->id);
		spin_unlock_irqrestore(&channel->intent_lock, flags);
	}

	/* Schedule the sending of a rx_done indication */
	spin_lock_irqsave(&channel->intent_lock, flags);
	if (list_empty(&channel->done_intents))
		ret = __qcom_glink_rx_done(glink, channel, intent, false);

	if (ret) {
		list_add_tail(&intent->node, &channel->done_intents);
		kthread_queue_work(&glink->kworker, &channel->intent_work);
	}
	spin_unlock_irqrestore(&channel->intent_lock, flags);
}

/**
 * qcom_glink_receive_version() - receive version/features from remote system
 *
 * @glink:	pointer to transport interface
 * @version:	remote version
 * @features:	remote features
 *
 * This function is called in response to a remote-initiated version/feature
 * negotiation sequence.
 */
static void qcom_glink_receive_version(struct qcom_glink *glink,
				       u32 version,
				       u32 features)
{
	GLINK_INFO(glink->ilc, "vers:%d features:%d\n", version, features);

	switch (version) {
	case 0:
		break;
	case GLINK_VERSION_1:
		glink->features &= features;
		fallthrough;
	default:
		qcom_glink_send_version_ack(glink);
		break;
	}
}

/**
 * qcom_glink_receive_version_ack() - receive negotiation ack from remote system
 *
 * @glink:	pointer to transport interface
 * @version:	remote version response
 * @features:	remote features response
 *
 * This function is called in response to a local-initiated version/feature
 * negotiation sequence and is the counter-offer from the remote side based
 * upon the initial version and feature set requested.
 */
static void qcom_glink_receive_version_ack(struct qcom_glink *glink,
					   u32 version,
					   u32 features)
{
	GLINK_INFO(glink->ilc, "vers:%d features:%d\n", version, features);

	switch (version) {
	case 0:
		/* Version negotiation failed */
		break;
	case GLINK_VERSION_1:
		if (features == glink->features)
			break;

		glink->features &= features;
		fallthrough;
	default:
		qcom_glink_send_version(glink);
		break;
	}
}

/**
 * qcom_glink_send_intent_req_ack() - convert an rx intent request ack cmd to
 * 	wire format and transmit
 * @glink:	The transport to transmit on.
 * @channel:	The glink channel
 * @granted:	The request response to encode.
 *
 * Return: 0 on success or standard Linux error code.
 */
static int qcom_glink_send_intent_req_ack(struct qcom_glink *glink,
					  struct glink_channel *channel,
					  bool granted)
{
	struct glink_msg msg;

	msg.cmd = cpu_to_le16(RPM_CMD_RX_INTENT_REQ_ACK);
	msg.param1 = cpu_to_le16(channel->lcid);
	msg.param2 = cpu_to_le32(granted);

	CH_INFO(channel, "\n");
	qcom_glink_tx(glink, &msg, sizeof(msg), NULL, 0, true);

	return 0;
}

/**
 * qcom_glink_advertise_intent - convert an rx intent cmd to wire format and
 *			   transmit
 * @glink:	The transport to transmit on.
 * @channel:	The local channel
 * @intent:	The intent to pass on to remote.
 *
 * Return: 0 on success or standard Linux error code.
 */
static int qcom_glink_advertise_intent(struct qcom_glink *glink,
				       struct glink_channel *channel,
				       struct glink_core_rx_intent *intent)
{
	struct command {
		__le16 id;
		__le16 lcid;
		__le32 count;
		__le32 size;
		__le32 liid;
	} __packed;
	struct command cmd;
	unsigned long flags;

	spin_lock_irqsave(&channel->intent_lock, flags);
	if (intent->advertised) {
		spin_unlock_irqrestore(&channel->intent_lock, flags);
		return 0;
	}
	intent->advertised = true;
	spin_unlock_irqrestore(&channel->intent_lock, flags);

	cmd.id = cpu_to_le16(RPM_CMD_INTENT);
	cmd.lcid = cpu_to_le16(channel->lcid);
	cmd.count = cpu_to_le32(1);
	cmd.size = cpu_to_le32(intent->size);
	cmd.liid = cpu_to_le32(intent->id);

	CH_INFO(channel, "count:%d size:%zd liid:%d\n", 1,
		intent->size, intent->id);

	qcom_glink_tx(glink, &cmd, sizeof(cmd), NULL, 0, true);

	return 0;
}

static struct glink_core_rx_intent *
qcom_glink_alloc_intent(struct qcom_glink *glink,
			struct glink_channel *channel,
			size_t size,
			bool reuseable)
{
	struct glink_core_rx_intent *intent;
	int ret;
	unsigned long flags;

	intent = kzalloc(sizeof(*intent), GFP_KERNEL);
	if (!intent)
		return NULL;

	intent->data = kzalloc(size, GFP_KERNEL);
	if (!intent->data)
		goto free_intent;

	spin_lock_irqsave(&channel->intent_lock, flags);
	ret = idr_alloc_cyclic(&channel->liids, intent, 1, -1, GFP_ATOMIC);
	if (ret < 0) {
		spin_unlock_irqrestore(&channel->intent_lock, flags);
		goto free_data;
	}
	spin_unlock_irqrestore(&channel->intent_lock, flags);

	intent->id = ret;
	intent->size = size;
	intent->reuse = reuseable;

	return intent;

free_data:
	kfree(intent->data);
free_intent:
	kfree(intent);
	return NULL;
}

static void qcom_glink_handle_rx_done(struct qcom_glink *glink,
				      u32 cid, uint32_t iid,
				      bool reuse)
{
	struct glink_core_rx_intent *intent;
	struct glink_channel *channel;
	unsigned long flags;

	spin_lock_irqsave(&glink->idr_lock, flags);
	channel = idr_find(&glink->rcids, cid);
	spin_unlock_irqrestore(&glink->idr_lock, flags);
	if (!channel) {
		dev_err(glink->dev, "invalid channel id received\n");
		return;
	}

	spin_lock_irqsave(&channel->intent_lock, flags);
	intent = idr_find(&channel->riids, iid);

	if (!intent) {
		spin_unlock_irqrestore(&channel->intent_lock, flags);
		dev_err(glink->dev, "invalid intent id received\n");
		return;
	}

	intent->in_use = false;
	CH_INFO(channel, "reuse:%d iid:%d\n", reuse, intent->id);

	if (!reuse) {
		idr_remove(&channel->riids, intent->id);
		kfree(intent);
	}
	spin_unlock_irqrestore(&channel->intent_lock, flags);
}

/**
 * qcom_glink_handle_intent_req() - Receive a request for rx_intent
 *					    from remote side
 * @glink:      Pointer to the transport interface
 * @cid:	Remote channel ID
 * @size:	size of the intent
 *
 * The function searches for the local channel to which the request for
 * rx_intent has arrived and allocates and notifies the remote back
 */
static void qcom_glink_handle_intent_req(struct qcom_glink *glink,
					 u32 cid, size_t size)
{
	struct glink_core_rx_intent *intent = NULL;
	struct glink_core_rx_intent *tmp;
	struct glink_channel *channel;
	struct rpmsg_endpoint *ept;
	unsigned long flags;
	int iid;

	spin_lock_irqsave(&glink->idr_lock, flags);
	channel = idr_find(&glink->rcids, cid);
	spin_unlock_irqrestore(&glink->idr_lock, flags);

	if (!channel) {
		pr_err("%s channel not found for cid %d\n", __func__, cid);
		return;
	}

	spin_lock_irqsave(&channel->intent_lock, flags);
	idr_for_each_entry(&channel->liids, tmp, iid) {
		if (tmp->size >= size && tmp->reuse) {
			intent = tmp;
			break;
		}
	}
	spin_unlock_irqrestore(&channel->intent_lock, flags);
	if (intent) {
		qcom_glink_send_intent_req_ack(glink, channel, !!intent);
		return;
	}

	ept = &channel->ept;
	intent = qcom_glink_alloc_intent(glink, channel, size, false);
	if (intent && channel->channel_ready)
		qcom_glink_advertise_intent(glink, channel, intent);

	qcom_glink_send_intent_req_ack(glink, channel, !!intent);
}

static int qcom_glink_rx_defer(struct qcom_glink *glink, size_t extra)
{
	struct glink_defer_cmd *dcmd;

	extra = ALIGN(extra, 8);

	if (qcom_glink_rx_avail(glink) < sizeof(struct glink_msg) + extra) {
		dev_dbg(glink->dev, "Insufficient data in rx fifo");
		return -ENXIO;
	}

	dcmd = kzalloc(sizeof(*dcmd) + extra, GFP_ATOMIC);
	if (!dcmd)
		return -ENOMEM;

	INIT_LIST_HEAD(&dcmd->node);

	qcom_glink_rx_peak(glink, &dcmd->msg, 0, sizeof(dcmd->msg) + extra);

	spin_lock(&glink->rx_lock);
	list_add_tail(&dcmd->node, &glink->rx_queue);
	spin_unlock(&glink->rx_lock);

	schedule_work(&glink->rx_work);
	qcom_glink_rx_advance(glink, sizeof(dcmd->msg) + extra);

	return 0;
}

bool qcom_glink_is_wakeup(bool reset)
{
	if (!glink_resume_pkt)
		return false;

	if (reset)
		glink_resume_pkt = false;

	return true;
}
EXPORT_SYMBOL(qcom_glink_is_wakeup);

static int qcom_glink_rx_data(struct qcom_glink *glink, size_t avail)
{
	struct glink_core_rx_intent *intent;
	struct glink_channel *channel;
	struct {
		struct glink_msg msg;
		__le32 chunk_size;
		__le32 left_size;
	} __packed hdr;
	unsigned int chunk_size;
	unsigned int left_size;
	unsigned int rcid;
	unsigned int liid;
	int ret = 0;
	unsigned long flags;

	if (avail < sizeof(hdr)) {
		dev_dbg(glink->dev, "Not enough data in fifo\n");
		return -EAGAIN;
	}

	qcom_glink_rx_peak(glink, &hdr, 0, sizeof(hdr));
	chunk_size = le32_to_cpu(hdr.chunk_size);
	left_size = le32_to_cpu(hdr.left_size);

	if (avail < sizeof(hdr) + chunk_size) {
		dev_dbg(glink->dev, "Payload not yet in fifo\n");
		return -EAGAIN;
	}

	rcid = le16_to_cpu(hdr.msg.param1);
	spin_lock_irqsave(&glink->idr_lock, flags);
	channel = idr_find(&glink->rcids, rcid);
	spin_unlock_irqrestore(&glink->idr_lock, flags);
	if (!channel) {
		dev_dbg(glink->dev, "Data on non-existing channel\n");

		/* Drop the message */
		goto advance_rx;
	}
	CH_INFO(channel, "chunk_size:%d left_size:%d\n", chunk_size, left_size);

	if (glink->intentless) {
		/* Might have an ongoing, fragmented, message to append */
		if (!channel->buf) {
			intent = kzalloc(sizeof(*intent), GFP_ATOMIC);
			if (!intent)
				return -ENOMEM;

			intent->data = kmalloc(chunk_size + left_size,
					       GFP_ATOMIC);
			if (!intent->data) {
				kfree(intent);
				return -ENOMEM;
			}

			intent->id = 0xbabababa;
			intent->size = chunk_size + left_size;
			intent->offset = 0;

			channel->buf = intent;
		} else {
			intent = channel->buf;
		}
	} else {
		liid = le32_to_cpu(hdr.msg.param2);

		spin_lock_irqsave(&channel->intent_lock, flags);
		intent = idr_find(&channel->liids, liid);
		spin_unlock_irqrestore(&channel->intent_lock, flags);

		if (!intent) {
			dev_err(glink->dev,
				"no intent found for channel %s intent %d",
				channel->name, liid);
			ret = -ENOENT;
			goto advance_rx;
		}
	}

	if (intent->size - intent->offset < chunk_size) {
		dev_err(glink->dev, "Insufficient space in intent\n");

		/* The packet header lied, drop payload */
		goto advance_rx;
	}

	qcom_glink_rx_peak(glink, intent->data + intent->offset,
			   sizeof(hdr), chunk_size);
	intent->offset += chunk_size;

	/* Handle message when no fragments remain to be received */
	if (!left_size) {
		spin_lock(&channel->recv_lock);
		if (channel->ept.cb) {
			ret = channel->ept.cb(channel->ept.rpdev,
					intent->data,
					intent->offset,
					channel->ept.priv,
					RPMSG_ADDR_ANY);

			if (ret < 0 && ret != -ENODEV) {
				CH_ERR(channel,
					"callback error ret = %d\n", ret);
				ret = 0;
			}
		} else {
			CH_ERR(channel, "callback not present\n");
		}
		spin_unlock(&channel->recv_lock);

		if (qcom_glink_is_wakeup(true)) {
			pr_info("%s[%d:%d] %s: wakeup packet size:%d\n",
				channel->name, channel->lcid, channel->rcid,
				__func__, intent->offset);
		}

		intent->offset = 0;
		channel->buf = NULL;

		qcom_glink_rx_done(glink, channel, intent);
	}

advance_rx:
	qcom_glink_rx_advance(glink, ALIGN(sizeof(hdr) + chunk_size, 8));

	return ret;
}

static void qcom_glink_handle_intent(struct qcom_glink *glink,
				     unsigned int cid,
				     unsigned int count,
				     size_t avail)
{
	struct glink_core_rx_intent *intent;
	struct glink_channel *channel;
	struct intent_pair {
		__le32 size;
		__le32 iid;
	};

	struct {
		struct glink_msg msg;
		struct intent_pair intents[];
	} __packed * msg;

	const size_t msglen = struct_size(msg, intents, count);
	int ret;
	int i;
	unsigned long flags;

	if (avail < msglen) {
		dev_dbg(glink->dev, "Not enough data in fifo\n");
		return;
	}

	spin_lock_irqsave(&glink->idr_lock, flags);
	channel = idr_find(&glink->rcids, cid);
	spin_unlock_irqrestore(&glink->idr_lock, flags);
	if (!channel) {
		dev_err(glink->dev, "intents for non-existing channel\n");
		return;
	}

	msg = kmalloc(msglen, GFP_ATOMIC);
	if (!msg)
		return;

	qcom_glink_rx_peak(glink, msg, 0, msglen);

	for (i = 0; i < count; ++i) {
		intent = kzalloc(sizeof(*intent), GFP_ATOMIC);
		if (!intent)
			break;

		intent->id = le32_to_cpu(msg->intents[i].iid);
		intent->size = le32_to_cpu(msg->intents[i].size);

		CH_INFO(channel, "riid:%d size:%zd\n",
			intent->id, intent->size);

		spin_lock_irqsave(&channel->intent_lock, flags);
		ret = idr_alloc(&channel->riids, intent,
				intent->id, intent->id + 1, GFP_ATOMIC);
		spin_unlock_irqrestore(&channel->intent_lock, flags);

		if (ret < 0)
			dev_err(glink->dev, "failed to store remote intent\n");
	}

	atomic_inc(&channel->intent_req_completed);
	wake_up(&channel->intent_req_comp);

	kfree(msg);
	qcom_glink_rx_advance(glink, ALIGN(msglen, 8));
}

static int qcom_glink_rx_open_ack(struct qcom_glink *glink, unsigned int lcid)
{
	struct glink_channel *channel;

	spin_lock(&glink->idr_lock);
	channel = idr_find(&glink->lcids, lcid);
	spin_unlock(&glink->idr_lock);
	if (!channel) {
		dev_err(glink->dev, "Invalid open ack packet\n");
		return -EINVAL;
	}

	CH_INFO(channel, "\n");
	complete_all(&channel->open_ack);

	return 0;
}

/**
 * qcom_glink_send_signals() - convert a signal cmd to wire format and transmit
 * @glink:	The transport to transmit on.
 * @channel:	The glink channel
 * @sigs:	The signals to encode.
 *
 * Return: 0 on success or standard Linux error code.
 */
static int qcom_glink_send_signals(struct qcom_glink *glink,
				   struct glink_channel *channel,
				   u32 sigs)
{
	struct glink_msg msg;

	/* convert signals from TIOCM to NATIVE */
	sigs &= 0x0fff;
	if (sigs & TIOCM_DTR)
		sigs |= NATIVE_DTR_SIG;
	if (sigs & TIOCM_RTS)
		sigs |= NATIVE_CTS_SIG;
	if (sigs & TIOCM_CD)
		sigs |= NATIVE_CD_SIG;
	if (sigs & TIOCM_RI)
		sigs |= NATIVE_RI_SIG;

	msg.cmd = cpu_to_le16(RPM_CMD_SIGNALS);
	msg.param1 = cpu_to_le16(channel->lcid);
	msg.param2 = cpu_to_le32(sigs);

	GLINK_INFO(glink->ilc, "sigs:%d\n", sigs);
	return qcom_glink_tx(glink, &msg, sizeof(msg), NULL, 0, true);
}

static int qcom_glink_handle_signals(struct qcom_glink *glink,
				     unsigned int rcid, unsigned int signals)
{
	struct glink_channel *channel;
	unsigned long flags;
	u32 old;

	spin_lock_irqsave(&glink->idr_lock, flags);
	channel = idr_find(&glink->rcids, rcid);
	spin_unlock_irqrestore(&glink->idr_lock, flags);
	if (!channel) {
		dev_err(glink->dev, "signal for non-existing channel\n");
		return -EINVAL;
	}

	old = channel->rsigs;

	/* convert signals from NATIVE to TIOCM */
	if (signals & NATIVE_DTR_SIG)
		signals |= TIOCM_DSR;
	if (signals & NATIVE_CTS_SIG)
		signals |= TIOCM_CTS;
	if (signals & NATIVE_CD_SIG)
		signals |= TIOCM_CD;
	if (signals & NATIVE_RI_SIG)
		signals |= TIOCM_RI;
	signals &= 0x0fff;

	channel->rsigs = signals;

	CH_INFO(channel, "old:%d new:%d\n", old, channel->rsigs);
	if (channel->ept.sig_cb) {
		channel->ept.sig_cb(channel->ept.rpdev, channel->ept.priv,
				    old, channel->rsigs);
	}

	return 0;
}

static int qcom_glink_native_rx(struct qcom_glink *glink, int iterations)
{
	struct glink_msg msg;
	unsigned long flags;
	unsigned int param1;
	unsigned int param2;
	unsigned int avail;
	unsigned int cmd;
	int ret = 0;
	int i;

	if (should_wake) {
		pr_info("%s: wakeup %s\n", __func__, glink->irqname);
		glink_resume_pkt = true;
		should_wake = false;
		pm_system_wakeup();
	}

	spin_lock_irqsave(&glink->irq_lock, flags);
	if (glink->irq_running) {
		spin_unlock_irqrestore(&glink->irq_lock, flags);
		return 0;
	}
	glink->irq_running = true;
	spin_unlock_irqrestore(&glink->irq_lock, flags);

	/* To wakeup any blocking writers */
	wake_up_all(&glink->tx_avail_notify);

	for (i = 0; i < iterations || !iterations; i++) {
		avail = qcom_glink_rx_avail(glink);
		if (avail < sizeof(msg))
			break;

		qcom_glink_rx_peak(glink, &msg, 0, sizeof(msg));

		cmd = le16_to_cpu(msg.cmd);
		param1 = le16_to_cpu(msg.param1);
		param2 = le32_to_cpu(msg.param2);

		switch (cmd) {
		case RPM_CMD_VERSION:
		case RPM_CMD_VERSION_ACK:
		case RPM_CMD_CLOSE:
		case RPM_CMD_CLOSE_ACK:
		case RPM_CMD_RX_INTENT_REQ:
			ret = qcom_glink_rx_defer(glink, 0);
			break;
		case RPM_CMD_OPEN_ACK:
			ret = qcom_glink_rx_open_ack(glink, param1);
			qcom_glink_rx_advance(glink, ALIGN(sizeof(msg), 8));
			break;
		case RPM_CMD_OPEN:
			ret = qcom_glink_rx_defer(glink, param2);
			break;
		case RPM_CMD_TX_DATA:
		case RPM_CMD_TX_DATA_CONT:
			ret = qcom_glink_rx_data(glink, avail);
			break;
		case RPM_CMD_READ_NOTIF:
			qcom_glink_rx_advance(glink, ALIGN(sizeof(msg), 8));

			mbox_send_message(glink->mbox_chan, NULL);
			mbox_client_txdone(glink->mbox_chan, 0);
			break;
		case RPM_CMD_INTENT:
			qcom_glink_handle_intent(glink, param1, param2, avail);
			break;
		case RPM_CMD_RX_DONE:
			qcom_glink_handle_rx_done(glink, param1, param2, false);
			qcom_glink_rx_advance(glink, ALIGN(sizeof(msg), 8));
			break;
		case RPM_CMD_RX_DONE_W_REUSE:
			qcom_glink_handle_rx_done(glink, param1, param2, true);
			qcom_glink_rx_advance(glink, ALIGN(sizeof(msg), 8));
			break;
		case RPM_CMD_RX_INTENT_REQ_ACK:
			qcom_glink_handle_intent_req_ack(glink, param1, param2);
			qcom_glink_rx_advance(glink, ALIGN(sizeof(msg), 8));
			break;
		case RPM_CMD_SIGNALS:
			qcom_glink_handle_signals(glink, param1, param2);
			qcom_glink_rx_advance(glink, ALIGN(sizeof(msg), 8));
			break;
		default:
			dev_err(glink->dev, "unhandled rx cmd: %d\n", cmd);
			ret = -EINVAL;
			break;
		}

		if (ret)
			break;
	}

	spin_lock_irqsave(&glink->irq_lock, flags);
	glink->irq_running = false;
	spin_unlock_irqrestore(&glink->irq_lock, flags);

	return qcom_glink_rx_avail(glink);
}

static irqreturn_t qcom_glink_native_intr(int irq, void *data)
{
	struct qcom_glink *glink = data;
	int ret;

	ret = qcom_glink_native_rx(glink, 10);

	return (ret) ? IRQ_WAKE_THREAD : IRQ_HANDLED;
}

static irqreturn_t qcom_glink_native_thread_intr(int irq, void *data)
{
	struct qcom_glink *glink = data;

	qcom_glink_native_rx(glink, 0);

	return IRQ_HANDLED;
}

/* Locally initiated rpmsg_create_ept */
static struct glink_channel *qcom_glink_create_local(struct qcom_glink *glink,
						     const char *name)
{
	struct glink_channel *channel;
	int ret;
	unsigned long flags;

	channel = qcom_glink_alloc_channel(glink, name);
	if (IS_ERR(channel))
		return ERR_CAST(channel);

	CH_INFO(channel, "\n");
	ret = qcom_glink_send_open_req(glink, channel);
	if (ret)
		goto release_channel;

	ret = wait_for_completion_timeout(&channel->open_ack, 5 * HZ);
	if (!ret)
		goto err_timeout;

	ret = wait_for_completion_timeout(&channel->open_req, 5 * HZ);
	if (!ret)
		goto err_timeout;

	qcom_glink_send_open_ack(glink, channel);

	return channel;

err_timeout:
	CH_INFO(channel, "err_timeout\n");

	/* qcom_glink_send_open_req() did register the channel in lcids*/
	spin_lock_irqsave(&glink->idr_lock, flags);
	idr_remove(&glink->lcids, channel->lcid);
	spin_unlock_irqrestore(&glink->idr_lock, flags);

release_channel:
	CH_INFO(channel, "release_channel\n");
	/* Release qcom_glink_send_open_req() reference */
	kref_put(&channel->refcount, qcom_glink_channel_release);
	/* Release qcom_glink_alloc_channel() reference */
	kref_put(&channel->refcount, qcom_glink_channel_release);

	return ERR_PTR(-ETIMEDOUT);
}

/* Remote initiated rpmsg_create_ept */
static int qcom_glink_create_remote(struct qcom_glink *glink,
				    struct glink_channel *channel)
{
	int ret;

	CH_INFO(channel, "\n");

	qcom_glink_send_open_ack(glink, channel);

	ret = qcom_glink_send_open_req(glink, channel);
	if (ret)
		goto close_link;

	ret = wait_for_completion_timeout(&channel->open_ack, 5 * HZ);
	if (!ret) {
		ret = -ETIMEDOUT;
		goto close_link;
	}

	return 0;

close_link:
	CH_INFO(channel, "close_link %d\n", ret);

	/*
	 * Send a close request to "undo" our open-ack. The close-ack will
	 * release qcom_glink_send_open_req() reference and the last reference
	 * will be relesed after receiving remote_close or transport unregister
	 * by calling qcom_glink_native_remove().
	 */
	qcom_glink_send_close_req(glink, channel);

	return ret;
}

static struct rpmsg_endpoint *qcom_glink_create_ept(struct rpmsg_device *rpdev,
						    rpmsg_rx_cb_t cb,
						    void *priv,
						    struct rpmsg_channel_info
									chinfo)
{
	struct glink_channel *parent = to_glink_channel(rpdev->ept);
	struct glink_channel *channel;
	struct qcom_glink *glink = parent->glink;
	struct rpmsg_endpoint *ept;
	const char *name = chinfo.name;
	int cid;
	int ret;
	unsigned long flags;

	spin_lock_irqsave(&glink->idr_lock, flags);
	idr_for_each_entry(&glink->rcids, channel, cid) {
		if (!strcmp(channel->name, name))
			break;
	}
	spin_unlock_irqrestore(&glink->idr_lock, flags);

	if (!channel) {
		channel = qcom_glink_create_local(glink, name);
		if (IS_ERR(channel))
			return NULL;
	} else {
		ret = qcom_glink_create_remote(glink, channel);
		if (ret)
			return NULL;
	}
	CH_INFO(channel, "Initializing ept\n");

	ept = &channel->ept;
	ept->rpdev = rpdev;
	ept->cb = cb;
	ept->priv = priv;
	ept->ops = &glink_endpoint_ops;
	CH_INFO(channel, "Initialized ept\n");
	return ept;
}

static int qcom_glink_announce_create(struct rpmsg_device *rpdev)
{
	struct glink_channel *channel = to_glink_channel(rpdev->ept);
	struct device_node *np = rpdev->dev.of_node;
	struct qcom_glink *glink = channel->glink;
	struct glink_core_rx_intent *intent;
	struct glink_core_rx_intent *tmp;
	const struct property *prop = NULL;
	__be32 defaults[] = { cpu_to_be32(SZ_1K), cpu_to_be32(5) };
	int num_intents;
	int num_groups = 1;
	__be32 *val = defaults;
	unsigned long flags;
	int iid;
	int size;

	CH_INFO(channel, "Entered\n");
	if (glink->intentless || !completion_done(&channel->open_ack))
		return 0;

	channel->channel_ready = true;

	/*Serve any pending intent request*/
	spin_lock_irqsave(&channel->intent_lock, flags);
	idr_for_each_entry(&channel->liids, tmp, iid) {
		if (!tmp->reuse && !tmp->advertised) {
			intent = tmp;
			spin_unlock_irqrestore(&channel->intent_lock, flags);
			qcom_glink_advertise_intent(glink, channel, intent);
			spin_lock_irqsave(&channel->intent_lock, flags);
		}
	}
	spin_unlock_irqrestore(&channel->intent_lock, flags);

	prop = of_find_property(np, "qcom,intents", NULL);
	if (prop) {
		val = prop->value;
		num_groups = prop->length / sizeof(u32) / 2;
	}

	/* Channel is now open, advertise base set of intents */
	while (num_groups--) {
		size = be32_to_cpup(val++);
		num_intents = be32_to_cpup(val++);
		while (num_intents--) {
			intent = qcom_glink_alloc_intent(glink, channel, size,
							 true);
			if (!intent)
				break;

			qcom_glink_advertise_intent(glink, channel, intent);
		}
	}
	CH_INFO(channel, "Exit\n");
	return 0;
}

static void qcom_glink_destroy_ept(struct rpmsg_endpoint *ept)
{
	struct glink_channel *channel = to_glink_channel(ept);
	struct qcom_glink *glink = channel->glink;
	unsigned long flags;

	spin_lock_irqsave(&channel->recv_lock, flags);
	if (!channel->ept.cb) {
		spin_unlock_irqrestore(&channel->recv_lock, flags);
		return;
	}
	channel->ept.cb = NULL;
	spin_unlock_irqrestore(&channel->recv_lock, flags);

	qcom_glink_send_close_req(glink, channel);
}

static int qcom_glink_request_intent(struct qcom_glink *glink,
				     struct glink_channel *channel,
				     size_t size)
{
	struct {
		u16 id;
		u16 cid;
		u32 size;
	} __packed cmd;

	int ret;

	mutex_lock(&channel->intent_req_lock);

	atomic_set(&channel->intent_req_acked, 0);
	atomic_set(&channel->intent_req_completed, 0);

	cmd.id = RPM_CMD_RX_INTENT_REQ;
	cmd.cid = channel->lcid;
	cmd.size = size;

	CH_INFO(channel, "size:%zd\n", size);

	ret = qcom_glink_tx(glink, &cmd, sizeof(cmd), NULL, 0, true);
	if (ret)
		goto unlock;

	ret = wait_event_timeout(channel->intent_req_ack,
				 atomic_read(&channel->intent_req_acked) ||
				 atomic_read(&glink->in_reset), 10 * HZ);
	if (!ret) {
		dev_err(glink->dev, "intent request ack timed out\n");
		ret = -ETIMEDOUT;
	} else if (atomic_read(&glink->in_reset)) {
		CH_INFO(channel, "ssr detected\n");
		ret = -ECONNRESET;
	} else {
		ret = channel->intent_req_result ? 0 : -ECANCELED;
	}

unlock:
	mutex_unlock(&channel->intent_req_lock);
	return ret;
}

static int __qcom_glink_send(struct glink_channel *channel,
			     void *data, int len, bool wait)
{
	struct qcom_glink *glink = channel->glink;
	struct glink_core_rx_intent *intent = NULL;
	struct glink_core_rx_intent *tmp;
	int iid = 0;
	struct {
		struct glink_msg msg;
		__le32 chunk_size;
		__le32 left_size;
	} __packed req;
	int ret;
	unsigned long flags;
	int chunk_size = len;
	int left_size = 0;

	if (!glink->intentless) {
		while (!intent) {
			spin_lock_irqsave(&channel->intent_lock, flags);
			idr_for_each_entry(&channel->riids, tmp, iid) {
				if (tmp->size >= len && !tmp->in_use) {
					if (!intent)
						intent = tmp;
					else if (intent->size > tmp->size)
						intent = tmp;
					if (intent->size == len)
						break;
				}
			}
			if (intent)
				intent->in_use = true;
			spin_unlock_irqrestore(&channel->intent_lock, flags);

			/* We found an available intent */
			if (intent)
				break;

			if (atomic_read(&glink->in_reset))
				return -ECONNRESET;

			if (!wait)
				return -EBUSY;

			ret = qcom_glink_request_intent(glink, channel, len);
			if (ret < 0)
				return ret;

			/*Wait for intents to arrive*/
			ret = wait_event_timeout(channel->intent_req_comp,
				atomic_read(&channel->intent_req_completed) ||
				atomic_read(&glink->in_reset), 10 * HZ);

			if (!ret) {
				dev_err(glink->dev,
				    "intent request completion timed out\n");
				ret = -ETIMEDOUT;
			} else if (atomic_read(&glink->in_reset)) {
				CH_INFO(channel, "ssr detected\n");
				ret = -ECONNRESET;
			} else {
				ret = channel->intent_req_result ? 0 : -ECANCELED;
			}

			if (ret < 0)
				return ret;
		}

		iid = intent->id;
	}

	if (wait && (chunk_size > SZ_8K)) {
		chunk_size = SZ_8K;
		left_size = len - chunk_size;
	}
	req.msg.cmd = cpu_to_le16(RPM_CMD_TX_DATA);
	req.msg.param1 = cpu_to_le16(channel->lcid);
	req.msg.param2 = cpu_to_le32(iid);
	req.chunk_size = cpu_to_le32(chunk_size);
	req.left_size = cpu_to_le32(left_size);

	CH_INFO(channel, "iid:%d chunk_size:%d left_size:%d\n", iid,
		chunk_size, left_size);
	ret = qcom_glink_tx(glink, &req, sizeof(req), data, chunk_size, wait);

	/* Mark intent available if we failed */
	if (ret && intent) {
		intent->in_use = false;
		return ret;
	}

	while (left_size > 0) {
		data = (void *)((char *)data + chunk_size);
		chunk_size = left_size;
		if (chunk_size > SZ_8K)
			chunk_size = SZ_8K;
		left_size -= chunk_size;

		req.msg.cmd = cpu_to_le16(RPM_CMD_TX_DATA_CONT);
		req.msg.param1 = cpu_to_le16(channel->lcid);
		req.msg.param2 = cpu_to_le32(iid);
		req.chunk_size = cpu_to_le32(chunk_size);
		req.left_size = cpu_to_le32(left_size);

		CH_INFO(channel, "iid:%d chunk_size:%d left_size:%d\n", iid,
			chunk_size, left_size);
		ret = qcom_glink_tx(glink, &req, sizeof(req), data,
				    chunk_size, wait);

		/* Mark intent available if we failed */
		if (ret && intent) {
			intent->in_use = false;
			break;
		}
	}
	return ret;
}

static int qcom_glink_send(struct rpmsg_endpoint *ept, void *data, int len)
{
	struct glink_channel *channel = to_glink_channel(ept);

	return __qcom_glink_send(channel, data, len, true);
}

static int qcom_glink_trysend(struct rpmsg_endpoint *ept, void *data, int len)
{
	struct glink_channel *channel = to_glink_channel(ept);

	return __qcom_glink_send(channel, data, len, false);
}

static int qcom_glink_get_sigs(struct rpmsg_endpoint *ept)
{
	struct glink_channel *channel = to_glink_channel(ept);

	return channel->rsigs;
}

static int qcom_glink_set_sigs(struct rpmsg_endpoint *ept, u32 set, u32 clear)
{
	struct glink_channel *channel = to_glink_channel(ept);
	struct qcom_glink *glink = channel->glink;
	u32 sigs = channel->lsigs;

	if (set & TIOCM_DTR)
		sigs |= TIOCM_DTR;
	if (set & TIOCM_RTS)
		sigs |= TIOCM_RTS;
	if (set & TIOCM_CD)
		sigs |= TIOCM_CD;
	if (set & TIOCM_RI)
		sigs |= TIOCM_RI;

	if (clear & TIOCM_DTR)
		sigs &= ~TIOCM_DTR;
	if (clear & TIOCM_RTS)
		sigs &= ~TIOCM_RTS;
	if (clear & TIOCM_CD)
		sigs &= ~TIOCM_CD;
	if (clear & TIOCM_RI)
		sigs &= ~TIOCM_RI;

	channel->lsigs = sigs;

	return qcom_glink_send_signals(glink, channel, sigs);
}

/*
 * Finds the device_node for the glink child interested in this channel.
 */
static struct device_node *qcom_glink_match_channel(struct device_node *node,
						    const char *channel)
{
	struct device_node *child;
	const char *name;
	const char *key;
	int ret;

	for_each_available_child_of_node(node, child) {
		key = "qcom,glink-channels";
		ret = of_property_read_string(child, key, &name);
		if (ret)
			continue;

		if (strcmp(name, channel) == 0)
			return child;
	}

	return NULL;
}

static const struct rpmsg_device_ops glink_device_ops = {
	.create_ept = qcom_glink_create_ept,
	.announce_create = qcom_glink_announce_create,
};

static const struct rpmsg_endpoint_ops glink_endpoint_ops = {
	.destroy_ept = qcom_glink_destroy_ept,
	.send = qcom_glink_send,
	.trysend = qcom_glink_trysend,
	.get_signals = qcom_glink_get_sigs,
	.set_signals = qcom_glink_set_sigs,
};

static void qcom_glink_rpdev_release(struct device *dev)
{
	struct rpmsg_device *rpdev = to_rpmsg_device(dev);

	kfree(rpdev);
}

static int qcom_glink_rx_open(struct qcom_glink *glink, unsigned int rcid,
			      char *name)
{
	struct glink_channel *channel;
	struct rpmsg_device *rpdev;
	bool create_device = false;
	struct device_node *node;
	int lcid;
	int ret;
	unsigned long flags;

	spin_lock_irqsave(&glink->idr_lock, flags);
	idr_for_each_entry(&glink->lcids, channel, lcid) {
		if (!strcmp(channel->name, name))
			break;
	}
	spin_unlock_irqrestore(&glink->idr_lock, flags);

	if (!channel) {
		channel = qcom_glink_alloc_channel(glink, name);
		if (IS_ERR(channel))
			return PTR_ERR(channel);

		/* The opening dance was initiated by the remote */
		create_device = true;
	}

	spin_lock_irqsave(&glink->idr_lock, flags);
	ret = idr_alloc(&glink->rcids, channel, rcid, rcid + 1, GFP_ATOMIC);
	if (ret < 0) {
		dev_err(glink->dev, "Unable to insert channel into rcid list\n");
		spin_unlock_irqrestore(&glink->idr_lock, flags);
		goto free_channel;
	}
	channel->rcid = ret;
	spin_unlock_irqrestore(&glink->idr_lock, flags);

	complete_all(&channel->open_req);

	if (create_device) {
		rpdev = kzalloc(sizeof(*rpdev), GFP_KERNEL);
		if (!rpdev) {
			ret = -ENOMEM;
			goto rcid_remove;
		}

		rpdev->ept = &channel->ept;
		strlcpy(rpdev->id.name, name, RPMSG_NAME_SIZE);
		rpdev->src = RPMSG_ADDR_ANY;
		rpdev->dst = RPMSG_ADDR_ANY;
		rpdev->ops = &glink_device_ops;

		node = qcom_glink_match_channel(glink->dev->of_node, name);
		rpdev->dev.of_node = node;
		rpdev->dev.parent = glink->dev;
		rpdev->dev.release = qcom_glink_rpdev_release;

		ret = rpmsg_register_device(rpdev);
		if (ret)
			goto rcid_remove;

		channel->rpdev = rpdev;
	}
	CH_INFO(channel, "\n");

	return 0;

rcid_remove:
	CH_INFO(channel, "rcid_remove\n");
	spin_lock_irqsave(&glink->idr_lock, flags);
	idr_remove(&glink->rcids, channel->rcid);
	channel->rcid = 0;
	spin_unlock_irqrestore(&glink->idr_lock, flags);
free_channel:
	CH_INFO(channel, "free_channel\n");
	/* Release the reference, iff we took it */
	if (create_device)
		kref_put(&channel->refcount, qcom_glink_channel_release);

	return ret;
}

static void qcom_glink_rx_close(struct qcom_glink *glink, unsigned int rcid)
{
	struct rpmsg_channel_info chinfo;
	struct glink_channel *channel;
	unsigned long flags;

	spin_lock_irqsave(&glink->idr_lock, flags);
	channel = idr_find(&glink->rcids, rcid);
	spin_unlock_irqrestore(&glink->idr_lock, flags);
	if (WARN(!channel, "close request on unknown channel\n"))
		return;
	CH_INFO(channel, "\n");

	/* cancel pending rx_done work */
	kthread_cancel_work_sync(&channel->intent_work);

	if (channel->rpdev) {
<<<<<<< HEAD
		strlcpy(chinfo.name, channel->name, sizeof(chinfo.name));
=======
		strscpy_pad(chinfo.name, channel->name, sizeof(chinfo.name));
>>>>>>> 0f096ec3
		chinfo.src = RPMSG_ADDR_ANY;
		chinfo.dst = RPMSG_ADDR_ANY;

		rpmsg_unregister_device(glink->dev, &chinfo);
	}
	channel->rpdev = NULL;

	qcom_glink_send_close_ack(glink, channel->rcid);

	spin_lock_irqsave(&glink->idr_lock, flags);
	idr_remove(&glink->rcids, channel->rcid);
	channel->rcid = 0;
	spin_unlock_irqrestore(&glink->idr_lock, flags);

	kref_put(&channel->refcount, qcom_glink_channel_release);
}

static void qcom_glink_rx_close_ack(struct qcom_glink *glink, unsigned int lcid)
{
	struct rpmsg_channel_info chinfo;
	struct glink_channel *channel;
	unsigned long flags;

	spin_lock_irqsave(&glink->idr_lock, flags);
	channel = idr_find(&glink->lcids, lcid);
	if (WARN(!channel, "close ack on unknown channel\n")) {
		spin_unlock_irqrestore(&glink->idr_lock, flags);
		return;
	}
	CH_INFO(channel, "\n");

	idr_remove(&glink->lcids, channel->lcid);
	channel->lcid = 0;
	spin_unlock_irqrestore(&glink->idr_lock, flags);

	/* Decouple the potential rpdev from the channel */
	if (channel->rpdev) {
		strlcpy(chinfo.name, channel->name, sizeof(chinfo.name));
		chinfo.src = RPMSG_ADDR_ANY;
		chinfo.dst = RPMSG_ADDR_ANY;

		rpmsg_unregister_device(glink->dev, &chinfo);
	}
	channel->rpdev = NULL;

	kref_put(&channel->refcount, qcom_glink_channel_release);
}

static void qcom_glink_work(struct work_struct *work)
{
	struct qcom_glink *glink = container_of(work, struct qcom_glink,
						rx_work);
	struct glink_defer_cmd *dcmd;
	struct glink_msg *msg;
	unsigned long flags;
	unsigned int param1;
	unsigned int param2;
	unsigned int cmd;

	for (;;) {
		spin_lock_irqsave(&glink->rx_lock, flags);
		if (list_empty(&glink->rx_queue)) {
			spin_unlock_irqrestore(&glink->rx_lock, flags);
			break;
		}
		dcmd = list_first_entry(&glink->rx_queue,
					struct glink_defer_cmd, node);
		list_del(&dcmd->node);
		spin_unlock_irqrestore(&glink->rx_lock, flags);

		msg = &dcmd->msg;
		cmd = le16_to_cpu(msg->cmd);
		param1 = le16_to_cpu(msg->param1);
		param2 = le32_to_cpu(msg->param2);

		switch (cmd) {
		case RPM_CMD_VERSION:
			qcom_glink_receive_version(glink, param1, param2);
			break;
		case RPM_CMD_VERSION_ACK:
			qcom_glink_receive_version_ack(glink, param1, param2);
			break;
		case RPM_CMD_OPEN:
			qcom_glink_rx_open(glink, param1, msg->data);
			break;
		case RPM_CMD_CLOSE:
			qcom_glink_rx_close(glink, param1);
			break;
		case RPM_CMD_CLOSE_ACK:
			qcom_glink_rx_close_ack(glink, param1);
			break;
		case RPM_CMD_RX_INTENT_REQ:
			qcom_glink_handle_intent_req(glink, param1, param2);
			break;
		default:
			WARN(1, "Unknown defer object %d\n", cmd);
			break;
		}

		kfree(dcmd);
	}
}

static void qcom_glink_set_affinity(struct qcom_glink *glink, u32 *arr,
				    size_t size)
{
	int i;

	cpumask_clear(&glink->cpu_mask);
	for (i = 0; i < size; i++) {
		if (arr[i] < num_possible_cpus())
			cpumask_set_cpu(arr[i], &glink->cpu_mask);
	}
	if (irq_set_affinity_hint(glink->irq, &glink->cpu_mask))
		dev_err(glink->dev, "failed to set irq affinity\n");
	if (set_cpus_allowed_ptr(glink->task, &glink->cpu_mask))
		dev_err(glink->dev, "failed to set task affinity\n");
}

void qcom_glink_early_ssr_notify(void *data)
{
	struct qcom_glink *glink = data;
	struct glink_channel *channel;
	unsigned long flags;
	int cid;

	if (!glink)
		return;
	atomic_inc(&glink->in_reset);

	/* To wakeup any blocking writers */
	wake_up_all(&glink->tx_avail_notify);

	spin_lock_irqsave(&glink->idr_lock, flags);
	idr_for_each_entry(&glink->lcids, channel, cid) {
		wake_up(&channel->intent_req_ack);
		wake_up(&channel->intent_req_comp);
	}
	spin_unlock_irqrestore(&glink->idr_lock, flags);
}
EXPORT_SYMBOL(qcom_glink_early_ssr_notify);

static void qcom_glink_cancel_rx_work(struct qcom_glink *glink)
{
	struct glink_defer_cmd *dcmd;
	struct glink_defer_cmd *tmp;

	/* cancel any pending deferred rx_work */
	cancel_work_sync(&glink->rx_work);

	list_for_each_entry_safe(dcmd, tmp, &glink->rx_queue, node)
		kfree(dcmd);
}

static ssize_t rpmsg_name_show(struct device *dev,
			       struct device_attribute *attr, char *buf)
{
	int ret = 0;
	const char *name;

	ret = of_property_read_string(dev->of_node, "label", &name);
	if (ret < 0)
		name = dev->of_node->name;

	return snprintf(buf, RPMSG_NAME_SIZE, "%s\n", name);
}
static DEVICE_ATTR_RO(rpmsg_name);

static struct attribute *qcom_glink_attrs[] = {
	&dev_attr_rpmsg_name.attr,
	NULL
};
ATTRIBUTE_GROUPS(qcom_glink);

static void qcom_glink_device_release(struct device *dev)
{
	struct rpmsg_device *rpdev = to_rpmsg_device(dev);
	struct glink_channel *channel = to_glink_channel(rpdev->ept);

	/* Release qcom_glink_alloc_channel() reference */
	kref_put(&channel->refcount, qcom_glink_channel_release);
	kfree(rpdev);
}

static int qcom_glink_create_chrdev(struct qcom_glink *glink)
{
	struct rpmsg_device *rpdev;
	struct glink_channel *channel;

	rpdev = kzalloc(sizeof(*rpdev), GFP_KERNEL);
	if (!rpdev)
		return -ENOMEM;

	channel = qcom_glink_alloc_channel(glink, "rpmsg_chrdev");
	if (IS_ERR(channel)) {
		kfree(rpdev);
		return PTR_ERR(channel);
	}
	channel->rpdev = rpdev;

	rpdev->ept = &channel->ept;
	rpdev->ops = &glink_device_ops;
	rpdev->dev.parent = glink->dev;
	rpdev->dev.release = qcom_glink_device_release;

	return rpmsg_chrdev_register_device(rpdev);
}

struct qcom_glink *qcom_glink_native_probe(struct device *dev,
					   unsigned long features,
					   struct qcom_glink_pipe *rx,
					   struct qcom_glink_pipe *tx,
					   bool intentless)
{
	struct qcom_glink *glink;
	int ret;

	glink = devm_kzalloc(dev, sizeof(*glink), GFP_KERNEL);
	if (!glink)
		return ERR_PTR(-ENOMEM);

	glink->dev = dev;
	glink->dev->groups = qcom_glink_groups;

	glink->tx_pipe = tx;
	glink->rx_pipe = rx;

	glink->features = features;
	glink->intentless = intentless;

	spin_lock_init(&glink->tx_lock);
	spin_lock_init(&glink->rx_lock);
	INIT_LIST_HEAD(&glink->rx_queue);
	INIT_WORK(&glink->rx_work, qcom_glink_work);
	init_waitqueue_head(&glink->tx_avail_notify);

	spin_lock_init(&glink->idr_lock);
	idr_init(&glink->lcids);
	idr_init(&glink->rcids);
	atomic_set(&glink->in_reset, 0);

	glink->dev->groups = qcom_glink_groups;

	ret = device_add_groups(dev, qcom_glink_groups);
	if (ret)
		dev_err(dev, "failed to add groups\n");

	ret = of_property_read_string(dev->of_node, "label", &glink->name);
	if (ret < 0)
		glink->name = dev->of_node->name;

	glink->mbox_client.dev = dev;
	glink->mbox_client.knows_txdone = true;
	glink->mbox_chan = mbox_request_channel(&glink->mbox_client, 0);
	if (IS_ERR(glink->mbox_chan)) {
		if (PTR_ERR(glink->mbox_chan) != -EPROBE_DEFER)
			dev_err(dev, "failed to acquire IPC channel\n");
		return ERR_CAST(glink->mbox_chan);
	}

	kthread_init_worker(&glink->kworker);
	glink->task = kthread_run(kthread_worker_fn, &glink->kworker,
				  "glink_%s", glink->name);
	if (IS_ERR(glink->task)) {
		dev_err(dev, "failed to spawn intent kthread %ld\n",
			PTR_ERR(glink->task));
		return ERR_CAST(glink->task);
	}

	snprintf(glink->irqname, 32, "glink-native-%s", glink->name);

	glink->ilc = ipc_log_context_create(GLINK_LOG_PAGE_CNT, glink->name, 0);

	return glink;
}
EXPORT_SYMBOL(qcom_glink_native_probe);

int qcom_glink_native_start(struct qcom_glink *glink)
{
	struct device *dev = glink->dev;
	u32 *arr;
	int size;
	int irq;
	int ret;

	spin_lock_init(&glink->irq_lock);
	glink->irq_running = false;

	irq = of_irq_get(dev->of_node, 0);
	ret = devm_request_threaded_irq(dev, irq,
					qcom_glink_native_intr,
					qcom_glink_native_thread_intr,
					IRQF_NO_SUSPEND | IRQF_ONESHOT,
					glink->irqname, glink);
	if (ret) {
		dev_err(dev, "failed to request IRQ with %d\n", ret);
		return ret;
	}

	glink->irq = irq;

	size = of_property_count_u32_elems(dev->of_node, "cpu-affinity");
	if (size > 0) {
		arr = kmalloc_array(size, sizeof(u32), GFP_KERNEL);
		if (!arr)
			return -ENOMEM;

		ret = of_property_read_u32_array(dev->of_node, "cpu-affinity",
						 arr, size);
		if (!ret)
			qcom_glink_set_affinity(glink, arr, size);
		kfree(arr);
	}

	ret = qcom_glink_send_version(glink);
	if (ret) {
		dev_err(glink->dev, "failed to send version: %d\n", ret);
		return ret;
	}

	ret = qcom_glink_create_chrdev(glink);
	if (ret)
		dev_err(glink->dev, "failed to register chrdev\n");

	return 0;
}
EXPORT_SYMBOL(qcom_glink_native_start);

static int qcom_glink_remove_device(struct device *dev, void *data)
{
	device_unregister(dev);

	return 0;
}

void qcom_glink_native_remove(struct qcom_glink *glink)
{
	struct glink_channel *channel;
	int cid;
	int ret;

	qcom_glink_early_ssr_notify(glink);
	disable_irq(glink->irq);
	qcom_glink_cancel_rx_work(glink);

	ret = device_for_each_child(glink->dev, NULL, qcom_glink_remove_device);
	if (ret)
		dev_warn(glink->dev, "Can't remove GLINK devices: %d\n", ret);

	/* Release any defunct local channels, waiting for close-ack */
	idr_for_each_entry(&glink->lcids, channel, cid) {
		kref_put(&channel->refcount, qcom_glink_channel_release);
		idr_remove(&glink->lcids, cid);
	}

	/* Release any defunct local channels, waiting for close-req */
	idr_for_each_entry(&glink->rcids, channel, cid) {
		kref_put(&channel->refcount, qcom_glink_channel_release);
		idr_remove(&glink->rcids, cid);
	}

	/* Release any defunct local channels, waiting for close-req */
	idr_for_each_entry(&glink->rcids, channel, cid)
		kref_put(&channel->refcount, qcom_glink_channel_release);

	idr_destroy(&glink->lcids);
	idr_destroy(&glink->rcids);

	kthread_flush_worker(&glink->kworker);
	kthread_stop(glink->task);

	/*
	 * Required for spss only. A cb is provided for this in spss driver. For
	 * others, its done in prepare stage in smem driver. No cb is given.
	 */
	qcom_glink_pipe_reset(glink);

	mbox_free_channel(glink->mbox_chan);
}
EXPORT_SYMBOL_GPL(qcom_glink_native_remove);

void qcom_glink_native_unregister(struct qcom_glink *glink)
{
	device_unregister(glink->dev);
}
EXPORT_SYMBOL_GPL(qcom_glink_native_unregister);

static int qcom_glink_suspend_no_irq(struct device *dev)
{
	should_wake = true;

	return 0;
}

static int qcom_glink_resume_no_irq(struct device *dev)
{
	should_wake = false;

	return 0;
}

const struct dev_pm_ops glink_native_pm_ops = {
	.suspend_noirq = qcom_glink_suspend_no_irq,
	.resume_noirq = qcom_glink_resume_no_irq,
};
EXPORT_SYMBOL(glink_native_pm_ops);

MODULE_DESCRIPTION("Qualcomm GLINK driver");
MODULE_LICENSE("GPL v2");<|MERGE_RESOLUTION|>--- conflicted
+++ resolved
@@ -1945,11 +1945,7 @@
 	kthread_cancel_work_sync(&channel->intent_work);
 
 	if (channel->rpdev) {
-<<<<<<< HEAD
-		strlcpy(chinfo.name, channel->name, sizeof(chinfo.name));
-=======
 		strscpy_pad(chinfo.name, channel->name, sizeof(chinfo.name));
->>>>>>> 0f096ec3
 		chinfo.src = RPMSG_ADDR_ANY;
 		chinfo.dst = RPMSG_ADDR_ANY;
 
