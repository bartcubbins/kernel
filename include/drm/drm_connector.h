--- conflicted
+++ resolved
@@ -237,11 +237,7 @@
 #define DRM_MODE_DP_COLORIMETRY_BT601_YCC		13
 #define DRM_MODE_DP_COLORIMETRY_BT709_YCC		14
 #define DRM_MODE_DP_COLORIMETRY_SRGB			15
-<<<<<<< HEAD
-#define DRM_MODE_DP_COLORIMETRY_RGB_WIDE_GAMUT	16
-=======
 #define DRM_MODE_DP_COLORIMETRY_RGB_WIDE_GAMUT		16
->>>>>>> 5e52a76e
 #define DRM_MODE_DP_COLORIMETRY_SCRGB			17
 
 /**
@@ -1175,10 +1171,7 @@
 	 * &drm_mode_config.connector_free_work.
 	 */
 	struct llist_node free_node;
-<<<<<<< HEAD
-=======
-
->>>>>>> 5e52a76e
+
 	/**
 	 * @panel:
 	 *
