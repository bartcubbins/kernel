/*
 * Copyright (C) 2007-2008 Advanced Micro Devices, Inc.
 * Author: Joerg Roedel <joerg.roedel@amd.com>
 *
 * This program is free software; you can redistribute it and/or modify it
 * under the terms of the GNU General Public License version 2 as published
 * by the Free Software Foundation.
 *
 * This program is distributed in the hope that it will be useful,
 * but WITHOUT ANY WARRANTY; without even the implied warranty of
 * MERCHANTABILITY or FITNESS FOR A PARTICULAR PURPOSE.  See the
 * GNU General Public License for more details.
 *
 * You should have received a copy of the GNU General Public License
 * along with this program; if not, write to the Free Software
 * Foundation, Inc., 59 Temple Place, Suite 330, Boston, MA  02111-1307 USA
 */

#ifndef __LINUX_IOMMU_H
#define __LINUX_IOMMU_H

#include <linux/errno.h>
#include <linux/err.h>
#include <linux/of.h>
#include <linux/types.h>
#include <linux/scatterlist.h>
#include <trace/events/iommu.h>

#define IOMMU_READ	(1 << 0)
#define IOMMU_WRITE	(1 << 1)
#define IOMMU_CACHE	(1 << 2) /* DMA cache coherency */
#define IOMMU_NOEXEC	(1 << 3)
#define IOMMU_MMIO	(1 << 4) /* e.g. things like MSI doorbells */
#define IOMMU_PRIV	(1 << 5)

struct iommu_ops;
struct iommu_group;
struct bus_type;
struct device;
struct iommu_domain;
struct notifier_block;

/* iommu fault flags */
#define IOMMU_FAULT_READ                (1 << 0)
#define IOMMU_FAULT_WRITE               (1 << 1)
#define IOMMU_FAULT_TRANSLATION         (1 << 2)
#define IOMMU_FAULT_PERMISSION          (1 << 3)
#define IOMMU_FAULT_EXTERNAL            (1 << 4)
#define IOMMU_FAULT_TRANSACTION_STALLED (1 << 5)

typedef int (*iommu_fault_handler_t)(struct iommu_domain *,
			struct device *, unsigned long, int, void *);

struct iommu_domain_geometry {
	dma_addr_t aperture_start; /* First address that can be mapped    */
	dma_addr_t aperture_end;   /* Last address that can be mapped     */
	bool force_aperture;       /* DMA only allowed in mappable range? */
};

struct iommu_pgtbl_info {
	void *pmds;
};

/* Domain feature flags */
#define __IOMMU_DOMAIN_PAGING	(1U << 0)  /* Support for iommu_map/unmap */
#define __IOMMU_DOMAIN_DMA_API	(1U << 1)  /* Domain for use in DMA-API
					      implementation              */
#define __IOMMU_DOMAIN_PT	(1U << 2)  /* Domain is identity mapped   */

/*
 * This are the possible domain-types
 *
 *	IOMMU_DOMAIN_BLOCKED	- All DMA is blocked, can be used to isolate
 *				  devices
 *	IOMMU_DOMAIN_IDENTITY	- DMA addresses are system physical addresses
 *	IOMMU_DOMAIN_UNMANAGED	- DMA mappings managed by IOMMU-API user, used
 *				  for VMs
 *	IOMMU_DOMAIN_DMA	- Internally used for DMA-API implementations.
 *				  This flag allows IOMMU drivers to implement
 *				  certain optimizations for these domains
 */
#define IOMMU_DOMAIN_BLOCKED	(0U)
#define IOMMU_DOMAIN_IDENTITY	(__IOMMU_DOMAIN_PT)
#define IOMMU_DOMAIN_UNMANAGED	(__IOMMU_DOMAIN_PAGING)
#define IOMMU_DOMAIN_DMA	(__IOMMU_DOMAIN_PAGING |	\
				 __IOMMU_DOMAIN_DMA_API)

struct iommu_domain {
	unsigned type;
	const struct iommu_ops *ops;
	unsigned long pgsize_bitmap;	/* Bitmap of page sizes in use */
	iommu_fault_handler_t handler;
	void *handler_token;
	struct iommu_domain_geometry geometry;
	void *iova_cookie;
};

enum iommu_cap {
	IOMMU_CAP_CACHE_COHERENCY,	/* IOMMU can enforce cache coherent DMA
					   transactions */
	IOMMU_CAP_INTR_REMAP,		/* IOMMU supports interrupt isolation */
	IOMMU_CAP_NOEXEC,		/* IOMMU_NOEXEC flag */
};

/*
 * Following constraints are specifc to FSL_PAMUV1:
 *  -aperture must be power of 2, and naturally aligned
 *  -number of windows must be power of 2, and address space size
 *   of each window is determined by aperture size / # of windows
 *  -the actual size of the mapped region of a window must be power
 *   of 2 starting with 4KB and physical address must be naturally
 *   aligned.
 * DOMAIN_ATTR_FSL_PAMUV1 corresponds to the above mentioned contraints.
 * The caller can invoke iommu_domain_get_attr to check if the underlying
 * iommu implementation supports these constraints.
 */

enum iommu_attr {
	DOMAIN_ATTR_GEOMETRY,
	DOMAIN_ATTR_PAGING,
	DOMAIN_ATTR_WINDOWS,
	DOMAIN_ATTR_FSL_PAMU_STASH,
	DOMAIN_ATTR_FSL_PAMU_ENABLE,
	DOMAIN_ATTR_FSL_PAMUV1,
	DOMAIN_ATTR_NESTING,	/* two stages of translation */
	DOMAIN_ATTR_PT_BASE_ADDR,
	DOMAIN_ATTR_CONTEXT_BANK,
	DOMAIN_ATTR_DYNAMIC,
	DOMAIN_ATTR_TTBR0,
	DOMAIN_ATTR_CONTEXTIDR,
	DOMAIN_ATTR_PROCID,
	DOMAIN_ATTR_NON_FATAL_FAULTS,
	DOMAIN_ATTR_S1_BYPASS,
	DOMAIN_ATTR_ATOMIC,
	DOMAIN_ATTR_SECURE_VMID,
	DOMAIN_ATTR_FAST,
	DOMAIN_ATTR_PGTBL_INFO,
	DOMAIN_ATTR_MAX,
};

/**
 * struct iommu_dm_region - descriptor for a direct mapped memory region
 * @list: Linked list pointers
 * @start: System physical start address of the region
 * @length: Length of the region in bytes
 * @prot: IOMMU Protection flags (READ/WRITE/...)
 */
struct iommu_dm_region {
	struct list_head	list;
	phys_addr_t		start;
	size_t			length;
	int			prot;
};

extern struct dentry *iommu_debugfs_top;

#ifdef CONFIG_IOMMU_API

/**
 * struct iommu_ops - iommu ops and capabilities
 * @capable: check capability
 * @domain_alloc: allocate iommu domain
 * @domain_free: free iommu domain
 * @attach_dev: attach device to an iommu domain
 * @detach_dev: detach device from an iommu domain
 * @map: map a physically contiguous memory region to an iommu domain
 * @unmap: unmap a physically contiguous memory region from an iommu domain
 * @map_sg: map a scatter-gather list of physically contiguous memory chunks
 * to an iommu domain
 * @iova_to_phys: translate iova to physical address
 * @iova_to_phys_hard: translate iova to physical address using IOMMU hardware
 * @add_device: add device to iommu grouping
 * @remove_device: remove device from iommu grouping
 * @device_group: find iommu group for a particular device
 * @domain_get_attr: Query domain attributes
 * @domain_set_attr: Change domain attributes
 * @get_dm_regions: Request list of direct mapping requirements for a device
 * @put_dm_regions: Free list of direct mapping requirements for a device
 * @apply_dm_region: Temporary helper call-back for iova reserved ranges
 * @domain_window_enable: Configure and enable a particular window for a domain
 * @domain_window_disable: Disable a particular window for a domain
 * @domain_set_windows: Set the number of windows for a domain
 * @domain_get_windows: Return the number of windows for a domain
 * @of_xlate: add OF master IDs to iommu grouping
 * @pgsize_bitmap: bitmap of all possible supported page sizes
 * @trigger_fault: trigger a fault on the device attached to an iommu domain
 * @reg_read: read an IOMMU register
 * @reg_write: write an IOMMU register
 * @tlbi_domain: Invalidate all TLBs covering an iommu domain
 * @enable_config_clocks: Enable all config clocks for this domain's IOMMU
 * @disable_config_clocks: Disable all config clocks for this domain's IOMMU
 */
struct iommu_ops {
	bool (*capable)(enum iommu_cap);

	/* Domain allocation and freeing by the iommu driver */
	struct iommu_domain *(*domain_alloc)(unsigned iommu_domain_type);
	void (*domain_free)(struct iommu_domain *);

	int (*attach_dev)(struct iommu_domain *domain, struct device *dev);
	void (*detach_dev)(struct iommu_domain *domain, struct device *dev);
	int (*map)(struct iommu_domain *domain, unsigned long iova,
		   phys_addr_t paddr, size_t size, int prot);
	size_t (*unmap)(struct iommu_domain *domain, unsigned long iova,
		     size_t size);
	size_t (*map_sg)(struct iommu_domain *domain, unsigned long iova,
			 struct scatterlist *sg, unsigned int nents, int prot);
	phys_addr_t (*iova_to_phys)(struct iommu_domain *domain, dma_addr_t iova);
	phys_addr_t (*iova_to_phys_hard)(struct iommu_domain *domain,
					 dma_addr_t iova);
	int (*add_device)(struct device *dev);
	void (*remove_device)(struct device *dev);
	struct iommu_group *(*device_group)(struct device *dev);
	int (*domain_get_attr)(struct iommu_domain *domain,
			       enum iommu_attr attr, void *data);
	int (*domain_set_attr)(struct iommu_domain *domain,
			       enum iommu_attr attr, void *data);

	/* Request/Free a list of direct mapping requirements for a device */
	void (*get_dm_regions)(struct device *dev, struct list_head *list);
	void (*put_dm_regions)(struct device *dev, struct list_head *list);
	void (*apply_dm_region)(struct device *dev, struct iommu_domain *domain,
				struct iommu_dm_region *region);

	/* Window handling functions */
	int (*domain_window_enable)(struct iommu_domain *domain, u32 wnd_nr,
				    phys_addr_t paddr, u64 size, int prot);
	void (*domain_window_disable)(struct iommu_domain *domain, u32 wnd_nr);
	/* Set the number of windows per domain */
	int (*domain_set_windows)(struct iommu_domain *domain, u32 w_count);
	/* Get the number of windows per domain */
	u32 (*domain_get_windows)(struct iommu_domain *domain);
	void (*trigger_fault)(struct iommu_domain *domain, unsigned long flags);
	unsigned long (*reg_read)(struct iommu_domain *domain,
				  unsigned long offset);
	void (*reg_write)(struct iommu_domain *domain, unsigned long val,
			  unsigned long offset);
	void (*tlbi_domain)(struct iommu_domain *domain);
	int (*enable_config_clocks)(struct iommu_domain *domain);
	void (*disable_config_clocks)(struct iommu_domain *domain);

	int (*of_xlate)(struct device *dev, struct of_phandle_args *args);

	unsigned long pgsize_bitmap;
};

#define IOMMU_GROUP_NOTIFY_ADD_DEVICE		1 /* Device added */
#define IOMMU_GROUP_NOTIFY_DEL_DEVICE		2 /* Pre Device removed */
#define IOMMU_GROUP_NOTIFY_BIND_DRIVER		3 /* Pre Driver bind */
#define IOMMU_GROUP_NOTIFY_BOUND_DRIVER		4 /* Post Driver bind */
#define IOMMU_GROUP_NOTIFY_UNBIND_DRIVER	5 /* Pre Driver unbind */
#define IOMMU_GROUP_NOTIFY_UNBOUND_DRIVER	6 /* Post Driver unbind */

extern int bus_set_iommu(struct bus_type *bus, const struct iommu_ops *ops);
extern bool iommu_present(struct bus_type *bus);
extern bool iommu_capable(struct bus_type *bus, enum iommu_cap cap);
extern struct iommu_domain *iommu_domain_alloc(struct bus_type *bus);
extern struct iommu_group *iommu_group_get_by_id(int id);
extern void iommu_domain_free(struct iommu_domain *domain);
extern int iommu_attach_device(struct iommu_domain *domain,
			       struct device *dev);
extern void iommu_detach_device(struct iommu_domain *domain,
				struct device *dev);
extern struct iommu_domain *iommu_get_domain_for_dev(struct device *dev);
extern size_t iommu_pgsize(unsigned long pgsize_bitmap,
			   unsigned long addr_merge, size_t size);
extern int iommu_map(struct iommu_domain *domain, unsigned long iova,
		     phys_addr_t paddr, size_t size, int prot);
extern size_t iommu_unmap(struct iommu_domain *domain, unsigned long iova,
		       size_t size);
extern size_t default_iommu_map_sg(struct iommu_domain *domain, unsigned long iova,
				struct scatterlist *sg,unsigned int nents,
				int prot);
extern phys_addr_t iommu_iova_to_phys(struct iommu_domain *domain, dma_addr_t iova);
extern phys_addr_t iommu_iova_to_phys_hard(struct iommu_domain *domain,
					   dma_addr_t iova);
extern void iommu_set_fault_handler(struct iommu_domain *domain,
			iommu_fault_handler_t handler, void *token);

extern void iommu_get_dm_regions(struct device *dev, struct list_head *list);
extern void iommu_put_dm_regions(struct device *dev, struct list_head *list);
extern int iommu_request_dm_for_dev(struct device *dev);

extern int iommu_attach_group(struct iommu_domain *domain,
			      struct iommu_group *group);
extern void iommu_detach_group(struct iommu_domain *domain,
			       struct iommu_group *group);
extern struct iommu_group *iommu_group_alloc(void);
extern void *iommu_group_get_iommudata(struct iommu_group *group);
extern void iommu_group_set_iommudata(struct iommu_group *group,
				      void *iommu_data,
				      void (*release)(void *iommu_data));
extern int iommu_group_set_name(struct iommu_group *group, const char *name);
extern int iommu_group_add_device(struct iommu_group *group,
				  struct device *dev);
extern void iommu_group_remove_device(struct device *dev);
extern int iommu_group_for_each_dev(struct iommu_group *group, void *data,
				    int (*fn)(struct device *, void *));
extern struct iommu_group *iommu_group_get(struct device *dev);
extern void iommu_group_put(struct iommu_group *group);
extern int iommu_group_register_notifier(struct iommu_group *group,
					 struct notifier_block *nb);
extern int iommu_group_unregister_notifier(struct iommu_group *group,
					   struct notifier_block *nb);
extern int iommu_group_id(struct iommu_group *group);
extern struct iommu_group *iommu_group_get_for_dev(struct device *dev);
extern struct iommu_domain *iommu_group_default_domain(struct iommu_group *);

extern int iommu_domain_get_attr(struct iommu_domain *domain, enum iommu_attr,
				 void *data);
extern int iommu_domain_set_attr(struct iommu_domain *domain, enum iommu_attr,
				 void *data);
struct device *iommu_device_create(struct device *parent, void *drvdata,
				   const struct attribute_group **groups,
				   const char *fmt, ...) __printf(4, 5);
void iommu_device_destroy(struct device *dev);
int iommu_device_link(struct device *dev, struct device *link);
void iommu_device_unlink(struct device *dev, struct device *link);

/* Window handling function prototypes */
extern int iommu_domain_window_enable(struct iommu_domain *domain, u32 wnd_nr,
				      phys_addr_t offset, u64 size,
				      int prot);
extern void iommu_domain_window_disable(struct iommu_domain *domain, u32 wnd_nr);
/**
 * report_iommu_fault() - report about an IOMMU fault to the IOMMU framework
 * @domain: the iommu domain where the fault has happened
 * @dev: the device where the fault has happened
 * @iova: the faulting address
 * @flags: mmu fault flags (e.g. IOMMU_FAULT_READ/IOMMU_FAULT_WRITE/...)
 *
 * This function should be called by the low-level IOMMU implementations
 * whenever IOMMU faults happen, to allow high-level users, that are
 * interested in such events, to know about them.
 *
 * This event may be useful for several possible use cases:
 * - mere logging of the event
 * - dynamic TLB/PTE loading
 * - if restarting of the faulting device is required
 *
 * Returns 0 on success and an appropriate error code otherwise (if dynamic
 * PTE/TLB loading will one day be supported, implementations will be able
 * to tell whether it succeeded or not according to this return value).
 *
 * Specifically, -ENOSYS is returned if a fault handler isn't installed
 * (though fault handlers can also return -ENOSYS, in case they want to
 * elicit the default behavior of the IOMMU drivers).

 * Client fault handler returns -EBUSY to signal to the IOMMU driver
 * that the client will take responsibility for any further fault
 * handling, including clearing fault status registers or retrying
 * the faulting transaction.
 */
static inline int report_iommu_fault(struct iommu_domain *domain,
		struct device *dev, unsigned long iova, int flags)
{
	int ret = -ENOSYS;

	/*
	 * if upper layers showed interest and installed a fault handler,
	 * invoke it.
	 */
	if (domain->handler)
		ret = domain->handler(domain, dev, iova, flags,
						domain->handler_token);

	trace_io_page_fault(dev, iova, flags);
	return ret;
}

static inline size_t iommu_map_sg(struct iommu_domain *domain,
				  unsigned long iova, struct scatterlist *sg,
				  unsigned int nents, int prot)
{
	return domain->ops->map_sg(domain, iova, sg, nents, prot);
}

extern void iommu_trigger_fault(struct iommu_domain *domain,
				unsigned long flags);

extern unsigned long iommu_reg_read(struct iommu_domain *domain,
				    unsigned long offset);
extern void iommu_reg_write(struct iommu_domain *domain, unsigned long offset,
			    unsigned long val);
/* PCI device grouping function */
extern struct iommu_group *pci_device_group(struct device *dev);
/* Generic device grouping function */
extern struct iommu_group *generic_device_group(struct device *dev);

<<<<<<< HEAD
static inline void iommu_tlbiall(struct iommu_domain *domain)
{
	if (domain->ops->tlbi_domain)
		domain->ops->tlbi_domain(domain);
}

static inline int iommu_enable_config_clocks(struct iommu_domain *domain)
{
	if (domain->ops->enable_config_clocks)
		return domain->ops->enable_config_clocks(domain);
	return 0;
}

static inline void iommu_disable_config_clocks(struct iommu_domain *domain)
{
	if (domain->ops->disable_config_clocks)
		domain->ops->disable_config_clocks(domain);
}
=======
/**
 * struct iommu_fwspec - per-device IOMMU instance data
 * @ops: ops for this device's IOMMU
 * @iommu_fwnode: firmware handle for this device's IOMMU
 * @iommu_priv: IOMMU driver private data for this device
 * @num_ids: number of associated device IDs
 * @ids: IDs which this device may present to the IOMMU
 */
struct iommu_fwspec {
	const struct iommu_ops	*ops;
	struct fwnode_handle	*iommu_fwnode;
	void			*iommu_priv;
	unsigned int		num_ids;
	u32			ids[1];
};

int iommu_fwspec_init(struct device *dev, struct fwnode_handle *iommu_fwnode,
		      const struct iommu_ops *ops);
void iommu_fwspec_free(struct device *dev);
int iommu_fwspec_add_ids(struct device *dev, u32 *ids, int num_ids);
>>>>>>> 730d8a50

#else /* CONFIG_IOMMU_API */

struct iommu_ops {};
struct iommu_group {};
struct iommu_fwspec {};

static inline bool iommu_present(struct bus_type *bus)
{
	return false;
}

static inline bool iommu_capable(struct bus_type *bus, enum iommu_cap cap)
{
	return false;
}

static inline struct iommu_domain *iommu_domain_alloc(struct bus_type *bus)
{
	return NULL;
}

static inline struct iommu_group *iommu_group_get_by_id(int id)
{
	return NULL;
}

static inline void iommu_domain_free(struct iommu_domain *domain)
{
}

static inline int iommu_attach_device(struct iommu_domain *domain,
				      struct device *dev)
{
	return -ENODEV;
}

static inline void iommu_detach_device(struct iommu_domain *domain,
				       struct device *dev)
{
}

static inline struct iommu_domain *iommu_get_domain_for_dev(struct device *dev)
{
	return NULL;
}

static inline int iommu_map(struct iommu_domain *domain, unsigned long iova,
			    phys_addr_t paddr, int gfp_order, int prot)
{
	return -ENODEV;
}

static inline int iommu_unmap(struct iommu_domain *domain, unsigned long iova,
			      int gfp_order)
{
	return -ENODEV;
}

static inline size_t iommu_map_sg(struct iommu_domain *domain,
				  unsigned long iova, struct scatterlist *sg,
				  unsigned int nents, int prot)
{
	return -ENODEV;
}

static inline int iommu_domain_window_enable(struct iommu_domain *domain,
					     u32 wnd_nr, phys_addr_t paddr,
					     u64 size, int prot)
{
	return -ENODEV;
}

static inline void iommu_domain_window_disable(struct iommu_domain *domain,
					       u32 wnd_nr)
{
}

static inline phys_addr_t iommu_iova_to_phys(struct iommu_domain *domain, dma_addr_t iova)
{
	return 0;
}

static inline phys_addr_t iommu_iova_to_phys_hard(struct iommu_domain *domain,
						  dma_addr_t iova)
{
	return 0;
}

static inline void iommu_set_fault_handler(struct iommu_domain *domain,
				iommu_fault_handler_t handler, void *token)
{
}

static inline void iommu_get_dm_regions(struct device *dev,
					struct list_head *list)
{
}

static inline void iommu_put_dm_regions(struct device *dev,
					struct list_head *list)
{
}

static inline int iommu_request_dm_for_dev(struct device *dev)
{
	return -ENODEV;
}

static inline int iommu_attach_group(struct iommu_domain *domain,
				     struct iommu_group *group)
{
	return -ENODEV;
}

static inline void iommu_detach_group(struct iommu_domain *domain,
				      struct iommu_group *group)
{
}

static inline struct iommu_group *iommu_group_alloc(void)
{
	return ERR_PTR(-ENODEV);
}

static inline void *iommu_group_get_iommudata(struct iommu_group *group)
{
	return NULL;
}

static inline void iommu_group_set_iommudata(struct iommu_group *group,
					     void *iommu_data,
					     void (*release)(void *iommu_data))
{
}

static inline int iommu_group_set_name(struct iommu_group *group,
				       const char *name)
{
	return -ENODEV;
}

static inline int iommu_group_add_device(struct iommu_group *group,
					 struct device *dev)
{
	return -ENODEV;
}

static inline void iommu_group_remove_device(struct device *dev)
{
}

static inline int iommu_group_for_each_dev(struct iommu_group *group,
					   void *data,
					   int (*fn)(struct device *, void *))
{
	return -ENODEV;
}

static inline struct iommu_group *iommu_group_get(struct device *dev)
{
	return NULL;
}

static inline void iommu_group_put(struct iommu_group *group)
{
}

static inline int iommu_group_register_notifier(struct iommu_group *group,
						struct notifier_block *nb)
{
	return -ENODEV;
}

static inline int iommu_group_unregister_notifier(struct iommu_group *group,
						  struct notifier_block *nb)
{
	return 0;
}

static inline int iommu_group_id(struct iommu_group *group)
{
	return -ENODEV;
}

static inline int iommu_domain_get_attr(struct iommu_domain *domain,
					enum iommu_attr attr, void *data)
{
	return -EINVAL;
}

static inline int iommu_domain_set_attr(struct iommu_domain *domain,
					enum iommu_attr attr, void *data)
{
	return -EINVAL;
}

static inline struct device *iommu_device_create(struct device *parent,
					void *drvdata,
					const struct attribute_group **groups,
					const char *fmt, ...)
{
	return ERR_PTR(-ENODEV);
}

static inline void iommu_device_destroy(struct device *dev)
{
}

static inline int iommu_device_link(struct device *dev, struct device *link)
{
	return -EINVAL;
}

static inline void iommu_device_unlink(struct device *dev, struct device *link)
{
}

<<<<<<< HEAD
static inline void iommu_trigger_fault(struct iommu_domain *domain,
				       unsigned long flags)
{
}

static inline unsigned long iommu_reg_read(struct iommu_domain *domain,
					   unsigned long offset)
{
	return 0;
}

static inline void iommu_reg_write(struct iommu_domain *domain,
				   unsigned long val, unsigned long offset)
{
}

static inline void iommu_tlbiall(struct iommu_domain *domain)
{
}

static inline int iommu_enable_config_clocks(struct iommu_domain *domain)
{
	return 0;
}

static inline void iommu_disable_config_clocks(struct iommu_domain *domain)
{
=======
static inline int iommu_fwspec_init(struct device *dev,
				    struct fwnode_handle *iommu_fwnode,
				    const struct iommu_ops *ops)
{
	return -ENODEV;
}

static inline void iommu_fwspec_free(struct device *dev)
{
}

static inline int iommu_fwspec_add_ids(struct device *dev, u32 *ids,
				       int num_ids)
{
	return -ENODEV;
>>>>>>> 730d8a50
}

#endif /* CONFIG_IOMMU_API */

#endif /* __LINUX_IOMMU_H */<|MERGE_RESOLUTION|>--- conflicted
+++ resolved
@@ -387,7 +387,6 @@
 /* Generic device grouping function */
 extern struct iommu_group *generic_device_group(struct device *dev);
 
-<<<<<<< HEAD
 static inline void iommu_tlbiall(struct iommu_domain *domain)
 {
 	if (domain->ops->tlbi_domain)
@@ -406,7 +405,7 @@
 	if (domain->ops->disable_config_clocks)
 		domain->ops->disable_config_clocks(domain);
 }
-=======
+
 /**
  * struct iommu_fwspec - per-device IOMMU instance data
  * @ops: ops for this device's IOMMU
@@ -427,7 +426,6 @@
 		      const struct iommu_ops *ops);
 void iommu_fwspec_free(struct device *dev);
 int iommu_fwspec_add_ids(struct device *dev, u32 *ids, int num_ids);
->>>>>>> 730d8a50
 
 #else /* CONFIG_IOMMU_API */
 
@@ -646,7 +644,6 @@
 {
 }
 
-<<<<<<< HEAD
 static inline void iommu_trigger_fault(struct iommu_domain *domain,
 				       unsigned long flags)
 {
@@ -674,7 +671,8 @@
 
 static inline void iommu_disable_config_clocks(struct iommu_domain *domain)
 {
-=======
+}
+
 static inline int iommu_fwspec_init(struct device *dev,
 				    struct fwnode_handle *iommu_fwnode,
 				    const struct iommu_ops *ops)
@@ -690,7 +688,6 @@
 				       int num_ids)
 {
 	return -ENODEV;
->>>>>>> 730d8a50
 }
 
 #endif /* CONFIG_IOMMU_API */
