--- conflicted
+++ resolved
@@ -27,23 +27,10 @@
 			  const char *fw_name, int pas_id, void *mem_region,
 			  phys_addr_t mem_phys, size_t mem_size,
 			  phys_addr_t *reloc_base);
-<<<<<<< HEAD
-void *qcom_mdt_read_metadata(struct device *dev, const struct firmware *fw,
-		const char *firmware, size_t *data_len, bool dma_phys_below_32b,
-		dma_addr_t *metadata_phys);
-int qcom_mdt_load_no_free(struct device *dev, const struct firmware *fw, const char *firmware,
-		  int pas_id, void *mem_region, phys_addr_t mem_phys, size_t mem_size,
-		  phys_addr_t *reloc_base, bool dma_phys_below_32b,
-		  struct qcom_mdt_metadata *metadata);
-void qcom_mdt_free_metadata(struct device *dev, int pas_id, struct qcom_mdt_metadata *mdata,
-			    bool dma_phys_below_32b, int err);
-
-=======
 void *qcom_mdt_read_metadata(struct device *dev, const struct firmware *fw, const char *firmware,
 			     size_t *data_len, dma_addr_t *metadata_phys);
 int qcom_mdt_load_no_free(struct device *dev, const struct firmware *fw, const char *firmware,
 		  int pas_id, void *mem_region, phys_addr_t mem_phys, size_t mem_size,
 		  phys_addr_t *reloc_base, struct qcom_mdt_metadata *metadata);
 void qcom_mdt_free_metadata(int pas_id, struct qcom_mdt_metadata *mdata, int err);
->>>>>>> a3322986
 #endif