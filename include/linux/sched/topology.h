--- conflicted
+++ resolved
@@ -3,11 +3,7 @@
 #define _LINUX_SCHED_TOPOLOGY_H
 
 #include <linux/topology.h>
-<<<<<<< HEAD
 #include <linux/android_vendor.h>
-=======
-#include <linux/android_kabi.h>
->>>>>>> 158801d1
 
 #include <linux/sched/idle.h>
 
@@ -150,9 +146,6 @@
 	struct sched_domain_shared *shared;
 
 	unsigned int span_weight;
-
-	ANDROID_KABI_RESERVE(1);
-	ANDROID_KABI_RESERVE(2);
 
 	/*
 	 * Span of all CPUs in this domain.
