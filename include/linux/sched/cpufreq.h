--- conflicted
+++ resolved
@@ -9,15 +9,12 @@
  */
 
 #define SCHED_CPUFREQ_IOWAIT	(1U << 0)
-<<<<<<< HEAD
-=======
 #define SCHED_CPUFREQ_MIGRATION	(1U << 1)
 #define SCHED_CPUFREQ_INTERCLUSTER_MIG	(1U << 3)
 #define SCHED_CPUFREQ_WALT	(1U << 4)
 #define SCHED_CPUFREQ_PL	(1U << 5)
 #define SCHED_CPUFREQ_EARLY_DET	(1U << 6)
 #define SCHED_CPUFREQ_CONTINUE	(1U << 8)
->>>>>>> 69e489fe
 
 #ifdef CONFIG_CPU_FREQ
 struct cpufreq_policy;
