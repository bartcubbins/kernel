--- conflicted
+++ resolved
@@ -158,6 +158,11 @@
 static inline int qcom_scm_get_tz_log_feat_id(u64 *version) { return 0; }
 static inline int qcom_scm_register_qsee_log_buf(phys_addr_t buf, size_t len)
 	{ return 0; }
+static inline int qcom_scm_query_encrypted_log_feature(u64 *enabled)
+	{ return 0; }
+static inline int qcom_scm_request_encrypted_log(phys_addr_t buf, size_t len,
+						 uint32_t log_id)
+	{ return 0; }
 static inline int qcom_scm_invoke_smc(phys_addr_t in_buf, size_t in_buf_size,
 	phys_addr_t out_buf, size_t out_buf_size, int32_t *result,
 	u64 *response_type, unsigned int *data) { return 0; }
@@ -204,8 +209,6 @@
 			     u32 *resp);
 
 extern int qcom_scm_qsmmu500_wait_safe_toggle(bool en);
-<<<<<<< HEAD
-=======
 extern int qcom_scm_smmu_notify_secure_lut(u64 dev_id, bool secure);
 extern int qcom_scm_qdss_invoke(phys_addr_t addr, size_t size, u64 *out);
 extern int qcom_scm_camera_protect_all(uint32_t protect, uint32_t param);
@@ -224,7 +227,6 @@
 		size_t out_buf_size, int32_t *result, u64 *response_type,
 		unsigned int *data);
 extern bool qcom_scm_is_available(void);
->>>>>>> 0070b55b
 #else
 
 #include <linux/errno.h>
@@ -276,8 +278,6 @@
 
 static inline int qcom_scm_qsmmu500_wait_safe_toggle(bool en)
 		{ return -ENODEV; }
-<<<<<<< HEAD
-=======
 static inline int qcom_scm_smmu_notify_secure_lut(u64 dev_id, bool secure)
 		{ return -EINVAL; }
 static inline int qcom_scm_qdss_invoke(phys_addr_t data, size_t size, u64 *out)
@@ -305,6 +305,5 @@
 		size_t out_buf_size, int32_t *result, u64 *request_type,
 		unsigned int *data)	{ return -ENODEV; }
 static inline bool qcom_scm_is_available(void) { return false; }
->>>>>>> 0070b55b
 #endif
 #endif