--- conflicted
+++ resolved
@@ -137,9 +137,9 @@
 extern int qcom_scm_restore_sec_cfg(u32 device_id, u32 spare);
 extern int qcom_scm_iommu_secure_ptbl_size(u32 spare, size_t *size);
 extern int qcom_scm_iommu_secure_ptbl_init(u64 addr, u32 size, u32 spare);
-<<<<<<< HEAD
-extern int qcom_scm_mem_protect_video(u32 cp_start, u32 cp_size,
-				u32 cp_nonpixel_start, u32 cp_nonpixel_size);
+extern int qcom_scm_mem_protect_video_var(u32 cp_start, u32 cp_size,
+					  u32 cp_nonpixel_start,
+					  u32 cp_nonpixel_size);
 extern int qcom_scm_mem_protect_region_id(phys_addr_t paddr, size_t size);
 extern int qcom_scm_mem_protect_lock_id2_flat(phys_addr_t list_addr,
 				size_t list_size, size_t chunk_size,
@@ -154,11 +154,6 @@
 			    size_t mem_regions_sz, u32 *srcvms, size_t src_sz,
 			    struct qcom_scm_current_perm_info *newvms,
 			    size_t newvms_sz);
-=======
-extern int qcom_scm_mem_protect_video_var(u32 cp_start, u32 cp_size,
-					  u32 cp_nonpixel_start,
-					  u32 cp_nonpixel_size);
->>>>>>> 561eb836
 extern int qcom_scm_assign_mem(phys_addr_t mem_addr, size_t mem_sz,
 			       unsigned int *src,
 			       const struct qcom_scm_vmperm *newvm,
@@ -312,10 +307,10 @@
 		{ return -ENODEV; }
 static inline int qcom_scm_iommu_secure_ptbl_init(u64 addr, u32 size, u32 spare)
 		{ return -ENODEV; }
-<<<<<<< HEAD
-static inline int qcom_scm_mem_protect_video(u32 cp_start, u32 cp_size,
-				u32 cp_nonpixel_start, u32 cp_nonpixel_size)
-				{ return -ENODEV; }
+extern inline int qcom_scm_mem_protect_video_var(u32 cp_start, u32 cp_size,
+						 u32 cp_nonpixel_start,
+						 u32 cp_nonpixel_size)
+		{ return -ENODEV; }
 static inline int qcom_scm_mem_protect_region_id(phys_addr_t paddr, size_t size)
 		{ return -ENODEV; }
 static inline int qcom_scm_mem_protect_lock_id2_flat(phys_addr_t list_addr,
@@ -326,12 +321,6 @@
 		unsigned long iova, size_t total_len) { return -ENODEV; }
 static inline int qcom_scm_iommu_secure_unmap(u64 sec_id, int cbndx,
 		unsigned long iova, size_t total_len) { return -ENODEV; }
-=======
-extern inline int qcom_scm_mem_protect_video_var(u32 cp_start, u32 cp_size,
-						 u32 cp_nonpixel_start,
-						 u32 cp_nonpixel_size)
-		{ return -ENODEV; }
->>>>>>> 561eb836
 static inline int qcom_scm_assign_mem(phys_addr_t mem_addr, size_t mem_sz,
 		unsigned int *src, const struct qcom_scm_vmperm *newvm,
 		unsigned int dest_cnt) { return -ENODEV; }
