/* SPDX-License-Identifier: GPL-2.0-only */
/*
 * Copyright (c) 2018-2020, The Linux Foundation. All rights reserved.
 */

#ifndef __LINUX_IO_PGTABLE_FAST_H
#define __LINUX_IO_PGTABLE_FAST_H

#include <linux/notifier.h>
#include <linux/io-pgtable.h>
/*
 * This ought to be private to io-pgtable-fast, but dma-mapping-fast
 * currently requires it for a debug usecase.
 */
typedef u64 av8l_fast_iopte;

struct io_pgtable_ops;
struct scatterlist;

struct av8l_fast_io_pgtable {
	struct io_pgtable	  iop;
	av8l_fast_iopte		 *pgd;
	av8l_fast_iopte		 *puds[4];
	av8l_fast_iopte		 *pmds;
	struct page		**pages; /* page table memory */
<<<<<<< HEAD
=======
	int			  nr_pages;
	dma_addr_t		  base;
	dma_addr_t		  end;
>>>>>>> 158801d1
};

/* Struct accessors */
#define iof_pgtable_to_data(x)						\
	container_of((x), struct av8l_fast_io_pgtable, iop)

#define iof_pgtable_ops_to_pgtable(x)					\
	container_of((x), struct io_pgtable, ops)

#define iof_pgtable_ops_to_data(x)					\
	iof_pgtable_to_data(iof_pgtable_ops_to_pgtable(x))


#ifdef CONFIG_IOMMU_IO_PGTABLE_FAST

int av8l_fast_map_public(struct io_pgtable_ops *ops, unsigned long iova,
			 phys_addr_t paddr, size_t size, int prot);

void av8l_fast_unmap_public(struct io_pgtable_ops *ops, unsigned long iova,
				size_t size);

int av8l_fast_map_sg_public(struct io_pgtable_ops *ops,
			unsigned long iova, struct scatterlist *sgl,
			unsigned int nents, int prot, size_t *size);

bool av8l_fast_iova_coherent_public(struct io_pgtable_ops *ops,
					unsigned long iova);

phys_addr_t av8l_fast_iova_to_phys_public(struct io_pgtable_ops *ops,
					  unsigned long iova);
#else
static inline int
av8l_fast_map_public(struct io_pgtable_ops *ops, unsigned long iova,
		     phys_addr_t paddr, size_t size, int prot)
{
	return -EINVAL;
}
static inline void av8l_fast_unmap_public(struct io_pgtable_ops *ops,
					  unsigned long iova, size_t size)
{
}

static inline int av8l_fast_map_sg_public(struct io_pgtable_ops *ops,
				unsigned long iova, struct scatterlist *sgl,
				unsigned int nents, int prot, size_t *size)
{
	return 0;
}

static inline bool av8l_fast_iova_coherent_public(struct io_pgtable_ops *ops,
						  unsigned long iova)
{
	return false;
}
static inline phys_addr_t
av8l_fast_iova_to_phys_public(struct io_pgtable_ops *ops,
				  unsigned long iova)
{
	return 0;
}
#endif /* CONFIG_IOMMU_IO_PGTABLE_FAST */


/* events for notifiers passed to av8l_register_notify */
#define MAPPED_OVER_STALE_TLB 1


#ifdef CONFIG_IOMMU_IO_PGTABLE_FAST_PROVE_TLB
/*
 * Doesn't matter what we use as long as bit 0 is unset.  The reason why we
 * need a different value at all is that there are certain hardware
 * platforms with erratum that require that a PTE actually be zero'd out
 * and not just have its valid bit unset.
 */
#define AV8L_FAST_PTE_UNMAPPED_NEED_TLBI 0xa

void av8l_fast_clear_stale_ptes(struct io_pgtable_ops *ops, u64 base, u64 end,
				bool skip_sync);
void av8l_register_notify(struct notifier_block *nb);

#else  /* !CONFIG_IOMMU_IO_PGTABLE_FAST_PROVE_TLB */

#define AV8L_FAST_PTE_UNMAPPED_NEED_TLBI 0

static inline void av8l_fast_clear_stale_ptes(struct io_pgtable_ops *ops,
					      u64 base,
					      u64 end,
					      bool skip_sync)
{
}

static inline void av8l_register_notify(struct notifier_block *nb)
{
}

#endif	/* CONFIG_IOMMU_IO_PGTABLE_FAST_PROVE_TLB */

#endif /* __LINUX_IO_PGTABLE_FAST_H */<|MERGE_RESOLUTION|>--- conflicted
+++ resolved
@@ -23,12 +23,9 @@
 	av8l_fast_iopte		 *puds[4];
 	av8l_fast_iopte		 *pmds;
 	struct page		**pages; /* page table memory */
-<<<<<<< HEAD
-=======
 	int			  nr_pages;
 	dma_addr_t		  base;
 	dma_addr_t		  end;
->>>>>>> 158801d1
 };
 
 /* Struct accessors */
