--- conflicted
+++ resolved
@@ -399,12 +399,7 @@
 static inline struct page *read_mapping_page(struct address_space *mapping,
 				pgoff_t index, void *data)
 {
-<<<<<<< HEAD
-	filler_t *filler = mapping->a_ops->readpage;
-	return read_cache_page(mapping, index, filler, data);
-=======
 	return read_cache_page(mapping, index, NULL, data);
->>>>>>> 50f91435
 }
 
 /*
