/* SPDX-License-Identifier: GPL-2.0-only */
/*******************************************************************************

  Header file for stmmac platform data

  Copyright (C) 2009  STMicroelectronics Ltd


  Author: Giuseppe Cavallaro <peppe.cavallaro@st.com>
*******************************************************************************/

#ifndef __STMMAC_PLATFORM_DATA
#define __STMMAC_PLATFORM_DATA

#include <linux/platform_device.h>
#include <linux/phy.h>
#include <linux/netdevice.h>

#define MTL_MAX_RX_QUEUES	8
#define MTL_MAX_TX_QUEUES	8
#define STMMAC_CH_MAX		8

#define STMMAC_RX_COE_NONE	0
#define STMMAC_RX_COE_TYPE1	1
#define STMMAC_RX_COE_TYPE2	2

/* Define the macros for CSR clock range parameters to be passed by
 * platform code.
 * This could also be configured at run time using CPU freq framework. */

/* MDC Clock Selection define*/
#define	STMMAC_CSR_60_100M	0x0	/* MDC = clk_scr_i/42 */
#define	STMMAC_CSR_100_150M	0x1	/* MDC = clk_scr_i/62 */
#define	STMMAC_CSR_20_35M	0x2	/* MDC = clk_scr_i/16 */
#define	STMMAC_CSR_35_60M	0x3	/* MDC = clk_scr_i/26 */
#define	STMMAC_CSR_150_250M	0x4	/* MDC = clk_scr_i/102 */
#define	STMMAC_CSR_250_300M	0x5	/* MDC = clk_scr_i/122 */

/* MTL algorithms identifiers */
#define MTL_TX_ALGORITHM_WRR	0x0
#define MTL_TX_ALGORITHM_WFQ	0x1
#define MTL_TX_ALGORITHM_DWRR	0x2
#define MTL_TX_ALGORITHM_SP	0x3
#define MTL_RX_ALGORITHM_SP	0x4
#define MTL_RX_ALGORITHM_WSP	0x5

/* RX/TX Queue Mode */
#define MTL_QUEUE_AVB		0x0
#define MTL_QUEUE_DCB		0x1

/* The MDC clock could be set higher than the IEEE 802.3
 * specified frequency limit 0f 2.5 MHz, by programming a clock divider
 * of value different than the above defined values. The resultant MDIO
 * clock frequency of 12.5 MHz is applicable for the interfacing chips
 * supporting higher MDC clocks.
 * The MDC clock selection macros need to be defined for MDC clock rate
 * of 12.5 MHz, corresponding to the following selection.
 */
#define STMMAC_CSR_I_4		0x8	/* clk_csr_i/4 */
#define STMMAC_CSR_I_6		0x9	/* clk_csr_i/6 */
#define STMMAC_CSR_I_8		0xA	/* clk_csr_i/8 */
#define STMMAC_CSR_I_10		0xB	/* clk_csr_i/10 */
#define STMMAC_CSR_I_12		0xC	/* clk_csr_i/12 */
#define STMMAC_CSR_I_14		0xD	/* clk_csr_i/14 */
#define STMMAC_CSR_I_16		0xE	/* clk_csr_i/16 */
#define STMMAC_CSR_I_18		0xF	/* clk_csr_i/18 */

/* AXI DMA Burst length supported */
#define DMA_AXI_BLEN_4		(1 << 1)
#define DMA_AXI_BLEN_8		(1 << 2)
#define DMA_AXI_BLEN_16		(1 << 3)
#define DMA_AXI_BLEN_32		(1 << 4)
#define DMA_AXI_BLEN_64		(1 << 5)
#define DMA_AXI_BLEN_128	(1 << 6)
#define DMA_AXI_BLEN_256	(1 << 7)
#define DMA_AXI_BLEN_ALL (DMA_AXI_BLEN_4 | DMA_AXI_BLEN_8 | DMA_AXI_BLEN_16 \
			| DMA_AXI_BLEN_32 | DMA_AXI_BLEN_64 \
			| DMA_AXI_BLEN_128 | DMA_AXI_BLEN_256)

/* Platfrom data for platform device structure's platform_data field */

struct stmmac_mdio_bus_data {
	unsigned int phy_mask;
	unsigned int has_xpcs;
	unsigned int xpcs_an_inband;
	int *irqs;
	int probed_phy_irq;
	bool needs_reset;
};

struct stmmac_dma_cfg {
	int pbl;
	int txpbl;
	int rxpbl;
	bool pblx8;
	int fixed_burst;
	int mixed_burst;
	bool aal;
	bool eame;
	bool multi_msi_en;
	bool dche;
};

#define AXI_BLEN	7
struct stmmac_axi {
	bool axi_lpi_en;
	bool axi_xit_frm;
	u32 axi_wr_osr_lmt;
	u32 axi_rd_osr_lmt;
	bool axi_kbbe;
	u32 axi_blen[AXI_BLEN];
	bool axi_fb;
	bool axi_mb;
	bool axi_rb;
};

#define EST_GCL		1024
struct stmmac_est {
	struct mutex lock;
	int enable;
	u32 btr_reserve[2];
	u32 btr_offset[2];
	u32 btr[2];
	u32 ctr[2];
	u32 ter;
	u32 gcl_unaligned[EST_GCL];
	u32 gcl[EST_GCL];
	u32 gcl_size;
};

struct stmmac_rxq_cfg {
	u8 mode_to_use;
	u32 chan;
	u8 pkt_route;
	bool use_prio;
	u32 prio;
};

struct stmmac_txq_cfg {
	u32 weight;
	u8 mode_to_use;
	/* Credit Base Shaper parameters */
	u32 send_slope;
	u32 idle_slope;
	u32 high_credit;
	u32 low_credit;
	bool use_prio;
	u32 prio;
	int tbs_en;
};

/* FPE link state */
enum stmmac_fpe_state {
	FPE_STATE_OFF = 0,
	FPE_STATE_CAPABLE = 1,
	FPE_STATE_ENTERING_ON = 2,
	FPE_STATE_ON = 3,
};

/* FPE link-partner hand-shaking mPacket type */
enum stmmac_mpacket_type {
	MPACKET_VERIFY = 0,
	MPACKET_RESPONSE = 1,
};

enum stmmac_fpe_task_state_t {
	__FPE_REMOVING,
	__FPE_TASK_SCHED,
};

struct stmmac_fpe_cfg {
	bool enable;				/* FPE enable */
	bool hs_enable;				/* FPE handshake enable */
	enum stmmac_fpe_state lp_fpe_state;	/* Link Partner FPE state */
	enum stmmac_fpe_state lo_fpe_state;	/* Local station FPE state */
};

struct stmmac_safety_feature_cfg {
	u32 tsoee;
	u32 mrxpee;
	u32 mestee;
	u32 mrxee;
	u32 mtxee;
	u32 epsi;
	u32 edpp;
	u32 prtyen;
	u32 tmouten;
};

struct emac_emb_smmu_cb_ctx {
	bool valid;
	struct platform_device *pdev_master;
	struct platform_device *smmu_pdev;
	struct dma_iommu_mapping *mapping;
	struct iommu_domain *iommu_domain;
	u32 va_start;
	u32 va_size;
	u32 va_end;
	int ret;
};

struct plat_stmmacenet_data {
	int bus_id;
	int phy_addr;
	int interface;
	phy_interface_t phy_interface;
	struct stmmac_mdio_bus_data *mdio_bus_data;
	struct device_node *phy_node;
	struct device_node *phylink_node;
	struct device_node *mdio_node;
	struct stmmac_dma_cfg *dma_cfg;
	struct stmmac_est *est;
	struct stmmac_fpe_cfg *fpe_cfg;
	struct stmmac_safety_feature_cfg *safety_feat_cfg;
	int clk_csr;
	int has_gmac;
	int enh_desc;
	int tx_coe;
	int rx_coe;
	int bugged_jumbo;
	int pmt;
	int force_sf_dma_mode;
	int force_thresh_dma_mode;
	int riwt_off;
	int max_speed;
	int maxmtu;
	int multicast_filter_bins;
	int unicast_filter_entries;
	int tx_fifo_size;
	int rx_fifo_size;
	u32 addr64;
	u32 rx_queues_to_use;
	u32 tx_queues_to_use;
	u8 rx_sched_algorithm;
	u8 tx_sched_algorithm;
	struct stmmac_rxq_cfg rx_queues_cfg[MTL_MAX_RX_QUEUES];
	struct stmmac_txq_cfg tx_queues_cfg[MTL_MAX_TX_QUEUES];
	void (*fix_mac_speed)(void *priv, unsigned int speed);
	int (*serdes_powerup)(struct net_device *ndev, void *priv);
	void (*serdes_powerdown)(struct net_device *ndev, void *priv);
	void (*speed_mode_2500)(struct net_device *ndev, void *priv);
	void (*ptp_clk_freq_config)(void *priv);
	int (*init)(struct platform_device *pdev, void *priv);
	void (*exit)(struct platform_device *pdev, void *priv);
	struct mac_device_info *(*setup)(void *priv);
	int (*clks_config)(void *priv, bool enabled);
	int (*crosststamp)(ktime_t *device, struct system_counterval_t *system,
			   void *ctx);
	void (*dump_debug_regs)(void *priv);
	void *bsp_priv;
	struct clk *stmmac_clk;
	struct clk *pclk;
	struct clk *clk_ptp_ref;
	unsigned int clk_ptp_rate;
	unsigned int clk_ptp_req_rate;
	unsigned int clk_ref_rate;
	unsigned int mult_fact_100ns;
	s32 ptp_max_adj;
	struct reset_control *stmmac_rst;
	struct reset_control *stmmac_ahb_rst;
	struct stmmac_axi *axi;
	int has_gmac4;
	bool has_sun8i;
	bool tso_en;
	int rss_en;
	int mac_port_sel_speed;
	bool en_tx_lpi_clockgating;
	int has_xgmac;
	bool vlan_fail_q_en;
	u8 vlan_fail_q;
	unsigned int eee_usecs_rate;
	struct pci_dev *pdev;
	bool has_crossts;
	int int_snapshot_num;
	int ext_snapshot_num;
	bool ext_snapshot_en;
	bool multi_msi_en;
	int msi_mac_vec;
	int msi_wol_vec;
	int msi_lpi_vec;
	int msi_sfty_ce_vec;
	int msi_sfty_ue_vec;
	int msi_rx_base_vec;
	int msi_tx_base_vec;
	bool use_phy_wol;
<<<<<<< HEAD
	struct emac_emb_smmu_cb_ctx stmmac_emb_smmu_ctx;
	bool phy_intr_en_extn_stm;
	int has_c22_mdio_probe_capability;
	u16	(*tx_select_queue)
		(struct net_device *dev, struct sk_buff *skb,
		 struct net_device *sb_dev);
	unsigned int (*get_plat_tx_coal_frames)
		(struct sk_buff *skb);
	int (*handle_prv_ioctl)(struct net_device *dev, struct ifreq *ifr,
		int cmd);
	void (*request_phy_wol)(void *plat);
	int (*init_pps)(void *priv);
	int mac2mac_rgmii_speed;
	bool mac2mac_en;
	int mac2mac_link;
	bool early_eth;
=======
	bool sph_disable;
>>>>>>> c8b87383
};
#endif<|MERGE_RESOLUTION|>--- conflicted
+++ resolved
@@ -283,7 +283,6 @@
 	int msi_rx_base_vec;
 	int msi_tx_base_vec;
 	bool use_phy_wol;
-<<<<<<< HEAD
 	struct emac_emb_smmu_cb_ctx stmmac_emb_smmu_ctx;
 	bool phy_intr_en_extn_stm;
 	int has_c22_mdio_probe_capability;
@@ -300,8 +299,6 @@
 	bool mac2mac_en;
 	int mac2mac_link;
 	bool early_eth;
-=======
 	bool sph_disable;
->>>>>>> c8b87383
 };
 #endif