--- conflicted
+++ resolved
@@ -528,14 +528,11 @@
 #ifdef CONFIG_HUGETLB_PAGE
 	atomic_long_t hugetlb_usage;
 #endif
-<<<<<<< HEAD
 #ifdef CONFIG_MSM_APP_SETTINGS
 	int app_setting;
 #endif
 
-=======
 	struct work_struct async_put_work;
->>>>>>> d68ba9f1
 };
 
 static inline void mm_init_cpumask(struct mm_struct *mm)
