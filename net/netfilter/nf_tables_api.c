--- conflicted
+++ resolved
@@ -4423,11 +4423,7 @@
  */
 unsigned int nft_parse_u32_check(const struct nlattr *attr, int max, u32 *dest)
 {
-<<<<<<< HEAD
-	int val;
-=======
 	u32 val;
->>>>>>> d06e622d
 
 	val = ntohl(nla_get_be32(attr));
 	if (val > max)
