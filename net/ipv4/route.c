/*
 * INET		An implementation of the TCP/IP protocol suite for the LINUX
 *		operating system.  INET is implemented using the  BSD Socket
 *		interface as the means of communication with the user level.
 *
 *		ROUTE - implementation of the IP router.
 *
 * Authors:	Ross Biro
 *		Fred N. van Kempen, <waltje@uWalt.NL.Mugnet.ORG>
 *		Alan Cox, <gw4pts@gw4pts.ampr.org>
 *		Linus Torvalds, <Linus.Torvalds@helsinki.fi>
 *		Alexey Kuznetsov, <kuznet@ms2.inr.ac.ru>
 *
 * Fixes:
 *		Alan Cox	:	Verify area fixes.
 *		Alan Cox	:	cli() protects routing changes
 *		Rui Oliveira	:	ICMP routing table updates
 *		(rco@di.uminho.pt)	Routing table insertion and update
 *		Linus Torvalds	:	Rewrote bits to be sensible
 *		Alan Cox	:	Added BSD route gw semantics
 *		Alan Cox	:	Super /proc >4K
 *		Alan Cox	:	MTU in route table
 *		Alan Cox	: 	MSS actually. Also added the window
 *					clamper.
 *		Sam Lantinga	:	Fixed route matching in rt_del()
 *		Alan Cox	:	Routing cache support.
 *		Alan Cox	:	Removed compatibility cruft.
 *		Alan Cox	:	RTF_REJECT support.
 *		Alan Cox	:	TCP irtt support.
 *		Jonathan Naylor	:	Added Metric support.
 *	Miquel van Smoorenburg	:	BSD API fixes.
 *	Miquel van Smoorenburg	:	Metrics.
 *		Alan Cox	:	Use __u32 properly
 *		Alan Cox	:	Aligned routing errors more closely with BSD
 *					our system is still very different.
 *		Alan Cox	:	Faster /proc handling
 *	Alexey Kuznetsov	:	Massive rework to support tree based routing,
 *					routing caches and better behaviour.
 *
 *		Olaf Erb	:	irtt wasn't being copied right.
 *		Bjorn Ekwall	:	Kerneld route support.
 *		Alan Cox	:	Multicast fixed (I hope)
 * 		Pavel Krauz	:	Limited broadcast fixed
 *		Mike McLagan	:	Routing by source
 *	Alexey Kuznetsov	:	End of old history. Split to fib.c and
 *					route.c and rewritten from scratch.
 *		Andi Kleen	:	Load-limit warning messages.
 *	Vitaly E. Lavrov	:	Transparent proxy revived after year coma.
 *	Vitaly E. Lavrov	:	Race condition in ip_route_input_slow.
 *	Tobias Ringstrom	:	Uninitialized res.type in ip_route_output_slow.
 *	Vladimir V. Ivanov	:	IP rule info (flowid) is really useful.
 *		Marc Boucher	:	routing by fwmark
 *	Robert Olsson		:	Added rt_cache statistics
 *	Arnaldo C. Melo		:	Convert proc stuff to seq_file
 *	Eric Dumazet		:	hashed spinlocks and rt_check_expire() fixes.
 * 	Ilia Sotnikov		:	Ignore TOS on PMTUD and Redirect
 * 	Ilia Sotnikov		:	Removed TOS from hash calculations
 *
 *		This program is free software; you can redistribute it and/or
 *		modify it under the terms of the GNU General Public License
 *		as published by the Free Software Foundation; either version
 *		2 of the License, or (at your option) any later version.
 */

#define pr_fmt(fmt) "IPv4: " fmt

#include <linux/module.h>
#include <asm/uaccess.h>
#include <linux/bitops.h>
#include <linux/types.h>
#include <linux/kernel.h>
#include <linux/mm.h>
#include <linux/string.h>
#include <linux/socket.h>
#include <linux/sockios.h>
#include <linux/errno.h>
#include <linux/in.h>
#include <linux/inet.h>
#include <linux/netdevice.h>
#include <linux/proc_fs.h>
#include <linux/init.h>
#include <linux/skbuff.h>
#include <linux/inetdevice.h>
#include <linux/igmp.h>
#include <linux/pkt_sched.h>
#include <linux/mroute.h>
#include <linux/netfilter_ipv4.h>
#include <linux/random.h>
#include <linux/rcupdate.h>
#include <linux/times.h>
#include <linux/slab.h>
#include <linux/jhash.h>
#include <net/dst.h>
#include <net/dst_metadata.h>
#include <net/net_namespace.h>
#include <net/protocol.h>
#include <net/ip.h>
#include <net/route.h>
#include <net/inetpeer.h>
#include <net/sock.h>
#include <net/ip_fib.h>
#include <net/arp.h>
#include <net/tcp.h>
#include <net/icmp.h>
#include <net/xfrm.h>
#include <net/lwtunnel.h>
#include <net/netevent.h>
#include <net/rtnetlink.h>
#ifdef CONFIG_SYSCTL
#include <linux/sysctl.h>
#include <linux/kmemleak.h>
#endif
#include <net/secure_seq.h>
#include <net/ip_tunnels.h>
#include <net/l3mdev.h>

#define RT_FL_TOS(oldflp4) \
	((oldflp4)->flowi4_tos & (IPTOS_RT_MASK | RTO_ONLINK))

#define RT_GC_TIMEOUT (300*HZ)

static int ip_rt_max_size;
static int ip_rt_redirect_number __read_mostly	= 9;
static int ip_rt_redirect_load __read_mostly	= HZ / 50;
static int ip_rt_redirect_silence __read_mostly	= ((HZ / 50) << (9 + 1));
static int ip_rt_error_cost __read_mostly	= HZ;
static int ip_rt_error_burst __read_mostly	= 5 * HZ;
static int ip_rt_mtu_expires __read_mostly	= 10 * 60 * HZ;
static int ip_rt_min_pmtu __read_mostly		= 512 + 20 + 20;
static int ip_rt_min_advmss __read_mostly	= 256;

static int ip_rt_gc_timeout __read_mostly	= RT_GC_TIMEOUT;
/*
 *	Interface to generic destination cache.
 */

static struct dst_entry *ipv4_dst_check(struct dst_entry *dst, u32 cookie);
static unsigned int	 ipv4_default_advmss(const struct dst_entry *dst);
static unsigned int	 ipv4_mtu(const struct dst_entry *dst);
static struct dst_entry *ipv4_negative_advice(struct dst_entry *dst);
static void		 ipv4_link_failure(struct sk_buff *skb);
static void		 ip_rt_update_pmtu(struct dst_entry *dst, struct sock *sk,
					   struct sk_buff *skb, u32 mtu);
static void		 ip_do_redirect(struct dst_entry *dst, struct sock *sk,
					struct sk_buff *skb);
static void		ipv4_dst_destroy(struct dst_entry *dst);

static u32 *ipv4_cow_metrics(struct dst_entry *dst, unsigned long old)
{
	WARN_ON(1);
	return NULL;
}

static struct neighbour *ipv4_neigh_lookup(const struct dst_entry *dst,
					   struct sk_buff *skb,
					   const void *daddr);

static struct dst_ops ipv4_dst_ops = {
	.family =		AF_INET,
	.check =		ipv4_dst_check,
	.default_advmss =	ipv4_default_advmss,
	.mtu =			ipv4_mtu,
	.cow_metrics =		ipv4_cow_metrics,
	.destroy =		ipv4_dst_destroy,
	.negative_advice =	ipv4_negative_advice,
	.link_failure =		ipv4_link_failure,
	.update_pmtu =		ip_rt_update_pmtu,
	.redirect =		ip_do_redirect,
	.local_out =		__ip_local_out,
	.neigh_lookup =		ipv4_neigh_lookup,
};

#define ECN_OR_COST(class)	TC_PRIO_##class

const __u8 ip_tos2prio[16] = {
	TC_PRIO_BESTEFFORT,
	ECN_OR_COST(BESTEFFORT),
	TC_PRIO_BESTEFFORT,
	ECN_OR_COST(BESTEFFORT),
	TC_PRIO_BULK,
	ECN_OR_COST(BULK),
	TC_PRIO_BULK,
	ECN_OR_COST(BULK),
	TC_PRIO_INTERACTIVE,
	ECN_OR_COST(INTERACTIVE),
	TC_PRIO_INTERACTIVE,
	ECN_OR_COST(INTERACTIVE),
	TC_PRIO_INTERACTIVE_BULK,
	ECN_OR_COST(INTERACTIVE_BULK),
	TC_PRIO_INTERACTIVE_BULK,
	ECN_OR_COST(INTERACTIVE_BULK)
};
EXPORT_SYMBOL(ip_tos2prio);

static DEFINE_PER_CPU(struct rt_cache_stat, rt_cache_stat);
#define RT_CACHE_STAT_INC(field) raw_cpu_inc(rt_cache_stat.field)

#ifdef CONFIG_PROC_FS
static void *rt_cache_seq_start(struct seq_file *seq, loff_t *pos)
{
	if (*pos)
		return NULL;
	return SEQ_START_TOKEN;
}

static void *rt_cache_seq_next(struct seq_file *seq, void *v, loff_t *pos)
{
	++*pos;
	return NULL;
}

static void rt_cache_seq_stop(struct seq_file *seq, void *v)
{
}

static int rt_cache_seq_show(struct seq_file *seq, void *v)
{
	if (v == SEQ_START_TOKEN)
		seq_printf(seq, "%-127s\n",
			   "Iface\tDestination\tGateway \tFlags\t\tRefCnt\tUse\t"
			   "Metric\tSource\t\tMTU\tWindow\tIRTT\tTOS\tHHRef\t"
			   "HHUptod\tSpecDst");
	return 0;
}

static const struct seq_operations rt_cache_seq_ops = {
	.start  = rt_cache_seq_start,
	.next   = rt_cache_seq_next,
	.stop   = rt_cache_seq_stop,
	.show   = rt_cache_seq_show,
};

static int rt_cache_seq_open(struct inode *inode, struct file *file)
{
	return seq_open(file, &rt_cache_seq_ops);
}

static const struct file_operations rt_cache_seq_fops = {
	.owner	 = THIS_MODULE,
	.open	 = rt_cache_seq_open,
	.read	 = seq_read,
	.llseek	 = seq_lseek,
	.release = seq_release,
};


static void *rt_cpu_seq_start(struct seq_file *seq, loff_t *pos)
{
	int cpu;

	if (*pos == 0)
		return SEQ_START_TOKEN;

	for (cpu = *pos-1; cpu < nr_cpu_ids; ++cpu) {
		if (!cpu_possible(cpu))
			continue;
		*pos = cpu+1;
		return &per_cpu(rt_cache_stat, cpu);
	}
	return NULL;
}

static void *rt_cpu_seq_next(struct seq_file *seq, void *v, loff_t *pos)
{
	int cpu;

	for (cpu = *pos; cpu < nr_cpu_ids; ++cpu) {
		if (!cpu_possible(cpu))
			continue;
		*pos = cpu+1;
		return &per_cpu(rt_cache_stat, cpu);
	}
	return NULL;

}

static void rt_cpu_seq_stop(struct seq_file *seq, void *v)
{

}

static int rt_cpu_seq_show(struct seq_file *seq, void *v)
{
	struct rt_cache_stat *st = v;

	if (v == SEQ_START_TOKEN) {
		seq_printf(seq, "entries  in_hit in_slow_tot in_slow_mc in_no_route in_brd in_martian_dst in_martian_src  out_hit out_slow_tot out_slow_mc  gc_total gc_ignored gc_goal_miss gc_dst_overflow in_hlist_search out_hlist_search\n");
		return 0;
	}

	seq_printf(seq,"%08x  %08x %08x %08x %08x %08x %08x %08x "
		   " %08x %08x %08x %08x %08x %08x %08x %08x %08x \n",
		   dst_entries_get_slow(&ipv4_dst_ops),
		   0, /* st->in_hit */
		   st->in_slow_tot,
		   st->in_slow_mc,
		   st->in_no_route,
		   st->in_brd,
		   st->in_martian_dst,
		   st->in_martian_src,

		   0, /* st->out_hit */
		   st->out_slow_tot,
		   st->out_slow_mc,

		   0, /* st->gc_total */
		   0, /* st->gc_ignored */
		   0, /* st->gc_goal_miss */
		   0, /* st->gc_dst_overflow */
		   0, /* st->in_hlist_search */
		   0  /* st->out_hlist_search */
		);
	return 0;
}

static const struct seq_operations rt_cpu_seq_ops = {
	.start  = rt_cpu_seq_start,
	.next   = rt_cpu_seq_next,
	.stop   = rt_cpu_seq_stop,
	.show   = rt_cpu_seq_show,
};


static int rt_cpu_seq_open(struct inode *inode, struct file *file)
{
	return seq_open(file, &rt_cpu_seq_ops);
}

static const struct file_operations rt_cpu_seq_fops = {
	.owner	 = THIS_MODULE,
	.open	 = rt_cpu_seq_open,
	.read	 = seq_read,
	.llseek	 = seq_lseek,
	.release = seq_release,
};

#ifdef CONFIG_IP_ROUTE_CLASSID
static int rt_acct_proc_show(struct seq_file *m, void *v)
{
	struct ip_rt_acct *dst, *src;
	unsigned int i, j;

	dst = kcalloc(256, sizeof(struct ip_rt_acct), GFP_KERNEL);
	if (!dst)
		return -ENOMEM;

	for_each_possible_cpu(i) {
		src = (struct ip_rt_acct *)per_cpu_ptr(ip_rt_acct, i);
		for (j = 0; j < 256; j++) {
			dst[j].o_bytes   += src[j].o_bytes;
			dst[j].o_packets += src[j].o_packets;
			dst[j].i_bytes   += src[j].i_bytes;
			dst[j].i_packets += src[j].i_packets;
		}
	}

	seq_write(m, dst, 256 * sizeof(struct ip_rt_acct));
	kfree(dst);
	return 0;
}

static int rt_acct_proc_open(struct inode *inode, struct file *file)
{
	return single_open(file, rt_acct_proc_show, NULL);
}

static const struct file_operations rt_acct_proc_fops = {
	.owner		= THIS_MODULE,
	.open		= rt_acct_proc_open,
	.read		= seq_read,
	.llseek		= seq_lseek,
	.release	= single_release,
};
#endif

static int __net_init ip_rt_do_proc_init(struct net *net)
{
	struct proc_dir_entry *pde;

	pde = proc_create("rt_cache", S_IRUGO, net->proc_net,
			  &rt_cache_seq_fops);
	if (!pde)
		goto err1;

	pde = proc_create("rt_cache", S_IRUGO,
			  net->proc_net_stat, &rt_cpu_seq_fops);
	if (!pde)
		goto err2;

#ifdef CONFIG_IP_ROUTE_CLASSID
	pde = proc_create("rt_acct", 0, net->proc_net, &rt_acct_proc_fops);
	if (!pde)
		goto err3;
#endif
	return 0;

#ifdef CONFIG_IP_ROUTE_CLASSID
err3:
	remove_proc_entry("rt_cache", net->proc_net_stat);
#endif
err2:
	remove_proc_entry("rt_cache", net->proc_net);
err1:
	return -ENOMEM;
}

static void __net_exit ip_rt_do_proc_exit(struct net *net)
{
	remove_proc_entry("rt_cache", net->proc_net_stat);
	remove_proc_entry("rt_cache", net->proc_net);
#ifdef CONFIG_IP_ROUTE_CLASSID
	remove_proc_entry("rt_acct", net->proc_net);
#endif
}

static struct pernet_operations ip_rt_proc_ops __net_initdata =  {
	.init = ip_rt_do_proc_init,
	.exit = ip_rt_do_proc_exit,
};

static int __init ip_rt_proc_init(void)
{
	return register_pernet_subsys(&ip_rt_proc_ops);
}

#else
static inline int ip_rt_proc_init(void)
{
	return 0;
}
#endif /* CONFIG_PROC_FS */

static inline bool rt_is_expired(const struct rtable *rth)
{
	return rth->rt_genid != rt_genid_ipv4(dev_net(rth->dst.dev));
}

void rt_cache_flush(struct net *net)
{
	rt_genid_bump_ipv4(net);
}

static struct neighbour *ipv4_neigh_lookup(const struct dst_entry *dst,
					   struct sk_buff *skb,
					   const void *daddr)
{
	struct net_device *dev = dst->dev;
	const __be32 *pkey = daddr;
	const struct rtable *rt;
	struct neighbour *n;

	rt = (const struct rtable *) dst;
	if (rt->rt_gateway)
		pkey = (const __be32 *) &rt->rt_gateway;
	else if (skb)
		pkey = &ip_hdr(skb)->daddr;

	n = __ipv4_neigh_lookup(dev, *(__force u32 *)pkey);
	if (n)
		return n;
	return neigh_create(&arp_tbl, pkey, dev);
}

#define IP_IDENTS_SZ 2048u

static atomic_t *ip_idents __read_mostly;
static u32 *ip_tstamps __read_mostly;

/* In order to protect privacy, we add a perturbation to identifiers
 * if one generator is seldom used. This makes hard for an attacker
 * to infer how many packets were sent between two points in time.
 */
u32 ip_idents_reserve(u32 hash, int segs)
{
	u32 *p_tstamp = ip_tstamps + hash % IP_IDENTS_SZ;
	atomic_t *p_id = ip_idents + hash % IP_IDENTS_SZ;
	u32 old = ACCESS_ONCE(*p_tstamp);
	u32 now = (u32)jiffies;
	u32 new, delta = 0;

	if (old != now && cmpxchg(p_tstamp, old, now) == old)
		delta = prandom_u32_max(now - old);

	/* Do not use atomic_add_return() as it makes UBSAN unhappy */
	do {
		old = (u32)atomic_read(p_id);
		new = old + delta + segs;
	} while (atomic_cmpxchg(p_id, old, new) != old);

	return new - segs;
}
EXPORT_SYMBOL(ip_idents_reserve);

void __ip_select_ident(struct net *net, struct iphdr *iph, int segs)
{
	static u32 ip_idents_hashrnd __read_mostly;
	u32 hash, id;

	net_get_random_once(&ip_idents_hashrnd, sizeof(ip_idents_hashrnd));

	hash = jhash_3words((__force u32)iph->daddr,
			    (__force u32)iph->saddr,
			    iph->protocol ^ net_hash_mix(net),
			    ip_idents_hashrnd);
	id = ip_idents_reserve(hash, segs);
	iph->id = htons(id);
}
EXPORT_SYMBOL(__ip_select_ident);

<<<<<<< HEAD
static void __build_flow_key(struct flowi4 *fl4, struct sock *sk,
=======
static void __build_flow_key(const struct net *net, struct flowi4 *fl4,
			     const struct sock *sk,
>>>>>>> dcb61100
			     const struct iphdr *iph,
			     int oif, u8 tos,
			     u8 prot, u32 mark, int flow_flags)
{
	if (sk) {
		const struct inet_sock *inet = inet_sk(sk);

		oif = sk->sk_bound_dev_if;
		mark = sk->sk_mark;
		tos = RT_CONN_FLAGS(sk);
		prot = inet->hdrincl ? IPPROTO_RAW : sk->sk_protocol;
	}
	flowi4_init_output(fl4, oif, mark, tos,
			   RT_SCOPE_UNIVERSE, prot,
			   flow_flags,
			   iph->daddr, iph->saddr, 0, 0,
<<<<<<< HEAD
			   sk ? sock_i_uid(sk) : GLOBAL_ROOT_UID);
=======
			   sock_net_uid(net, sk));
>>>>>>> dcb61100
}

static void build_skb_flow_key(struct flowi4 *fl4, const struct sk_buff *skb,
			       struct sock *sk)
{
	const struct net *net = dev_net(skb->dev);
	const struct iphdr *iph = ip_hdr(skb);
	int oif = skb->dev->ifindex;
	u8 tos = RT_TOS(iph->tos);
	u8 prot = iph->protocol;
	u32 mark = skb->mark;

	__build_flow_key(net, fl4, sk, iph, oif, tos, prot, mark, 0);
}

static void build_sk_flow_key(struct flowi4 *fl4, struct sock *sk)
{
	const struct inet_sock *inet = inet_sk(sk);
	const struct ip_options_rcu *inet_opt;
	__be32 daddr = inet->inet_daddr;

	rcu_read_lock();
	inet_opt = rcu_dereference(inet->inet_opt);
	if (inet_opt && inet_opt->opt.srr)
		daddr = inet_opt->opt.faddr;
	flowi4_init_output(fl4, sk->sk_bound_dev_if, sk->sk_mark,
			   RT_CONN_FLAGS(sk), RT_SCOPE_UNIVERSE,
			   inet->hdrincl ? IPPROTO_RAW : sk->sk_protocol,
			   inet_sk_flowi_flags(sk),
<<<<<<< HEAD
			   daddr, inet->inet_saddr, 0, 0,
			   sock_i_uid(sk));
=======
			   daddr, inet->inet_saddr, 0, 0, sk->sk_uid);
>>>>>>> dcb61100
	rcu_read_unlock();
}

static void ip_rt_build_flow_key(struct flowi4 *fl4, struct sock *sk,
				 const struct sk_buff *skb)
{
	if (skb)
		build_skb_flow_key(fl4, skb, sk);
	else
		build_sk_flow_key(fl4, sk);
}

static inline void rt_free(struct rtable *rt)
{
	call_rcu(&rt->dst.rcu_head, dst_rcu_free);
}

static DEFINE_SPINLOCK(fnhe_lock);

static void fnhe_flush_routes(struct fib_nh_exception *fnhe)
{
	struct rtable *rt;

	rt = rcu_dereference(fnhe->fnhe_rth_input);
	if (rt) {
		RCU_INIT_POINTER(fnhe->fnhe_rth_input, NULL);
		rt_free(rt);
	}
	rt = rcu_dereference(fnhe->fnhe_rth_output);
	if (rt) {
		RCU_INIT_POINTER(fnhe->fnhe_rth_output, NULL);
		rt_free(rt);
	}
}

static struct fib_nh_exception *fnhe_oldest(struct fnhe_hash_bucket *hash)
{
	struct fib_nh_exception *fnhe, *oldest;

	oldest = rcu_dereference(hash->chain);
	for (fnhe = rcu_dereference(oldest->fnhe_next); fnhe;
	     fnhe = rcu_dereference(fnhe->fnhe_next)) {
		if (time_before(fnhe->fnhe_stamp, oldest->fnhe_stamp))
			oldest = fnhe;
	}
	fnhe_flush_routes(oldest);
	return oldest;
}

static inline u32 fnhe_hashfun(__be32 daddr)
{
	static u32 fnhe_hashrnd __read_mostly;
	u32 hval;

	net_get_random_once(&fnhe_hashrnd, sizeof(fnhe_hashrnd));
	hval = jhash_1word((__force u32) daddr, fnhe_hashrnd);
	return hash_32(hval, FNHE_HASH_SHIFT);
}

static void fill_route_from_fnhe(struct rtable *rt, struct fib_nh_exception *fnhe)
{
	rt->rt_pmtu = fnhe->fnhe_pmtu;
	rt->dst.expires = fnhe->fnhe_expires;

	if (fnhe->fnhe_gw) {
		rt->rt_flags |= RTCF_REDIRECTED;
		rt->rt_gateway = fnhe->fnhe_gw;
		rt->rt_uses_gateway = 1;
	}
}

static void update_or_create_fnhe(struct fib_nh *nh, __be32 daddr, __be32 gw,
				  u32 pmtu, unsigned long expires)
{
	struct fnhe_hash_bucket *hash;
	struct fib_nh_exception *fnhe;
	struct rtable *rt;
	unsigned int i;
	int depth;
	u32 hval = fnhe_hashfun(daddr);

	spin_lock_bh(&fnhe_lock);

	hash = rcu_dereference(nh->nh_exceptions);
	if (!hash) {
		hash = kzalloc(FNHE_HASH_SIZE * sizeof(*hash), GFP_ATOMIC);
		if (!hash)
			goto out_unlock;
		rcu_assign_pointer(nh->nh_exceptions, hash);
	}

	hash += hval;

	depth = 0;
	for (fnhe = rcu_dereference(hash->chain); fnhe;
	     fnhe = rcu_dereference(fnhe->fnhe_next)) {
		if (fnhe->fnhe_daddr == daddr)
			break;
		depth++;
	}

	if (fnhe) {
		if (gw)
			fnhe->fnhe_gw = gw;
		if (pmtu) {
			fnhe->fnhe_pmtu = pmtu;
			fnhe->fnhe_expires = max(1UL, expires);
		}
		/* Update all cached dsts too */
		rt = rcu_dereference(fnhe->fnhe_rth_input);
		if (rt)
			fill_route_from_fnhe(rt, fnhe);
		rt = rcu_dereference(fnhe->fnhe_rth_output);
		if (rt)
			fill_route_from_fnhe(rt, fnhe);
	} else {
		if (depth > FNHE_RECLAIM_DEPTH)
			fnhe = fnhe_oldest(hash);
		else {
			fnhe = kzalloc(sizeof(*fnhe), GFP_ATOMIC);
			if (!fnhe)
				goto out_unlock;

			fnhe->fnhe_next = hash->chain;
			rcu_assign_pointer(hash->chain, fnhe);
		}
		fnhe->fnhe_genid = fnhe_genid(dev_net(nh->nh_dev));
		fnhe->fnhe_daddr = daddr;
		fnhe->fnhe_gw = gw;
		fnhe->fnhe_pmtu = pmtu;
		fnhe->fnhe_expires = expires;

		/* Exception created; mark the cached routes for the nexthop
		 * stale, so anyone caching it rechecks if this exception
		 * applies to them.
		 */
		rt = rcu_dereference(nh->nh_rth_input);
		if (rt)
			rt->dst.obsolete = DST_OBSOLETE_KILL;

		for_each_possible_cpu(i) {
			struct rtable __rcu **prt;
			prt = per_cpu_ptr(nh->nh_pcpu_rth_output, i);
			rt = rcu_dereference(*prt);
			if (rt)
				rt->dst.obsolete = DST_OBSOLETE_KILL;
		}
	}

	fnhe->fnhe_stamp = jiffies;

out_unlock:
	spin_unlock_bh(&fnhe_lock);
}

static void __ip_do_redirect(struct rtable *rt, struct sk_buff *skb, struct flowi4 *fl4,
			     bool kill_route)
{
	__be32 new_gw = icmp_hdr(skb)->un.gateway;
	__be32 old_gw = ip_hdr(skb)->saddr;
	struct net_device *dev = skb->dev;
	struct in_device *in_dev;
	struct fib_result res;
	struct neighbour *n;
	struct net *net;

	switch (icmp_hdr(skb)->code & 7) {
	case ICMP_REDIR_NET:
	case ICMP_REDIR_NETTOS:
	case ICMP_REDIR_HOST:
	case ICMP_REDIR_HOSTTOS:
		break;

	default:
		return;
	}

	if (rt->rt_gateway != old_gw)
		return;

	in_dev = __in_dev_get_rcu(dev);
	if (!in_dev)
		return;

	net = dev_net(dev);
	if (new_gw == old_gw || !IN_DEV_RX_REDIRECTS(in_dev) ||
	    ipv4_is_multicast(new_gw) || ipv4_is_lbcast(new_gw) ||
	    ipv4_is_zeronet(new_gw))
		goto reject_redirect;

	if (!IN_DEV_SHARED_MEDIA(in_dev)) {
		if (!inet_addr_onlink(in_dev, new_gw, old_gw))
			goto reject_redirect;
		if (IN_DEV_SEC_REDIRECTS(in_dev) && ip_fib_check_default(new_gw, dev))
			goto reject_redirect;
	} else {
		if (inet_addr_type(net, new_gw) != RTN_UNICAST)
			goto reject_redirect;
	}

	n = __ipv4_neigh_lookup(rt->dst.dev, new_gw);
	if (!n)
		n = neigh_create(&arp_tbl, &new_gw, rt->dst.dev);
	if (!IS_ERR(n)) {
		if (!(n->nud_state & NUD_VALID)) {
			neigh_event_send(n, NULL);
		} else {
			if (fib_lookup(net, fl4, &res, 0) == 0) {
				struct fib_nh *nh = &FIB_RES_NH(res);

				update_or_create_fnhe(nh, fl4->daddr, new_gw,
						0, jiffies + ip_rt_gc_timeout);
			}
			if (kill_route)
				rt->dst.obsolete = DST_OBSOLETE_KILL;
			call_netevent_notifiers(NETEVENT_NEIGH_UPDATE, n);
		}
		neigh_release(n);
	}
	return;

reject_redirect:
#ifdef CONFIG_IP_ROUTE_VERBOSE
	if (IN_DEV_LOG_MARTIANS(in_dev)) {
		const struct iphdr *iph = (const struct iphdr *) skb->data;
		__be32 daddr = iph->daddr;
		__be32 saddr = iph->saddr;

		net_info_ratelimited("Redirect from %pI4 on %s about %pI4 ignored\n"
				     "  Advised path = %pI4 -> %pI4\n",
				     &old_gw, dev->name, &new_gw,
				     &saddr, &daddr);
	}
#endif
	;
}

static void ip_do_redirect(struct dst_entry *dst, struct sock *sk, struct sk_buff *skb)
{
	struct rtable *rt;
	struct flowi4 fl4;
	const struct iphdr *iph = (const struct iphdr *) skb->data;
	int oif = skb->dev->ifindex;
	u8 tos = RT_TOS(iph->tos);
	u8 prot = iph->protocol;
	u32 mark = skb->mark;

	rt = (struct rtable *) dst;

	__build_flow_key(sock_net(sk), &fl4, sk, iph, oif, tos, prot, mark, 0);
	__ip_do_redirect(rt, skb, &fl4, true);
}

static struct dst_entry *ipv4_negative_advice(struct dst_entry *dst)
{
	struct rtable *rt = (struct rtable *)dst;
	struct dst_entry *ret = dst;

	if (rt) {
		if (dst->obsolete > 0) {
			ip_rt_put(rt);
			ret = NULL;
		} else if ((rt->rt_flags & RTCF_REDIRECTED) ||
			   rt->dst.expires) {
			ip_rt_put(rt);
			ret = NULL;
		}
	}
	return ret;
}

/*
 * Algorithm:
 *	1. The first ip_rt_redirect_number redirects are sent
 *	   with exponential backoff, then we stop sending them at all,
 *	   assuming that the host ignores our redirects.
 *	2. If we did not see packets requiring redirects
 *	   during ip_rt_redirect_silence, we assume that the host
 *	   forgot redirected route and start to send redirects again.
 *
 * This algorithm is much cheaper and more intelligent than dumb load limiting
 * in icmp.c.
 *
 * NOTE. Do not forget to inhibit load limiting for redirects (redundant)
 * and "frag. need" (breaks PMTU discovery) in icmp.c.
 */

void ip_rt_send_redirect(struct sk_buff *skb)
{
	struct rtable *rt = skb_rtable(skb);
	struct in_device *in_dev;
	struct inet_peer *peer;
	struct net *net;
	int log_martians;
	int vif;

	rcu_read_lock();
	in_dev = __in_dev_get_rcu(rt->dst.dev);
	if (!in_dev || !IN_DEV_TX_REDIRECTS(in_dev)) {
		rcu_read_unlock();
		return;
	}
	log_martians = IN_DEV_LOG_MARTIANS(in_dev);
	vif = l3mdev_master_ifindex_rcu(rt->dst.dev);
	rcu_read_unlock();

	net = dev_net(rt->dst.dev);
	peer = inet_getpeer_v4(net->ipv4.peers, ip_hdr(skb)->saddr, vif, 1);
	if (!peer) {
		icmp_send(skb, ICMP_REDIRECT, ICMP_REDIR_HOST,
			  rt_nexthop(rt, ip_hdr(skb)->daddr));
		return;
	}

	/* No redirected packets during ip_rt_redirect_silence;
	 * reset the algorithm.
	 */
	if (time_after(jiffies, peer->rate_last + ip_rt_redirect_silence))
		peer->rate_tokens = 0;

	/* Too many ignored redirects; do not send anything
	 * set dst.rate_last to the last seen redirected packet.
	 */
	if (peer->rate_tokens >= ip_rt_redirect_number) {
		peer->rate_last = jiffies;
		goto out_put_peer;
	}

	/* Check for load limit; set rate_last to the latest sent
	 * redirect.
	 */
	if (peer->rate_tokens == 0 ||
	    time_after(jiffies,
		       (peer->rate_last +
			(ip_rt_redirect_load << peer->rate_tokens)))) {
		__be32 gw = rt_nexthop(rt, ip_hdr(skb)->daddr);

		icmp_send(skb, ICMP_REDIRECT, ICMP_REDIR_HOST, gw);
		peer->rate_last = jiffies;
		++peer->rate_tokens;
#ifdef CONFIG_IP_ROUTE_VERBOSE
		if (log_martians &&
		    peer->rate_tokens == ip_rt_redirect_number)
			net_warn_ratelimited("host %pI4/if%d ignores redirects for %pI4 to %pI4\n",
					     &ip_hdr(skb)->saddr, inet_iif(skb),
					     &ip_hdr(skb)->daddr, &gw);
#endif
	}
out_put_peer:
	inet_putpeer(peer);
}

static int ip_error(struct sk_buff *skb)
{
	struct in_device *in_dev = __in_dev_get_rcu(skb->dev);
	struct rtable *rt = skb_rtable(skb);
	struct inet_peer *peer;
	unsigned long now;
	struct net *net;
	bool send;
	int code;

	/* IP on this device is disabled. */
	if (!in_dev)
		goto out;

	net = dev_net(rt->dst.dev);
	if (!IN_DEV_FORWARD(in_dev)) {
		switch (rt->dst.error) {
		case EHOSTUNREACH:
			__IP_INC_STATS(net, IPSTATS_MIB_INADDRERRORS);
			break;

		case ENETUNREACH:
			__IP_INC_STATS(net, IPSTATS_MIB_INNOROUTES);
			break;
		}
		goto out;
	}

	switch (rt->dst.error) {
	case EINVAL:
	default:
		goto out;
	case EHOSTUNREACH:
		code = ICMP_HOST_UNREACH;
		break;
	case ENETUNREACH:
		code = ICMP_NET_UNREACH;
		__IP_INC_STATS(net, IPSTATS_MIB_INNOROUTES);
		break;
	case EACCES:
		code = ICMP_PKT_FILTERED;
		break;
	}

	peer = inet_getpeer_v4(net->ipv4.peers, ip_hdr(skb)->saddr,
			       l3mdev_master_ifindex(skb->dev), 1);

	send = true;
	if (peer) {
		now = jiffies;
		peer->rate_tokens += now - peer->rate_last;
		if (peer->rate_tokens > ip_rt_error_burst)
			peer->rate_tokens = ip_rt_error_burst;
		peer->rate_last = now;
		if (peer->rate_tokens >= ip_rt_error_cost)
			peer->rate_tokens -= ip_rt_error_cost;
		else
			send = false;
		inet_putpeer(peer);
	}
	if (send)
		icmp_send(skb, ICMP_DEST_UNREACH, code, 0);

out:	kfree_skb(skb);
	return 0;
}

static void __ip_rt_update_pmtu(struct rtable *rt, struct flowi4 *fl4, u32 mtu)
{
	struct dst_entry *dst = &rt->dst;
	struct fib_result res;

	if (dst_metric_locked(dst, RTAX_MTU))
		return;

	if (ipv4_mtu(dst) < mtu)
		return;

	if (mtu < ip_rt_min_pmtu)
		mtu = ip_rt_min_pmtu;

	if (rt->rt_pmtu == mtu &&
	    time_before(jiffies, dst->expires - ip_rt_mtu_expires / 2))
		return;

	rcu_read_lock();
	if (fib_lookup(dev_net(dst->dev), fl4, &res, 0) == 0) {
		struct fib_nh *nh = &FIB_RES_NH(res);

		update_or_create_fnhe(nh, fl4->daddr, 0, mtu,
				      jiffies + ip_rt_mtu_expires);
	}
	rcu_read_unlock();
}

static void ip_rt_update_pmtu(struct dst_entry *dst, struct sock *sk,
			      struct sk_buff *skb, u32 mtu)
{
	struct rtable *rt = (struct rtable *) dst;
	struct flowi4 fl4;

	ip_rt_build_flow_key(&fl4, sk, skb);
	__ip_rt_update_pmtu(rt, &fl4, mtu);
}

void ipv4_update_pmtu(struct sk_buff *skb, struct net *net, u32 mtu,
		      int oif, u32 mark, u8 protocol, int flow_flags)
{
	const struct iphdr *iph = (const struct iphdr *) skb->data;
	struct flowi4 fl4;
	struct rtable *rt;

	if (!mark)
		mark = IP4_REPLY_MARK(net, skb->mark);

	__build_flow_key(net, &fl4, NULL, iph, oif,
			 RT_TOS(iph->tos), protocol, mark, flow_flags);
	rt = __ip_route_output_key(net, &fl4);
	if (!IS_ERR(rt)) {
		__ip_rt_update_pmtu(rt, &fl4, mtu);
		ip_rt_put(rt);
	}
}
EXPORT_SYMBOL_GPL(ipv4_update_pmtu);

static void __ipv4_sk_update_pmtu(struct sk_buff *skb, struct sock *sk, u32 mtu)
{
	const struct iphdr *iph = (const struct iphdr *) skb->data;
	struct flowi4 fl4;
	struct rtable *rt;

	__build_flow_key(sock_net(sk), &fl4, sk, iph, 0, 0, 0, 0, 0);

	if (!fl4.flowi4_mark)
		fl4.flowi4_mark = IP4_REPLY_MARK(sock_net(sk), skb->mark);

	rt = __ip_route_output_key(sock_net(sk), &fl4);
	if (!IS_ERR(rt)) {
		__ip_rt_update_pmtu(rt, &fl4, mtu);
		ip_rt_put(rt);
	}
}

void ipv4_sk_update_pmtu(struct sk_buff *skb, struct sock *sk, u32 mtu)
{
	const struct iphdr *iph = (const struct iphdr *) skb->data;
	struct flowi4 fl4;
	struct rtable *rt;
	struct dst_entry *odst = NULL;
	bool new = false;
	struct net *net = sock_net(sk);

	bh_lock_sock(sk);

	if (!ip_sk_accept_pmtu(sk))
		goto out;

	odst = sk_dst_get(sk);

	if (sock_owned_by_user(sk) || !odst) {
		__ipv4_sk_update_pmtu(skb, sk, mtu);
		goto out;
	}

	__build_flow_key(net, &fl4, sk, iph, 0, 0, 0, 0, 0);

	rt = (struct rtable *)odst;
	if (odst->obsolete && !odst->ops->check(odst, 0)) {
		rt = ip_route_output_flow(sock_net(sk), &fl4, sk);
		if (IS_ERR(rt))
			goto out;

		new = true;
	}

	__ip_rt_update_pmtu((struct rtable *) rt->dst.path, &fl4, mtu);

	if (!dst_check(&rt->dst, 0)) {
		if (new)
			dst_release(&rt->dst);

		rt = ip_route_output_flow(sock_net(sk), &fl4, sk);
		if (IS_ERR(rt))
			goto out;

		new = true;
	}

	if (new)
		sk_dst_set(sk, &rt->dst);

out:
	bh_unlock_sock(sk);
	dst_release(odst);
}
EXPORT_SYMBOL_GPL(ipv4_sk_update_pmtu);

void ipv4_redirect(struct sk_buff *skb, struct net *net,
		   int oif, u32 mark, u8 protocol, int flow_flags)
{
	const struct iphdr *iph = (const struct iphdr *) skb->data;
	struct flowi4 fl4;
	struct rtable *rt;

	__build_flow_key(net, &fl4, NULL, iph, oif,
			 RT_TOS(iph->tos), protocol, mark, flow_flags);
	rt = __ip_route_output_key(net, &fl4);
	if (!IS_ERR(rt)) {
		__ip_do_redirect(rt, skb, &fl4, false);
		ip_rt_put(rt);
	}
}
EXPORT_SYMBOL_GPL(ipv4_redirect);

void ipv4_sk_redirect(struct sk_buff *skb, struct sock *sk)
{
	const struct iphdr *iph = (const struct iphdr *) skb->data;
	struct flowi4 fl4;
	struct rtable *rt;
	struct net *net = sock_net(sk);

	__build_flow_key(net, &fl4, sk, iph, 0, 0, 0, 0, 0);
	rt = __ip_route_output_key(net, &fl4);
	if (!IS_ERR(rt)) {
		__ip_do_redirect(rt, skb, &fl4, false);
		ip_rt_put(rt);
	}
}
EXPORT_SYMBOL_GPL(ipv4_sk_redirect);

static struct dst_entry *ipv4_dst_check(struct dst_entry *dst, u32 cookie)
{
	struct rtable *rt = (struct rtable *) dst;

	/* All IPV4 dsts are created with ->obsolete set to the value
	 * DST_OBSOLETE_FORCE_CHK which forces validation calls down
	 * into this function always.
	 *
	 * When a PMTU/redirect information update invalidates a route,
	 * this is indicated by setting obsolete to DST_OBSOLETE_KILL or
	 * DST_OBSOLETE_DEAD by dst_free().
	 */
	if (dst->obsolete != DST_OBSOLETE_FORCE_CHK || rt_is_expired(rt))
		return NULL;
	return dst;
}

static void ipv4_link_failure(struct sk_buff *skb)
{
	struct rtable *rt;

	icmp_send(skb, ICMP_DEST_UNREACH, ICMP_HOST_UNREACH, 0);

	rt = skb_rtable(skb);
	if (rt)
		dst_set_expires(&rt->dst, 0);
}

static int ip_rt_bug(struct net *net, struct sock *sk, struct sk_buff *skb)
{
	pr_debug("%s: %pI4 -> %pI4, %s\n",
		 __func__, &ip_hdr(skb)->saddr, &ip_hdr(skb)->daddr,
		 skb->dev ? skb->dev->name : "?");
	kfree_skb(skb);
	WARN_ON(1);
	return 0;
}

/*
   We do not cache source address of outgoing interface,
   because it is used only by IP RR, TS and SRR options,
   so that it out of fast path.

   BTW remember: "addr" is allowed to be not aligned
   in IP options!
 */

void ip_rt_get_source(u8 *addr, struct sk_buff *skb, struct rtable *rt)
{
	__be32 src;

	if (rt_is_output_route(rt))
		src = ip_hdr(skb)->saddr;
	else {
		struct fib_result res;
		struct flowi4 fl4;
		struct iphdr *iph;

		iph = ip_hdr(skb);

		memset(&fl4, 0, sizeof(fl4));
		fl4.daddr = iph->daddr;
		fl4.saddr = iph->saddr;
		fl4.flowi4_tos = RT_TOS(iph->tos);
		fl4.flowi4_oif = rt->dst.dev->ifindex;
		fl4.flowi4_iif = skb->dev->ifindex;
		fl4.flowi4_mark = skb->mark;

		rcu_read_lock();
		if (fib_lookup(dev_net(rt->dst.dev), &fl4, &res, 0) == 0)
			src = FIB_RES_PREFSRC(dev_net(rt->dst.dev), res);
		else
			src = inet_select_addr(rt->dst.dev,
					       rt_nexthop(rt, iph->daddr),
					       RT_SCOPE_UNIVERSE);
		rcu_read_unlock();
	}
	memcpy(addr, &src, 4);
}

#ifdef CONFIG_IP_ROUTE_CLASSID
static void set_class_tag(struct rtable *rt, u32 tag)
{
	if (!(rt->dst.tclassid & 0xFFFF))
		rt->dst.tclassid |= tag & 0xFFFF;
	if (!(rt->dst.tclassid & 0xFFFF0000))
		rt->dst.tclassid |= tag & 0xFFFF0000;
}
#endif

static unsigned int ipv4_default_advmss(const struct dst_entry *dst)
{
	unsigned int advmss = dst_metric_raw(dst, RTAX_ADVMSS);

	if (advmss == 0) {
		advmss = max_t(unsigned int, dst->dev->mtu - 40,
			       ip_rt_min_advmss);
		if (advmss > 65535 - 40)
			advmss = 65535 - 40;
	}
	return advmss;
}

static unsigned int ipv4_mtu(const struct dst_entry *dst)
{
	const struct rtable *rt = (const struct rtable *) dst;
	unsigned int mtu = rt->rt_pmtu;

	if (!mtu || time_after_eq(jiffies, rt->dst.expires))
		mtu = dst_metric_raw(dst, RTAX_MTU);

	if (mtu)
		return mtu;

	mtu = dst->dev->mtu;

	if (unlikely(dst_metric_locked(dst, RTAX_MTU))) {
		if (rt->rt_uses_gateway && mtu > 576)
			mtu = 576;
	}

	mtu = min_t(unsigned int, mtu, IP_MAX_MTU);

	return mtu - lwtunnel_headroom(dst->lwtstate, mtu);
}

static struct fib_nh_exception *find_exception(struct fib_nh *nh, __be32 daddr)
{
	struct fnhe_hash_bucket *hash = rcu_dereference(nh->nh_exceptions);
	struct fib_nh_exception *fnhe;
	u32 hval;

	if (!hash)
		return NULL;

	hval = fnhe_hashfun(daddr);

	for (fnhe = rcu_dereference(hash[hval].chain); fnhe;
	     fnhe = rcu_dereference(fnhe->fnhe_next)) {
		if (fnhe->fnhe_daddr == daddr)
			return fnhe;
	}
	return NULL;
}

static bool rt_bind_exception(struct rtable *rt, struct fib_nh_exception *fnhe,
			      __be32 daddr)
{
	bool ret = false;

	spin_lock_bh(&fnhe_lock);

	if (daddr == fnhe->fnhe_daddr) {
		struct rtable __rcu **porig;
		struct rtable *orig;
		int genid = fnhe_genid(dev_net(rt->dst.dev));

		if (rt_is_input_route(rt))
			porig = &fnhe->fnhe_rth_input;
		else
			porig = &fnhe->fnhe_rth_output;
		orig = rcu_dereference(*porig);

		if (fnhe->fnhe_genid != genid) {
			fnhe->fnhe_genid = genid;
			fnhe->fnhe_gw = 0;
			fnhe->fnhe_pmtu = 0;
			fnhe->fnhe_expires = 0;
			fnhe_flush_routes(fnhe);
			orig = NULL;
		}
		fill_route_from_fnhe(rt, fnhe);
		if (!rt->rt_gateway)
			rt->rt_gateway = daddr;

		if (!(rt->dst.flags & DST_NOCACHE)) {
			rcu_assign_pointer(*porig, rt);
			if (orig)
				rt_free(orig);
			ret = true;
		}

		fnhe->fnhe_stamp = jiffies;
	}
	spin_unlock_bh(&fnhe_lock);

	return ret;
}

static bool rt_cache_route(struct fib_nh *nh, struct rtable *rt)
{
	struct rtable *orig, *prev, **p;
	bool ret = true;

	if (rt_is_input_route(rt)) {
		p = (struct rtable **)&nh->nh_rth_input;
	} else {
		p = (struct rtable **)raw_cpu_ptr(nh->nh_pcpu_rth_output);
	}
	orig = *p;

	prev = cmpxchg(p, orig, rt);
	if (prev == orig) {
		if (orig)
			rt_free(orig);
	} else
		ret = false;

	return ret;
}

struct uncached_list {
	spinlock_t		lock;
	struct list_head	head;
};

static DEFINE_PER_CPU_ALIGNED(struct uncached_list, rt_uncached_list);

static void rt_add_uncached_list(struct rtable *rt)
{
	struct uncached_list *ul = raw_cpu_ptr(&rt_uncached_list);

	rt->rt_uncached_list = ul;

	spin_lock_bh(&ul->lock);
	list_add_tail(&rt->rt_uncached, &ul->head);
	spin_unlock_bh(&ul->lock);
}

static void ipv4_dst_destroy(struct dst_entry *dst)
{
	struct rtable *rt = (struct rtable *) dst;

	if (!list_empty(&rt->rt_uncached)) {
		struct uncached_list *ul = rt->rt_uncached_list;

		spin_lock_bh(&ul->lock);
		list_del(&rt->rt_uncached);
		spin_unlock_bh(&ul->lock);
	}
}

void rt_flush_dev(struct net_device *dev)
{
	struct net *net = dev_net(dev);
	struct rtable *rt;
	int cpu;

	for_each_possible_cpu(cpu) {
		struct uncached_list *ul = &per_cpu(rt_uncached_list, cpu);

		spin_lock_bh(&ul->lock);
		list_for_each_entry(rt, &ul->head, rt_uncached) {
			if (rt->dst.dev != dev)
				continue;
			rt->dst.dev = net->loopback_dev;
			dev_hold(rt->dst.dev);
			dev_put(dev);
		}
		spin_unlock_bh(&ul->lock);
	}
}

static bool rt_cache_valid(const struct rtable *rt)
{
	return	rt &&
		rt->dst.obsolete == DST_OBSOLETE_FORCE_CHK &&
		!rt_is_expired(rt);
}

static void rt_set_nexthop(struct rtable *rt, __be32 daddr,
			   const struct fib_result *res,
			   struct fib_nh_exception *fnhe,
			   struct fib_info *fi, u16 type, u32 itag)
{
	bool cached = false;

	if (fi) {
		struct fib_nh *nh = &FIB_RES_NH(*res);

		if (nh->nh_gw && nh->nh_scope == RT_SCOPE_LINK) {
			rt->rt_gateway = nh->nh_gw;
			rt->rt_uses_gateway = 1;
		}
		dst_init_metrics(&rt->dst, fi->fib_metrics, true);
#ifdef CONFIG_IP_ROUTE_CLASSID
		rt->dst.tclassid = nh->nh_tclassid;
#endif
		rt->dst.lwtstate = lwtstate_get(nh->nh_lwtstate);
		if (unlikely(fnhe))
			cached = rt_bind_exception(rt, fnhe, daddr);
		else if (!(rt->dst.flags & DST_NOCACHE))
			cached = rt_cache_route(nh, rt);
		if (unlikely(!cached)) {
			/* Routes we intend to cache in nexthop exception or
			 * FIB nexthop have the DST_NOCACHE bit clear.
			 * However, if we are unsuccessful at storing this
			 * route into the cache we really need to set it.
			 */
			rt->dst.flags |= DST_NOCACHE;
			if (!rt->rt_gateway)
				rt->rt_gateway = daddr;
			rt_add_uncached_list(rt);
		}
	} else
		rt_add_uncached_list(rt);

#ifdef CONFIG_IP_ROUTE_CLASSID
#ifdef CONFIG_IP_MULTIPLE_TABLES
	set_class_tag(rt, res->tclassid);
#endif
	set_class_tag(rt, itag);
#endif
}

struct rtable *rt_dst_alloc(struct net_device *dev,
			    unsigned int flags, u16 type,
			    bool nopolicy, bool noxfrm, bool will_cache)
{
	struct rtable *rt;

	rt = dst_alloc(&ipv4_dst_ops, dev, 1, DST_OBSOLETE_FORCE_CHK,
		       (will_cache ? 0 : (DST_HOST | DST_NOCACHE)) |
		       (nopolicy ? DST_NOPOLICY : 0) |
		       (noxfrm ? DST_NOXFRM : 0));

	if (rt) {
		rt->rt_genid = rt_genid_ipv4(dev_net(dev));
		rt->rt_flags = flags;
		rt->rt_type = type;
		rt->rt_is_input = 0;
		rt->rt_iif = 0;
		rt->rt_pmtu = 0;
		rt->rt_gateway = 0;
		rt->rt_uses_gateway = 0;
		rt->rt_table_id = 0;
		INIT_LIST_HEAD(&rt->rt_uncached);

		rt->dst.output = ip_output;
		if (flags & RTCF_LOCAL)
			rt->dst.input = ip_local_deliver;
	}

	return rt;
}
EXPORT_SYMBOL(rt_dst_alloc);

/* called in rcu_read_lock() section */
static int ip_route_input_mc(struct sk_buff *skb, __be32 daddr, __be32 saddr,
				u8 tos, struct net_device *dev, int our)
{
	struct rtable *rth;
	struct in_device *in_dev = __in_dev_get_rcu(dev);
	unsigned int flags = RTCF_MULTICAST;
	u32 itag = 0;
	int err;

	/* Primary sanity checks. */

	if (!in_dev)
		return -EINVAL;

	if (ipv4_is_multicast(saddr) || ipv4_is_lbcast(saddr) ||
	    skb->protocol != htons(ETH_P_IP))
		goto e_inval;

	if (ipv4_is_loopback(saddr) && !IN_DEV_ROUTE_LOCALNET(in_dev))
		goto e_inval;

	if (ipv4_is_zeronet(saddr)) {
		if (!ipv4_is_local_multicast(daddr))
			goto e_inval;
	} else {
		err = fib_validate_source(skb, saddr, 0, tos, 0, dev,
					  in_dev, &itag);
		if (err < 0)
			goto e_err;
	}
	if (our)
		flags |= RTCF_LOCAL;

	rth = rt_dst_alloc(dev_net(dev)->loopback_dev, flags, RTN_MULTICAST,
			   IN_DEV_CONF_GET(in_dev, NOPOLICY), false, false);
	if (!rth)
		goto e_nobufs;

#ifdef CONFIG_IP_ROUTE_CLASSID
	rth->dst.tclassid = itag;
#endif
	rth->dst.output = ip_rt_bug;
	rth->rt_is_input= 1;

#ifdef CONFIG_IP_MROUTE
	if (!ipv4_is_local_multicast(daddr) && IN_DEV_MFORWARD(in_dev))
		rth->dst.input = ip_mr_input;
#endif
	RT_CACHE_STAT_INC(in_slow_mc);

	skb_dst_set(skb, &rth->dst);
	return 0;

e_nobufs:
	return -ENOBUFS;
e_inval:
	return -EINVAL;
e_err:
	return err;
}


static void ip_handle_martian_source(struct net_device *dev,
				     struct in_device *in_dev,
				     struct sk_buff *skb,
				     __be32 daddr,
				     __be32 saddr)
{
	RT_CACHE_STAT_INC(in_martian_src);
#ifdef CONFIG_IP_ROUTE_VERBOSE
	if (IN_DEV_LOG_MARTIANS(in_dev) && net_ratelimit()) {
		/*
		 *	RFC1812 recommendation, if source is martian,
		 *	the only hint is MAC header.
		 */
		pr_warn("martian source %pI4 from %pI4, on dev %s\n",
			&daddr, &saddr, dev->name);
		if (dev->hard_header_len && skb_mac_header_was_set(skb)) {
			print_hex_dump(KERN_WARNING, "ll header: ",
				       DUMP_PREFIX_OFFSET, 16, 1,
				       skb_mac_header(skb),
				       dev->hard_header_len, true);
		}
	}
#endif
}

static void ip_del_fnhe(struct fib_nh *nh, __be32 daddr)
{
	struct fnhe_hash_bucket *hash;
	struct fib_nh_exception *fnhe, __rcu **fnhe_p;
	u32 hval = fnhe_hashfun(daddr);

	spin_lock_bh(&fnhe_lock);

	hash = rcu_dereference_protected(nh->nh_exceptions,
					 lockdep_is_held(&fnhe_lock));
	hash += hval;

	fnhe_p = &hash->chain;
	fnhe = rcu_dereference_protected(*fnhe_p, lockdep_is_held(&fnhe_lock));
	while (fnhe) {
		if (fnhe->fnhe_daddr == daddr) {
			rcu_assign_pointer(*fnhe_p, rcu_dereference_protected(
				fnhe->fnhe_next, lockdep_is_held(&fnhe_lock)));
			fnhe_flush_routes(fnhe);
			kfree_rcu(fnhe, rcu);
			break;
		}
		fnhe_p = &fnhe->fnhe_next;
		fnhe = rcu_dereference_protected(fnhe->fnhe_next,
						 lockdep_is_held(&fnhe_lock));
	}

	spin_unlock_bh(&fnhe_lock);
}

/* called in rcu_read_lock() section */
static int __mkroute_input(struct sk_buff *skb,
			   const struct fib_result *res,
			   struct in_device *in_dev,
			   __be32 daddr, __be32 saddr, u32 tos)
{
	struct fib_nh_exception *fnhe;
	struct rtable *rth;
	int err;
	struct in_device *out_dev;
	bool do_cache;
	u32 itag = 0;

	/* get a working reference to the output device */
	out_dev = __in_dev_get_rcu(FIB_RES_DEV(*res));
	if (!out_dev) {
		net_crit_ratelimited("Bug in ip_route_input_slow(). Please report.\n");
		return -EINVAL;
	}

	err = fib_validate_source(skb, saddr, daddr, tos, FIB_RES_OIF(*res),
				  in_dev->dev, in_dev, &itag);
	if (err < 0) {
		ip_handle_martian_source(in_dev->dev, in_dev, skb, daddr,
					 saddr);

		goto cleanup;
	}

	do_cache = res->fi && !itag;
	if (out_dev == in_dev && err && IN_DEV_TX_REDIRECTS(out_dev) &&
	    skb->protocol == htons(ETH_P_IP) &&
	    (IN_DEV_SHARED_MEDIA(out_dev) ||
	     inet_addr_onlink(out_dev, saddr, FIB_RES_GW(*res))))
		IPCB(skb)->flags |= IPSKB_DOREDIRECT;

	if (skb->protocol != htons(ETH_P_IP)) {
		/* Not IP (i.e. ARP). Do not create route, if it is
		 * invalid for proxy arp. DNAT routes are always valid.
		 *
		 * Proxy arp feature have been extended to allow, ARP
		 * replies back to the same interface, to support
		 * Private VLAN switch technologies. See arp.c.
		 */
		if (out_dev == in_dev &&
		    IN_DEV_PROXY_ARP_PVLAN(in_dev) == 0) {
			err = -EINVAL;
			goto cleanup;
		}
	}

	fnhe = find_exception(&FIB_RES_NH(*res), daddr);
	if (do_cache) {
		if (fnhe) {
			rth = rcu_dereference(fnhe->fnhe_rth_input);
			if (rth && rth->dst.expires &&
			    time_after(jiffies, rth->dst.expires)) {
				ip_del_fnhe(&FIB_RES_NH(*res), daddr);
				fnhe = NULL;
			} else {
				goto rt_cache;
			}
		}

		rth = rcu_dereference(FIB_RES_NH(*res).nh_rth_input);

rt_cache:
		if (rt_cache_valid(rth)) {
			skb_dst_set_noref(skb, &rth->dst);
			goto out;
		}
	}

	rth = rt_dst_alloc(out_dev->dev, 0, res->type,
			   IN_DEV_CONF_GET(in_dev, NOPOLICY),
			   IN_DEV_CONF_GET(out_dev, NOXFRM), do_cache);
	if (!rth) {
		err = -ENOBUFS;
		goto cleanup;
	}

	rth->rt_is_input = 1;
	if (res->table)
		rth->rt_table_id = res->table->tb_id;
	RT_CACHE_STAT_INC(in_slow_tot);

	rth->dst.input = ip_forward;

	rt_set_nexthop(rth, daddr, res, fnhe, res->fi, res->type, itag);
	if (lwtunnel_output_redirect(rth->dst.lwtstate)) {
		rth->dst.lwtstate->orig_output = rth->dst.output;
		rth->dst.output = lwtunnel_output;
	}
	if (lwtunnel_input_redirect(rth->dst.lwtstate)) {
		rth->dst.lwtstate->orig_input = rth->dst.input;
		rth->dst.input = lwtunnel_input;
	}
	skb_dst_set(skb, &rth->dst);
out:
	err = 0;
 cleanup:
	return err;
}

#ifdef CONFIG_IP_ROUTE_MULTIPATH

/* To make ICMP packets follow the right flow, the multipath hash is
 * calculated from the inner IP addresses in reverse order.
 */
static int ip_multipath_icmp_hash(struct sk_buff *skb)
{
	const struct iphdr *outer_iph = ip_hdr(skb);
	struct icmphdr _icmph;
	const struct icmphdr *icmph;
	struct iphdr _inner_iph;
	const struct iphdr *inner_iph;

	if (unlikely((outer_iph->frag_off & htons(IP_OFFSET)) != 0))
		goto standard_hash;

	icmph = skb_header_pointer(skb, outer_iph->ihl * 4, sizeof(_icmph),
				   &_icmph);
	if (!icmph)
		goto standard_hash;

	if (icmph->type != ICMP_DEST_UNREACH &&
	    icmph->type != ICMP_REDIRECT &&
	    icmph->type != ICMP_TIME_EXCEEDED &&
	    icmph->type != ICMP_PARAMETERPROB) {
		goto standard_hash;
	}

	inner_iph = skb_header_pointer(skb,
				       outer_iph->ihl * 4 + sizeof(_icmph),
				       sizeof(_inner_iph), &_inner_iph);
	if (!inner_iph)
		goto standard_hash;

	return fib_multipath_hash(inner_iph->daddr, inner_iph->saddr);

standard_hash:
	return fib_multipath_hash(outer_iph->saddr, outer_iph->daddr);
}

#endif /* CONFIG_IP_ROUTE_MULTIPATH */

static int ip_mkroute_input(struct sk_buff *skb,
			    struct fib_result *res,
			    const struct flowi4 *fl4,
			    struct in_device *in_dev,
			    __be32 daddr, __be32 saddr, u32 tos)
{
#ifdef CONFIG_IP_ROUTE_MULTIPATH
	if (res->fi && res->fi->fib_nhs > 1) {
		int h;

		if (unlikely(ip_hdr(skb)->protocol == IPPROTO_ICMP))
			h = ip_multipath_icmp_hash(skb);
		else
			h = fib_multipath_hash(saddr, daddr);
		fib_select_multipath(res, h);
	}
#endif

	/* create a routing cache entry */
	return __mkroute_input(skb, res, in_dev, daddr, saddr, tos);
}

/*
 *	NOTE. We drop all the packets that has local source
 *	addresses, because every properly looped back packet
 *	must have correct destination already attached by output routine.
 *
 *	Such approach solves two big problems:
 *	1. Not simplex devices are handled properly.
 *	2. IP spoofing attempts are filtered with 100% of guarantee.
 *	called with rcu_read_lock()
 */

static int ip_route_input_slow(struct sk_buff *skb, __be32 daddr, __be32 saddr,
			       u8 tos, struct net_device *dev)
{
	struct fib_result res;
	struct in_device *in_dev = __in_dev_get_rcu(dev);
	struct ip_tunnel_info *tun_info;
	struct flowi4	fl4;
	unsigned int	flags = 0;
	u32		itag = 0;
	struct rtable	*rth;
	int		err = -EINVAL;
	struct net    *net = dev_net(dev);
	bool do_cache;

	/* IP on this device is disabled. */

	if (!in_dev)
		goto out;

	/* Check for the most weird martians, which can be not detected
	   by fib_lookup.
	 */

	tun_info = skb_tunnel_info(skb);
	if (tun_info && !(tun_info->mode & IP_TUNNEL_INFO_TX))
		fl4.flowi4_tun_key.tun_id = tun_info->key.tun_id;
	else
		fl4.flowi4_tun_key.tun_id = 0;
	skb_dst_drop(skb);

	if (ipv4_is_multicast(saddr) || ipv4_is_lbcast(saddr))
		goto martian_source;

	res.fi = NULL;
	res.table = NULL;
	if (ipv4_is_lbcast(daddr) || (saddr == 0 && daddr == 0))
		goto brd_input;

	/* Accept zero addresses only to limited broadcast;
	 * I even do not know to fix it or not. Waiting for complains :-)
	 */
	if (ipv4_is_zeronet(saddr))
		goto martian_source;

	if (ipv4_is_zeronet(daddr))
		goto martian_destination;

	/* Following code try to avoid calling IN_DEV_NET_ROUTE_LOCALNET(),
	 * and call it once if daddr or/and saddr are loopback addresses
	 */
	if (ipv4_is_loopback(daddr)) {
		if (!IN_DEV_NET_ROUTE_LOCALNET(in_dev, net))
			goto martian_destination;
	} else if (ipv4_is_loopback(saddr)) {
		if (!IN_DEV_NET_ROUTE_LOCALNET(in_dev, net))
			goto martian_source;
	}

	/*
	 *	Now we are ready to route packet.
	 */
	fl4.flowi4_oif = 0;
	fl4.flowi4_iif = dev->ifindex;
	fl4.flowi4_mark = skb->mark;
	fl4.flowi4_tos = tos;
	fl4.flowi4_scope = RT_SCOPE_UNIVERSE;
	fl4.flowi4_flags = 0;
	fl4.daddr = daddr;
	fl4.saddr = saddr;
	err = fib_lookup(net, &fl4, &res, 0);
	if (err != 0) {
		if (!IN_DEV_FORWARD(in_dev))
			err = -EHOSTUNREACH;
		goto no_route;
	}

	if (res.type == RTN_BROADCAST)
		goto brd_input;

	if (res.type == RTN_LOCAL) {
		err = fib_validate_source(skb, saddr, daddr, tos,
					  0, dev, in_dev, &itag);
		if (err < 0)
			goto martian_source;
		goto local_input;
	}

	if (!IN_DEV_FORWARD(in_dev)) {
		err = -EHOSTUNREACH;
		goto no_route;
	}
	if (res.type != RTN_UNICAST)
		goto martian_destination;

	err = ip_mkroute_input(skb, &res, &fl4, in_dev, daddr, saddr, tos);
out:	return err;

brd_input:
	if (skb->protocol != htons(ETH_P_IP))
		goto e_inval;

	if (!ipv4_is_zeronet(saddr)) {
		err = fib_validate_source(skb, saddr, 0, tos, 0, dev,
					  in_dev, &itag);
		if (err < 0)
			goto martian_source;
	}
	flags |= RTCF_BROADCAST;
	res.type = RTN_BROADCAST;
	RT_CACHE_STAT_INC(in_brd);

local_input:
	do_cache = false;
	if (res.fi) {
		if (!itag) {
			rth = rcu_dereference(FIB_RES_NH(res).nh_rth_input);
			if (rt_cache_valid(rth)) {
				skb_dst_set_noref(skb, &rth->dst);
				err = 0;
				goto out;
			}
			do_cache = true;
		}
	}

	rth = rt_dst_alloc(l3mdev_master_dev_rcu(dev) ? : net->loopback_dev,
			   flags | RTCF_LOCAL, res.type,
			   IN_DEV_CONF_GET(in_dev, NOPOLICY), false, do_cache);
	if (!rth)
		goto e_nobufs;

	rth->dst.output= ip_rt_bug;
#ifdef CONFIG_IP_ROUTE_CLASSID
	rth->dst.tclassid = itag;
#endif
	rth->rt_is_input = 1;
	if (res.table)
		rth->rt_table_id = res.table->tb_id;

	RT_CACHE_STAT_INC(in_slow_tot);
	if (res.type == RTN_UNREACHABLE) {
		rth->dst.input= ip_error;
		rth->dst.error= -err;
		rth->rt_flags 	&= ~RTCF_LOCAL;
	}
	if (do_cache) {
		if (unlikely(!rt_cache_route(&FIB_RES_NH(res), rth))) {
			rth->dst.flags |= DST_NOCACHE;
			rt_add_uncached_list(rth);
		}
	}
	skb_dst_set(skb, &rth->dst);
	err = 0;
	goto out;

no_route:
	RT_CACHE_STAT_INC(in_no_route);
	res.type = RTN_UNREACHABLE;
	res.fi = NULL;
	res.table = NULL;
	goto local_input;

	/*
	 *	Do not cache martian addresses: they should be logged (RFC1812)
	 */
martian_destination:
	RT_CACHE_STAT_INC(in_martian_dst);
#ifdef CONFIG_IP_ROUTE_VERBOSE
	if (IN_DEV_LOG_MARTIANS(in_dev))
		net_warn_ratelimited("martian destination %pI4 from %pI4, dev %s\n",
				     &daddr, &saddr, dev->name);
#endif

e_inval:
	err = -EINVAL;
	goto out;

e_nobufs:
	err = -ENOBUFS;
	goto out;

martian_source:
	ip_handle_martian_source(dev, in_dev, skb, daddr, saddr);
	goto out;
}

int ip_route_input_noref(struct sk_buff *skb, __be32 daddr, __be32 saddr,
			 u8 tos, struct net_device *dev)
{
	int res;

	rcu_read_lock();

	/* Multicast recognition logic is moved from route cache to here.
	   The problem was that too many Ethernet cards have broken/missing
	   hardware multicast filters :-( As result the host on multicasting
	   network acquires a lot of useless route cache entries, sort of
	   SDR messages from all the world. Now we try to get rid of them.
	   Really, provided software IP multicast filter is organized
	   reasonably (at least, hashed), it does not result in a slowdown
	   comparing with route cache reject entries.
	   Note, that multicast routers are not affected, because
	   route cache entry is created eventually.
	 */
	if (ipv4_is_multicast(daddr)) {
		struct in_device *in_dev = __in_dev_get_rcu(dev);

		if (in_dev) {
			int our = ip_check_mc_rcu(in_dev, daddr, saddr,
						  ip_hdr(skb)->protocol);
			if (our
#ifdef CONFIG_IP_MROUTE
				||
			    (!ipv4_is_local_multicast(daddr) &&
			     IN_DEV_MFORWARD(in_dev))
#endif
			   ) {
				int res = ip_route_input_mc(skb, daddr, saddr,
							    tos, dev, our);
				rcu_read_unlock();
				return res;
			}
		}
		rcu_read_unlock();
		return -EINVAL;
	}
	res = ip_route_input_slow(skb, daddr, saddr, tos, dev);
	rcu_read_unlock();
	return res;
}
EXPORT_SYMBOL(ip_route_input_noref);

/* called with rcu_read_lock() */
static struct rtable *__mkroute_output(const struct fib_result *res,
				       const struct flowi4 *fl4, int orig_oif,
				       struct net_device *dev_out,
				       unsigned int flags)
{
	struct fib_info *fi = res->fi;
	struct fib_nh_exception *fnhe;
	struct in_device *in_dev;
	u16 type = res->type;
	struct rtable *rth;
	bool do_cache;

	in_dev = __in_dev_get_rcu(dev_out);
	if (!in_dev)
		return ERR_PTR(-EINVAL);

	if (likely(!IN_DEV_ROUTE_LOCALNET(in_dev)))
		if (ipv4_is_loopback(fl4->saddr) &&
		    !(dev_out->flags & IFF_LOOPBACK) &&
		    !netif_is_l3_master(dev_out))
			return ERR_PTR(-EINVAL);

	if (ipv4_is_lbcast(fl4->daddr))
		type = RTN_BROADCAST;
	else if (ipv4_is_multicast(fl4->daddr))
		type = RTN_MULTICAST;
	else if (ipv4_is_zeronet(fl4->daddr))
		return ERR_PTR(-EINVAL);

	if (dev_out->flags & IFF_LOOPBACK)
		flags |= RTCF_LOCAL;

	do_cache = true;
	if (type == RTN_BROADCAST) {
		flags |= RTCF_BROADCAST | RTCF_LOCAL;
		fi = NULL;
	} else if (type == RTN_MULTICAST) {
		flags |= RTCF_MULTICAST | RTCF_LOCAL;
		if (!ip_check_mc_rcu(in_dev, fl4->daddr, fl4->saddr,
				     fl4->flowi4_proto))
			flags &= ~RTCF_LOCAL;
		else
			do_cache = false;
		/* If multicast route do not exist use
		 * default one, but do not gateway in this case.
		 * Yes, it is hack.
		 */
		if (fi && res->prefixlen < 4)
			fi = NULL;
	} else if ((type == RTN_LOCAL) && (orig_oif != 0) &&
		   (orig_oif != dev_out->ifindex)) {
		/* For local routes that require a particular output interface
		 * we do not want to cache the result.  Caching the result
		 * causes incorrect behaviour when there are multiple source
		 * addresses on the interface, the end result being that if the
		 * intended recipient is waiting on that interface for the
		 * packet he won't receive it because it will be delivered on
		 * the loopback interface and the IP_PKTINFO ipi_ifindex will
		 * be set to the loopback interface as well.
		 */
		fi = NULL;
	}

	fnhe = NULL;
	do_cache &= fi != NULL;
	if (do_cache) {
		struct rtable __rcu **prth;
		struct fib_nh *nh = &FIB_RES_NH(*res);

		fnhe = find_exception(nh, fl4->daddr);
		if (fnhe) {
			prth = &fnhe->fnhe_rth_output;
			rth = rcu_dereference(*prth);
			if (rth && rth->dst.expires &&
			    time_after(jiffies, rth->dst.expires)) {
				ip_del_fnhe(nh, fl4->daddr);
				fnhe = NULL;
			} else {
				goto rt_cache;
			}
		}

		if (unlikely(fl4->flowi4_flags &
			     FLOWI_FLAG_KNOWN_NH &&
			     !(nh->nh_gw &&
			       nh->nh_scope == RT_SCOPE_LINK))) {
			do_cache = false;
			goto add;
		}
		prth = raw_cpu_ptr(nh->nh_pcpu_rth_output);
		rth = rcu_dereference(*prth);

rt_cache:
		if (rt_cache_valid(rth)) {
			dst_hold(&rth->dst);
			return rth;
		}
	}

add:
	rth = rt_dst_alloc(dev_out, flags, type,
			   IN_DEV_CONF_GET(in_dev, NOPOLICY),
			   IN_DEV_CONF_GET(in_dev, NOXFRM),
			   do_cache);
	if (!rth)
		return ERR_PTR(-ENOBUFS);

	rth->rt_iif	= orig_oif ? : 0;
	if (res->table)
		rth->rt_table_id = res->table->tb_id;

	RT_CACHE_STAT_INC(out_slow_tot);

	if (flags & (RTCF_BROADCAST | RTCF_MULTICAST)) {
		if (flags & RTCF_LOCAL &&
		    !(dev_out->flags & IFF_LOOPBACK)) {
			rth->dst.output = ip_mc_output;
			RT_CACHE_STAT_INC(out_slow_mc);
		}
#ifdef CONFIG_IP_MROUTE
		if (type == RTN_MULTICAST) {
			if (IN_DEV_MFORWARD(in_dev) &&
			    !ipv4_is_local_multicast(fl4->daddr)) {
				rth->dst.input = ip_mr_input;
				rth->dst.output = ip_mc_output;
			}
		}
#endif
	}

	rt_set_nexthop(rth, fl4->daddr, res, fnhe, fi, type, 0);
	if (lwtunnel_output_redirect(rth->dst.lwtstate))
		rth->dst.output = lwtunnel_output;

	return rth;
}

/*
 * Major route resolver routine.
 */

struct rtable *__ip_route_output_key_hash(struct net *net, struct flowi4 *fl4,
					  int mp_hash)
{
	struct net_device *dev_out = NULL;
	__u8 tos = RT_FL_TOS(fl4);
	unsigned int flags = 0;
	struct fib_result res;
	struct rtable *rth;
	int orig_oif;
	int err = -ENETUNREACH;

	res.tclassid	= 0;
	res.fi		= NULL;
	res.table	= NULL;

	orig_oif = fl4->flowi4_oif;

	fl4->flowi4_iif = LOOPBACK_IFINDEX;
	fl4->flowi4_tos = tos & IPTOS_RT_MASK;
	fl4->flowi4_scope = ((tos & RTO_ONLINK) ?
			 RT_SCOPE_LINK : RT_SCOPE_UNIVERSE);

	rcu_read_lock();
	if (fl4->saddr) {
		rth = ERR_PTR(-EINVAL);
		if (ipv4_is_multicast(fl4->saddr) ||
		    ipv4_is_lbcast(fl4->saddr) ||
		    ipv4_is_zeronet(fl4->saddr))
			goto out;

		/* I removed check for oif == dev_out->oif here.
		   It was wrong for two reasons:
		   1. ip_dev_find(net, saddr) can return wrong iface, if saddr
		      is assigned to multiple interfaces.
		   2. Moreover, we are allowed to send packets with saddr
		      of another iface. --ANK
		 */

		if (fl4->flowi4_oif == 0 &&
		    (ipv4_is_multicast(fl4->daddr) ||
		     ipv4_is_lbcast(fl4->daddr))) {
			/* It is equivalent to inet_addr_type(saddr) == RTN_LOCAL */
			dev_out = __ip_dev_find(net, fl4->saddr, false);
			if (!dev_out)
				goto out;

			/* Special hack: user can direct multicasts
			   and limited broadcast via necessary interface
			   without fiddling with IP_MULTICAST_IF or IP_PKTINFO.
			   This hack is not just for fun, it allows
			   vic,vat and friends to work.
			   They bind socket to loopback, set ttl to zero
			   and expect that it will work.
			   From the viewpoint of routing cache they are broken,
			   because we are not allowed to build multicast path
			   with loopback source addr (look, routing cache
			   cannot know, that ttl is zero, so that packet
			   will not leave this host and route is valid).
			   Luckily, this hack is good workaround.
			 */

			fl4->flowi4_oif = dev_out->ifindex;
			goto make_route;
		}

		if (!(fl4->flowi4_flags & FLOWI_FLAG_ANYSRC)) {
			/* It is equivalent to inet_addr_type(saddr) == RTN_LOCAL */
			if (!__ip_dev_find(net, fl4->saddr, false))
				goto out;
		}
	}


	if (fl4->flowi4_oif) {
		dev_out = dev_get_by_index_rcu(net, fl4->flowi4_oif);
		rth = ERR_PTR(-ENODEV);
		if (!dev_out)
			goto out;

		/* RACE: Check return value of inet_select_addr instead. */
		if (!(dev_out->flags & IFF_UP) || !__in_dev_get_rcu(dev_out)) {
			rth = ERR_PTR(-ENETUNREACH);
			goto out;
		}
		if (ipv4_is_local_multicast(fl4->daddr) ||
		    ipv4_is_lbcast(fl4->daddr) ||
		    fl4->flowi4_proto == IPPROTO_IGMP) {
			if (!fl4->saddr)
				fl4->saddr = inet_select_addr(dev_out, 0,
							      RT_SCOPE_LINK);
			goto make_route;
		}
		if (!fl4->saddr) {
			if (ipv4_is_multicast(fl4->daddr))
				fl4->saddr = inet_select_addr(dev_out, 0,
							      fl4->flowi4_scope);
			else if (!fl4->daddr)
				fl4->saddr = inet_select_addr(dev_out, 0,
							      RT_SCOPE_HOST);
		}
	}

	if (!fl4->daddr) {
		fl4->daddr = fl4->saddr;
		if (!fl4->daddr)
			fl4->daddr = fl4->saddr = htonl(INADDR_LOOPBACK);
		dev_out = net->loopback_dev;
		fl4->flowi4_oif = LOOPBACK_IFINDEX;
		res.type = RTN_LOCAL;
		flags |= RTCF_LOCAL;
		goto make_route;
	}

	err = fib_lookup(net, fl4, &res, 0);
	if (err) {
		res.fi = NULL;
		res.table = NULL;
		if (fl4->flowi4_oif &&
		    !netif_index_is_l3_master(net, fl4->flowi4_oif)) {
			/* Apparently, routing tables are wrong. Assume,
			   that the destination is on link.

			   WHY? DW.
			   Because we are allowed to send to iface
			   even if it has NO routes and NO assigned
			   addresses. When oif is specified, routing
			   tables are looked up with only one purpose:
			   to catch if destination is gatewayed, rather than
			   direct. Moreover, if MSG_DONTROUTE is set,
			   we send packet, ignoring both routing tables
			   and ifaddr state. --ANK


			   We could make it even if oif is unknown,
			   likely IPv6, but we do not.
			 */

			if (fl4->saddr == 0)
				fl4->saddr = inet_select_addr(dev_out, 0,
							      RT_SCOPE_LINK);
			res.type = RTN_UNICAST;
			goto make_route;
		}
		rth = ERR_PTR(err);
		goto out;
	}

	if (res.type == RTN_LOCAL) {
		if (!fl4->saddr) {
			if (res.fi->fib_prefsrc)
				fl4->saddr = res.fi->fib_prefsrc;
			else
				fl4->saddr = fl4->daddr;
		}

		/* L3 master device is the loopback for that domain */
		dev_out = l3mdev_master_dev_rcu(dev_out) ? : net->loopback_dev;
		fl4->flowi4_oif = dev_out->ifindex;
		flags |= RTCF_LOCAL;
		goto make_route;
	}

	fib_select_path(net, &res, fl4, mp_hash);

	dev_out = FIB_RES_DEV(res);
	fl4->flowi4_oif = dev_out->ifindex;


make_route:
	rth = __mkroute_output(&res, fl4, orig_oif, dev_out, flags);

out:
	rcu_read_unlock();
	return rth;
}
EXPORT_SYMBOL_GPL(__ip_route_output_key_hash);

static struct dst_entry *ipv4_blackhole_dst_check(struct dst_entry *dst, u32 cookie)
{
	return NULL;
}

static unsigned int ipv4_blackhole_mtu(const struct dst_entry *dst)
{
	unsigned int mtu = dst_metric_raw(dst, RTAX_MTU);

	return mtu ? : dst->dev->mtu;
}

static void ipv4_rt_blackhole_update_pmtu(struct dst_entry *dst, struct sock *sk,
					  struct sk_buff *skb, u32 mtu)
{
}

static void ipv4_rt_blackhole_redirect(struct dst_entry *dst, struct sock *sk,
				       struct sk_buff *skb)
{
}

static u32 *ipv4_rt_blackhole_cow_metrics(struct dst_entry *dst,
					  unsigned long old)
{
	return NULL;
}

static struct dst_ops ipv4_dst_blackhole_ops = {
	.family			=	AF_INET,
	.check			=	ipv4_blackhole_dst_check,
	.mtu			=	ipv4_blackhole_mtu,
	.default_advmss		=	ipv4_default_advmss,
	.update_pmtu		=	ipv4_rt_blackhole_update_pmtu,
	.redirect		=	ipv4_rt_blackhole_redirect,
	.cow_metrics		=	ipv4_rt_blackhole_cow_metrics,
	.neigh_lookup		=	ipv4_neigh_lookup,
};

struct dst_entry *ipv4_blackhole_route(struct net *net, struct dst_entry *dst_orig)
{
	struct rtable *ort = (struct rtable *) dst_orig;
	struct rtable *rt;

	rt = dst_alloc(&ipv4_dst_blackhole_ops, NULL, 1, DST_OBSOLETE_NONE, 0);
	if (rt) {
		struct dst_entry *new = &rt->dst;

		new->__use = 1;
		new->input = dst_discard;
		new->output = dst_discard_out;

		new->dev = ort->dst.dev;
		if (new->dev)
			dev_hold(new->dev);

		rt->rt_is_input = ort->rt_is_input;
		rt->rt_iif = ort->rt_iif;
		rt->rt_pmtu = ort->rt_pmtu;

		rt->rt_genid = rt_genid_ipv4(net);
		rt->rt_flags = ort->rt_flags;
		rt->rt_type = ort->rt_type;
		rt->rt_gateway = ort->rt_gateway;
		rt->rt_uses_gateway = ort->rt_uses_gateway;

		INIT_LIST_HEAD(&rt->rt_uncached);
		dst_free(new);
	}

	dst_release(dst_orig);

	return rt ? &rt->dst : ERR_PTR(-ENOMEM);
}

struct rtable *ip_route_output_flow(struct net *net, struct flowi4 *flp4,
				    const struct sock *sk)
{
	struct rtable *rt = __ip_route_output_key(net, flp4);

	if (IS_ERR(rt))
		return rt;

	if (flp4->flowi4_proto)
		rt = (struct rtable *)xfrm_lookup_route(net, &rt->dst,
							flowi4_to_flowi(flp4),
							sk, 0);

	return rt;
}
EXPORT_SYMBOL_GPL(ip_route_output_flow);

static int rt_fill_info(struct net *net,  __be32 dst, __be32 src, u32 table_id,
			struct flowi4 *fl4, struct sk_buff *skb, u32 portid,
			u32 seq, int event, int nowait, unsigned int flags)
{
	struct rtable *rt = skb_rtable(skb);
	struct rtmsg *r;
	struct nlmsghdr *nlh;
	unsigned long expires = 0;
	u32 error;
	u32 metrics[RTAX_MAX];

	nlh = nlmsg_put(skb, portid, seq, event, sizeof(*r), flags);
	if (!nlh)
		return -EMSGSIZE;

	r = nlmsg_data(nlh);
	r->rtm_family	 = AF_INET;
	r->rtm_dst_len	= 32;
	r->rtm_src_len	= 0;
	r->rtm_tos	= fl4->flowi4_tos;
	r->rtm_table	= table_id < 256 ? table_id : RT_TABLE_COMPAT;
	if (nla_put_u32(skb, RTA_TABLE, table_id))
		goto nla_put_failure;
	r->rtm_type	= rt->rt_type;
	r->rtm_scope	= RT_SCOPE_UNIVERSE;
	r->rtm_protocol = RTPROT_UNSPEC;
	r->rtm_flags	= (rt->rt_flags & ~0xFFFF) | RTM_F_CLONED;
	if (rt->rt_flags & RTCF_NOTIFY)
		r->rtm_flags |= RTM_F_NOTIFY;
	if (IPCB(skb)->flags & IPSKB_DOREDIRECT)
		r->rtm_flags |= RTCF_DOREDIRECT;

	if (nla_put_in_addr(skb, RTA_DST, dst))
		goto nla_put_failure;
	if (src) {
		r->rtm_src_len = 32;
		if (nla_put_in_addr(skb, RTA_SRC, src))
			goto nla_put_failure;
	}
	if (rt->dst.dev &&
	    nla_put_u32(skb, RTA_OIF, rt->dst.dev->ifindex))
		goto nla_put_failure;
#ifdef CONFIG_IP_ROUTE_CLASSID
	if (rt->dst.tclassid &&
	    nla_put_u32(skb, RTA_FLOW, rt->dst.tclassid))
		goto nla_put_failure;
#endif
	if (!rt_is_input_route(rt) &&
	    fl4->saddr != src) {
		if (nla_put_in_addr(skb, RTA_PREFSRC, fl4->saddr))
			goto nla_put_failure;
	}
	if (rt->rt_uses_gateway &&
	    nla_put_in_addr(skb, RTA_GATEWAY, rt->rt_gateway))
		goto nla_put_failure;

	expires = rt->dst.expires;
	if (expires) {
		unsigned long now = jiffies;

		if (time_before(now, expires))
			expires -= now;
		else
			expires = 0;
	}

	memcpy(metrics, dst_metrics_ptr(&rt->dst), sizeof(metrics));
	if (rt->rt_pmtu && expires)
		metrics[RTAX_MTU - 1] = rt->rt_pmtu;
	if (rtnetlink_put_metrics(skb, metrics) < 0)
		goto nla_put_failure;

	if (fl4->flowi4_mark &&
	    nla_put_u32(skb, RTA_MARK, fl4->flowi4_mark))
		goto nla_put_failure;

	if (!uid_eq(fl4->flowi4_uid, INVALID_UID) &&
	    nla_put_u32(skb, RTA_UID,
			from_kuid_munged(current_user_ns(), fl4->flowi4_uid)))
		goto nla_put_failure;

	error = rt->dst.error;

	if (rt_is_input_route(rt)) {
#ifdef CONFIG_IP_MROUTE
		if (ipv4_is_multicast(dst) && !ipv4_is_local_multicast(dst) &&
		    IPV4_DEVCONF_ALL(net, MC_FORWARDING)) {
			int err = ipmr_get_route(net, skb,
						 fl4->saddr, fl4->daddr,
						 r, nowait, portid);

			if (err <= 0) {
				if (!nowait) {
					if (err == 0)
						return 0;
					goto nla_put_failure;
				} else {
					if (err == -EMSGSIZE)
						goto nla_put_failure;
					error = err;
				}
			}
		} else
#endif
			if (nla_put_u32(skb, RTA_IIF, skb->dev->ifindex))
				goto nla_put_failure;
	}

	if (rtnl_put_cacheinfo(skb, &rt->dst, 0, expires, error) < 0)
		goto nla_put_failure;

	nlmsg_end(skb, nlh);
	return 0;

nla_put_failure:
	nlmsg_cancel(skb, nlh);
	return -EMSGSIZE;
}

static int inet_rtm_getroute(struct sk_buff *in_skb, struct nlmsghdr *nlh)
{
	struct net *net = sock_net(in_skb->sk);
	struct rtmsg *rtm;
	struct nlattr *tb[RTA_MAX+1];
	struct rtable *rt = NULL;
	struct flowi4 fl4;
	__be32 dst = 0;
	__be32 src = 0;
	u32 iif;
	int err;
	int mark;
	struct sk_buff *skb;
	u32 table_id = RT_TABLE_MAIN;
	kuid_t uid;

	err = nlmsg_parse(nlh, sizeof(*rtm), tb, RTA_MAX, rtm_ipv4_policy);
	if (err < 0)
		goto errout;

	rtm = nlmsg_data(nlh);

	skb = alloc_skb(NLMSG_GOODSIZE, GFP_KERNEL);
	if (!skb) {
		err = -ENOBUFS;
		goto errout;
	}

	/* Reserve room for dummy headers, this skb can pass
	   through good chunk of routing engine.
	 */
	skb_reset_mac_header(skb);
	skb_reset_network_header(skb);

	/* Bugfix: need to give ip_route_input enough of an IP header to not gag. */
	ip_hdr(skb)->protocol = IPPROTO_ICMP;
	skb_reserve(skb, MAX_HEADER + sizeof(struct iphdr));

	src = tb[RTA_SRC] ? nla_get_in_addr(tb[RTA_SRC]) : 0;
	dst = tb[RTA_DST] ? nla_get_in_addr(tb[RTA_DST]) : 0;
	iif = tb[RTA_IIF] ? nla_get_u32(tb[RTA_IIF]) : 0;
	mark = tb[RTA_MARK] ? nla_get_u32(tb[RTA_MARK]) : 0;
	if (tb[RTA_UID])
		uid = make_kuid(current_user_ns(), nla_get_u32(tb[RTA_UID]));
	else
		uid = (iif ? INVALID_UID : current_uid());

	memset(&fl4, 0, sizeof(fl4));
	fl4.daddr = dst;
	fl4.saddr = src;
	fl4.flowi4_tos = rtm->rtm_tos;
	fl4.flowi4_oif = tb[RTA_OIF] ? nla_get_u32(tb[RTA_OIF]) : 0;
	fl4.flowi4_mark = mark;
	fl4.flowi4_uid = uid;

	if (iif) {
		struct net_device *dev;

		dev = __dev_get_by_index(net, iif);
		if (!dev) {
			err = -ENODEV;
			goto errout_free;
		}

		skb->protocol	= htons(ETH_P_IP);
		skb->dev	= dev;
		skb->mark	= mark;
		local_bh_disable();
		err = ip_route_input(skb, dst, src, rtm->rtm_tos, dev);
		local_bh_enable();

		rt = skb_rtable(skb);
		if (err == 0 && rt->dst.error)
			err = -rt->dst.error;
	} else {
		rt = ip_route_output_key(net, &fl4);

		err = 0;
		if (IS_ERR(rt))
			err = PTR_ERR(rt);
	}

	if (err)
		goto errout_free;

	skb_dst_set(skb, &rt->dst);
	if (rtm->rtm_flags & RTM_F_NOTIFY)
		rt->rt_flags |= RTCF_NOTIFY;

	if (rtm->rtm_flags & RTM_F_LOOKUP_TABLE)
		table_id = rt->rt_table_id;

	err = rt_fill_info(net, dst, src, table_id, &fl4, skb,
			   NETLINK_CB(in_skb).portid, nlh->nlmsg_seq,
			   RTM_NEWROUTE, 0, 0);
	if (err < 0)
		goto errout_free;

	err = rtnl_unicast(skb, net, NETLINK_CB(in_skb).portid);
errout:
	return err;

errout_free:
	kfree_skb(skb);
	goto errout;
}

void ip_rt_multicast_event(struct in_device *in_dev)
{
	rt_cache_flush(dev_net(in_dev->dev));
}

#ifdef CONFIG_SYSCTL
static int ip_rt_gc_interval __read_mostly  = 60 * HZ;
static int ip_rt_gc_min_interval __read_mostly	= HZ / 2;
static int ip_rt_gc_elasticity __read_mostly	= 8;

static int ipv4_sysctl_rtcache_flush(struct ctl_table *__ctl, int write,
					void __user *buffer,
					size_t *lenp, loff_t *ppos)
{
	struct net *net = (struct net *)__ctl->extra1;

	if (write) {
		rt_cache_flush(net);
		fnhe_genid_bump(net);
		return 0;
	}

	return -EINVAL;
}

static struct ctl_table ipv4_route_table[] = {
	{
		.procname	= "gc_thresh",
		.data		= &ipv4_dst_ops.gc_thresh,
		.maxlen		= sizeof(int),
		.mode		= 0644,
		.proc_handler	= proc_dointvec,
	},
	{
		.procname	= "max_size",
		.data		= &ip_rt_max_size,
		.maxlen		= sizeof(int),
		.mode		= 0644,
		.proc_handler	= proc_dointvec,
	},
	{
		/*  Deprecated. Use gc_min_interval_ms */

		.procname	= "gc_min_interval",
		.data		= &ip_rt_gc_min_interval,
		.maxlen		= sizeof(int),
		.mode		= 0644,
		.proc_handler	= proc_dointvec_jiffies,
	},
	{
		.procname	= "gc_min_interval_ms",
		.data		= &ip_rt_gc_min_interval,
		.maxlen		= sizeof(int),
		.mode		= 0644,
		.proc_handler	= proc_dointvec_ms_jiffies,
	},
	{
		.procname	= "gc_timeout",
		.data		= &ip_rt_gc_timeout,
		.maxlen		= sizeof(int),
		.mode		= 0644,
		.proc_handler	= proc_dointvec_jiffies,
	},
	{
		.procname	= "gc_interval",
		.data		= &ip_rt_gc_interval,
		.maxlen		= sizeof(int),
		.mode		= 0644,
		.proc_handler	= proc_dointvec_jiffies,
	},
	{
		.procname	= "redirect_load",
		.data		= &ip_rt_redirect_load,
		.maxlen		= sizeof(int),
		.mode		= 0644,
		.proc_handler	= proc_dointvec,
	},
	{
		.procname	= "redirect_number",
		.data		= &ip_rt_redirect_number,
		.maxlen		= sizeof(int),
		.mode		= 0644,
		.proc_handler	= proc_dointvec,
	},
	{
		.procname	= "redirect_silence",
		.data		= &ip_rt_redirect_silence,
		.maxlen		= sizeof(int),
		.mode		= 0644,
		.proc_handler	= proc_dointvec,
	},
	{
		.procname	= "error_cost",
		.data		= &ip_rt_error_cost,
		.maxlen		= sizeof(int),
		.mode		= 0644,
		.proc_handler	= proc_dointvec,
	},
	{
		.procname	= "error_burst",
		.data		= &ip_rt_error_burst,
		.maxlen		= sizeof(int),
		.mode		= 0644,
		.proc_handler	= proc_dointvec,
	},
	{
		.procname	= "gc_elasticity",
		.data		= &ip_rt_gc_elasticity,
		.maxlen		= sizeof(int),
		.mode		= 0644,
		.proc_handler	= proc_dointvec,
	},
	{
		.procname	= "mtu_expires",
		.data		= &ip_rt_mtu_expires,
		.maxlen		= sizeof(int),
		.mode		= 0644,
		.proc_handler	= proc_dointvec_jiffies,
	},
	{
		.procname	= "min_pmtu",
		.data		= &ip_rt_min_pmtu,
		.maxlen		= sizeof(int),
		.mode		= 0644,
		.proc_handler	= proc_dointvec,
	},
	{
		.procname	= "min_adv_mss",
		.data		= &ip_rt_min_advmss,
		.maxlen		= sizeof(int),
		.mode		= 0644,
		.proc_handler	= proc_dointvec,
	},
	{ }
};

static struct ctl_table ipv4_route_flush_table[] = {
	{
		.procname	= "flush",
		.maxlen		= sizeof(int),
		.mode		= 0200,
		.proc_handler	= ipv4_sysctl_rtcache_flush,
	},
	{ },
};

static __net_init int sysctl_route_net_init(struct net *net)
{
	struct ctl_table *tbl;

	tbl = ipv4_route_flush_table;
	if (!net_eq(net, &init_net)) {
		tbl = kmemdup(tbl, sizeof(ipv4_route_flush_table), GFP_KERNEL);
		if (!tbl)
			goto err_dup;

		/* Don't export sysctls to unprivileged users */
		if (net->user_ns != &init_user_ns)
			tbl[0].procname = NULL;
	}
	tbl[0].extra1 = net;

	net->ipv4.route_hdr = register_net_sysctl(net, "net/ipv4/route", tbl);
	if (!net->ipv4.route_hdr)
		goto err_reg;
	return 0;

err_reg:
	if (tbl != ipv4_route_flush_table)
		kfree(tbl);
err_dup:
	return -ENOMEM;
}

static __net_exit void sysctl_route_net_exit(struct net *net)
{
	struct ctl_table *tbl;

	tbl = net->ipv4.route_hdr->ctl_table_arg;
	unregister_net_sysctl_table(net->ipv4.route_hdr);
	BUG_ON(tbl == ipv4_route_flush_table);
	kfree(tbl);
}

static __net_initdata struct pernet_operations sysctl_route_ops = {
	.init = sysctl_route_net_init,
	.exit = sysctl_route_net_exit,
};
#endif

static __net_init int rt_genid_init(struct net *net)
{
	atomic_set(&net->ipv4.rt_genid, 0);
	atomic_set(&net->fnhe_genid, 0);
	get_random_bytes(&net->ipv4.dev_addr_genid,
			 sizeof(net->ipv4.dev_addr_genid));
	return 0;
}

static __net_initdata struct pernet_operations rt_genid_ops = {
	.init = rt_genid_init,
};

static int __net_init ipv4_inetpeer_init(struct net *net)
{
	struct inet_peer_base *bp = kmalloc(sizeof(*bp), GFP_KERNEL);

	if (!bp)
		return -ENOMEM;
	inet_peer_base_init(bp);
	net->ipv4.peers = bp;
	return 0;
}

static void __net_exit ipv4_inetpeer_exit(struct net *net)
{
	struct inet_peer_base *bp = net->ipv4.peers;

	net->ipv4.peers = NULL;
	inetpeer_invalidate_tree(bp);
	kfree(bp);
}

static __net_initdata struct pernet_operations ipv4_inetpeer_ops = {
	.init	=	ipv4_inetpeer_init,
	.exit	=	ipv4_inetpeer_exit,
};

#ifdef CONFIG_IP_ROUTE_CLASSID
struct ip_rt_acct __percpu *ip_rt_acct __read_mostly;
#endif /* CONFIG_IP_ROUTE_CLASSID */

int __init ip_rt_init(void)
{
	int rc = 0;
	int cpu;

	ip_idents = kmalloc(IP_IDENTS_SZ * sizeof(*ip_idents), GFP_KERNEL);
	if (!ip_idents)
		panic("IP: failed to allocate ip_idents\n");

	prandom_bytes(ip_idents, IP_IDENTS_SZ * sizeof(*ip_idents));

	ip_tstamps = kcalloc(IP_IDENTS_SZ, sizeof(*ip_tstamps), GFP_KERNEL);
	if (!ip_tstamps)
		panic("IP: failed to allocate ip_tstamps\n");

	for_each_possible_cpu(cpu) {
		struct uncached_list *ul = &per_cpu(rt_uncached_list, cpu);

		INIT_LIST_HEAD(&ul->head);
		spin_lock_init(&ul->lock);
	}
#ifdef CONFIG_IP_ROUTE_CLASSID
	ip_rt_acct = __alloc_percpu(256 * sizeof(struct ip_rt_acct), __alignof__(struct ip_rt_acct));
	if (!ip_rt_acct)
		panic("IP: failed to allocate ip_rt_acct\n");
#endif

	ipv4_dst_ops.kmem_cachep =
		kmem_cache_create("ip_dst_cache", sizeof(struct rtable), 0,
				  SLAB_HWCACHE_ALIGN|SLAB_PANIC, NULL);

	ipv4_dst_blackhole_ops.kmem_cachep = ipv4_dst_ops.kmem_cachep;

	if (dst_entries_init(&ipv4_dst_ops) < 0)
		panic("IP: failed to allocate ipv4_dst_ops counter\n");

	if (dst_entries_init(&ipv4_dst_blackhole_ops) < 0)
		panic("IP: failed to allocate ipv4_dst_blackhole_ops counter\n");

	ipv4_dst_ops.gc_thresh = ~0;
	ip_rt_max_size = INT_MAX;

	devinet_init();
	ip_fib_init();

	if (ip_rt_proc_init())
		pr_err("Unable to create route proc files\n");
#ifdef CONFIG_XFRM
	xfrm_init();
	xfrm4_init();
#endif
	rtnl_register(PF_INET, RTM_GETROUTE, inet_rtm_getroute, NULL, NULL);

#ifdef CONFIG_SYSCTL
	register_pernet_subsys(&sysctl_route_ops);
#endif
	register_pernet_subsys(&rt_genid_ops);
	register_pernet_subsys(&ipv4_inetpeer_ops);
	return rc;
}

#ifdef CONFIG_SYSCTL
/*
 * We really need to sanitize the damn ipv4 init order, then all
 * this nonsense will go away.
 */
void __init ip_static_sysctl_init(void)
{
	register_net_sysctl(&init_net, "net/ipv4/route", ipv4_route_table);
}
#endif<|MERGE_RESOLUTION|>--- conflicted
+++ resolved
@@ -507,12 +507,8 @@
 }
 EXPORT_SYMBOL(__ip_select_ident);
 
-<<<<<<< HEAD
-static void __build_flow_key(struct flowi4 *fl4, struct sock *sk,
-=======
 static void __build_flow_key(const struct net *net, struct flowi4 *fl4,
 			     const struct sock *sk,
->>>>>>> dcb61100
 			     const struct iphdr *iph,
 			     int oif, u8 tos,
 			     u8 prot, u32 mark, int flow_flags)
@@ -529,11 +525,7 @@
 			   RT_SCOPE_UNIVERSE, prot,
 			   flow_flags,
 			   iph->daddr, iph->saddr, 0, 0,
-<<<<<<< HEAD
-			   sk ? sock_i_uid(sk) : GLOBAL_ROOT_UID);
-=======
 			   sock_net_uid(net, sk));
->>>>>>> dcb61100
 }
 
 static void build_skb_flow_key(struct flowi4 *fl4, const struct sk_buff *skb,
@@ -563,12 +555,7 @@
 			   RT_CONN_FLAGS(sk), RT_SCOPE_UNIVERSE,
 			   inet->hdrincl ? IPPROTO_RAW : sk->sk_protocol,
 			   inet_sk_flowi_flags(sk),
-<<<<<<< HEAD
-			   daddr, inet->inet_saddr, 0, 0,
-			   sock_i_uid(sk));
-=======
 			   daddr, inet->inet_saddr, 0, 0, sk->sk_uid);
->>>>>>> dcb61100
 	rcu_read_unlock();
 }
 
