/*
 * INET		An implementation of the TCP/IP protocol suite for the LINUX
 *		operating system.  INET is implemented using the  BSD Socket
 *		interface as the means of communication with the user level.
 *
 *		"Ping" sockets
 *
 *		This program is free software; you can redistribute it and/or
 *		modify it under the terms of the GNU General Public License
 *		as published by the Free Software Foundation; either version
 *		2 of the License, or (at your option) any later version.
 *
 * Based on ipv4/udp.c code.
 *
 * Authors:	Vasiliy Kulikov / Openwall (for Linux 2.6),
 *		Pavel Kankovsky (for Linux 2.4.32)
 *
 * Pavel gave all rights to bugs to Vasiliy,
 * none of the bugs are Pavel's now.
 *
 */

#include <linux/uaccess.h>
#include <linux/types.h>
#include <linux/fcntl.h>
#include <linux/socket.h>
#include <linux/sockios.h>
#include <linux/in.h>
#include <linux/errno.h>
#include <linux/timer.h>
#include <linux/mm.h>
#include <linux/inet.h>
#include <linux/netdevice.h>
#include <net/snmp.h>
#include <net/ip.h>
#include <net/icmp.h>
#include <net/protocol.h>
#include <linux/skbuff.h>
#include <linux/proc_fs.h>
#include <linux/export.h>
#include <net/sock.h>
#include <net/ping.h>
#include <net/udp.h>
#include <net/route.h>
#include <net/inet_common.h>
#include <net/checksum.h>

#if IS_ENABLED(CONFIG_IPV6)
#include <linux/in6.h>
#include <linux/icmpv6.h>
#include <net/addrconf.h>
#include <net/ipv6.h>
#include <net/transp_v6.h>
#endif

struct ping_table {
	struct hlist_nulls_head	hash[PING_HTABLE_SIZE];
	rwlock_t		lock;
};

static struct ping_table ping_table;
struct pingv6_ops pingv6_ops;
EXPORT_SYMBOL_GPL(pingv6_ops);

static u16 ping_port_rover;

static inline u32 ping_hashfn(const struct net *net, u32 num, u32 mask)
{
	u32 res = (num + net_hash_mix(net)) & mask;

	pr_debug("hash(%u) = %u\n", num, res);
	return res;
}
EXPORT_SYMBOL_GPL(ping_hash);

static inline struct hlist_nulls_head *ping_hashslot(struct ping_table *table,
					     struct net *net, unsigned int num)
{
	return &table->hash[ping_hashfn(net, num, PING_HTABLE_MASK)];
}

int ping_get_port(struct sock *sk, unsigned short ident)
{
	struct hlist_nulls_node *node;
	struct hlist_nulls_head *hlist;
	struct inet_sock *isk, *isk2;
	struct sock *sk2 = NULL;

	isk = inet_sk(sk);
	write_lock_bh(&ping_table.lock);
	if (ident == 0) {
		u32 i;
		u16 result = ping_port_rover + 1;

		for (i = 0; i < (1L << 16); i++, result++) {
			if (!result)
				result++; /* avoid zero */
			hlist = ping_hashslot(&ping_table, sock_net(sk),
					    result);
			ping_portaddr_for_each_entry(sk2, node, hlist) {
				isk2 = inet_sk(sk2);

				if (isk2->inet_num == result)
					goto next_port;
			}

			/* found */
			ping_port_rover = ident = result;
			break;
next_port:
			;
		}
		if (i >= (1L << 16))
			goto fail;
	} else {
		hlist = ping_hashslot(&ping_table, sock_net(sk), ident);
		ping_portaddr_for_each_entry(sk2, node, hlist) {
			isk2 = inet_sk(sk2);

			/* BUG? Why is this reuse and not reuseaddr? ping.c
			 * doesn't turn off SO_REUSEADDR, and it doesn't expect
			 * that other ping processes can steal its packets.
			 */
			if ((isk2->inet_num == ident) &&
			    (sk2 != sk) &&
			    (!sk2->sk_reuse || !sk->sk_reuse))
				goto fail;
		}
	}

	pr_debug("found port/ident = %d\n", ident);
	isk->inet_num = ident;
	if (sk_unhashed(sk)) {
		pr_debug("was not hashed\n");
		sock_hold(sk);
		hlist_nulls_add_head(&sk->sk_nulls_node, hlist);
		sock_prot_inuse_add(sock_net(sk), sk->sk_prot, 1);
	}
	write_unlock_bh(&ping_table.lock);
	return 0;

fail:
	write_unlock_bh(&ping_table.lock);
	return 1;
}
EXPORT_SYMBOL_GPL(ping_get_port);

int ping_hash(struct sock *sk)
{
	pr_debug("ping_hash(sk->port=%u)\n", inet_sk(sk)->inet_num);
	BUG(); /* "Please do not press this button again." */

	return 0;
}

void ping_unhash(struct sock *sk)
{
	struct inet_sock *isk = inet_sk(sk);
	pr_debug("ping_unhash(isk=%p,isk->num=%u)\n", isk, isk->inet_num);
	if (sk_hashed(sk)) {
		write_lock_bh(&ping_table.lock);
		hlist_nulls_del(&sk->sk_nulls_node);
		sk_nulls_node_init(&sk->sk_nulls_node);
		sock_put(sk);
		isk->inet_num = 0;
		isk->inet_sport = 0;
		sock_prot_inuse_add(sock_net(sk), sk->sk_prot, -1);
		write_unlock_bh(&ping_table.lock);
	}
}
EXPORT_SYMBOL_GPL(ping_unhash);

static struct sock *ping_lookup(struct net *net, struct sk_buff *skb, u16 ident)
{
	struct hlist_nulls_head *hslot = ping_hashslot(&ping_table, net, ident);
	struct sock *sk = NULL;
	struct inet_sock *isk;
	struct hlist_nulls_node *hnode;
	int dif = skb->dev->ifindex;

	if (skb->protocol == htons(ETH_P_IP)) {
		pr_debug("try to find: num = %d, daddr = %pI4, dif = %d\n",
			 (int)ident, &ip_hdr(skb)->daddr, dif);
#if IS_ENABLED(CONFIG_IPV6)
	} else if (skb->protocol == htons(ETH_P_IPV6)) {
		pr_debug("try to find: num = %d, daddr = %pI6c, dif = %d\n",
			 (int)ident, &ipv6_hdr(skb)->daddr, dif);
#endif
	}

	read_lock_bh(&ping_table.lock);

	ping_portaddr_for_each_entry(sk, hnode, hslot) {
		isk = inet_sk(sk);

		pr_debug("iterate\n");
		if (isk->inet_num != ident)
			continue;

		if (skb->protocol == htons(ETH_P_IP) &&
		    sk->sk_family == AF_INET) {
			pr_debug("found: %p: num=%d, daddr=%pI4, dif=%d\n", sk,
				 (int) isk->inet_num, &isk->inet_rcv_saddr,
				 sk->sk_bound_dev_if);

			if (isk->inet_rcv_saddr &&
			    isk->inet_rcv_saddr != ip_hdr(skb)->daddr)
				continue;
#if IS_ENABLED(CONFIG_IPV6)
		} else if (skb->protocol == htons(ETH_P_IPV6) &&
			   sk->sk_family == AF_INET6) {

			pr_debug("found: %p: num=%d, daddr=%pI6c, dif=%d\n", sk,
				 (int) isk->inet_num,
				 &sk->sk_v6_rcv_saddr,
				 sk->sk_bound_dev_if);

			if (!ipv6_addr_any(&sk->sk_v6_rcv_saddr) &&
			    !ipv6_addr_equal(&sk->sk_v6_rcv_saddr,
					     &ipv6_hdr(skb)->daddr))
				continue;
#endif
		} else {
			continue;
		}

		if (sk->sk_bound_dev_if && sk->sk_bound_dev_if != dif)
			continue;

		sock_hold(sk);
		goto exit;
	}

	sk = NULL;
exit:
	read_unlock_bh(&ping_table.lock);

	return sk;
}

static void inet_get_ping_group_range_net(struct net *net, kgid_t *low,
					  kgid_t *high)
{
	kgid_t *data = net->ipv4.ping_group_range.range;
	unsigned int seq;

	do {
		seq = read_seqbegin(&net->ipv4.ping_group_range.lock);

		*low = data[0];
		*high = data[1];
	} while (read_seqretry(&net->ipv4.ping_group_range.lock, seq));
}


int ping_init_sock(struct sock *sk)
{
	struct net *net = sock_net(sk);
	kgid_t group = current_egid();
	struct group_info *group_info;
	int i;
	kgid_t low, high;
	int ret = 0;

	if (sk->sk_family == AF_INET6)
		sk->sk_ipv6only = 1;

	inet_get_ping_group_range_net(net, &low, &high);
	if (gid_lte(low, group) && gid_lte(group, high))
		return 0;

	group_info = get_current_groups();
	for (i = 0; i < group_info->ngroups; i++) {
		kgid_t gid = group_info->gid[i];

		if (gid_lte(low, gid) && gid_lte(gid, high))
			goto out_release_group;
	}

	ret = -EACCES;

out_release_group:
	put_group_info(group_info);
	return ret;
}
EXPORT_SYMBOL_GPL(ping_init_sock);

void ping_close(struct sock *sk, long timeout)
{
	pr_debug("ping_close(sk=%p,sk->num=%u)\n",
		 inet_sk(sk), inet_sk(sk)->inet_num);
	pr_debug("isk->refcnt = %d\n", sk->sk_refcnt.counter);

	sk_common_release(sk);
}
EXPORT_SYMBOL_GPL(ping_close);

/* Checks the bind address and possibly modifies sk->sk_bound_dev_if. */
static int ping_check_bind_addr(struct sock *sk, struct inet_sock *isk,
				struct sockaddr *uaddr, int addr_len) {
	struct net *net = sock_net(sk);
	if (sk->sk_family == AF_INET) {
		struct sockaddr_in *addr = (struct sockaddr_in *) uaddr;
		int chk_addr_ret;

		if (addr_len < sizeof(*addr))
			return -EINVAL;

		if (addr->sin_family != AF_INET &&
		    !(addr->sin_family == AF_UNSPEC &&
		      addr->sin_addr.s_addr == htonl(INADDR_ANY)))
			return -EAFNOSUPPORT;

		pr_debug("ping_check_bind_addr(sk=%p,addr=%pI4,port=%d)\n",
			 sk, &addr->sin_addr.s_addr, ntohs(addr->sin_port));

		chk_addr_ret = inet_addr_type(net, addr->sin_addr.s_addr);

		if (addr->sin_addr.s_addr == htonl(INADDR_ANY))
			chk_addr_ret = RTN_LOCAL;

		if ((net->ipv4.sysctl_ip_nonlocal_bind == 0 &&
		    isk->freebind == 0 && isk->transparent == 0 &&
		     chk_addr_ret != RTN_LOCAL) ||
		    chk_addr_ret == RTN_MULTICAST ||
		    chk_addr_ret == RTN_BROADCAST)
			return -EADDRNOTAVAIL;

#if IS_ENABLED(CONFIG_IPV6)
	} else if (sk->sk_family == AF_INET6) {
		struct sockaddr_in6 *addr = (struct sockaddr_in6 *) uaddr;
		int addr_type, scoped, has_addr;
		struct net_device *dev = NULL;

		if (addr_len < sizeof(*addr))
			return -EINVAL;

		if (addr->sin6_family != AF_INET6)
			return -EAFNOSUPPORT;

		pr_debug("ping_check_bind_addr(sk=%p,addr=%pI6c,port=%d)\n",
			 sk, addr->sin6_addr.s6_addr, ntohs(addr->sin6_port));

		addr_type = ipv6_addr_type(&addr->sin6_addr);
		scoped = __ipv6_addr_needs_scope_id(addr_type);
		if ((addr_type != IPV6_ADDR_ANY &&
		     !(addr_type & IPV6_ADDR_UNICAST)) ||
		    (scoped && !addr->sin6_scope_id))
			return -EINVAL;

		rcu_read_lock();
		if (addr->sin6_scope_id) {
			dev = dev_get_by_index_rcu(net, addr->sin6_scope_id);
			if (!dev) {
				rcu_read_unlock();
				return -ENODEV;
			}
		}
		has_addr = pingv6_ops.ipv6_chk_addr(net, &addr->sin6_addr, dev,
						    scoped);
		rcu_read_unlock();

		if (!(net->ipv6.sysctl.ip_nonlocal_bind ||
		      isk->freebind || isk->transparent || has_addr ||
		      addr_type == IPV6_ADDR_ANY))
			return -EADDRNOTAVAIL;

		if (scoped)
			sk->sk_bound_dev_if = addr->sin6_scope_id;
#endif
	} else {
		return -EAFNOSUPPORT;
	}
	return 0;
}

static void ping_set_saddr(struct sock *sk, struct sockaddr *saddr)
{
	if (saddr->sa_family == AF_INET) {
		struct inet_sock *isk = inet_sk(sk);
		struct sockaddr_in *addr = (struct sockaddr_in *) saddr;
		isk->inet_rcv_saddr = isk->inet_saddr = addr->sin_addr.s_addr;
#if IS_ENABLED(CONFIG_IPV6)
	} else if (saddr->sa_family == AF_INET6) {
		struct sockaddr_in6 *addr = (struct sockaddr_in6 *) saddr;
		struct ipv6_pinfo *np = inet6_sk(sk);
		sk->sk_v6_rcv_saddr = np->saddr = addr->sin6_addr;
#endif
	}
}

static void ping_clear_saddr(struct sock *sk, int dif)
{
	sk->sk_bound_dev_if = dif;
	if (sk->sk_family == AF_INET) {
		struct inet_sock *isk = inet_sk(sk);
		isk->inet_rcv_saddr = isk->inet_saddr = 0;
#if IS_ENABLED(CONFIG_IPV6)
	} else if (sk->sk_family == AF_INET6) {
		struct ipv6_pinfo *np = inet6_sk(sk);
		memset(&sk->sk_v6_rcv_saddr, 0, sizeof(sk->sk_v6_rcv_saddr));
		memset(&np->saddr, 0, sizeof(np->saddr));
#endif
	}
}
/*
 * We need our own bind because there are no privileged id's == local ports.
 * Moreover, we don't allow binding to multi- and broadcast addresses.
 */

int ping_bind(struct sock *sk, struct sockaddr *uaddr, int addr_len)
{
	struct inet_sock *isk = inet_sk(sk);
	unsigned short snum;
	int err;
	int dif = sk->sk_bound_dev_if;

	err = ping_check_bind_addr(sk, isk, uaddr, addr_len);
	if (err)
		return err;

	lock_sock(sk);

	err = -EINVAL;
	if (isk->inet_num != 0)
		goto out;

	err = -EADDRINUSE;
	ping_set_saddr(sk, uaddr);
	snum = ntohs(((struct sockaddr_in *)uaddr)->sin_port);
	if (ping_get_port(sk, snum) != 0) {
		ping_clear_saddr(sk, dif);
		goto out;
	}

	pr_debug("after bind(): num = %d, dif = %d\n",
		 (int)isk->inet_num,
		 (int)sk->sk_bound_dev_if);

	err = 0;
	if (sk->sk_family == AF_INET && isk->inet_rcv_saddr)
		sk->sk_userlocks |= SOCK_BINDADDR_LOCK;
#if IS_ENABLED(CONFIG_IPV6)
	if (sk->sk_family == AF_INET6 && !ipv6_addr_any(&sk->sk_v6_rcv_saddr))
		sk->sk_userlocks |= SOCK_BINDADDR_LOCK;
#endif

	if (snum)
		sk->sk_userlocks |= SOCK_BINDPORT_LOCK;
	isk->inet_sport = htons(isk->inet_num);
	isk->inet_daddr = 0;
	isk->inet_dport = 0;

#if IS_ENABLED(CONFIG_IPV6)
	if (sk->sk_family == AF_INET6)
		memset(&sk->sk_v6_daddr, 0, sizeof(sk->sk_v6_daddr));
#endif

	sk_dst_reset(sk);
out:
	release_sock(sk);
	pr_debug("ping_v4_bind -> %d\n", err);
	return err;
}
EXPORT_SYMBOL_GPL(ping_bind);

/*
 * Is this a supported type of ICMP message?
 */

static inline int ping_supported(int family, int type, int code)
{
	return (family == AF_INET && type == ICMP_ECHO && code == 0) ||
	       (family == AF_INET6 && type == ICMPV6_ECHO_REQUEST && code == 0);
}

/*
 * This routine is called by the ICMP module when it gets some
 * sort of error condition.
 */

void ping_err(struct sk_buff *skb, int offset, u32 info)
{
	int family;
	struct icmphdr *icmph;
	struct inet_sock *inet_sock;
	int type;
	int code;
	struct net *net = dev_net(skb->dev);
	struct sock *sk;
	int harderr;
	int err;

	if (skb->protocol == htons(ETH_P_IP)) {
		family = AF_INET;
		type = icmp_hdr(skb)->type;
		code = icmp_hdr(skb)->code;
		icmph = (struct icmphdr *)(skb->data + offset);
	} else if (skb->protocol == htons(ETH_P_IPV6)) {
		family = AF_INET6;
		type = icmp6_hdr(skb)->icmp6_type;
		code = icmp6_hdr(skb)->icmp6_code;
		icmph = (struct icmphdr *) (skb->data + offset);
	} else {
		BUG();
	}

	/* We assume the packet has already been checked by icmp_unreach */

	if (!ping_supported(family, icmph->type, icmph->code))
		return;

	pr_debug("ping_err(proto=0x%x,type=%d,code=%d,id=%04x,seq=%04x)\n",
		 skb->protocol, type, code, ntohs(icmph->un.echo.id),
		 ntohs(icmph->un.echo.sequence));

	sk = ping_lookup(net, skb, ntohs(icmph->un.echo.id));
	if (!sk) {
		pr_debug("no socket, dropping\n");
		return;	/* No socket for error */
	}
	pr_debug("err on socket %p\n", sk);

	err = 0;
	harderr = 0;
	inet_sock = inet_sk(sk);

	if (skb->protocol == htons(ETH_P_IP)) {
		switch (type) {
		default:
		case ICMP_TIME_EXCEEDED:
			err = EHOSTUNREACH;
			break;
		case ICMP_SOURCE_QUENCH:
			/* This is not a real error but ping wants to see it.
			 * Report it with some fake errno.
			 */
			err = EREMOTEIO;
			break;
		case ICMP_PARAMETERPROB:
			err = EPROTO;
			harderr = 1;
			break;
		case ICMP_DEST_UNREACH:
			if (code == ICMP_FRAG_NEEDED) { /* Path MTU discovery */
				ipv4_sk_update_pmtu(skb, sk, info);
				if (inet_sock->pmtudisc != IP_PMTUDISC_DONT) {
					err = EMSGSIZE;
					harderr = 1;
					break;
				}
				goto out;
			}
			err = EHOSTUNREACH;
			if (code <= NR_ICMP_UNREACH) {
				harderr = icmp_err_convert[code].fatal;
				err = icmp_err_convert[code].errno;
			}
			break;
		case ICMP_REDIRECT:
			/* See ICMP_SOURCE_QUENCH */
			ipv4_sk_redirect(skb, sk);
			err = EREMOTEIO;
			break;
		}
#if IS_ENABLED(CONFIG_IPV6)
	} else if (skb->protocol == htons(ETH_P_IPV6)) {
		harderr = pingv6_ops.icmpv6_err_convert(type, code, &err);
#endif
	}

	/*
	 *      RFC1122: OK.  Passes ICMP errors back to application, as per
	 *	4.1.3.3.
	 */
	if ((family == AF_INET && !inet_sock->recverr) ||
	    (family == AF_INET6 && !inet6_sk(sk)->recverr)) {
		if (!harderr || sk->sk_state != TCP_ESTABLISHED)
			goto out;
	} else {
		if (family == AF_INET) {
			ip_icmp_error(sk, skb, err, 0 /* no remote port */,
				      info, (u8 *)icmph);
#if IS_ENABLED(CONFIG_IPV6)
		} else if (family == AF_INET6) {
			pingv6_ops.ipv6_icmp_error(sk, skb, err, 0,
						   info, (u8 *)icmph);
#endif
		}
	}
	sk->sk_err = err;
	sk->sk_error_report(sk);
out:
	sock_put(sk);
}
EXPORT_SYMBOL_GPL(ping_err);

/*
 *	Copy and checksum an ICMP Echo packet from user space into a buffer
 *	starting from the payload.
 */

int ping_getfrag(void *from, char *to,
		 int offset, int fraglen, int odd, struct sk_buff *skb)
{
	struct pingfakehdr *pfh = (struct pingfakehdr *)from;

	if (offset == 0) {
		fraglen -= sizeof(struct icmphdr);
		if (fraglen < 0)
			BUG();
		if (csum_and_copy_from_iter(to + sizeof(struct icmphdr),
			    fraglen, &pfh->wcheck,
			    &pfh->msg->msg_iter) != fraglen)
			return -EFAULT;
	} else if (offset < sizeof(struct icmphdr)) {
			BUG();
	} else {
		if (csum_and_copy_from_iter(to, fraglen, &pfh->wcheck,
					    &pfh->msg->msg_iter) != fraglen)
			return -EFAULT;
	}

#if IS_ENABLED(CONFIG_IPV6)
	/* For IPv6, checksum each skb as we go along, as expected by
	 * icmpv6_push_pending_frames. For IPv4, accumulate the checksum in
	 * wcheck, it will be finalized in ping_v4_push_pending_frames.
	 */
	if (pfh->family == AF_INET6) {
		skb->csum = pfh->wcheck;
		skb->ip_summed = CHECKSUM_NONE;
		pfh->wcheck = 0;
	}
#endif

	return 0;
}
EXPORT_SYMBOL_GPL(ping_getfrag);

static int ping_v4_push_pending_frames(struct sock *sk, struct pingfakehdr *pfh,
				       struct flowi4 *fl4)
{
	struct sk_buff *skb = skb_peek(&sk->sk_write_queue);

	pfh->wcheck = csum_partial((char *)&pfh->icmph,
		sizeof(struct icmphdr), pfh->wcheck);
	pfh->icmph.checksum = csum_fold(pfh->wcheck);
	memcpy(icmp_hdr(skb), &pfh->icmph, sizeof(struct icmphdr));
	skb->ip_summed = CHECKSUM_NONE;
	return ip_push_pending_frames(sk, fl4);
}

int ping_common_sendmsg(int family, struct msghdr *msg, size_t len,
			void *user_icmph, size_t icmph_len) {
	u8 type, code;

	if (len > 0xFFFF)
		return -EMSGSIZE;

	/* Must have at least a full ICMP header. */
	if (len < icmph_len)
		return -EINVAL;

	/*
	 *	Check the flags.
	 */

	/* Mirror BSD error message compatibility */
	if (msg->msg_flags & MSG_OOB)
		return -EOPNOTSUPP;

	/*
	 *	Fetch the ICMP header provided by the userland.
	 *	iovec is modified! The ICMP header is consumed.
	 */
	if (memcpy_from_msg(user_icmph, msg, icmph_len))
		return -EFAULT;

	if (family == AF_INET) {
		type = ((struct icmphdr *) user_icmph)->type;
		code = ((struct icmphdr *) user_icmph)->code;
#if IS_ENABLED(CONFIG_IPV6)
	} else if (family == AF_INET6) {
		type = ((struct icmp6hdr *) user_icmph)->icmp6_type;
		code = ((struct icmp6hdr *) user_icmph)->icmp6_code;
#endif
	} else {
		BUG();
	}

	if (!ping_supported(family, type, code))
		return -EINVAL;

	return 0;
}
EXPORT_SYMBOL_GPL(ping_common_sendmsg);

static int ping_v4_sendmsg(struct sock *sk, struct msghdr *msg, size_t len)
{
	struct net *net = sock_net(sk);
	struct flowi4 fl4;
	struct inet_sock *inet = inet_sk(sk);
	struct ipcm_cookie ipc;
	struct icmphdr user_icmph;
	struct pingfakehdr pfh;
	struct rtable *rt = NULL;
	struct ip_options_data opt_copy;
	int free = 0;
	__be32 saddr, daddr, faddr;
	u8  tos;
	int err;

	pr_debug("ping_v4_sendmsg(sk=%p,sk->num=%u)\n", inet, inet->inet_num);

	err = ping_common_sendmsg(AF_INET, msg, len, &user_icmph,
				  sizeof(user_icmph));
	if (err)
		return err;

	/*
	 *	Get and verify the address.
	 */

	if (msg->msg_name) {
		DECLARE_SOCKADDR(struct sockaddr_in *, usin, msg->msg_name);
		if (msg->msg_namelen < sizeof(*usin))
			return -EINVAL;
		if (usin->sin_family != AF_INET)
			return -EAFNOSUPPORT;
		daddr = usin->sin_addr.s_addr;
		/* no remote port */
	} else {
		if (sk->sk_state != TCP_ESTABLISHED)
			return -EDESTADDRREQ;
		daddr = inet->inet_daddr;
		/* no remote port */
	}

	ipc.sockc.tsflags = sk->sk_tsflags;
	ipc.addr = inet->inet_saddr;
	ipc.opt = NULL;
	ipc.oif = sk->sk_bound_dev_if;
	ipc.tx_flags = 0;
	ipc.ttl = 0;
	ipc.tos = -1;

	if (msg->msg_controllen) {
		err = ip_cmsg_send(sk, msg, &ipc, false);
		if (unlikely(err)) {
			kfree(ipc.opt);
			return err;
		}
		if (ipc.opt)
			free = 1;
	}
	if (!ipc.opt) {
		struct ip_options_rcu *inet_opt;

		rcu_read_lock();
		inet_opt = rcu_dereference(inet->inet_opt);
		if (inet_opt) {
			memcpy(&opt_copy, inet_opt,
			       sizeof(*inet_opt) + inet_opt->opt.optlen);
			ipc.opt = &opt_copy.opt;
		}
		rcu_read_unlock();
	}

	sock_tx_timestamp(sk, ipc.sockc.tsflags, &ipc.tx_flags);

	saddr = ipc.addr;
	ipc.addr = faddr = daddr;

	if (ipc.opt && ipc.opt->opt.srr) {
		if (!daddr)
			return -EINVAL;
		faddr = ipc.opt->opt.faddr;
	}
	tos = get_rttos(&ipc, inet);
	if (sock_flag(sk, SOCK_LOCALROUTE) ||
	    (msg->msg_flags & MSG_DONTROUTE) ||
	    (ipc.opt && ipc.opt->opt.is_strictroute)) {
		tos |= RTO_ONLINK;
	}

	if (ipv4_is_multicast(daddr)) {
		if (!ipc.oif)
			ipc.oif = inet->mc_index;
		if (!saddr)
			saddr = inet->mc_addr;
	} else if (!ipc.oif)
		ipc.oif = inet->uc_index;

	flowi4_init_output(&fl4, ipc.oif, sk->sk_mark, tos,
			   RT_SCOPE_UNIVERSE, sk->sk_protocol,
			   inet_sk_flowi_flags(sk), faddr, saddr, 0, 0,
<<<<<<< HEAD
			   sock_i_uid(sk));
=======
			   sk->sk_uid);
>>>>>>> dcb61100

	security_sk_classify_flow(sk, flowi4_to_flowi(&fl4));
	rt = ip_route_output_flow(net, &fl4, sk);
	if (IS_ERR(rt)) {
		err = PTR_ERR(rt);
		rt = NULL;
		if (err == -ENETUNREACH)
			IP_INC_STATS(net, IPSTATS_MIB_OUTNOROUTES);
		goto out;
	}

	err = -EACCES;
	if ((rt->rt_flags & RTCF_BROADCAST) &&
	    !sock_flag(sk, SOCK_BROADCAST))
		goto out;

	if (msg->msg_flags & MSG_CONFIRM)
		goto do_confirm;
back_from_confirm:

	if (!ipc.addr)
		ipc.addr = fl4.daddr;

	lock_sock(sk);

	pfh.icmph.type = user_icmph.type; /* already checked */
	pfh.icmph.code = user_icmph.code; /* ditto */
	pfh.icmph.checksum = 0;
	pfh.icmph.un.echo.id = inet->inet_sport;
	pfh.icmph.un.echo.sequence = user_icmph.un.echo.sequence;
	pfh.msg = msg;
	pfh.wcheck = 0;
	pfh.family = AF_INET;

	err = ip_append_data(sk, &fl4, ping_getfrag, &pfh, len,
			0, &ipc, &rt, msg->msg_flags);
	if (err)
		ip_flush_pending_frames(sk);
	else
		err = ping_v4_push_pending_frames(sk, &pfh, &fl4);
	release_sock(sk);

out:
	ip_rt_put(rt);
	if (free)
		kfree(ipc.opt);
	if (!err) {
		icmp_out_count(sock_net(sk), user_icmph.type);
		return len;
	}
	return err;

do_confirm:
	dst_confirm(&rt->dst);
	if (!(msg->msg_flags & MSG_PROBE) || len)
		goto back_from_confirm;
	err = 0;
	goto out;
}

int ping_recvmsg(struct sock *sk, struct msghdr *msg, size_t len, int noblock,
		 int flags, int *addr_len)
{
	struct inet_sock *isk = inet_sk(sk);
	int family = sk->sk_family;
	struct sk_buff *skb;
	int copied, err;

	pr_debug("ping_recvmsg(sk=%p,sk->num=%u)\n", isk, isk->inet_num);

	err = -EOPNOTSUPP;
	if (flags & MSG_OOB)
		goto out;

	if (flags & MSG_ERRQUEUE)
		return inet_recv_error(sk, msg, len, addr_len);

	skb = skb_recv_datagram(sk, flags, noblock, &err);
	if (!skb)
		goto out;

	copied = skb->len;
	if (copied > len) {
		msg->msg_flags |= MSG_TRUNC;
		copied = len;
	}

	/* Don't bother checking the checksum */
	err = skb_copy_datagram_msg(skb, 0, msg, copied);
	if (err)
		goto done;

	sock_recv_timestamp(msg, sk, skb);

	/* Copy the address and add cmsg data. */
	if (family == AF_INET) {
		DECLARE_SOCKADDR(struct sockaddr_in *, sin, msg->msg_name);

		if (sin) {
			sin->sin_family = AF_INET;
			sin->sin_port = 0 /* skb->h.uh->source */;
			sin->sin_addr.s_addr = ip_hdr(skb)->saddr;
			memset(sin->sin_zero, 0, sizeof(sin->sin_zero));
			*addr_len = sizeof(*sin);
		}

		if (isk->cmsg_flags)
			ip_cmsg_recv(msg, skb);

#if IS_ENABLED(CONFIG_IPV6)
	} else if (family == AF_INET6) {
		struct ipv6_pinfo *np = inet6_sk(sk);
		struct ipv6hdr *ip6 = ipv6_hdr(skb);
		DECLARE_SOCKADDR(struct sockaddr_in6 *, sin6, msg->msg_name);

		if (sin6) {
			sin6->sin6_family = AF_INET6;
			sin6->sin6_port = 0;
			sin6->sin6_addr = ip6->saddr;
			sin6->sin6_flowinfo = 0;
			if (np->sndflow)
				sin6->sin6_flowinfo = ip6_flowinfo(ip6);
			sin6->sin6_scope_id =
				ipv6_iface_scope_id(&sin6->sin6_addr,
						    inet6_iif(skb));
			*addr_len = sizeof(*sin6);
		}

		if (inet6_sk(sk)->rxopt.all)
			pingv6_ops.ip6_datagram_recv_common_ctl(sk, msg, skb);
		if (skb->protocol == htons(ETH_P_IPV6) &&
		    inet6_sk(sk)->rxopt.all)
			pingv6_ops.ip6_datagram_recv_specific_ctl(sk, msg, skb);
		else if (skb->protocol == htons(ETH_P_IP) && isk->cmsg_flags)
			ip_cmsg_recv(msg, skb);
#endif
	} else {
		BUG();
	}

	err = copied;

done:
	skb_free_datagram(sk, skb);
out:
	pr_debug("ping_recvmsg -> %d\n", err);
	return err;
}
EXPORT_SYMBOL_GPL(ping_recvmsg);

int ping_queue_rcv_skb(struct sock *sk, struct sk_buff *skb)
{
	pr_debug("ping_queue_rcv_skb(sk=%p,sk->num=%d,skb=%p)\n",
		 inet_sk(sk), inet_sk(sk)->inet_num, skb);
	if (sock_queue_rcv_skb(sk, skb) < 0) {
		kfree_skb(skb);
		pr_debug("ping_queue_rcv_skb -> failed\n");
		return -1;
	}
	return 0;
}
EXPORT_SYMBOL_GPL(ping_queue_rcv_skb);


/*
 *	All we need to do is get the socket.
 */

bool ping_rcv(struct sk_buff *skb)
{
	struct sock *sk;
	struct net *net = dev_net(skb->dev);
	struct icmphdr *icmph = icmp_hdr(skb);

	/* We assume the packet has already been checked by icmp_rcv */

	pr_debug("ping_rcv(skb=%p,id=%04x,seq=%04x)\n",
		 skb, ntohs(icmph->un.echo.id), ntohs(icmph->un.echo.sequence));

	/* Push ICMP header back */
	skb_push(skb, skb->data - (u8 *)icmph);

	sk = ping_lookup(net, skb, ntohs(icmph->un.echo.id));
	if (sk) {
		struct sk_buff *skb2 = skb_clone(skb, GFP_ATOMIC);

		pr_debug("rcv on socket %p\n", sk);
		if (skb2)
			ping_queue_rcv_skb(sk, skb2);
		sock_put(sk);
		return true;
	}
	pr_debug("no socket, dropping\n");

	return false;
}
EXPORT_SYMBOL_GPL(ping_rcv);

struct proto ping_prot = {
	.name =		"PING",
	.owner =	THIS_MODULE,
	.init =		ping_init_sock,
	.close =	ping_close,
	.connect =	ip4_datagram_connect,
	.disconnect =	__udp_disconnect,
	.setsockopt =	ip_setsockopt,
	.getsockopt =	ip_getsockopt,
	.sendmsg =	ping_v4_sendmsg,
	.recvmsg =	ping_recvmsg,
	.bind =		ping_bind,
	.backlog_rcv =	ping_queue_rcv_skb,
	.release_cb =	ip4_datagram_release_cb,
	.hash =		ping_hash,
	.unhash =	ping_unhash,
	.get_port =	ping_get_port,
	.obj_size =	sizeof(struct inet_sock),
};
EXPORT_SYMBOL(ping_prot);

#ifdef CONFIG_PROC_FS

static struct sock *ping_get_first(struct seq_file *seq, int start)
{
	struct sock *sk;
	struct ping_iter_state *state = seq->private;
	struct net *net = seq_file_net(seq);

	for (state->bucket = start; state->bucket < PING_HTABLE_SIZE;
	     ++state->bucket) {
		struct hlist_nulls_node *node;
		struct hlist_nulls_head *hslot;

		hslot = &ping_table.hash[state->bucket];

		if (hlist_nulls_empty(hslot))
			continue;

		sk_nulls_for_each(sk, node, hslot) {
			if (net_eq(sock_net(sk), net) &&
			    sk->sk_family == state->family)
				goto found;
		}
	}
	sk = NULL;
found:
	return sk;
}

static struct sock *ping_get_next(struct seq_file *seq, struct sock *sk)
{
	struct ping_iter_state *state = seq->private;
	struct net *net = seq_file_net(seq);

	do {
		sk = sk_nulls_next(sk);
	} while (sk && (!net_eq(sock_net(sk), net)));

	if (!sk)
		return ping_get_first(seq, state->bucket + 1);
	return sk;
}

static struct sock *ping_get_idx(struct seq_file *seq, loff_t pos)
{
	struct sock *sk = ping_get_first(seq, 0);

	if (sk)
		while (pos && (sk = ping_get_next(seq, sk)) != NULL)
			--pos;
	return pos ? NULL : sk;
}

void *ping_seq_start(struct seq_file *seq, loff_t *pos, sa_family_t family)
	__acquires(ping_table.lock)
{
	struct ping_iter_state *state = seq->private;
	state->bucket = 0;
	state->family = family;

	read_lock_bh(&ping_table.lock);

	return *pos ? ping_get_idx(seq, *pos-1) : SEQ_START_TOKEN;
}
EXPORT_SYMBOL_GPL(ping_seq_start);

static void *ping_v4_seq_start(struct seq_file *seq, loff_t *pos)
{
	return ping_seq_start(seq, pos, AF_INET);
}

void *ping_seq_next(struct seq_file *seq, void *v, loff_t *pos)
{
	struct sock *sk;

	if (v == SEQ_START_TOKEN)
		sk = ping_get_idx(seq, 0);
	else
		sk = ping_get_next(seq, v);

	++*pos;
	return sk;
}
EXPORT_SYMBOL_GPL(ping_seq_next);

void ping_seq_stop(struct seq_file *seq, void *v)
	__releases(ping_table.lock)
{
	read_unlock_bh(&ping_table.lock);
}
EXPORT_SYMBOL_GPL(ping_seq_stop);

static void ping_v4_format_sock(struct sock *sp, struct seq_file *f,
		int bucket)
{
	struct inet_sock *inet = inet_sk(sp);
	__be32 dest = inet->inet_daddr;
	__be32 src = inet->inet_rcv_saddr;
	__u16 destp = ntohs(inet->inet_dport);
	__u16 srcp = ntohs(inet->inet_sport);

	seq_printf(f, "%5d: %08X:%04X %08X:%04X"
		" %02X %08X:%08X %02X:%08lX %08X %5u %8d %lu %d %pK %d",
		bucket, src, srcp, dest, destp, sp->sk_state,
		sk_wmem_alloc_get(sp),
		sk_rmem_alloc_get(sp),
		0, 0L, 0,
		from_kuid_munged(seq_user_ns(f), sock_i_uid(sp)),
		0, sock_i_ino(sp),
		atomic_read(&sp->sk_refcnt), sp,
		atomic_read(&sp->sk_drops));
}

static int ping_v4_seq_show(struct seq_file *seq, void *v)
{
	seq_setwidth(seq, 127);
	if (v == SEQ_START_TOKEN)
		seq_puts(seq, "  sl  local_address rem_address   st tx_queue "
			   "rx_queue tr tm->when retrnsmt   uid  timeout "
			   "inode ref pointer drops");
	else {
		struct ping_iter_state *state = seq->private;

		ping_v4_format_sock(v, seq, state->bucket);
	}
	seq_pad(seq, '\n');
	return 0;
}

static int ping_seq_open(struct inode *inode, struct file *file)
{
	struct ping_seq_afinfo *afinfo = PDE_DATA(inode);
	return seq_open_net(inode, file, &afinfo->seq_ops,
			   sizeof(struct ping_iter_state));
}

const struct file_operations ping_seq_fops = {
	.open		= ping_seq_open,
	.read		= seq_read,
	.llseek		= seq_lseek,
	.release	= seq_release_net,
};
EXPORT_SYMBOL_GPL(ping_seq_fops);

static struct ping_seq_afinfo ping_v4_seq_afinfo = {
	.name		= "icmp",
	.family		= AF_INET,
	.seq_fops	= &ping_seq_fops,
	.seq_ops	= {
		.start		= ping_v4_seq_start,
		.show		= ping_v4_seq_show,
		.next		= ping_seq_next,
		.stop		= ping_seq_stop,
	},
};

int ping_proc_register(struct net *net, struct ping_seq_afinfo *afinfo)
{
	struct proc_dir_entry *p;
	p = proc_create_data(afinfo->name, S_IRUGO, net->proc_net,
			     afinfo->seq_fops, afinfo);
	if (!p)
		return -ENOMEM;
	return 0;
}
EXPORT_SYMBOL_GPL(ping_proc_register);

void ping_proc_unregister(struct net *net, struct ping_seq_afinfo *afinfo)
{
	remove_proc_entry(afinfo->name, net->proc_net);
}
EXPORT_SYMBOL_GPL(ping_proc_unregister);

static int __net_init ping_v4_proc_init_net(struct net *net)
{
	return ping_proc_register(net, &ping_v4_seq_afinfo);
}

static void __net_exit ping_v4_proc_exit_net(struct net *net)
{
	ping_proc_unregister(net, &ping_v4_seq_afinfo);
}

static struct pernet_operations ping_v4_net_ops = {
	.init = ping_v4_proc_init_net,
	.exit = ping_v4_proc_exit_net,
};

int __init ping_proc_init(void)
{
	return register_pernet_subsys(&ping_v4_net_ops);
}

void ping_proc_exit(void)
{
	unregister_pernet_subsys(&ping_v4_net_ops);
}

#endif

void __init ping_init(void)
{
	int i;

	for (i = 0; i < PING_HTABLE_SIZE; i++)
		INIT_HLIST_NULLS_HEAD(&ping_table.hash[i], i);
	rwlock_init(&ping_table.lock);
}<|MERGE_RESOLUTION|>--- conflicted
+++ resolved
@@ -794,11 +794,7 @@
 	flowi4_init_output(&fl4, ipc.oif, sk->sk_mark, tos,
 			   RT_SCOPE_UNIVERSE, sk->sk_protocol,
 			   inet_sk_flowi_flags(sk), faddr, saddr, 0, 0,
-<<<<<<< HEAD
-			   sock_i_uid(sk));
-=======
 			   sk->sk_uid);
->>>>>>> dcb61100
 
 	security_sk_classify_flow(sk, flowi4_to_flowi(&fl4));
 	rt = ip_route_output_flow(net, &fl4, sk);
