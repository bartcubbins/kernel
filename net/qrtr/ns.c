// SPDX-License-Identifier: GPL-2.0 OR BSD-3-Clause
/*
 * Copyright (c) 2015, Sony Mobile Communications Inc.
 * Copyright (c) 2013, 2020-2021, The Linux Foundation. All rights reserved.
 * Copyright (c) 2020, Linaro Ltd.
 */

#define pr_fmt(fmt) "qrtr: %s(): " fmt, __func__

#include <linux/ipc_logging.h>
#include <linux/module.h>
#include <linux/qrtr.h>
#include <linux/workqueue.h>
#include <linux/xarray.h>
#include <net/sock.h>

#include "qrtr.h"

#define CREATE_TRACE_POINTS
#include <trace/events/qrtr.h>

#define NS_LOG_PAGE_CNT 4
static void *ns_ilc;
#define NS_INFO(x, ...) ipc_log_string(ns_ilc, x, ##__VA_ARGS__)

static DEFINE_XARRAY(nodes);

static struct {
	struct socket *sock;
	struct sockaddr_qrtr bcast_sq;
	struct list_head lookups;
	struct kthread_worker kworker;
	struct kthread_work work;
	struct task_struct *task;
	int local_node;
} qrtr_ns;

static const char * const qrtr_ctrl_pkt_strings[] = {
	[QRTR_TYPE_HELLO]	= "hello",
	[QRTR_TYPE_BYE]		= "bye",
	[QRTR_TYPE_NEW_SERVER]	= "new-server",
	[QRTR_TYPE_DEL_SERVER]	= "del-server",
	[QRTR_TYPE_DEL_CLIENT]	= "del-client",
	[QRTR_TYPE_RESUME_TX]	= "resume-tx",
	[QRTR_TYPE_EXIT]	= "exit",
	[QRTR_TYPE_PING]	= "ping",
	[QRTR_TYPE_NEW_LOOKUP]	= "new-lookup",
	[QRTR_TYPE_DEL_LOOKUP]	= "del-lookup",
};

struct qrtr_server_filter {
	unsigned int service;
	unsigned int instance;
	unsigned int ifilter;
};

struct qrtr_lookup {
	unsigned int service;
	unsigned int instance;

	struct sockaddr_qrtr sq;
	struct list_head li;
};

struct qrtr_server {
	unsigned int service;
	unsigned int instance;

	unsigned int node;
	unsigned int port;

	struct list_head qli;
};

struct qrtr_node {
	unsigned int id;
	struct xarray servers;
};

static struct qrtr_node *node_get(unsigned int node_id)
{
	struct qrtr_node *node;

	node = xa_load(&nodes, node_id);
	if (node)
		return node;

	/* If node didn't exist, allocate and insert it to the tree */
	node = kzalloc(sizeof(*node), GFP_KERNEL);
	if (!node)
		return NULL;

	node->id = node_id;
	xa_init(&node->servers);

	xa_store(&nodes, node_id, node, GFP_KERNEL);

	return node;
}

int qrtr_get_service_id(unsigned int node_id, unsigned int port_id)
{
	struct qrtr_server *srv;
	struct qrtr_node *node;
	unsigned long index;

	node = node_get(node_id);
	if (!node)
		return -EINVAL;

	xa_for_each(&node->servers, index, srv) {
		if (srv->node == node_id && srv->port == port_id)
			return srv->service;
	}

	return -EINVAL;
}
EXPORT_SYMBOL(qrtr_get_service_id);

static int server_match(const struct qrtr_server *srv,
			const struct qrtr_server_filter *f)
{
	unsigned int ifilter = f->ifilter;

	if (f->service != 0 && srv->service != f->service)
		return 0;
	if (!ifilter && f->instance)
		ifilter = ~0;

	return (srv->instance & ifilter) == f->instance;
}

static int service_announce_new(struct sockaddr_qrtr *dest,
				struct qrtr_server *srv)
{
	struct qrtr_ctrl_pkt pkt;
	struct msghdr msg = { };
	struct kvec iv;

	trace_qrtr_ns_service_announce_new(srv->service, srv->instance,
					   srv->node, srv->port);

	NS_INFO("%s: [0x%x:0x%x]@[0x%x:0x%x]\n", __func__, srv->service,
		srv->instance, srv->node, srv->port);
	iv.iov_base = &pkt;
	iv.iov_len = sizeof(pkt);

	memset(&pkt, 0, sizeof(pkt));
	pkt.cmd = cpu_to_le32(QRTR_TYPE_NEW_SERVER);
	pkt.server.service = cpu_to_le32(srv->service);
	pkt.server.instance = cpu_to_le32(srv->instance);
	pkt.server.node = cpu_to_le32(srv->node);
	pkt.server.port = cpu_to_le32(srv->port);

	msg.msg_name = (struct sockaddr *)dest;
	msg.msg_namelen = sizeof(*dest);

	return kernel_sendmsg(qrtr_ns.sock, &msg, &iv, 1, sizeof(pkt));
}

static int service_announce_del(struct sockaddr_qrtr *dest,
				struct qrtr_server *srv)
{
	struct qrtr_ctrl_pkt pkt;
	struct msghdr msg = { };
	struct kvec iv;
	int ret;

	trace_qrtr_ns_service_announce_del(srv->service, srv->instance,
					   srv->node, srv->port);

	NS_INFO("%s: [0x%x:0x%x]@[0x%x:0x%x]\n", __func__, srv->service,
		srv->instance, srv->node, srv->port);

	iv.iov_base = &pkt;
	iv.iov_len = sizeof(pkt);

	memset(&pkt, 0, sizeof(pkt));
	pkt.cmd = cpu_to_le32(QRTR_TYPE_DEL_SERVER);
	pkt.server.service = cpu_to_le32(srv->service);
	pkt.server.instance = cpu_to_le32(srv->instance);
	pkt.server.node = cpu_to_le32(srv->node);
	pkt.server.port = cpu_to_le32(srv->port);

	msg.msg_name = (struct sockaddr *)dest;
	msg.msg_namelen = sizeof(*dest);

	ret = kernel_sendmsg(qrtr_ns.sock, &msg, &iv, 1, sizeof(pkt));
	if (ret < 0 && ret != -ENODEV)
		pr_err_ratelimited("failed to announce del service %d\n", ret);

	return ret;
}

static void lookup_notify(struct sockaddr_qrtr *to, struct qrtr_server *srv,
			  bool new)
{
	struct qrtr_ctrl_pkt pkt;
	struct msghdr msg = { };
	struct kvec iv;
	int ret;

	iv.iov_base = &pkt;
	iv.iov_len = sizeof(pkt);

	memset(&pkt, 0, sizeof(pkt));
	pkt.cmd = new ? cpu_to_le32(QRTR_TYPE_NEW_SERVER) :
			cpu_to_le32(QRTR_TYPE_DEL_SERVER);
	if (srv) {
		pkt.server.service = cpu_to_le32(srv->service);
		pkt.server.instance = cpu_to_le32(srv->instance);
		pkt.server.node = cpu_to_le32(srv->node);
		pkt.server.port = cpu_to_le32(srv->port);
	}

	msg.msg_name = (struct sockaddr *)to;
	msg.msg_namelen = sizeof(*to);

	ret = kernel_sendmsg(qrtr_ns.sock, &msg, &iv, 1, sizeof(pkt));
	if (ret < 0 && ret != -ENODEV)
		pr_err_ratelimited("failed to send lookup notification %d\n",
				   ret);
}

static int announce_servers(struct sockaddr_qrtr *sq)
{
	struct qrtr_server *srv;
	struct qrtr_node *node;
	unsigned long index;
<<<<<<< HEAD
	int ret;

	node = node_get(qrtr_ns.local_node);
	if (!node)
		return 0;

	/* Announce the list of servers registered in this node */
	xa_for_each(&node->servers, index, srv) {
		ret = service_announce_new(sq, srv);
		if (ret < 0) {
			if (ret == -ENODEV)
				continue;

			pr_err("failed to announce new service %d\n", ret);
			return ret;
		}
	}

=======
	unsigned long node_idx;
	int ret;

	/* Announce the list of servers registered in this node */
	xa_for_each(&nodes, node_idx, node) {
		if (node->id == sq->sq_node) {
			pr_info("Avoiding duplicate announce for NODE ID %u\n", node->id);
			continue;
		}
		xa_for_each(&node->servers, index, srv) {
			ret = service_announce_new(sq, srv);
			if (ret < 0) {
				if (ret == -ENODEV)
					continue;

				pr_err("failed to announce new service %d\n", ret);
				return ret;
			}
		}
	}
>>>>>>> a3322986
	return 0;
}

static struct qrtr_server *server_add(unsigned int service,
				      unsigned int instance,
				      unsigned int node_id,
				      unsigned int port)
{
	struct qrtr_server *srv;
	struct qrtr_server *old;
	struct qrtr_node *node;

	if (!service || !port)
		return NULL;

	srv = kzalloc(sizeof(*srv), GFP_KERNEL);
	if (!srv)
		return NULL;

	srv->service = service;
	srv->instance = instance;
	srv->node = node_id;
	srv->port = port;

	node = node_get(node_id);
	if (!node)
		goto err;

	/* Delete the old server on the same port */
	old = xa_store(&node->servers, port, srv, GFP_KERNEL);
	if (old) {
		if (xa_is_err(old)) {
			pr_err("failed to add server [0x%x:0x%x] ret:%d\n",
			       srv->service, srv->instance, xa_err(old));
			goto err;
		} else {
			kfree(old);
		}
	}

	trace_qrtr_ns_server_add(srv->service, srv->instance,
				 srv->node, srv->port);

	NS_INFO("%s: [0x%x:0x%x]@[0x%x:0x%x]\n", __func__, srv->service,
		srv->instance, srv->node, srv->port);

	return srv;

err:
	kfree(srv);
	return NULL;
}

static int server_del(struct qrtr_node *node, unsigned int port)
{
	struct qrtr_lookup *lookup;
	struct qrtr_server *srv;
	struct list_head *li;

	srv = xa_load(&node->servers, port);
	if (!srv)
		return 0;

	xa_erase(&node->servers, port);

	/* Broadcast the removal of local servers */
	if (srv->node == qrtr_ns.local_node)
		service_announce_del(&qrtr_ns.bcast_sq, srv);

	/* Announce the service's disappearance to observers */
	list_for_each(li, &qrtr_ns.lookups) {
		lookup = container_of(li, struct qrtr_lookup, li);
		if (lookup->service && lookup->service != srv->service)
			continue;
		if (lookup->instance && lookup->instance != srv->instance)
			continue;

		lookup_notify(&lookup->sq, srv, false);
	}

	kfree(srv);

	return 0;
}

static int say_hello(struct sockaddr_qrtr *dest)
{
	struct qrtr_ctrl_pkt pkt;
	struct msghdr msg = { };
	struct kvec iv;
	int ret;

	iv.iov_base = &pkt;
	iv.iov_len = sizeof(pkt);

	memset(&pkt, 0, sizeof(pkt));
	pkt.cmd = cpu_to_le32(QRTR_TYPE_HELLO);

	msg.msg_name = (struct sockaddr *)dest;
	msg.msg_namelen = sizeof(*dest);

	ret = kernel_sendmsg(qrtr_ns.sock, &msg, &iv, 1, sizeof(pkt));
	if (ret < 0)
		pr_err("failed to send hello msg %d\n", ret);

	return ret;
}

/* Announce the list of servers registered on the local node */
static int ctrl_cmd_hello(struct sockaddr_qrtr *sq)
{
	int ret;

	ret = say_hello(sq);
	if (ret < 0)
		return ret;

	return announce_servers(sq);
}

static int ctrl_cmd_bye(struct sockaddr_qrtr *from)
{
	struct qrtr_node *local_node;
	struct qrtr_ctrl_pkt pkt;
	struct qrtr_server *srv;
	struct sockaddr_qrtr sq;
	struct msghdr msg = { };
	struct qrtr_node *node;
	unsigned long index;
	struct kvec iv;
	int ret;

	iv.iov_base = &pkt;
	iv.iov_len = sizeof(pkt);

	node = node_get(from->sq_node);
	if (!node)
		return 0;

	/* Advertise removal of this client to all servers of remote node */
	xa_for_each(&node->servers, index, srv)
		server_del(node, srv->port);

	/* Advertise the removal of this client to all local servers */
	local_node = node_get(qrtr_ns.local_node);
	if (!local_node)
		return 0;

	memset(&pkt, 0, sizeof(pkt));
	pkt.cmd = cpu_to_le32(QRTR_TYPE_BYE);
	pkt.client.node = cpu_to_le32(from->sq_node);

	xa_for_each(&local_node->servers, index, srv) {
		sq.sq_family = AF_QIPCRTR;
		sq.sq_node = srv->node;
		sq.sq_port = srv->port;

		msg.msg_name = (struct sockaddr *)&sq;
		msg.msg_namelen = sizeof(sq);

		ret = kernel_sendmsg(qrtr_ns.sock, &msg, &iv, 1, sizeof(pkt));
		if (ret < 0 && ret != -ENODEV)
			pr_err_ratelimited("send bye failed: [0x%x:0x%x] 0x%x ret: %d\n",
					   srv->service, srv->instance,
					   srv->port, ret);
	}

	return 0;
}

static int ctrl_cmd_del_client(struct sockaddr_qrtr *from,
			       unsigned int node_id, unsigned int port)
{
	struct qrtr_node *local_node;
	struct qrtr_lookup *lookup;
	struct qrtr_ctrl_pkt pkt;
	struct msghdr msg = { };
	struct qrtr_server *srv;
	struct sockaddr_qrtr sq;
	struct qrtr_node *node;
	struct list_head *tmp;
	struct list_head *li;
	unsigned long index;
	struct kvec iv;
	int ret;

	iv.iov_base = &pkt;
	iv.iov_len = sizeof(pkt);

	/* Local DEL_CLIENT messages comes from the port being closed */
	if (from->sq_node == qrtr_ns.local_node && from->sq_port != port)
		return -EINVAL;

	/* Remove any lookups by this client */
	list_for_each_safe(li, tmp, &qrtr_ns.lookups) {
		lookup = container_of(li, struct qrtr_lookup, li);
		if (lookup->sq.sq_node != node_id)
			continue;
		if (lookup->sq.sq_port != port)
			continue;

		list_del(&lookup->li);
		kfree(lookup);
	}

	/* Remove the server belonging to this port */
	node = node_get(node_id);
	if (node)
		server_del(node, port);

	/* Advertise the removal of this client to all local servers */
	local_node = node_get(qrtr_ns.local_node);
	if (!local_node)
		return 0;

	memset(&pkt, 0, sizeof(pkt));
	pkt.cmd = cpu_to_le32(QRTR_TYPE_DEL_CLIENT);
	pkt.client.node = cpu_to_le32(node_id);
	pkt.client.port = cpu_to_le32(port);

	xa_for_each(&local_node->servers, index, srv) {
		sq.sq_family = AF_QIPCRTR;
		sq.sq_node = srv->node;
		sq.sq_port = srv->port;

		msg.msg_name = (struct sockaddr *)&sq;
		msg.msg_namelen = sizeof(sq);

		ret = kernel_sendmsg(qrtr_ns.sock, &msg, &iv, 1, sizeof(pkt));
		if (ret < 0 && ret != -ENODEV)
			pr_err_ratelimited("del client cmd failed: [0x%x:0x%x] 0x%x %d\n",
					   srv->service, srv->instance,
					   srv->port, ret);
	}

	return 0;
}

static int ctrl_cmd_new_server(struct sockaddr_qrtr *from,
			       unsigned int service, unsigned int instance,
			       unsigned int node_id, unsigned int port)
{
	struct qrtr_lookup *lookup;
	struct qrtr_server *srv;
	struct list_head *li;
	int ret = 0;

	/* Ignore specified node and port for local servers */
	if (from->sq_node == qrtr_ns.local_node) {
		node_id = from->sq_node;
		port = from->sq_port;
	}

	srv = server_add(service, instance, node_id, port);
	if (!srv)
		return -EINVAL;

	if (srv->node == qrtr_ns.local_node) {
		ret = service_announce_new(&qrtr_ns.bcast_sq, srv);
		if (ret < 0) {
			pr_err("failed to announce new service %d\n", ret);
			return ret;
		}
	}

	/* Notify any potential lookups about the new server */
	list_for_each(li, &qrtr_ns.lookups) {
		lookup = container_of(li, struct qrtr_lookup, li);
		if (lookup->service && lookup->service != service)
			continue;
		if (lookup->instance && lookup->instance != instance)
			continue;

		lookup_notify(&lookup->sq, srv, true);
	}

	return ret;
}

static int ctrl_cmd_del_server(struct sockaddr_qrtr *from,
			       unsigned int service, unsigned int instance,
			       unsigned int node_id, unsigned int port)
{
	struct qrtr_node *node;

	/* Ignore specified node and port for local servers*/
	if (from->sq_node == qrtr_ns.local_node) {
		node_id = from->sq_node;
		port = from->sq_port;
	}

	/* Local servers may only unregister themselves */
	if (from->sq_node == qrtr_ns.local_node && from->sq_port != port)
		return -EINVAL;

	node = node_get(node_id);
	if (!node)
		return -ENOENT;

	return server_del(node, port);
}

static int ctrl_cmd_new_lookup(struct sockaddr_qrtr *from,
			       unsigned int service, unsigned int instance)
{
	struct qrtr_server_filter filter;
	struct qrtr_lookup *lookup;
	struct qrtr_server *srv;
	struct qrtr_node *node;
	unsigned long node_idx;
	unsigned long srv_idx;

	/* Accept only local observers */
	if (from->sq_node != qrtr_ns.local_node)
		return -EINVAL;

	lookup = kzalloc(sizeof(*lookup), GFP_KERNEL);
	if (!lookup)
		return -ENOMEM;

	lookup->sq = *from;
	lookup->service = service;
	lookup->instance = instance;
	list_add_tail(&lookup->li, &qrtr_ns.lookups);

	memset(&filter, 0, sizeof(filter));
	filter.service = service;
	filter.instance = instance;

	xa_for_each(&nodes, node_idx, node) {
		xa_for_each(&node->servers, srv_idx, srv) {
			if (!server_match(srv, &filter))
				continue;

			lookup_notify(from, srv, true);
		}
	}

	/* Empty notification, to indicate end of listing */
	lookup_notify(from, NULL, true);

	return 0;
}

static void ctrl_cmd_del_lookup(struct sockaddr_qrtr *from,
				unsigned int service, unsigned int instance)
{
	struct qrtr_lookup *lookup;
	struct list_head *tmp;
	struct list_head *li;

	list_for_each_safe(li, tmp, &qrtr_ns.lookups) {
		lookup = container_of(li, struct qrtr_lookup, li);
		if (lookup->sq.sq_node != from->sq_node)
			continue;
		if (lookup->sq.sq_port != from->sq_port)
			continue;
		if (lookup->service != service)
			continue;
		if (lookup->instance && lookup->instance != instance)
			continue;

		list_del(&lookup->li);
		kfree(lookup);
	}
}

static void ns_log_msg(const struct qrtr_ctrl_pkt *pkt,
		       struct sockaddr_qrtr *sq)
{
	unsigned int cmd = le32_to_cpu(pkt->cmd);

	if (cmd == QRTR_TYPE_HELLO || cmd == QRTR_TYPE_BYE)
		NS_INFO("cmd:0x%x node[0x%x]\n", cmd, sq->sq_node);
	else if (cmd == QRTR_TYPE_DEL_CLIENT)
		NS_INFO("cmd:0x%x addr[0x%x:0x%x]\n", cmd,
			le32_to_cpu(pkt->client.node),
			le32_to_cpu(pkt->client.port));
	else if (cmd == QRTR_TYPE_NEW_SERVER || cmd == QRTR_TYPE_DEL_SERVER)
		NS_INFO("cmd:0x%x SVC[0x%x:0x%x] addr[0x%x:0x%x]\n", cmd,
			le32_to_cpu(pkt->server.service),
			le32_to_cpu(pkt->server.instance),
			le32_to_cpu(pkt->server.node),
			le32_to_cpu(pkt->server.port));
	else if (cmd == QRTR_TYPE_NEW_LOOKUP || cmd == QRTR_TYPE_DEL_LOOKUP)
		NS_INFO("cmd:0x%x SVC[0x%x:0x%x]\n", cmd,
			le32_to_cpu(pkt->server.service),
			le32_to_cpu(pkt->server.instance));
}

static void qrtr_ns_worker(struct kthread_work *work)
{
	const struct qrtr_ctrl_pkt *pkt;
	size_t recv_buf_size = 4096;
	struct sockaddr_qrtr sq;
	struct msghdr msg = { };
	unsigned int cmd;
	ssize_t msglen;
	void *recv_buf;
	struct kvec iv;
	int ret;

	msg.msg_name = (struct sockaddr *)&sq;
	msg.msg_namelen = sizeof(sq);

	recv_buf = kzalloc(recv_buf_size, GFP_KERNEL);
	if (!recv_buf)
		return;

	for (;;) {
		iv.iov_base = recv_buf;
		iv.iov_len = recv_buf_size;

		msglen = kernel_recvmsg(qrtr_ns.sock, &msg, &iv, 1,
					iv.iov_len, MSG_DONTWAIT);

		if (msglen == -EAGAIN)
			break;

		if (msglen < 0) {
			pr_err("error receiving packet: %zd\n", msglen);
			break;
		}

		pkt = recv_buf;
		cmd = le32_to_cpu(pkt->cmd);
		if (cmd < ARRAY_SIZE(qrtr_ctrl_pkt_strings) &&
		    qrtr_ctrl_pkt_strings[cmd])
			trace_qrtr_ns_message(qrtr_ctrl_pkt_strings[cmd],
					      sq.sq_node, sq.sq_port);

		ns_log_msg(pkt, &sq);

		ret = 0;
		switch (cmd) {
		case QRTR_TYPE_HELLO:
			ret = ctrl_cmd_hello(&sq);
			break;
		case QRTR_TYPE_BYE:
			ret = ctrl_cmd_bye(&sq);
			break;
		case QRTR_TYPE_DEL_CLIENT:
			ret = ctrl_cmd_del_client(&sq,
					le32_to_cpu(pkt->client.node),
					le32_to_cpu(pkt->client.port));
			break;
		case QRTR_TYPE_NEW_SERVER:
			ret = ctrl_cmd_new_server(&sq,
					le32_to_cpu(pkt->server.service),
					le32_to_cpu(pkt->server.instance),
					le32_to_cpu(pkt->server.node),
					le32_to_cpu(pkt->server.port));
			break;
		case QRTR_TYPE_DEL_SERVER:
			ret = ctrl_cmd_del_server(&sq,
					 le32_to_cpu(pkt->server.service),
					 le32_to_cpu(pkt->server.instance),
					 le32_to_cpu(pkt->server.node),
					 le32_to_cpu(pkt->server.port));
			break;
		case QRTR_TYPE_EXIT:
		case QRTR_TYPE_PING:
		case QRTR_TYPE_RESUME_TX:
			break;
		case QRTR_TYPE_NEW_LOOKUP:
			ret = ctrl_cmd_new_lookup(&sq,
					 le32_to_cpu(pkt->server.service),
					 le32_to_cpu(pkt->server.instance));
			break;
		case QRTR_TYPE_DEL_LOOKUP:
			ctrl_cmd_del_lookup(&sq,
				    le32_to_cpu(pkt->server.service),
				    le32_to_cpu(pkt->server.instance));
			break;
		}

		if (ret < 0)
			pr_err("failed while handling packet from %d:%d",
			       sq.sq_node, sq.sq_port);
	}

	kfree(recv_buf);
}

static void qrtr_ns_data_ready(struct sock *sk)
{
	kthread_queue_work(&qrtr_ns.kworker, &qrtr_ns.work);
}

void qrtr_ns_init(void)
{
	struct sockaddr_qrtr sq;
	int rx_buf_sz = SZ_1M;
	int ret;

	INIT_LIST_HEAD(&qrtr_ns.lookups);
	kthread_init_worker(&qrtr_ns.kworker);
	kthread_init_work(&qrtr_ns.work, qrtr_ns_worker);

	ns_ilc = ipc_log_context_create(NS_LOG_PAGE_CNT, "qrtr_ns", 0);

	ret = sock_create_kern(&init_net, AF_QIPCRTR, SOCK_DGRAM,
			       PF_QIPCRTR, &qrtr_ns.sock);
	if (ret < 0)
		return;

	ret = kernel_getsockname(qrtr_ns.sock, (struct sockaddr *)&sq);
	if (ret < 0) {
		pr_err("failed to get socket name\n");
		goto err_sock;
	}

	qrtr_ns.task = kthread_run(kthread_worker_fn, &qrtr_ns.kworker,
				   "qrtr_ns");
	if (IS_ERR(qrtr_ns.task)) {
		pr_err("failed to spawn worker thread %ld\n",
		       PTR_ERR(qrtr_ns.task));
		goto err_sock;
	}

	qrtr_ns.sock->sk->sk_data_ready = qrtr_ns_data_ready;

	sq.sq_port = QRTR_PORT_CTRL;
	qrtr_ns.local_node = sq.sq_node;

	ret = kernel_bind(qrtr_ns.sock, (struct sockaddr *)&sq, sizeof(sq));
	if (ret < 0) {
		pr_err("failed to bind to socket\n");
		goto err_wq;
	}

	sock_setsockopt(qrtr_ns.sock, SOL_SOCKET, SO_RCVBUFFORCE,
			KERNEL_SOCKPTR((void *)&rx_buf_sz), sizeof(rx_buf_sz));

	qrtr_ns.bcast_sq.sq_family = AF_QIPCRTR;
	qrtr_ns.bcast_sq.sq_node = QRTR_NODE_BCAST;
	qrtr_ns.bcast_sq.sq_port = QRTR_PORT_CTRL;

	ret = say_hello(&qrtr_ns.bcast_sq);
	if (ret < 0)
		goto err_wq;

	return;

err_wq:
	kthread_stop(qrtr_ns.task);
err_sock:
	sock_release(qrtr_ns.sock);
}
EXPORT_SYMBOL_GPL(qrtr_ns_init);

void qrtr_ns_remove(void)
{
	kthread_flush_worker(&qrtr_ns.kworker);
	kthread_stop(qrtr_ns.task);
	sock_release(qrtr_ns.sock);
}
EXPORT_SYMBOL_GPL(qrtr_ns_remove);

MODULE_AUTHOR("Manivannan Sadhasivam <manivannan.sadhasivam@linaro.org>");
MODULE_DESCRIPTION("Qualcomm IPC Router Nameservice");
MODULE_LICENSE("Dual BSD/GPL");<|MERGE_RESOLUTION|>--- conflicted
+++ resolved
@@ -227,26 +227,6 @@
 	struct qrtr_server *srv;
 	struct qrtr_node *node;
 	unsigned long index;
-<<<<<<< HEAD
-	int ret;
-
-	node = node_get(qrtr_ns.local_node);
-	if (!node)
-		return 0;
-
-	/* Announce the list of servers registered in this node */
-	xa_for_each(&node->servers, index, srv) {
-		ret = service_announce_new(sq, srv);
-		if (ret < 0) {
-			if (ret == -ENODEV)
-				continue;
-
-			pr_err("failed to announce new service %d\n", ret);
-			return ret;
-		}
-	}
-
-=======
 	unsigned long node_idx;
 	int ret;
 
@@ -267,7 +247,6 @@
 			}
 		}
 	}
->>>>>>> a3322986
 	return 0;
 }
 
