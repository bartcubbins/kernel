--- conflicted
+++ resolved
@@ -85,10 +85,6 @@
 	filter = rcu_dereference(sk->sk_filter);
 	if (filter) {
 		unsigned int pkt_len = bpf_prog_run_save_cb(filter->prog, skb);
-<<<<<<< HEAD
-
-=======
->>>>>>> 2f0de519
 		err = pkt_len ? pskb_trim(skb, max(cap, pkt_len)) : -EPERM;
 	}
 	rcu_read_unlock();
