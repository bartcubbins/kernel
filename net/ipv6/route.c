/*
 *	Linux INET6 implementation
 *	FIB front-end.
 *
 *	Authors:
 *	Pedro Roque		<roque@di.fc.ul.pt>
 *
 *	This program is free software; you can redistribute it and/or
 *      modify it under the terms of the GNU General Public License
 *      as published by the Free Software Foundation; either version
 *      2 of the License, or (at your option) any later version.
 */

/*	Changes:
 *
 *	YOSHIFUJI Hideaki @USAGI
 *		reworked default router selection.
 *		- respect outgoing interface
 *		- select from (probably) reachable routers (i.e.
 *		routers in REACHABLE, STALE, DELAY or PROBE states).
 *		- always select the same router if it is (probably)
 *		reachable.  otherwise, round-robin the list.
 *	Ville Nuorvala
 *		Fixed routing subtrees.
 */

#define pr_fmt(fmt) "IPv6: " fmt

#include <linux/capability.h>
#include <linux/errno.h>
#include <linux/export.h>
#include <linux/types.h>
#include <linux/times.h>
#include <linux/socket.h>
#include <linux/sockios.h>
#include <linux/net.h>
#include <linux/route.h>
#include <linux/netdevice.h>
#include <linux/in6.h>
#include <linux/mroute6.h>
#include <linux/init.h>
#include <linux/if_arp.h>
#include <linux/proc_fs.h>
#include <linux/seq_file.h>
#include <linux/nsproxy.h>
#include <linux/slab.h>
#include <net/net_namespace.h>
#include <net/snmp.h>
#include <net/ipv6.h>
#include <net/ip6_fib.h>
#include <net/ip6_route.h>
#include <net/ndisc.h>
#include <net/addrconf.h>
#include <net/tcp.h>
#include <linux/rtnetlink.h>
#include <net/dst.h>
#include <net/dst_metadata.h>
#include <net/xfrm.h>
#include <net/netevent.h>
#include <net/netlink.h>
#include <net/nexthop.h>
#include <net/lwtunnel.h>
#include <net/ip_tunnels.h>
#include <net/l3mdev.h>
#include <trace/events/fib6.h>

#include <asm/uaccess.h>

#ifdef CONFIG_SYSCTL
#include <linux/sysctl.h>
#endif

enum rt6_nud_state {
	RT6_NUD_FAIL_HARD = -3,
	RT6_NUD_FAIL_PROBE = -2,
	RT6_NUD_FAIL_DO_RR = -1,
	RT6_NUD_SUCCEED = 1
};

static void ip6_rt_copy_init(struct rt6_info *rt, struct rt6_info *ort);
static struct dst_entry	*ip6_dst_check(struct dst_entry *dst, u32 cookie);
static unsigned int	 ip6_default_advmss(const struct dst_entry *dst);
static unsigned int	 ip6_mtu(const struct dst_entry *dst);
static struct dst_entry *ip6_negative_advice(struct dst_entry *);
static void		ip6_dst_destroy(struct dst_entry *);
static void		ip6_dst_ifdown(struct dst_entry *,
				       struct net_device *dev, int how);
static int		 ip6_dst_gc(struct dst_ops *ops);

static int		ip6_pkt_discard(struct sk_buff *skb);
static int		ip6_pkt_discard_out(struct net *net, struct sock *sk, struct sk_buff *skb);
static int		ip6_pkt_prohibit(struct sk_buff *skb);
static int		ip6_pkt_prohibit_out(struct net *net, struct sock *sk, struct sk_buff *skb);
static void		ip6_link_failure(struct sk_buff *skb);
static void		ip6_rt_update_pmtu(struct dst_entry *dst, struct sock *sk,
					   struct sk_buff *skb, u32 mtu);
static void		rt6_do_redirect(struct dst_entry *dst, struct sock *sk,
					struct sk_buff *skb);
static void		rt6_dst_from_metrics_check(struct rt6_info *rt);
static int rt6_score_route(struct rt6_info *rt, int oif, int strict);

#ifdef CONFIG_IPV6_ROUTE_INFO
static struct rt6_info *rt6_add_route_info(struct net_device *dev,
					   const struct in6_addr *prefix, int prefixlen,
<<<<<<< HEAD
					   const struct in6_addr *gwaddr, unsigned int pref);
static struct rt6_info *rt6_get_route_info(struct net_device *dev,
					   const struct in6_addr *prefix, int prefixlen,
					   const struct in6_addr *gwaddr);
=======
					   const struct in6_addr *gwaddr,
					   struct net_device *dev,
					   unsigned int pref);
static struct rt6_info *rt6_get_route_info(struct net *net,
					   const struct in6_addr *prefix, int prefixlen,
					   const struct in6_addr *gwaddr,
					   struct net_device *dev);
>>>>>>> bc33b0ca
#endif

struct uncached_list {
	spinlock_t		lock;
	struct list_head	head;
};

static DEFINE_PER_CPU_ALIGNED(struct uncached_list, rt6_uncached_list);

static void rt6_uncached_list_add(struct rt6_info *rt)
{
	struct uncached_list *ul = raw_cpu_ptr(&rt6_uncached_list);

	rt->dst.flags |= DST_NOCACHE;
	rt->rt6i_uncached_list = ul;

	spin_lock_bh(&ul->lock);
	list_add_tail(&rt->rt6i_uncached, &ul->head);
	spin_unlock_bh(&ul->lock);
}

static void rt6_uncached_list_del(struct rt6_info *rt)
{
	if (!list_empty(&rt->rt6i_uncached)) {
		struct uncached_list *ul = rt->rt6i_uncached_list;

		spin_lock_bh(&ul->lock);
		list_del(&rt->rt6i_uncached);
		spin_unlock_bh(&ul->lock);
	}
}

static void rt6_uncached_list_flush_dev(struct net *net, struct net_device *dev)
{
	struct net_device *loopback_dev = net->loopback_dev;
	int cpu;

	if (dev == loopback_dev)
		return;

	for_each_possible_cpu(cpu) {
		struct uncached_list *ul = per_cpu_ptr(&rt6_uncached_list, cpu);
		struct rt6_info *rt;

		spin_lock_bh(&ul->lock);
		list_for_each_entry(rt, &ul->head, rt6i_uncached) {
			struct inet6_dev *rt_idev = rt->rt6i_idev;
			struct net_device *rt_dev = rt->dst.dev;

			if (rt_idev->dev == dev) {
				rt->rt6i_idev = in6_dev_get(loopback_dev);
				in6_dev_put(rt_idev);
			}

			if (rt_dev == dev) {
				rt->dst.dev = loopback_dev;
				dev_hold(rt->dst.dev);
				dev_put(rt_dev);
			}
		}
		spin_unlock_bh(&ul->lock);
	}
}

static u32 *rt6_pcpu_cow_metrics(struct rt6_info *rt)
{
	return dst_metrics_write_ptr(rt->dst.from);
}

static u32 *ipv6_cow_metrics(struct dst_entry *dst, unsigned long old)
{
	struct rt6_info *rt = (struct rt6_info *)dst;

	if (rt->rt6i_flags & RTF_PCPU)
		return rt6_pcpu_cow_metrics(rt);
	else if (rt->rt6i_flags & RTF_CACHE)
		return NULL;
	else
		return dst_cow_metrics_generic(dst, old);
}

static inline const void *choose_neigh_daddr(struct rt6_info *rt,
					     struct sk_buff *skb,
					     const void *daddr)
{
	struct in6_addr *p = &rt->rt6i_gateway;

	if (!ipv6_addr_any(p))
		return (const void *) p;
	else if (skb)
		return &ipv6_hdr(skb)->daddr;
	return daddr;
}

static struct neighbour *ip6_neigh_lookup(const struct dst_entry *dst,
					  struct sk_buff *skb,
					  const void *daddr)
{
	struct rt6_info *rt = (struct rt6_info *) dst;
	struct neighbour *n;

	daddr = choose_neigh_daddr(rt, skb, daddr);
	n = __ipv6_neigh_lookup(dst->dev, daddr);
	if (n)
		return n;
	return neigh_create(&nd_tbl, daddr, dst->dev);
}

static struct dst_ops ip6_dst_ops_template = {
	.family			=	AF_INET6,
	.gc			=	ip6_dst_gc,
	.gc_thresh		=	1024,
	.check			=	ip6_dst_check,
	.default_advmss		=	ip6_default_advmss,
	.mtu			=	ip6_mtu,
	.cow_metrics		=	ipv6_cow_metrics,
	.destroy		=	ip6_dst_destroy,
	.ifdown			=	ip6_dst_ifdown,
	.negative_advice	=	ip6_negative_advice,
	.link_failure		=	ip6_link_failure,
	.update_pmtu		=	ip6_rt_update_pmtu,
	.redirect		=	rt6_do_redirect,
	.local_out		=	__ip6_local_out,
	.neigh_lookup		=	ip6_neigh_lookup,
};

static unsigned int ip6_blackhole_mtu(const struct dst_entry *dst)
{
	unsigned int mtu = dst_metric_raw(dst, RTAX_MTU);

	return mtu ? : dst->dev->mtu;
}

static void ip6_rt_blackhole_update_pmtu(struct dst_entry *dst, struct sock *sk,
					 struct sk_buff *skb, u32 mtu)
{
}

static void ip6_rt_blackhole_redirect(struct dst_entry *dst, struct sock *sk,
				      struct sk_buff *skb)
{
}

static struct dst_ops ip6_dst_blackhole_ops = {
	.family			=	AF_INET6,
	.destroy		=	ip6_dst_destroy,
	.check			=	ip6_dst_check,
	.mtu			=	ip6_blackhole_mtu,
	.default_advmss		=	ip6_default_advmss,
	.update_pmtu		=	ip6_rt_blackhole_update_pmtu,
	.redirect		=	ip6_rt_blackhole_redirect,
	.cow_metrics		=	dst_cow_metrics_generic,
	.neigh_lookup		=	ip6_neigh_lookup,
};

static const u32 ip6_template_metrics[RTAX_MAX] = {
	[RTAX_HOPLIMIT - 1] = 0,
};

static const struct rt6_info ip6_null_entry_template = {
	.dst = {
		.__refcnt	= ATOMIC_INIT(1),
		.__use		= 1,
		.obsolete	= DST_OBSOLETE_FORCE_CHK,
		.error		= -ENETUNREACH,
		.input		= ip6_pkt_discard,
		.output		= ip6_pkt_discard_out,
	},
	.rt6i_flags	= (RTF_REJECT | RTF_NONEXTHOP),
	.rt6i_protocol  = RTPROT_KERNEL,
	.rt6i_metric	= ~(u32) 0,
	.rt6i_ref	= ATOMIC_INIT(1),
};

#ifdef CONFIG_IPV6_MULTIPLE_TABLES

static const struct rt6_info ip6_prohibit_entry_template = {
	.dst = {
		.__refcnt	= ATOMIC_INIT(1),
		.__use		= 1,
		.obsolete	= DST_OBSOLETE_FORCE_CHK,
		.error		= -EACCES,
		.input		= ip6_pkt_prohibit,
		.output		= ip6_pkt_prohibit_out,
	},
	.rt6i_flags	= (RTF_REJECT | RTF_NONEXTHOP),
	.rt6i_protocol  = RTPROT_KERNEL,
	.rt6i_metric	= ~(u32) 0,
	.rt6i_ref	= ATOMIC_INIT(1),
};

static const struct rt6_info ip6_blk_hole_entry_template = {
	.dst = {
		.__refcnt	= ATOMIC_INIT(1),
		.__use		= 1,
		.obsolete	= DST_OBSOLETE_FORCE_CHK,
		.error		= -EINVAL,
		.input		= dst_discard,
		.output		= dst_discard_out,
	},
	.rt6i_flags	= (RTF_REJECT | RTF_NONEXTHOP),
	.rt6i_protocol  = RTPROT_KERNEL,
	.rt6i_metric	= ~(u32) 0,
	.rt6i_ref	= ATOMIC_INIT(1),
};

#endif

static void rt6_info_init(struct rt6_info *rt)
{
	struct dst_entry *dst = &rt->dst;

	memset(dst + 1, 0, sizeof(*rt) - sizeof(*dst));
	INIT_LIST_HEAD(&rt->rt6i_siblings);
	INIT_LIST_HEAD(&rt->rt6i_uncached);
}

/* allocate dst with ip6_dst_ops */
static struct rt6_info *__ip6_dst_alloc(struct net *net,
					struct net_device *dev,
					int flags)
{
	struct rt6_info *rt = dst_alloc(&net->ipv6.ip6_dst_ops, dev,
					0, DST_OBSOLETE_FORCE_CHK, flags);

	if (rt)
		rt6_info_init(rt);

	return rt;
}

struct rt6_info *ip6_dst_alloc(struct net *net,
			       struct net_device *dev,
			       int flags)
{
	struct rt6_info *rt = __ip6_dst_alloc(net, dev, flags);

	if (rt) {
		rt->rt6i_pcpu = alloc_percpu_gfp(struct rt6_info *, GFP_ATOMIC);
		if (rt->rt6i_pcpu) {
			int cpu;

			for_each_possible_cpu(cpu) {
				struct rt6_info **p;

				p = per_cpu_ptr(rt->rt6i_pcpu, cpu);
				/* no one shares rt */
				*p =  NULL;
			}
		} else {
			dst_destroy((struct dst_entry *)rt);
			return NULL;
		}
	}

	return rt;
}
EXPORT_SYMBOL(ip6_dst_alloc);

static void ip6_dst_destroy(struct dst_entry *dst)
{
	struct rt6_info *rt = (struct rt6_info *)dst;
	struct dst_entry *from = dst->from;
	struct inet6_dev *idev;

	dst_destroy_metrics_generic(dst);
	free_percpu(rt->rt6i_pcpu);
	rt6_uncached_list_del(rt);

	idev = rt->rt6i_idev;
	if (idev) {
		rt->rt6i_idev = NULL;
		in6_dev_put(idev);
	}

	dst->from = NULL;
	dst_release(from);
}

static void ip6_dst_ifdown(struct dst_entry *dst, struct net_device *dev,
			   int how)
{
	struct rt6_info *rt = (struct rt6_info *)dst;
	struct inet6_dev *idev = rt->rt6i_idev;
	struct net_device *loopback_dev =
		dev_net(dev)->loopback_dev;

	if (dev != loopback_dev) {
		if (idev && idev->dev == dev) {
			struct inet6_dev *loopback_idev =
				in6_dev_get(loopback_dev);
			if (loopback_idev) {
				rt->rt6i_idev = loopback_idev;
				in6_dev_put(idev);
			}
		}
	}
}

static bool __rt6_check_expired(const struct rt6_info *rt)
{
	if (rt->rt6i_flags & RTF_EXPIRES)
		return time_after(jiffies, rt->dst.expires);
	else
		return false;
}

static bool rt6_check_expired(const struct rt6_info *rt)
{
	if (rt->rt6i_flags & RTF_EXPIRES) {
		if (time_after(jiffies, rt->dst.expires))
			return true;
	} else if (rt->dst.from) {
		return rt6_check_expired((struct rt6_info *) rt->dst.from);
	}
	return false;
}

/* Multipath route selection:
 *   Hash based function using packet header and flowlabel.
 * Adapted from fib_info_hashfn()
 */
static int rt6_info_hash_nhsfn(unsigned int candidate_count,
			       const struct flowi6 *fl6)
{
	return get_hash_from_flowi6(fl6) % candidate_count;
}

static struct rt6_info *rt6_multipath_select(struct rt6_info *match,
					     struct flowi6 *fl6, int oif,
					     int strict)
{
	struct rt6_info *sibling, *next_sibling;
	int route_choosen;

	route_choosen = rt6_info_hash_nhsfn(match->rt6i_nsiblings + 1, fl6);
	/* Don't change the route, if route_choosen == 0
	 * (siblings does not include ourself)
	 */
	if (route_choosen)
		list_for_each_entry_safe(sibling, next_sibling,
				&match->rt6i_siblings, rt6i_siblings) {
			route_choosen--;
			if (route_choosen == 0) {
				if (rt6_score_route(sibling, oif, strict) < 0)
					break;
				match = sibling;
				break;
			}
		}
	return match;
}

/*
 *	Route lookup. Any table->tb6_lock is implied.
 */

static inline struct rt6_info *rt6_device_match(struct net *net,
						    struct rt6_info *rt,
						    const struct in6_addr *saddr,
						    int oif,
						    int flags)
{
	struct rt6_info *local = NULL;
	struct rt6_info *sprt;

	if (!oif && ipv6_addr_any(saddr))
		goto out;

	for (sprt = rt; sprt; sprt = sprt->dst.rt6_next) {
		struct net_device *dev = sprt->dst.dev;

		if (oif) {
			if (dev->ifindex == oif)
				return sprt;
			if (dev->flags & IFF_LOOPBACK) {
				if (!sprt->rt6i_idev ||
				    sprt->rt6i_idev->dev->ifindex != oif) {
					if (flags & RT6_LOOKUP_F_IFACE)
						continue;
					if (local &&
					    local->rt6i_idev->dev->ifindex == oif)
						continue;
				}
				local = sprt;
			}
		} else {
			if (ipv6_chk_addr(net, saddr, dev,
					  flags & RT6_LOOKUP_F_IFACE))
				return sprt;
		}
	}

	if (oif) {
		if (local)
			return local;

		if (flags & RT6_LOOKUP_F_IFACE)
			return net->ipv6.ip6_null_entry;
	}
out:
	return rt;
}

#ifdef CONFIG_IPV6_ROUTER_PREF
struct __rt6_probe_work {
	struct work_struct work;
	struct in6_addr target;
	struct net_device *dev;
};

static void rt6_probe_deferred(struct work_struct *w)
{
	struct in6_addr mcaddr;
	struct __rt6_probe_work *work =
		container_of(w, struct __rt6_probe_work, work);

	addrconf_addr_solict_mult(&work->target, &mcaddr);
	ndisc_send_ns(work->dev, &work->target, &mcaddr, NULL);
	dev_put(work->dev);
	kfree(work);
}

static void rt6_probe(struct rt6_info *rt)
{
	struct __rt6_probe_work *work;
	struct neighbour *neigh;
	/*
	 * Okay, this does not seem to be appropriate
	 * for now, however, we need to check if it
	 * is really so; aka Router Reachability Probing.
	 *
	 * Router Reachability Probe MUST be rate-limited
	 * to no more than one per minute.
	 */
	if (!rt || !(rt->rt6i_flags & RTF_GATEWAY))
		return;
	rcu_read_lock_bh();
	neigh = __ipv6_neigh_lookup_noref(rt->dst.dev, &rt->rt6i_gateway);
	if (neigh) {
		if (neigh->nud_state & NUD_VALID)
			goto out;

		work = NULL;
		write_lock(&neigh->lock);
		if (!(neigh->nud_state & NUD_VALID) &&
		    time_after(jiffies,
			       neigh->updated +
			       rt->rt6i_idev->cnf.rtr_probe_interval)) {
			work = kmalloc(sizeof(*work), GFP_ATOMIC);
			if (work)
				__neigh_set_probe_once(neigh);
		}
		write_unlock(&neigh->lock);
	} else {
		work = kmalloc(sizeof(*work), GFP_ATOMIC);
	}

	if (work) {
		INIT_WORK(&work->work, rt6_probe_deferred);
		work->target = rt->rt6i_gateway;
		dev_hold(rt->dst.dev);
		work->dev = rt->dst.dev;
		schedule_work(&work->work);
	}

out:
	rcu_read_unlock_bh();
}
#else
static inline void rt6_probe(struct rt6_info *rt)
{
}
#endif

/*
 * Default Router Selection (RFC 2461 6.3.6)
 */
static inline int rt6_check_dev(struct rt6_info *rt, int oif)
{
	struct net_device *dev = rt->dst.dev;
	if (!oif || dev->ifindex == oif)
		return 2;
	if ((dev->flags & IFF_LOOPBACK) &&
	    rt->rt6i_idev && rt->rt6i_idev->dev->ifindex == oif)
		return 1;
	return 0;
}

static inline enum rt6_nud_state rt6_check_neigh(struct rt6_info *rt)
{
	struct neighbour *neigh;
	enum rt6_nud_state ret = RT6_NUD_FAIL_HARD;

	if (rt->rt6i_flags & RTF_NONEXTHOP ||
	    !(rt->rt6i_flags & RTF_GATEWAY))
		return RT6_NUD_SUCCEED;

	rcu_read_lock_bh();
	neigh = __ipv6_neigh_lookup_noref(rt->dst.dev, &rt->rt6i_gateway);
	if (neigh) {
		read_lock(&neigh->lock);
		if (neigh->nud_state & NUD_VALID)
			ret = RT6_NUD_SUCCEED;
#ifdef CONFIG_IPV6_ROUTER_PREF
		else if (!(neigh->nud_state & NUD_FAILED))
			ret = RT6_NUD_SUCCEED;
		else
			ret = RT6_NUD_FAIL_PROBE;
#endif
		read_unlock(&neigh->lock);
	} else {
		ret = IS_ENABLED(CONFIG_IPV6_ROUTER_PREF) ?
		      RT6_NUD_SUCCEED : RT6_NUD_FAIL_DO_RR;
	}
	rcu_read_unlock_bh();

	return ret;
}

static int rt6_score_route(struct rt6_info *rt, int oif,
			   int strict)
{
	int m;

	m = rt6_check_dev(rt, oif);
	if (!m && (strict & RT6_LOOKUP_F_IFACE))
		return RT6_NUD_FAIL_HARD;
#ifdef CONFIG_IPV6_ROUTER_PREF
	m |= IPV6_DECODE_PREF(IPV6_EXTRACT_PREF(rt->rt6i_flags)) << 2;
#endif
	if (strict & RT6_LOOKUP_F_REACHABLE) {
		int n = rt6_check_neigh(rt);
		if (n < 0)
			return n;
	}
	return m;
}

static struct rt6_info *find_match(struct rt6_info *rt, int oif, int strict,
				   int *mpri, struct rt6_info *match,
				   bool *do_rr)
{
	int m;
	bool match_do_rr = false;
	struct inet6_dev *idev = rt->rt6i_idev;
	struct net_device *dev = rt->dst.dev;

	if (dev && !netif_carrier_ok(dev) &&
	    idev->cnf.ignore_routes_with_linkdown &&
	    !(strict & RT6_LOOKUP_F_IGNORE_LINKSTATE))
		goto out;

	if (rt6_check_expired(rt))
		goto out;

	m = rt6_score_route(rt, oif, strict);
	if (m == RT6_NUD_FAIL_DO_RR) {
		match_do_rr = true;
		m = 0; /* lowest valid score */
	} else if (m == RT6_NUD_FAIL_HARD) {
		goto out;
	}

	if (strict & RT6_LOOKUP_F_REACHABLE)
		rt6_probe(rt);

	/* note that m can be RT6_NUD_FAIL_PROBE at this point */
	if (m > *mpri) {
		*do_rr = match_do_rr;
		*mpri = m;
		match = rt;
	}
out:
	return match;
}

static struct rt6_info *find_rr_leaf(struct fib6_node *fn,
				     struct rt6_info *rr_head,
				     u32 metric, int oif, int strict,
				     bool *do_rr)
{
	struct rt6_info *rt, *match, *cont;
	int mpri = -1;

	match = NULL;
	cont = NULL;
	for (rt = rr_head; rt; rt = rt->dst.rt6_next) {
		if (rt->rt6i_metric != metric) {
			cont = rt;
			break;
		}

		match = find_match(rt, oif, strict, &mpri, match, do_rr);
	}

	for (rt = fn->leaf; rt && rt != rr_head; rt = rt->dst.rt6_next) {
		if (rt->rt6i_metric != metric) {
			cont = rt;
			break;
		}

		match = find_match(rt, oif, strict, &mpri, match, do_rr);
	}

	if (match || !cont)
		return match;

	for (rt = cont; rt; rt = rt->dst.rt6_next)
		match = find_match(rt, oif, strict, &mpri, match, do_rr);

	return match;
}

static struct rt6_info *rt6_select(struct fib6_node *fn, int oif, int strict)
{
	struct rt6_info *match, *rt0;
	struct net *net;
	bool do_rr = false;

	rt0 = fn->rr_ptr;
	if (!rt0)
		fn->rr_ptr = rt0 = fn->leaf;

	match = find_rr_leaf(fn, rt0, rt0->rt6i_metric, oif, strict,
			     &do_rr);

	if (do_rr) {
		struct rt6_info *next = rt0->dst.rt6_next;

		/* no entries matched; do round-robin */
		if (!next || next->rt6i_metric != rt0->rt6i_metric)
			next = fn->leaf;

		if (next != rt0)
			fn->rr_ptr = next;
	}

	net = dev_net(rt0->dst.dev);
	return match ? match : net->ipv6.ip6_null_entry;
}

static bool rt6_is_gw_or_nonexthop(const struct rt6_info *rt)
{
	return (rt->rt6i_flags & (RTF_NONEXTHOP | RTF_GATEWAY));
}

#ifdef CONFIG_IPV6_ROUTE_INFO
int rt6_route_rcv(struct net_device *dev, u8 *opt, int len,
		  const struct in6_addr *gwaddr)
{
	struct route_info *rinfo = (struct route_info *) opt;
	struct in6_addr prefix_buf, *prefix;
	unsigned int pref;
	unsigned long lifetime;
	struct rt6_info *rt;

	if (len < sizeof(struct route_info)) {
		return -EINVAL;
	}

	/* Sanity check for prefix_len and length */
	if (rinfo->length > 3) {
		return -EINVAL;
	} else if (rinfo->prefix_len > 128) {
		return -EINVAL;
	} else if (rinfo->prefix_len > 64) {
		if (rinfo->length < 2) {
			return -EINVAL;
		}
	} else if (rinfo->prefix_len > 0) {
		if (rinfo->length < 1) {
			return -EINVAL;
		}
	}

	pref = rinfo->route_pref;
	if (pref == ICMPV6_ROUTER_PREF_INVALID)
		return -EINVAL;

	lifetime = addrconf_timeout_fixup(ntohl(rinfo->lifetime), HZ);

	if (rinfo->length == 3)
		prefix = (struct in6_addr *)rinfo->prefix;
	else {
		/* this function is safe */
		ipv6_addr_prefix(&prefix_buf,
				 (struct in6_addr *)rinfo->prefix,
				 rinfo->prefix_len);
		prefix = &prefix_buf;
	}

	if (rinfo->prefix_len == 0)
		rt = rt6_get_dflt_router(gwaddr, dev);
	else
<<<<<<< HEAD
		rt = rt6_get_route_info(dev, prefix, rinfo->prefix_len,	gwaddr);
=======
		rt = rt6_get_route_info(net, prefix, rinfo->prefix_len,
					gwaddr, dev);
>>>>>>> bc33b0ca

	if (rt && !lifetime) {
		ip6_del_rt(rt);
		rt = NULL;
	}

	if (!rt && lifetime)
<<<<<<< HEAD
		rt = rt6_add_route_info(dev, prefix, rinfo->prefix_len, gwaddr, pref);
=======
		rt = rt6_add_route_info(net, prefix, rinfo->prefix_len, gwaddr,
					dev, pref);
>>>>>>> bc33b0ca
	else if (rt)
		rt->rt6i_flags = RTF_ROUTEINFO |
				 (rt->rt6i_flags & ~RTF_PREF_MASK) | RTF_PREF(pref);

	if (rt) {
		if (!addrconf_finite_timeout(lifetime))
			rt6_clean_expires(rt);
		else
			rt6_set_expires(rt, jiffies + HZ * lifetime);

		ip6_rt_put(rt);
	}
	return 0;
}
#endif

static struct fib6_node* fib6_backtrack(struct fib6_node *fn,
					struct in6_addr *saddr)
{
	struct fib6_node *pn;
	while (1) {
		if (fn->fn_flags & RTN_TL_ROOT)
			return NULL;
		pn = fn->parent;
		if (FIB6_SUBTREE(pn) && FIB6_SUBTREE(pn) != fn)
			fn = fib6_lookup(FIB6_SUBTREE(pn), NULL, saddr);
		else
			fn = pn;
		if (fn->fn_flags & RTN_RTINFO)
			return fn;
	}
}

static struct rt6_info *ip6_pol_route_lookup(struct net *net,
					     struct fib6_table *table,
					     struct flowi6 *fl6, int flags)
{
	struct fib6_node *fn;
	struct rt6_info *rt;

	read_lock_bh(&table->tb6_lock);
	fn = fib6_lookup(&table->tb6_root, &fl6->daddr, &fl6->saddr);
restart:
	rt = fn->leaf;
	rt = rt6_device_match(net, rt, &fl6->saddr, fl6->flowi6_oif, flags);
	if (rt->rt6i_nsiblings && fl6->flowi6_oif == 0)
		rt = rt6_multipath_select(rt, fl6, fl6->flowi6_oif, flags);
	if (rt == net->ipv6.ip6_null_entry) {
		fn = fib6_backtrack(fn, &fl6->saddr);
		if (fn)
			goto restart;
	}
	dst_use(&rt->dst, jiffies);
	read_unlock_bh(&table->tb6_lock);

	trace_fib6_table_lookup(net, rt, table->tb6_id, fl6);

	return rt;

}

struct dst_entry *ip6_route_lookup(struct net *net, struct flowi6 *fl6,
				    int flags)
{
	return fib6_rule_lookup(net, fl6, flags, ip6_pol_route_lookup);
}
EXPORT_SYMBOL_GPL(ip6_route_lookup);

struct rt6_info *rt6_lookup(struct net *net, const struct in6_addr *daddr,
			    const struct in6_addr *saddr, int oif, int strict)
{
	struct flowi6 fl6 = {
		.flowi6_oif = oif,
		.daddr = *daddr,
	};
	struct dst_entry *dst;
	int flags = strict ? RT6_LOOKUP_F_IFACE : 0;

	if (saddr) {
		memcpy(&fl6.saddr, saddr, sizeof(*saddr));
		flags |= RT6_LOOKUP_F_HAS_SADDR;
	}

	dst = fib6_rule_lookup(net, &fl6, flags, ip6_pol_route_lookup);
	if (dst->error == 0)
		return (struct rt6_info *) dst;

	dst_release(dst);

	return NULL;
}
EXPORT_SYMBOL(rt6_lookup);

/* ip6_ins_rt is called with FREE table->tb6_lock.
   It takes new route entry, the addition fails by any reason the
   route is freed. In any case, if caller does not hold it, it may
   be destroyed.
 */

static int __ip6_ins_rt(struct rt6_info *rt, struct nl_info *info,
			struct mx6_config *mxc)
{
	int err;
	struct fib6_table *table;

	table = rt->rt6i_table;
	write_lock_bh(&table->tb6_lock);
	err = fib6_add(&table->tb6_root, rt, info, mxc);
	write_unlock_bh(&table->tb6_lock);

	return err;
}

int ip6_ins_rt(struct rt6_info *rt)
{
	struct nl_info info = {	.nl_net = dev_net(rt->dst.dev), };
	struct mx6_config mxc = { .mx = NULL, };

	return __ip6_ins_rt(rt, &info, &mxc);
}

static struct rt6_info *ip6_rt_cache_alloc(struct rt6_info *ort,
					   const struct in6_addr *daddr,
					   const struct in6_addr *saddr)
{
	struct rt6_info *rt;

	/*
	 *	Clone the route.
	 */

	if (ort->rt6i_flags & (RTF_CACHE | RTF_PCPU))
		ort = (struct rt6_info *)ort->dst.from;

	rt = __ip6_dst_alloc(dev_net(ort->dst.dev), ort->dst.dev, 0);

	if (!rt)
		return NULL;

	ip6_rt_copy_init(rt, ort);
	rt->rt6i_flags |= RTF_CACHE;
	rt->rt6i_metric = 0;
	rt->dst.flags |= DST_HOST;
	rt->rt6i_dst.addr = *daddr;
	rt->rt6i_dst.plen = 128;

	if (!rt6_is_gw_or_nonexthop(ort)) {
		if (ort->rt6i_dst.plen != 128 &&
		    ipv6_addr_equal(&ort->rt6i_dst.addr, daddr))
			rt->rt6i_flags |= RTF_ANYCAST;
#ifdef CONFIG_IPV6_SUBTREES
		if (rt->rt6i_src.plen && saddr) {
			rt->rt6i_src.addr = *saddr;
			rt->rt6i_src.plen = 128;
		}
#endif
	}

	return rt;
}

static struct rt6_info *ip6_rt_pcpu_alloc(struct rt6_info *rt)
{
	struct rt6_info *pcpu_rt;

	pcpu_rt = __ip6_dst_alloc(dev_net(rt->dst.dev),
				  rt->dst.dev, rt->dst.flags);

	if (!pcpu_rt)
		return NULL;
	ip6_rt_copy_init(pcpu_rt, rt);
	pcpu_rt->rt6i_protocol = rt->rt6i_protocol;
	pcpu_rt->rt6i_flags |= RTF_PCPU;
	return pcpu_rt;
}

/* It should be called with read_lock_bh(&tb6_lock) acquired */
static struct rt6_info *rt6_get_pcpu_route(struct rt6_info *rt)
{
	struct rt6_info *pcpu_rt, **p;

	p = this_cpu_ptr(rt->rt6i_pcpu);
	pcpu_rt = *p;

	if (pcpu_rt) {
		dst_hold(&pcpu_rt->dst);
		rt6_dst_from_metrics_check(pcpu_rt);
	}
	return pcpu_rt;
}

static struct rt6_info *rt6_make_pcpu_route(struct rt6_info *rt)
{
	struct fib6_table *table = rt->rt6i_table;
	struct rt6_info *pcpu_rt, *prev, **p;

	pcpu_rt = ip6_rt_pcpu_alloc(rt);
	if (!pcpu_rt) {
		struct net *net = dev_net(rt->dst.dev);

		dst_hold(&net->ipv6.ip6_null_entry->dst);
		return net->ipv6.ip6_null_entry;
	}

	read_lock_bh(&table->tb6_lock);
	if (rt->rt6i_pcpu) {
		p = this_cpu_ptr(rt->rt6i_pcpu);
		prev = cmpxchg(p, NULL, pcpu_rt);
		if (prev) {
			/* If someone did it before us, return prev instead */
			dst_destroy(&pcpu_rt->dst);
			pcpu_rt = prev;
		}
	} else {
		/* rt has been removed from the fib6 tree
		 * before we have a chance to acquire the read_lock.
		 * In this case, don't brother to create a pcpu rt
		 * since rt is going away anyway.  The next
		 * dst_check() will trigger a re-lookup.
		 */
		dst_destroy(&pcpu_rt->dst);
		pcpu_rt = rt;
	}
	dst_hold(&pcpu_rt->dst);
	rt6_dst_from_metrics_check(pcpu_rt);
	read_unlock_bh(&table->tb6_lock);
	return pcpu_rt;
}

struct rt6_info *ip6_pol_route(struct net *net, struct fib6_table *table,
			       int oif, struct flowi6 *fl6, int flags)
{
	struct fib6_node *fn, *saved_fn;
	struct rt6_info *rt;
	int strict = 0;

	strict |= flags & RT6_LOOKUP_F_IFACE;
	strict |= flags & RT6_LOOKUP_F_IGNORE_LINKSTATE;
	if (net->ipv6.devconf_all->forwarding == 0)
		strict |= RT6_LOOKUP_F_REACHABLE;

	read_lock_bh(&table->tb6_lock);

	fn = fib6_lookup(&table->tb6_root, &fl6->daddr, &fl6->saddr);
	saved_fn = fn;

	if (fl6->flowi6_flags & FLOWI_FLAG_SKIP_NH_OIF)
		oif = 0;

redo_rt6_select:
	rt = rt6_select(fn, oif, strict);
	if (rt->rt6i_nsiblings)
		rt = rt6_multipath_select(rt, fl6, oif, strict);
	if (rt == net->ipv6.ip6_null_entry) {
		fn = fib6_backtrack(fn, &fl6->saddr);
		if (fn)
			goto redo_rt6_select;
		else if (strict & RT6_LOOKUP_F_REACHABLE) {
			/* also consider unreachable route */
			strict &= ~RT6_LOOKUP_F_REACHABLE;
			fn = saved_fn;
			goto redo_rt6_select;
		}
	}


	if (rt == net->ipv6.ip6_null_entry || (rt->rt6i_flags & RTF_CACHE)) {
		dst_use(&rt->dst, jiffies);
		read_unlock_bh(&table->tb6_lock);

		rt6_dst_from_metrics_check(rt);

		trace_fib6_table_lookup(net, rt, table->tb6_id, fl6);
		return rt;
	} else if (unlikely((fl6->flowi6_flags & FLOWI_FLAG_KNOWN_NH) &&
			    !(rt->rt6i_flags & RTF_GATEWAY))) {
		/* Create a RTF_CACHE clone which will not be
		 * owned by the fib6 tree.  It is for the special case where
		 * the daddr in the skb during the neighbor look-up is different
		 * from the fl6->daddr used to look-up route here.
		 */

		struct rt6_info *uncached_rt;

		dst_use(&rt->dst, jiffies);
		read_unlock_bh(&table->tb6_lock);

		uncached_rt = ip6_rt_cache_alloc(rt, &fl6->daddr, NULL);
		dst_release(&rt->dst);

		if (uncached_rt)
			rt6_uncached_list_add(uncached_rt);
		else
			uncached_rt = net->ipv6.ip6_null_entry;

		dst_hold(&uncached_rt->dst);

		trace_fib6_table_lookup(net, uncached_rt, table->tb6_id, fl6);
		return uncached_rt;

	} else {
		/* Get a percpu copy */

		struct rt6_info *pcpu_rt;

		rt->dst.lastuse = jiffies;
		rt->dst.__use++;
		pcpu_rt = rt6_get_pcpu_route(rt);

		if (pcpu_rt) {
			read_unlock_bh(&table->tb6_lock);
		} else {
			/* We have to do the read_unlock first
			 * because rt6_make_pcpu_route() may trigger
			 * ip6_dst_gc() which will take the write_lock.
			 */
			dst_hold(&rt->dst);
			read_unlock_bh(&table->tb6_lock);
			pcpu_rt = rt6_make_pcpu_route(rt);
			dst_release(&rt->dst);
		}

		trace_fib6_table_lookup(net, pcpu_rt, table->tb6_id, fl6);
		return pcpu_rt;

	}
}
EXPORT_SYMBOL_GPL(ip6_pol_route);

static struct rt6_info *ip6_pol_route_input(struct net *net, struct fib6_table *table,
					    struct flowi6 *fl6, int flags)
{
	return ip6_pol_route(net, table, fl6->flowi6_iif, fl6, flags);
}

struct dst_entry *ip6_route_input_lookup(struct net *net,
					 struct net_device *dev,
					 struct flowi6 *fl6, int flags)
{
	if (rt6_need_strict(&fl6->daddr) && dev->type != ARPHRD_PIMREG)
		flags |= RT6_LOOKUP_F_IFACE;

	return fib6_rule_lookup(net, fl6, flags, ip6_pol_route_input);
}
EXPORT_SYMBOL_GPL(ip6_route_input_lookup);

void ip6_route_input(struct sk_buff *skb)
{
	const struct ipv6hdr *iph = ipv6_hdr(skb);
	struct net *net = dev_net(skb->dev);
	int flags = RT6_LOOKUP_F_HAS_SADDR;
	struct ip_tunnel_info *tun_info;
	struct flowi6 fl6 = {
		.flowi6_iif = skb->dev->ifindex,
		.daddr = iph->daddr,
		.saddr = iph->saddr,
		.flowlabel = ip6_flowinfo(iph),
		.flowi6_mark = skb->mark,
		.flowi6_proto = iph->nexthdr,
	};

	tun_info = skb_tunnel_info(skb);
	if (tun_info && !(tun_info->mode & IP_TUNNEL_INFO_TX))
		fl6.flowi6_tun_key.tun_id = tun_info->key.tun_id;
	skb_dst_drop(skb);
	skb_dst_set(skb, ip6_route_input_lookup(net, skb->dev, &fl6, flags));
}

static struct rt6_info *ip6_pol_route_output(struct net *net, struct fib6_table *table,
					     struct flowi6 *fl6, int flags)
{
	return ip6_pol_route(net, table, fl6->flowi6_oif, fl6, flags);
}

struct dst_entry *ip6_route_output_flags(struct net *net, const struct sock *sk,
					 struct flowi6 *fl6, int flags)
{
	bool any_src;

	if (rt6_need_strict(&fl6->daddr)) {
		struct dst_entry *dst;

		dst = l3mdev_link_scope_lookup(net, fl6);
		if (dst)
			return dst;
	}

	fl6->flowi6_iif = LOOPBACK_IFINDEX;

	any_src = ipv6_addr_any(&fl6->saddr);
	if ((sk && sk->sk_bound_dev_if) || rt6_need_strict(&fl6->daddr) ||
	    (fl6->flowi6_oif && any_src))
		flags |= RT6_LOOKUP_F_IFACE;

	if (!any_src)
		flags |= RT6_LOOKUP_F_HAS_SADDR;
	else if (sk)
		flags |= rt6_srcprefs2flags(inet6_sk(sk)->srcprefs);

	return fib6_rule_lookup(net, fl6, flags, ip6_pol_route_output);
}
EXPORT_SYMBOL_GPL(ip6_route_output_flags);

struct dst_entry *ip6_blackhole_route(struct net *net, struct dst_entry *dst_orig)
{
	struct rt6_info *rt, *ort = (struct rt6_info *) dst_orig;
	struct dst_entry *new = NULL;

	rt = dst_alloc(&ip6_dst_blackhole_ops, ort->dst.dev, 1, DST_OBSOLETE_NONE, 0);
	if (rt) {
		rt6_info_init(rt);

		new = &rt->dst;
		new->__use = 1;
		new->input = dst_discard;
		new->output = dst_discard_out;

		dst_copy_metrics(new, &ort->dst);
		rt->rt6i_idev = ort->rt6i_idev;
		if (rt->rt6i_idev)
			in6_dev_hold(rt->rt6i_idev);

		rt->rt6i_gateway = ort->rt6i_gateway;
		rt->rt6i_flags = ort->rt6i_flags & ~RTF_PCPU;
		rt->rt6i_metric = 0;

		memcpy(&rt->rt6i_dst, &ort->rt6i_dst, sizeof(struct rt6key));
#ifdef CONFIG_IPV6_SUBTREES
		memcpy(&rt->rt6i_src, &ort->rt6i_src, sizeof(struct rt6key));
#endif

		dst_free(new);
	}

	dst_release(dst_orig);
	return new ? new : ERR_PTR(-ENOMEM);
}

/*
 *	Destination cache support functions
 */

static void rt6_dst_from_metrics_check(struct rt6_info *rt)
{
	if (rt->dst.from &&
	    dst_metrics_ptr(&rt->dst) != dst_metrics_ptr(rt->dst.from))
		dst_init_metrics(&rt->dst, dst_metrics_ptr(rt->dst.from), true);
}

static struct dst_entry *rt6_check(struct rt6_info *rt, u32 cookie)
{
	if (!rt->rt6i_node || (rt->rt6i_node->fn_sernum != cookie))
		return NULL;

	if (rt6_check_expired(rt))
		return NULL;

	return &rt->dst;
}

static struct dst_entry *rt6_dst_from_check(struct rt6_info *rt, u32 cookie)
{
	if (!__rt6_check_expired(rt) &&
	    rt->dst.obsolete == DST_OBSOLETE_FORCE_CHK &&
	    rt6_check((struct rt6_info *)(rt->dst.from), cookie))
		return &rt->dst;
	else
		return NULL;
}

static struct dst_entry *ip6_dst_check(struct dst_entry *dst, u32 cookie)
{
	struct rt6_info *rt;

	rt = (struct rt6_info *) dst;

	/* All IPV6 dsts are created with ->obsolete set to the value
	 * DST_OBSOLETE_FORCE_CHK which forces validation calls down
	 * into this function always.
	 */

	rt6_dst_from_metrics_check(rt);

	if (rt->rt6i_flags & RTF_PCPU ||
	    (unlikely(dst->flags & DST_NOCACHE) && rt->dst.from))
		return rt6_dst_from_check(rt, cookie);
	else
		return rt6_check(rt, cookie);
}

static struct dst_entry *ip6_negative_advice(struct dst_entry *dst)
{
	struct rt6_info *rt = (struct rt6_info *) dst;

	if (rt) {
		if (rt->rt6i_flags & RTF_CACHE) {
			if (rt6_check_expired(rt)) {
				ip6_del_rt(rt);
				dst = NULL;
			}
		} else {
			dst_release(dst);
			dst = NULL;
		}
	}
	return dst;
}

static void ip6_link_failure(struct sk_buff *skb)
{
	struct rt6_info *rt;

	icmpv6_send(skb, ICMPV6_DEST_UNREACH, ICMPV6_ADDR_UNREACH, 0);

	rt = (struct rt6_info *) skb_dst(skb);
	if (rt) {
		if (rt->rt6i_flags & RTF_CACHE) {
			dst_hold(&rt->dst);
			ip6_del_rt(rt);
		} else if (rt->rt6i_node && (rt->rt6i_flags & RTF_DEFAULT)) {
			rt->rt6i_node->fn_sernum = -1;
		}
	}
}

static void rt6_do_update_pmtu(struct rt6_info *rt, u32 mtu)
{
	struct net *net = dev_net(rt->dst.dev);

	rt->rt6i_flags |= RTF_MODIFIED;
	rt->rt6i_pmtu = mtu;
	rt6_update_expires(rt, net->ipv6.sysctl.ip6_rt_mtu_expires);
}

static bool rt6_cache_allowed_for_pmtu(const struct rt6_info *rt)
{
	return !(rt->rt6i_flags & RTF_CACHE) &&
		(rt->rt6i_flags & RTF_PCPU || rt->rt6i_node);
}

static void __ip6_rt_update_pmtu(struct dst_entry *dst, const struct sock *sk,
				 const struct ipv6hdr *iph, u32 mtu)
{
	struct rt6_info *rt6 = (struct rt6_info *)dst;

	if (rt6->rt6i_flags & RTF_LOCAL)
		return;

	dst_confirm(dst);
	mtu = max_t(u32, mtu, IPV6_MIN_MTU);
	if (mtu >= dst_mtu(dst))
		return;

	if (!rt6_cache_allowed_for_pmtu(rt6)) {
		rt6_do_update_pmtu(rt6, mtu);
	} else {
		const struct in6_addr *daddr, *saddr;
		struct rt6_info *nrt6;

		if (iph) {
			daddr = &iph->daddr;
			saddr = &iph->saddr;
		} else if (sk) {
			daddr = &sk->sk_v6_daddr;
			saddr = &inet6_sk(sk)->saddr;
		} else {
			return;
		}
		nrt6 = ip6_rt_cache_alloc(rt6, daddr, saddr);
		if (nrt6) {
			rt6_do_update_pmtu(nrt6, mtu);

			/* ip6_ins_rt(nrt6) will bump the
			 * rt6->rt6i_node->fn_sernum
			 * which will fail the next rt6_check() and
			 * invalidate the sk->sk_dst_cache.
			 */
			ip6_ins_rt(nrt6);
		}
	}
}

static void ip6_rt_update_pmtu(struct dst_entry *dst, struct sock *sk,
			       struct sk_buff *skb, u32 mtu)
{
	__ip6_rt_update_pmtu(dst, sk, skb ? ipv6_hdr(skb) : NULL, mtu);
}

void ip6_update_pmtu(struct sk_buff *skb, struct net *net, __be32 mtu,
		     int oif, u32 mark, kuid_t uid)
{
	const struct ipv6hdr *iph = (struct ipv6hdr *) skb->data;
	struct dst_entry *dst;
	struct flowi6 fl6;

	memset(&fl6, 0, sizeof(fl6));
	fl6.flowi6_oif = oif;
	fl6.flowi6_mark = mark ? mark : IP6_REPLY_MARK(net, skb->mark);
	fl6.daddr = iph->daddr;
	fl6.saddr = iph->saddr;
	fl6.flowlabel = ip6_flowinfo(iph);
	fl6.flowi6_uid = uid;

	dst = ip6_route_output(net, NULL, &fl6);
	if (!dst->error)
		__ip6_rt_update_pmtu(dst, NULL, iph, ntohl(mtu));
	dst_release(dst);
}
EXPORT_SYMBOL_GPL(ip6_update_pmtu);

void ip6_sk_update_pmtu(struct sk_buff *skb, struct sock *sk, __be32 mtu)
{
	struct dst_entry *dst;

	ip6_update_pmtu(skb, sock_net(sk), mtu,
			sk->sk_bound_dev_if, sk->sk_mark, sock_i_uid(sk));

	dst = __sk_dst_get(sk);
	if (!dst || !dst->obsolete ||
	    dst->ops->check(dst, inet6_sk(sk)->dst_cookie))
		return;

	bh_lock_sock(sk);
	if (!sock_owned_by_user(sk) && !ipv6_addr_v4mapped(&sk->sk_v6_daddr))
		ip6_datagram_dst_update(sk, false);
	bh_unlock_sock(sk);
}
EXPORT_SYMBOL_GPL(ip6_sk_update_pmtu);

/* Handle redirects */
struct ip6rd_flowi {
	struct flowi6 fl6;
	struct in6_addr gateway;
};

static struct rt6_info *__ip6_route_redirect(struct net *net,
					     struct fib6_table *table,
					     struct flowi6 *fl6,
					     int flags)
{
	struct ip6rd_flowi *rdfl = (struct ip6rd_flowi *)fl6;
	struct rt6_info *rt;
	struct fib6_node *fn;

	/* Get the "current" route for this destination and
	 * check if the redirect has come from approriate router.
	 *
	 * RFC 4861 specifies that redirects should only be
	 * accepted if they come from the nexthop to the target.
	 * Due to the way the routes are chosen, this notion
	 * is a bit fuzzy and one might need to check all possible
	 * routes.
	 */

	read_lock_bh(&table->tb6_lock);
	fn = fib6_lookup(&table->tb6_root, &fl6->daddr, &fl6->saddr);
restart:
	for (rt = fn->leaf; rt; rt = rt->dst.rt6_next) {
		if (rt6_check_expired(rt))
			continue;
		if (rt->dst.error)
			break;
		if (!(rt->rt6i_flags & RTF_GATEWAY))
			continue;
		if (fl6->flowi6_oif != rt->dst.dev->ifindex)
			continue;
		if (!ipv6_addr_equal(&rdfl->gateway, &rt->rt6i_gateway))
			continue;
		break;
	}

	if (!rt)
		rt = net->ipv6.ip6_null_entry;
	else if (rt->dst.error) {
		rt = net->ipv6.ip6_null_entry;
		goto out;
	}

	if (rt == net->ipv6.ip6_null_entry) {
		fn = fib6_backtrack(fn, &fl6->saddr);
		if (fn)
			goto restart;
	}

out:
	dst_hold(&rt->dst);

	read_unlock_bh(&table->tb6_lock);

	trace_fib6_table_lookup(net, rt, table->tb6_id, fl6);
	return rt;
};

static struct dst_entry *ip6_route_redirect(struct net *net,
					const struct flowi6 *fl6,
					const struct in6_addr *gateway)
{
	int flags = RT6_LOOKUP_F_HAS_SADDR;
	struct ip6rd_flowi rdfl;

	rdfl.fl6 = *fl6;
	rdfl.gateway = *gateway;

	return fib6_rule_lookup(net, &rdfl.fl6,
				flags, __ip6_route_redirect);
}

void ip6_redirect(struct sk_buff *skb, struct net *net, int oif, u32 mark)
{
	const struct ipv6hdr *iph = (struct ipv6hdr *) skb->data;
	struct dst_entry *dst;
	struct flowi6 fl6;

	memset(&fl6, 0, sizeof(fl6));
	fl6.flowi6_iif = LOOPBACK_IFINDEX;
	fl6.flowi6_oif = oif;
	fl6.flowi6_mark = mark;
	fl6.daddr = iph->daddr;
	fl6.saddr = iph->saddr;
	fl6.flowlabel = ip6_flowinfo(iph);

	dst = ip6_route_redirect(net, &fl6, &ipv6_hdr(skb)->saddr);
	rt6_do_redirect(dst, NULL, skb);
	dst_release(dst);
}
EXPORT_SYMBOL_GPL(ip6_redirect);

void ip6_redirect_no_header(struct sk_buff *skb, struct net *net, int oif,
			    u32 mark)
{
	const struct ipv6hdr *iph = ipv6_hdr(skb);
	const struct rd_msg *msg = (struct rd_msg *)icmp6_hdr(skb);
	struct dst_entry *dst;
	struct flowi6 fl6;

	memset(&fl6, 0, sizeof(fl6));
	fl6.flowi6_iif = LOOPBACK_IFINDEX;
	fl6.flowi6_oif = oif;
	fl6.flowi6_mark = mark;
	fl6.daddr = msg->dest;
	fl6.saddr = iph->daddr;

	dst = ip6_route_redirect(net, &fl6, &iph->saddr);
	rt6_do_redirect(dst, NULL, skb);
	dst_release(dst);
}

void ip6_sk_redirect(struct sk_buff *skb, struct sock *sk)
{
	ip6_redirect(skb, sock_net(sk), sk->sk_bound_dev_if, sk->sk_mark);
}
EXPORT_SYMBOL_GPL(ip6_sk_redirect);

static unsigned int ip6_default_advmss(const struct dst_entry *dst)
{
	struct net_device *dev = dst->dev;
	unsigned int mtu = dst_mtu(dst);
	struct net *net = dev_net(dev);

	mtu -= sizeof(struct ipv6hdr) + sizeof(struct tcphdr);

	if (mtu < net->ipv6.sysctl.ip6_rt_min_advmss)
		mtu = net->ipv6.sysctl.ip6_rt_min_advmss;

	/*
	 * Maximal non-jumbo IPv6 payload is IPV6_MAXPLEN and
	 * corresponding MSS is IPV6_MAXPLEN - tcp_header_size.
	 * IPV6_MAXPLEN is also valid and means: "any MSS,
	 * rely only on pmtu discovery"
	 */
	if (mtu > IPV6_MAXPLEN - sizeof(struct tcphdr))
		mtu = IPV6_MAXPLEN;
	return mtu;
}

static unsigned int ip6_mtu(const struct dst_entry *dst)
{
	const struct rt6_info *rt = (const struct rt6_info *)dst;
	unsigned int mtu = rt->rt6i_pmtu;
	struct inet6_dev *idev;

	if (mtu)
		goto out;

	mtu = dst_metric_raw(dst, RTAX_MTU);
	if (mtu)
		goto out;

	mtu = IPV6_MIN_MTU;

	rcu_read_lock();
	idev = __in6_dev_get(dst->dev);
	if (idev)
		mtu = idev->cnf.mtu6;
	rcu_read_unlock();

out:
	mtu = min_t(unsigned int, mtu, IP6_MAX_MTU);

	return mtu - lwtunnel_headroom(dst->lwtstate, mtu);
}

static struct dst_entry *icmp6_dst_gc_list;
static DEFINE_SPINLOCK(icmp6_dst_lock);

struct dst_entry *icmp6_dst_alloc(struct net_device *dev,
				  struct flowi6 *fl6)
{
	struct dst_entry *dst;
	struct rt6_info *rt;
	struct inet6_dev *idev = in6_dev_get(dev);
	struct net *net = dev_net(dev);

	if (unlikely(!idev))
		return ERR_PTR(-ENODEV);

	rt = ip6_dst_alloc(net, dev, 0);
	if (unlikely(!rt)) {
		in6_dev_put(idev);
		dst = ERR_PTR(-ENOMEM);
		goto out;
	}

	rt->dst.flags |= DST_HOST;
	rt->dst.output  = ip6_output;
	atomic_set(&rt->dst.__refcnt, 1);
	rt->rt6i_gateway  = fl6->daddr;
	rt->rt6i_dst.addr = fl6->daddr;
	rt->rt6i_dst.plen = 128;
	rt->rt6i_idev     = idev;
	dst_metric_set(&rt->dst, RTAX_HOPLIMIT, 0);

	spin_lock_bh(&icmp6_dst_lock);
	rt->dst.next = icmp6_dst_gc_list;
	icmp6_dst_gc_list = &rt->dst;
	spin_unlock_bh(&icmp6_dst_lock);

	fib6_force_start_gc(net);

	dst = xfrm_lookup(net, &rt->dst, flowi6_to_flowi(fl6), NULL, 0);

out:
	return dst;
}

int icmp6_dst_gc(void)
{
	struct dst_entry *dst, **pprev;
	int more = 0;

	spin_lock_bh(&icmp6_dst_lock);
	pprev = &icmp6_dst_gc_list;

	while ((dst = *pprev) != NULL) {
		if (!atomic_read(&dst->__refcnt)) {
			*pprev = dst->next;
			dst_free(dst);
		} else {
			pprev = &dst->next;
			++more;
		}
	}

	spin_unlock_bh(&icmp6_dst_lock);

	return more;
}

static void icmp6_clean_all(int (*func)(struct rt6_info *rt, void *arg),
			    void *arg)
{
	struct dst_entry *dst, **pprev;

	spin_lock_bh(&icmp6_dst_lock);
	pprev = &icmp6_dst_gc_list;
	while ((dst = *pprev) != NULL) {
		struct rt6_info *rt = (struct rt6_info *) dst;
		if (func(rt, arg)) {
			*pprev = dst->next;
			dst_free(dst);
		} else {
			pprev = &dst->next;
		}
	}
	spin_unlock_bh(&icmp6_dst_lock);
}

static int ip6_dst_gc(struct dst_ops *ops)
{
	struct net *net = container_of(ops, struct net, ipv6.ip6_dst_ops);
	int rt_min_interval = net->ipv6.sysctl.ip6_rt_gc_min_interval;
	int rt_max_size = net->ipv6.sysctl.ip6_rt_max_size;
	int rt_elasticity = net->ipv6.sysctl.ip6_rt_gc_elasticity;
	int rt_gc_timeout = net->ipv6.sysctl.ip6_rt_gc_timeout;
	unsigned long rt_last_gc = net->ipv6.ip6_rt_last_gc;
	int entries;

	entries = dst_entries_get_fast(ops);
	if (time_after(rt_last_gc + rt_min_interval, jiffies) &&
	    entries <= rt_max_size)
		goto out;

	net->ipv6.ip6_rt_gc_expire++;
	fib6_run_gc(net->ipv6.ip6_rt_gc_expire, net, true);
	entries = dst_entries_get_slow(ops);
	if (entries < ops->gc_thresh)
		net->ipv6.ip6_rt_gc_expire = rt_gc_timeout>>1;
out:
	net->ipv6.ip6_rt_gc_expire -= net->ipv6.ip6_rt_gc_expire>>rt_elasticity;
	return entries > rt_max_size;
}

static int ip6_convert_metrics(struct mx6_config *mxc,
			       const struct fib6_config *cfg)
{
	bool ecn_ca = false;
	struct nlattr *nla;
	int remaining;
	u32 *mp;

	if (!cfg->fc_mx)
		return 0;

	mp = kzalloc(sizeof(u32) * RTAX_MAX, GFP_KERNEL);
	if (unlikely(!mp))
		return -ENOMEM;

	nla_for_each_attr(nla, cfg->fc_mx, cfg->fc_mx_len, remaining) {
		int type = nla_type(nla);
		u32 val;

		if (!type)
			continue;
		if (unlikely(type > RTAX_MAX))
			goto err;

		if (type == RTAX_CC_ALGO) {
			char tmp[TCP_CA_NAME_MAX];

			nla_strlcpy(tmp, nla, sizeof(tmp));
			val = tcp_ca_get_key_by_name(tmp, &ecn_ca);
			if (val == TCP_CA_UNSPEC)
				goto err;
		} else {
			val = nla_get_u32(nla);
		}
		if (type == RTAX_HOPLIMIT && val > 255)
			val = 255;
		if (type == RTAX_FEATURES && (val & ~RTAX_FEATURE_MASK))
			goto err;

		mp[type - 1] = val;
		__set_bit(type - 1, mxc->mx_valid);
	}

	if (ecn_ca) {
		__set_bit(RTAX_FEATURES - 1, mxc->mx_valid);
		mp[RTAX_FEATURES - 1] |= DST_FEATURE_ECN_CA;
	}

	mxc->mx = mp;
	return 0;
 err:
	kfree(mp);
	return -EINVAL;
}

static struct rt6_info *ip6_nh_lookup_table(struct net *net,
					    struct fib6_config *cfg,
					    const struct in6_addr *gw_addr)
{
	struct flowi6 fl6 = {
		.flowi6_oif = cfg->fc_ifindex,
		.daddr = *gw_addr,
		.saddr = cfg->fc_prefsrc,
	};
	struct fib6_table *table;
	struct rt6_info *rt;
	int flags = RT6_LOOKUP_F_IFACE | RT6_LOOKUP_F_IGNORE_LINKSTATE;

	table = fib6_get_table(net, cfg->fc_table);
	if (!table)
		return NULL;

	if (!ipv6_addr_any(&cfg->fc_prefsrc))
		flags |= RT6_LOOKUP_F_HAS_SADDR;

	rt = ip6_pol_route(net, table, cfg->fc_ifindex, &fl6, flags);

	/* if table lookup failed, fall back to full lookup */
	if (rt == net->ipv6.ip6_null_entry) {
		ip6_rt_put(rt);
		rt = NULL;
	}

	return rt;
}

static struct rt6_info *ip6_route_info_create(struct fib6_config *cfg)
{
	struct net *net = cfg->fc_nlinfo.nl_net;
	struct rt6_info *rt = NULL;
	struct net_device *dev = NULL;
	struct inet6_dev *idev = NULL;
	struct fib6_table *table;
	int addr_type;
	int err = -EINVAL;

	if (cfg->fc_dst_len > 128 || cfg->fc_src_len > 128)
		goto out;
#ifndef CONFIG_IPV6_SUBTREES
	if (cfg->fc_src_len)
		goto out;
#endif
	if (cfg->fc_ifindex) {
		err = -ENODEV;
		dev = dev_get_by_index(net, cfg->fc_ifindex);
		if (!dev)
			goto out;
		idev = in6_dev_get(dev);
		if (!idev)
			goto out;
	}

	if (cfg->fc_metric == 0)
		cfg->fc_metric = IP6_RT_PRIO_USER;

	err = -ENOBUFS;
	if (cfg->fc_nlinfo.nlh &&
	    !(cfg->fc_nlinfo.nlh->nlmsg_flags & NLM_F_CREATE)) {
		table = fib6_get_table(net, cfg->fc_table);
		if (!table) {
			pr_warn("NLM_F_CREATE should be specified when creating new route\n");
			table = fib6_new_table(net, cfg->fc_table);
		}
	} else {
		table = fib6_new_table(net, cfg->fc_table);
	}

	if (!table)
		goto out;

	rt = ip6_dst_alloc(net, NULL,
			   (cfg->fc_flags & RTF_ADDRCONF) ? 0 : DST_NOCOUNT);

	if (!rt) {
		err = -ENOMEM;
		goto out;
	}

	if (cfg->fc_flags & RTF_EXPIRES)
		rt6_set_expires(rt, jiffies +
				clock_t_to_jiffies(cfg->fc_expires));
	else
		rt6_clean_expires(rt);

	if (cfg->fc_protocol == RTPROT_UNSPEC)
		cfg->fc_protocol = RTPROT_BOOT;
	rt->rt6i_protocol = cfg->fc_protocol;

	addr_type = ipv6_addr_type(&cfg->fc_dst);

	if (addr_type & IPV6_ADDR_MULTICAST)
		rt->dst.input = ip6_mc_input;
	else if (cfg->fc_flags & RTF_LOCAL)
		rt->dst.input = ip6_input;
	else
		rt->dst.input = ip6_forward;

	rt->dst.output = ip6_output;

	if (cfg->fc_encap) {
		struct lwtunnel_state *lwtstate;

		err = lwtunnel_build_state(dev, cfg->fc_encap_type,
					   cfg->fc_encap, AF_INET6, cfg,
					   &lwtstate);
		if (err)
			goto out;
		rt->dst.lwtstate = lwtstate_get(lwtstate);
		if (lwtunnel_output_redirect(rt->dst.lwtstate)) {
			rt->dst.lwtstate->orig_output = rt->dst.output;
			rt->dst.output = lwtunnel_output;
		}
		if (lwtunnel_input_redirect(rt->dst.lwtstate)) {
			rt->dst.lwtstate->orig_input = rt->dst.input;
			rt->dst.input = lwtunnel_input;
		}
	}

	ipv6_addr_prefix(&rt->rt6i_dst.addr, &cfg->fc_dst, cfg->fc_dst_len);
	rt->rt6i_dst.plen = cfg->fc_dst_len;
	if (rt->rt6i_dst.plen == 128)
		rt->dst.flags |= DST_HOST;

#ifdef CONFIG_IPV6_SUBTREES
	ipv6_addr_prefix(&rt->rt6i_src.addr, &cfg->fc_src, cfg->fc_src_len);
	rt->rt6i_src.plen = cfg->fc_src_len;
#endif

	rt->rt6i_metric = cfg->fc_metric;

	/* We cannot add true routes via loopback here,
	   they would result in kernel looping; promote them to reject routes
	 */
	if ((cfg->fc_flags & RTF_REJECT) ||
	    (dev && (dev->flags & IFF_LOOPBACK) &&
	     !(addr_type & IPV6_ADDR_LOOPBACK) &&
	     !(cfg->fc_flags & RTF_LOCAL))) {
		/* hold loopback dev/idev if we haven't done so. */
		if (dev != net->loopback_dev) {
			if (dev) {
				dev_put(dev);
				in6_dev_put(idev);
			}
			dev = net->loopback_dev;
			dev_hold(dev);
			idev = in6_dev_get(dev);
			if (!idev) {
				err = -ENODEV;
				goto out;
			}
		}
		rt->rt6i_flags = RTF_REJECT|RTF_NONEXTHOP;
		switch (cfg->fc_type) {
		case RTN_BLACKHOLE:
			rt->dst.error = -EINVAL;
			rt->dst.output = dst_discard_out;
			rt->dst.input = dst_discard;
			break;
		case RTN_PROHIBIT:
			rt->dst.error = -EACCES;
			rt->dst.output = ip6_pkt_prohibit_out;
			rt->dst.input = ip6_pkt_prohibit;
			break;
		case RTN_THROW:
		case RTN_UNREACHABLE:
		default:
			rt->dst.error = (cfg->fc_type == RTN_THROW) ? -EAGAIN
					: (cfg->fc_type == RTN_UNREACHABLE)
					? -EHOSTUNREACH : -ENETUNREACH;
			rt->dst.output = ip6_pkt_discard_out;
			rt->dst.input = ip6_pkt_discard;
			break;
		}
		goto install_route;
	}

	if (cfg->fc_flags & RTF_GATEWAY) {
		const struct in6_addr *gw_addr;
		int gwa_type;

		gw_addr = &cfg->fc_gateway;
		gwa_type = ipv6_addr_type(gw_addr);

		/* if gw_addr is local we will fail to detect this in case
		 * address is still TENTATIVE (DAD in progress). rt6_lookup()
		 * will return already-added prefix route via interface that
		 * prefix route was assigned to, which might be non-loopback.
		 */
		err = -EINVAL;
		if (ipv6_chk_addr_and_flags(net, gw_addr,
					    gwa_type & IPV6_ADDR_LINKLOCAL ?
					    dev : NULL, 0, 0))
			goto out;

		rt->rt6i_gateway = *gw_addr;

		if (gwa_type != (IPV6_ADDR_LINKLOCAL|IPV6_ADDR_UNICAST)) {
			struct rt6_info *grt = NULL;

			/* IPv6 strictly inhibits using not link-local
			   addresses as nexthop address.
			   Otherwise, router will not able to send redirects.
			   It is very good, but in some (rare!) circumstances
			   (SIT, PtP, NBMA NOARP links) it is handy to allow
			   some exceptions. --ANK
			 */
			if (!(gwa_type & IPV6_ADDR_UNICAST))
				goto out;

			if (cfg->fc_table) {
				grt = ip6_nh_lookup_table(net, cfg, gw_addr);

				if (grt) {
					if (grt->rt6i_flags & RTF_GATEWAY ||
					    (dev && dev != grt->dst.dev)) {
						ip6_rt_put(grt);
						grt = NULL;
					}
				}
			}

			if (!grt)
				grt = rt6_lookup(net, gw_addr, NULL,
						 cfg->fc_ifindex, 1);

			err = -EHOSTUNREACH;
			if (!grt)
				goto out;
			if (dev) {
				if (dev != grt->dst.dev) {
					ip6_rt_put(grt);
					goto out;
				}
			} else {
				dev = grt->dst.dev;
				idev = grt->rt6i_idev;
				dev_hold(dev);
				in6_dev_hold(grt->rt6i_idev);
			}
			if (!(grt->rt6i_flags & RTF_GATEWAY))
				err = 0;
			ip6_rt_put(grt);

			if (err)
				goto out;
		}
		err = -EINVAL;
		if (!dev || (dev->flags & IFF_LOOPBACK))
			goto out;
	}

	err = -ENODEV;
	if (!dev)
		goto out;

	if (!ipv6_addr_any(&cfg->fc_prefsrc)) {
		if (!ipv6_chk_addr(net, &cfg->fc_prefsrc, dev, 0)) {
			err = -EINVAL;
			goto out;
		}
		rt->rt6i_prefsrc.addr = cfg->fc_prefsrc;
		rt->rt6i_prefsrc.plen = 128;
	} else
		rt->rt6i_prefsrc.plen = 0;

	rt->rt6i_flags = cfg->fc_flags;

install_route:
	rt->dst.dev = dev;
	rt->rt6i_idev = idev;
	rt->rt6i_table = table;

	cfg->fc_nlinfo.nl_net = dev_net(dev);

	return rt;
out:
	if (dev)
		dev_put(dev);
	if (idev)
		in6_dev_put(idev);
	if (rt)
		dst_free(&rt->dst);

	return ERR_PTR(err);
}

int ip6_route_add(struct fib6_config *cfg)
{
	struct mx6_config mxc = { .mx = NULL, };
	struct rt6_info *rt;
	int err;

	rt = ip6_route_info_create(cfg);
	if (IS_ERR(rt)) {
		err = PTR_ERR(rt);
		rt = NULL;
		goto out;
	}

	err = ip6_convert_metrics(&mxc, cfg);
	if (err)
		goto out;

	err = __ip6_ins_rt(rt, &cfg->fc_nlinfo, &mxc);

	kfree(mxc.mx);

	return err;
out:
	if (rt)
		dst_free(&rt->dst);

	return err;
}

static int __ip6_del_rt(struct rt6_info *rt, struct nl_info *info)
{
	int err;
	struct fib6_table *table;
	struct net *net = dev_net(rt->dst.dev);

	if (rt == net->ipv6.ip6_null_entry ||
	    rt->dst.flags & DST_NOCACHE) {
		err = -ENOENT;
		goto out;
	}

	table = rt->rt6i_table;
	write_lock_bh(&table->tb6_lock);
	err = fib6_del(rt, info);
	write_unlock_bh(&table->tb6_lock);

out:
	ip6_rt_put(rt);
	return err;
}

int ip6_del_rt(struct rt6_info *rt)
{
	struct nl_info info = {
		.nl_net = dev_net(rt->dst.dev),
	};
	return __ip6_del_rt(rt, &info);
}

static int ip6_route_del(struct fib6_config *cfg)
{
	struct fib6_table *table;
	struct fib6_node *fn;
	struct rt6_info *rt;
	int err = -ESRCH;

	table = fib6_get_table(cfg->fc_nlinfo.nl_net, cfg->fc_table);
	if (!table)
		return err;

	read_lock_bh(&table->tb6_lock);

	fn = fib6_locate(&table->tb6_root,
			 &cfg->fc_dst, cfg->fc_dst_len,
			 &cfg->fc_src, cfg->fc_src_len);

	if (fn) {
		for (rt = fn->leaf; rt; rt = rt->dst.rt6_next) {
			if ((rt->rt6i_flags & RTF_CACHE) &&
			    !(cfg->fc_flags & RTF_CACHE))
				continue;
			if (cfg->fc_ifindex &&
			    (!rt->dst.dev ||
			     rt->dst.dev->ifindex != cfg->fc_ifindex))
				continue;
			if (cfg->fc_flags & RTF_GATEWAY &&
			    !ipv6_addr_equal(&cfg->fc_gateway, &rt->rt6i_gateway))
				continue;
			if (cfg->fc_metric && cfg->fc_metric != rt->rt6i_metric)
				continue;
			dst_hold(&rt->dst);
			read_unlock_bh(&table->tb6_lock);

			return __ip6_del_rt(rt, &cfg->fc_nlinfo);
		}
	}
	read_unlock_bh(&table->tb6_lock);

	return err;
}

static void rt6_do_redirect(struct dst_entry *dst, struct sock *sk, struct sk_buff *skb)
{
	struct netevent_redirect netevent;
	struct rt6_info *rt, *nrt = NULL;
	struct ndisc_options ndopts;
	struct inet6_dev *in6_dev;
	struct neighbour *neigh;
	struct rd_msg *msg;
	int optlen, on_link;
	u8 *lladdr;

	optlen = skb_tail_pointer(skb) - skb_transport_header(skb);
	optlen -= sizeof(*msg);

	if (optlen < 0) {
		net_dbg_ratelimited("rt6_do_redirect: packet too short\n");
		return;
	}

	msg = (struct rd_msg *)icmp6_hdr(skb);

	if (ipv6_addr_is_multicast(&msg->dest)) {
		net_dbg_ratelimited("rt6_do_redirect: destination address is multicast\n");
		return;
	}

	on_link = 0;
	if (ipv6_addr_equal(&msg->dest, &msg->target)) {
		on_link = 1;
	} else if (ipv6_addr_type(&msg->target) !=
		   (IPV6_ADDR_UNICAST|IPV6_ADDR_LINKLOCAL)) {
		net_dbg_ratelimited("rt6_do_redirect: target address is not link-local unicast\n");
		return;
	}

	in6_dev = __in6_dev_get(skb->dev);
	if (!in6_dev)
		return;
	if (in6_dev->cnf.forwarding || !in6_dev->cnf.accept_redirects)
		return;

	/* RFC2461 8.1:
	 *	The IP source address of the Redirect MUST be the same as the current
	 *	first-hop router for the specified ICMP Destination Address.
	 */

	if (!ndisc_parse_options(skb->dev, msg->opt, optlen, &ndopts)) {
		net_dbg_ratelimited("rt6_redirect: invalid ND options\n");
		return;
	}

	lladdr = NULL;
	if (ndopts.nd_opts_tgt_lladdr) {
		lladdr = ndisc_opt_addr_data(ndopts.nd_opts_tgt_lladdr,
					     skb->dev);
		if (!lladdr) {
			net_dbg_ratelimited("rt6_redirect: invalid link-layer address length\n");
			return;
		}
	}

	rt = (struct rt6_info *) dst;
	if (rt->rt6i_flags & RTF_REJECT) {
		net_dbg_ratelimited("rt6_redirect: source isn't a valid nexthop for redirect target\n");
		return;
	}

	/* Redirect received -> path was valid.
	 * Look, redirects are sent only in response to data packets,
	 * so that this nexthop apparently is reachable. --ANK
	 */
	dst_confirm(&rt->dst);

	neigh = __neigh_lookup(&nd_tbl, &msg->target, skb->dev, 1);
	if (!neigh)
		return;

	/*
	 *	We have finally decided to accept it.
	 */

	ndisc_update(skb->dev, neigh, lladdr, NUD_STALE,
		     NEIGH_UPDATE_F_WEAK_OVERRIDE|
		     NEIGH_UPDATE_F_OVERRIDE|
		     (on_link ? 0 : (NEIGH_UPDATE_F_OVERRIDE_ISROUTER|
				     NEIGH_UPDATE_F_ISROUTER)),
		     NDISC_REDIRECT, &ndopts);

	nrt = ip6_rt_cache_alloc(rt, &msg->dest, NULL);
	if (!nrt)
		goto out;

	nrt->rt6i_flags = RTF_GATEWAY|RTF_UP|RTF_DYNAMIC|RTF_CACHE;
	if (on_link)
		nrt->rt6i_flags &= ~RTF_GATEWAY;

	nrt->rt6i_gateway = *(struct in6_addr *)neigh->primary_key;

	if (ip6_ins_rt(nrt))
		goto out;

	netevent.old = &rt->dst;
	netevent.new = &nrt->dst;
	netevent.daddr = &msg->dest;
	netevent.neigh = neigh;
	call_netevent_notifiers(NETEVENT_REDIRECT, &netevent);

	if (rt->rt6i_flags & RTF_CACHE) {
		rt = (struct rt6_info *) dst_clone(&rt->dst);
		ip6_del_rt(rt);
	}

out:
	neigh_release(neigh);
}

/*
 *	Misc support functions
 */

static void rt6_set_from(struct rt6_info *rt, struct rt6_info *from)
{
	BUG_ON(from->dst.from);

	rt->rt6i_flags &= ~RTF_EXPIRES;
	dst_hold(&from->dst);
	rt->dst.from = &from->dst;
	dst_init_metrics(&rt->dst, dst_metrics_ptr(&from->dst), true);
}

static void ip6_rt_copy_init(struct rt6_info *rt, struct rt6_info *ort)
{
	rt->dst.input = ort->dst.input;
	rt->dst.output = ort->dst.output;
	rt->rt6i_dst = ort->rt6i_dst;
	rt->dst.error = ort->dst.error;
	rt->rt6i_idev = ort->rt6i_idev;
	if (rt->rt6i_idev)
		in6_dev_hold(rt->rt6i_idev);
	rt->dst.lastuse = jiffies;
	rt->rt6i_gateway = ort->rt6i_gateway;
	rt->rt6i_flags = ort->rt6i_flags;
	rt6_set_from(rt, ort);
	rt->rt6i_metric = ort->rt6i_metric;
#ifdef CONFIG_IPV6_SUBTREES
	rt->rt6i_src = ort->rt6i_src;
#endif
	rt->rt6i_prefsrc = ort->rt6i_prefsrc;
	rt->rt6i_table = ort->rt6i_table;
	rt->dst.lwtstate = lwtstate_get(ort->dst.lwtstate);
}

#ifdef CONFIG_IPV6_ROUTE_INFO
static struct rt6_info *rt6_get_route_info(struct net_device *dev,
					   const struct in6_addr *prefix, int prefixlen,
<<<<<<< HEAD
					   const struct in6_addr *gwaddr)
=======
					   const struct in6_addr *gwaddr,
					   struct net_device *dev)
>>>>>>> bc33b0ca
{
	u32 tb_id = l3mdev_fib_table(dev) ? : RT6_TABLE_INFO;
	int ifindex = dev->ifindex;
	struct fib6_node *fn;
	struct rt6_info *rt = NULL;
	struct fib6_table *table;

<<<<<<< HEAD
	table = fib6_get_table(dev_net(dev),
			       addrconf_rt_table(dev, RT6_TABLE_INFO));
=======
	table = fib6_get_table(net, tb_id);
>>>>>>> bc33b0ca
	if (!table)
		return NULL;

	read_lock_bh(&table->tb6_lock);
	fn = fib6_locate(&table->tb6_root, prefix, prefixlen, NULL, 0);
	if (!fn)
		goto out;

	for (rt = fn->leaf; rt; rt = rt->dst.rt6_next) {
		if (rt->dst.dev->ifindex != dev->ifindex)
			continue;
		if ((rt->rt6i_flags & (RTF_ROUTEINFO|RTF_GATEWAY)) != (RTF_ROUTEINFO|RTF_GATEWAY))
			continue;
		if (!ipv6_addr_equal(&rt->rt6i_gateway, gwaddr))
			continue;
		dst_hold(&rt->dst);
		break;
	}
out:
	read_unlock_bh(&table->tb6_lock);
	return rt;
}

static struct rt6_info *rt6_add_route_info(struct net_device *dev,
					   const struct in6_addr *prefix, int prefixlen,
<<<<<<< HEAD
					   const struct in6_addr *gwaddr, unsigned int pref)
=======
					   const struct in6_addr *gwaddr,
					   struct net_device *dev,
					   unsigned int pref)
>>>>>>> bc33b0ca
{
	struct fib6_config cfg = {
		.fc_metric	= IP6_RT_PRIO_USER,
		.fc_ifindex	= dev->ifindex,
		.fc_dst_len	= prefixlen,
		.fc_flags	= RTF_GATEWAY | RTF_ADDRCONF | RTF_ROUTEINFO |
				  RTF_UP | RTF_PREF(pref),
		.fc_nlinfo.portid = 0,
		.fc_nlinfo.nlh = NULL,
		.fc_nlinfo.nl_net = dev_net(dev),
	};

<<<<<<< HEAD
	cfg.fc_table = l3mdev_fib_table_by_index(dev_net(dev), dev->ifindex) ? : addrconf_rt_table(dev, RT6_TABLE_INFO);
=======
	cfg.fc_table = l3mdev_fib_table(dev) ? : RT6_TABLE_INFO,
>>>>>>> bc33b0ca
	cfg.fc_dst = *prefix;
	cfg.fc_gateway = *gwaddr;

	/* We should treat it as a default route if prefix length is 0. */
	if (!prefixlen)
		cfg.fc_flags |= RTF_DEFAULT;

	ip6_route_add(&cfg);

<<<<<<< HEAD
	return rt6_get_route_info(dev, prefix, prefixlen, gwaddr);
=======
	return rt6_get_route_info(net, prefix, prefixlen, gwaddr, dev);
>>>>>>> bc33b0ca
}
#endif

struct rt6_info *rt6_get_dflt_router(const struct in6_addr *addr, struct net_device *dev)
{
	u32 tb_id = l3mdev_fib_table(dev) ? : RT6_TABLE_DFLT;
	struct rt6_info *rt;
	struct fib6_table *table;

<<<<<<< HEAD
	table = fib6_get_table(dev_net(dev),
			       addrconf_rt_table(dev, RT6_TABLE_MAIN));
=======
	table = fib6_get_table(dev_net(dev), tb_id);
>>>>>>> bc33b0ca
	if (!table)
		return NULL;

	read_lock_bh(&table->tb6_lock);
	for (rt = table->tb6_root.leaf; rt; rt = rt->dst.rt6_next) {
		if (dev == rt->dst.dev &&
		    ((rt->rt6i_flags & (RTF_ADDRCONF | RTF_DEFAULT)) == (RTF_ADDRCONF | RTF_DEFAULT)) &&
		    ipv6_addr_equal(&rt->rt6i_gateway, addr))
			break;
	}
	if (rt)
		dst_hold(&rt->dst);
	read_unlock_bh(&table->tb6_lock);
	return rt;
}

struct rt6_info *rt6_add_dflt_router(const struct in6_addr *gwaddr,
				     struct net_device *dev,
				     unsigned int pref)
{
	struct fib6_config cfg = {
		.fc_table	= l3mdev_fib_table(dev) ? : addrconf_rt_table(dev, RT6_TABLE_DFLT),
		.fc_metric	= IP6_RT_PRIO_USER,
		.fc_ifindex	= dev->ifindex,
		.fc_flags	= RTF_GATEWAY | RTF_ADDRCONF | RTF_DEFAULT |
				  RTF_UP | RTF_EXPIRES | RTF_PREF(pref),
		.fc_nlinfo.portid = 0,
		.fc_nlinfo.nlh = NULL,
		.fc_nlinfo.nl_net = dev_net(dev),
	};

	cfg.fc_gateway = *gwaddr;

	if (!ip6_route_add(&cfg)) {
		struct fib6_table *table;

		table = fib6_get_table(dev_net(dev), cfg.fc_table);
		if (table)
			table->flags |= RT6_TABLE_HAS_DFLT_ROUTER;
	}

	return rt6_get_dflt_router(gwaddr, dev);
}

<<<<<<< HEAD

int rt6_addrconf_purge(struct rt6_info *rt, void *arg) {
	if (rt->rt6i_flags & (RTF_DEFAULT | RTF_ADDRCONF) &&
	    (!rt->rt6i_idev || rt->rt6i_idev->cnf.accept_ra != 2))
		return -1;
	return 0;
}

void rt6_purge_dflt_routers(struct net *net)
{
	fib6_clean_all(net, rt6_addrconf_purge, NULL);
=======
static void __rt6_purge_dflt_routers(struct fib6_table *table)
{
	struct rt6_info *rt;

restart:
	read_lock_bh(&table->tb6_lock);
	for (rt = table->tb6_root.leaf; rt; rt = rt->dst.rt6_next) {
		if (rt->rt6i_flags & (RTF_DEFAULT | RTF_ADDRCONF) &&
		    (!rt->rt6i_idev || rt->rt6i_idev->cnf.accept_ra != 2)) {
			dst_hold(&rt->dst);
			read_unlock_bh(&table->tb6_lock);
			ip6_del_rt(rt);
			goto restart;
		}
	}
	read_unlock_bh(&table->tb6_lock);

	table->flags &= ~RT6_TABLE_HAS_DFLT_ROUTER;
}

void rt6_purge_dflt_routers(struct net *net)
{
	struct fib6_table *table;
	struct hlist_head *head;
	unsigned int h;

	rcu_read_lock();

	for (h = 0; h < FIB6_TABLE_HASHSZ; h++) {
		head = &net->ipv6.fib_table_hash[h];
		hlist_for_each_entry_rcu(table, head, tb6_hlist) {
			if (table->flags & RT6_TABLE_HAS_DFLT_ROUTER)
				__rt6_purge_dflt_routers(table);
		}
	}

	rcu_read_unlock();
>>>>>>> bc33b0ca
}

static void rtmsg_to_fib6_config(struct net *net,
				 struct in6_rtmsg *rtmsg,
				 struct fib6_config *cfg)
{
	memset(cfg, 0, sizeof(*cfg));

	cfg->fc_table = l3mdev_fib_table_by_index(net, rtmsg->rtmsg_ifindex) ?
			 : RT6_TABLE_MAIN;
	cfg->fc_ifindex = rtmsg->rtmsg_ifindex;
	cfg->fc_metric = rtmsg->rtmsg_metric;
	cfg->fc_expires = rtmsg->rtmsg_info;
	cfg->fc_dst_len = rtmsg->rtmsg_dst_len;
	cfg->fc_src_len = rtmsg->rtmsg_src_len;
	cfg->fc_flags = rtmsg->rtmsg_flags;

	cfg->fc_nlinfo.nl_net = net;

	cfg->fc_dst = rtmsg->rtmsg_dst;
	cfg->fc_src = rtmsg->rtmsg_src;
	cfg->fc_gateway = rtmsg->rtmsg_gateway;
}

int ipv6_route_ioctl(struct net *net, unsigned int cmd, void __user *arg)
{
	struct fib6_config cfg;
	struct in6_rtmsg rtmsg;
	int err;

	switch (cmd) {
	case SIOCADDRT:		/* Add a route */
	case SIOCDELRT:		/* Delete a route */
		if (!ns_capable(net->user_ns, CAP_NET_ADMIN))
			return -EPERM;
		err = copy_from_user(&rtmsg, arg,
				     sizeof(struct in6_rtmsg));
		if (err)
			return -EFAULT;

		rtmsg_to_fib6_config(net, &rtmsg, &cfg);

		rtnl_lock();
		switch (cmd) {
		case SIOCADDRT:
			err = ip6_route_add(&cfg);
			break;
		case SIOCDELRT:
			err = ip6_route_del(&cfg);
			break;
		default:
			err = -EINVAL;
		}
		rtnl_unlock();

		return err;
	}

	return -EINVAL;
}

/*
 *	Drop the packet on the floor
 */

static int ip6_pkt_drop(struct sk_buff *skb, u8 code, int ipstats_mib_noroutes)
{
	int type;
	struct dst_entry *dst = skb_dst(skb);
	switch (ipstats_mib_noroutes) {
	case IPSTATS_MIB_INNOROUTES:
		type = ipv6_addr_type(&ipv6_hdr(skb)->daddr);
		if (type == IPV6_ADDR_ANY) {
			IP6_INC_STATS(dev_net(dst->dev), ip6_dst_idev(dst),
				      IPSTATS_MIB_INADDRERRORS);
			break;
		}
		/* FALLTHROUGH */
	case IPSTATS_MIB_OUTNOROUTES:
		IP6_INC_STATS(dev_net(dst->dev), ip6_dst_idev(dst),
			      ipstats_mib_noroutes);
		break;
	}
	icmpv6_send(skb, ICMPV6_DEST_UNREACH, code, 0);
	kfree_skb(skb);
	return 0;
}

static int ip6_pkt_discard(struct sk_buff *skb)
{
	return ip6_pkt_drop(skb, ICMPV6_NOROUTE, IPSTATS_MIB_INNOROUTES);
}

static int ip6_pkt_discard_out(struct net *net, struct sock *sk, struct sk_buff *skb)
{
	skb->dev = skb_dst(skb)->dev;
	return ip6_pkt_drop(skb, ICMPV6_NOROUTE, IPSTATS_MIB_OUTNOROUTES);
}

static int ip6_pkt_prohibit(struct sk_buff *skb)
{
	return ip6_pkt_drop(skb, ICMPV6_ADM_PROHIBITED, IPSTATS_MIB_INNOROUTES);
}

static int ip6_pkt_prohibit_out(struct net *net, struct sock *sk, struct sk_buff *skb)
{
	skb->dev = skb_dst(skb)->dev;
	return ip6_pkt_drop(skb, ICMPV6_ADM_PROHIBITED, IPSTATS_MIB_OUTNOROUTES);
}

/*
 *	Allocate a dst for local (unicast / anycast) address.
 */

struct rt6_info *addrconf_dst_alloc(struct inet6_dev *idev,
				    const struct in6_addr *addr,
				    bool anycast)
{
	u32 tb_id;
	struct net *net = dev_net(idev->dev);
	struct net_device *dev = net->loopback_dev;
	struct rt6_info *rt;

	/* use L3 Master device as loopback for host routes if device
	 * is enslaved and address is not link local or multicast
	 */
	if (!rt6_need_strict(addr))
		dev = l3mdev_master_dev_rcu(idev->dev) ? : dev;

	rt = ip6_dst_alloc(net, dev, DST_NOCOUNT);
	if (!rt)
		return ERR_PTR(-ENOMEM);

	in6_dev_hold(idev);

	rt->dst.flags |= DST_HOST;
	rt->dst.input = ip6_input;
	rt->dst.output = ip6_output;
	rt->rt6i_idev = idev;

	rt->rt6i_flags = RTF_UP | RTF_NONEXTHOP;
	if (anycast)
		rt->rt6i_flags |= RTF_ANYCAST;
	else
		rt->rt6i_flags |= RTF_LOCAL;

	rt->rt6i_gateway  = *addr;
	rt->rt6i_dst.addr = *addr;
	rt->rt6i_dst.plen = 128;
	tb_id = l3mdev_fib_table(idev->dev) ? : RT6_TABLE_LOCAL;
	rt->rt6i_table = fib6_get_table(net, tb_id);
	rt->dst.flags |= DST_NOCACHE;

	atomic_set(&rt->dst.__refcnt, 1);

	return rt;
}

/* remove deleted ip from prefsrc entries */
struct arg_dev_net_ip {
	struct net_device *dev;
	struct net *net;
	struct in6_addr *addr;
};

static int fib6_remove_prefsrc(struct rt6_info *rt, void *arg)
{
	struct net_device *dev = ((struct arg_dev_net_ip *)arg)->dev;
	struct net *net = ((struct arg_dev_net_ip *)arg)->net;
	struct in6_addr *addr = ((struct arg_dev_net_ip *)arg)->addr;

	if (((void *)rt->dst.dev == dev || !dev) &&
	    rt != net->ipv6.ip6_null_entry &&
	    ipv6_addr_equal(addr, &rt->rt6i_prefsrc.addr)) {
		/* remove prefsrc entry */
		rt->rt6i_prefsrc.plen = 0;
	}
	return 0;
}

void rt6_remove_prefsrc(struct inet6_ifaddr *ifp)
{
	struct net *net = dev_net(ifp->idev->dev);
	struct arg_dev_net_ip adni = {
		.dev = ifp->idev->dev,
		.net = net,
		.addr = &ifp->addr,
	};
	fib6_clean_all(net, fib6_remove_prefsrc, &adni);
}

#define RTF_RA_ROUTER		(RTF_ADDRCONF | RTF_DEFAULT | RTF_GATEWAY)
#define RTF_CACHE_GATEWAY	(RTF_GATEWAY | RTF_CACHE)

/* Remove routers and update dst entries when gateway turn into host. */
static int fib6_clean_tohost(struct rt6_info *rt, void *arg)
{
	struct in6_addr *gateway = (struct in6_addr *)arg;

	if ((((rt->rt6i_flags & RTF_RA_ROUTER) == RTF_RA_ROUTER) ||
	     ((rt->rt6i_flags & RTF_CACHE_GATEWAY) == RTF_CACHE_GATEWAY)) &&
	     ipv6_addr_equal(gateway, &rt->rt6i_gateway)) {
		return -1;
	}
	return 0;
}

void rt6_clean_tohost(struct net *net, struct in6_addr *gateway)
{
	fib6_clean_all(net, fib6_clean_tohost, gateway);
}

struct arg_dev_net {
	struct net_device *dev;
	struct net *net;
};

static int fib6_ifdown(struct rt6_info *rt, void *arg)
{
	const struct arg_dev_net *adn = arg;
	const struct net_device *dev = adn->dev;

	if ((rt->dst.dev == dev || !dev) &&
	    rt != adn->net->ipv6.ip6_null_entry)
		return -1;

	return 0;
}

void rt6_ifdown(struct net *net, struct net_device *dev)
{
	struct arg_dev_net adn = {
		.dev = dev,
		.net = net,
	};

	fib6_clean_all(net, fib6_ifdown, &adn);
	icmp6_clean_all(fib6_ifdown, &adn);
	if (dev)
		rt6_uncached_list_flush_dev(net, dev);
}

struct rt6_mtu_change_arg {
	struct net_device *dev;
	unsigned int mtu;
};

static int rt6_mtu_change_route(struct rt6_info *rt, void *p_arg)
{
	struct rt6_mtu_change_arg *arg = (struct rt6_mtu_change_arg *) p_arg;
	struct inet6_dev *idev;

	/* In IPv6 pmtu discovery is not optional,
	   so that RTAX_MTU lock cannot disable it.
	   We still use this lock to block changes
	   caused by addrconf/ndisc.
	*/

	idev = __in6_dev_get(arg->dev);
	if (!idev)
		return 0;

	/* For administrative MTU increase, there is no way to discover
	   IPv6 PMTU increase, so PMTU increase should be updated here.
	   Since RFC 1981 doesn't include administrative MTU increase
	   update PMTU increase is a MUST. (i.e. jumbo frame)
	 */
	/*
	   If new MTU is less than route PMTU, this new MTU will be the
	   lowest MTU in the path, update the route PMTU to reflect PMTU
	   decreases; if new MTU is greater than route PMTU, and the
	   old MTU is the lowest MTU in the path, update the route PMTU
	   to reflect the increase. In this case if the other nodes' MTU
	   also have the lowest MTU, TOO BIG MESSAGE will be lead to
	   PMTU discouvery.
	 */
	if (rt->dst.dev == arg->dev &&
	    !dst_metric_locked(&rt->dst, RTAX_MTU)) {
		if (rt->rt6i_flags & RTF_CACHE) {
			/* For RTF_CACHE with rt6i_pmtu == 0
			 * (i.e. a redirected route),
			 * the metrics of its rt->dst.from has already
			 * been updated.
			 */
			if (rt->rt6i_pmtu && rt->rt6i_pmtu > arg->mtu)
				rt->rt6i_pmtu = arg->mtu;
		} else if (dst_mtu(&rt->dst) >= arg->mtu ||
			   (dst_mtu(&rt->dst) < arg->mtu &&
			    dst_mtu(&rt->dst) == idev->cnf.mtu6)) {
			dst_metric_set(&rt->dst, RTAX_MTU, arg->mtu);
		}
	}
	return 0;
}

void rt6_mtu_change(struct net_device *dev, unsigned int mtu)
{
	struct rt6_mtu_change_arg arg = {
		.dev = dev,
		.mtu = mtu,
	};

	fib6_clean_all(dev_net(dev), rt6_mtu_change_route, &arg);
}

static const struct nla_policy rtm_ipv6_policy[RTA_MAX+1] = {
	[RTA_GATEWAY]           = { .len = sizeof(struct in6_addr) },
	[RTA_OIF]               = { .type = NLA_U32 },
	[RTA_IIF]		= { .type = NLA_U32 },
	[RTA_PRIORITY]          = { .type = NLA_U32 },
	[RTA_METRICS]           = { .type = NLA_NESTED },
	[RTA_MULTIPATH]		= { .len = sizeof(struct rtnexthop) },
	[RTA_PREF]              = { .type = NLA_U8 },
	[RTA_ENCAP_TYPE]	= { .type = NLA_U16 },
	[RTA_ENCAP]		= { .type = NLA_NESTED },
	[RTA_EXPIRES]		= { .type = NLA_U32 },
	[RTA_UID]		= { .type = NLA_U32 },
};

static int rtm_to_fib6_config(struct sk_buff *skb, struct nlmsghdr *nlh,
			      struct fib6_config *cfg)
{
	struct rtmsg *rtm;
	struct nlattr *tb[RTA_MAX+1];
	unsigned int pref;
	int err;

	err = nlmsg_parse(nlh, sizeof(*rtm), tb, RTA_MAX, rtm_ipv6_policy);
	if (err < 0)
		goto errout;

	err = -EINVAL;
	rtm = nlmsg_data(nlh);
	memset(cfg, 0, sizeof(*cfg));

	cfg->fc_table = rtm->rtm_table;
	cfg->fc_dst_len = rtm->rtm_dst_len;
	cfg->fc_src_len = rtm->rtm_src_len;
	cfg->fc_flags = RTF_UP;
	cfg->fc_protocol = rtm->rtm_protocol;
	cfg->fc_type = rtm->rtm_type;

	if (rtm->rtm_type == RTN_UNREACHABLE ||
	    rtm->rtm_type == RTN_BLACKHOLE ||
	    rtm->rtm_type == RTN_PROHIBIT ||
	    rtm->rtm_type == RTN_THROW)
		cfg->fc_flags |= RTF_REJECT;

	if (rtm->rtm_type == RTN_LOCAL)
		cfg->fc_flags |= RTF_LOCAL;

	if (rtm->rtm_flags & RTM_F_CLONED)
		cfg->fc_flags |= RTF_CACHE;

	cfg->fc_nlinfo.portid = NETLINK_CB(skb).portid;
	cfg->fc_nlinfo.nlh = nlh;
	cfg->fc_nlinfo.nl_net = sock_net(skb->sk);

	if (tb[RTA_GATEWAY]) {
		cfg->fc_gateway = nla_get_in6_addr(tb[RTA_GATEWAY]);
		cfg->fc_flags |= RTF_GATEWAY;
	}

	if (tb[RTA_DST]) {
		int plen = (rtm->rtm_dst_len + 7) >> 3;

		if (nla_len(tb[RTA_DST]) < plen)
			goto errout;

		nla_memcpy(&cfg->fc_dst, tb[RTA_DST], plen);
	}

	if (tb[RTA_SRC]) {
		int plen = (rtm->rtm_src_len + 7) >> 3;

		if (nla_len(tb[RTA_SRC]) < plen)
			goto errout;

		nla_memcpy(&cfg->fc_src, tb[RTA_SRC], plen);
	}

	if (tb[RTA_PREFSRC])
		cfg->fc_prefsrc = nla_get_in6_addr(tb[RTA_PREFSRC]);

	if (tb[RTA_OIF])
		cfg->fc_ifindex = nla_get_u32(tb[RTA_OIF]);

	if (tb[RTA_PRIORITY])
		cfg->fc_metric = nla_get_u32(tb[RTA_PRIORITY]);

	if (tb[RTA_METRICS]) {
		cfg->fc_mx = nla_data(tb[RTA_METRICS]);
		cfg->fc_mx_len = nla_len(tb[RTA_METRICS]);
	}

	if (tb[RTA_TABLE])
		cfg->fc_table = nla_get_u32(tb[RTA_TABLE]);

	if (tb[RTA_MULTIPATH]) {
		cfg->fc_mp = nla_data(tb[RTA_MULTIPATH]);
		cfg->fc_mp_len = nla_len(tb[RTA_MULTIPATH]);
	}

	if (tb[RTA_PREF]) {
		pref = nla_get_u8(tb[RTA_PREF]);
		if (pref != ICMPV6_ROUTER_PREF_LOW &&
		    pref != ICMPV6_ROUTER_PREF_HIGH)
			pref = ICMPV6_ROUTER_PREF_MEDIUM;
		cfg->fc_flags |= RTF_PREF(pref);
	}

	if (tb[RTA_ENCAP])
		cfg->fc_encap = tb[RTA_ENCAP];

	if (tb[RTA_ENCAP_TYPE])
		cfg->fc_encap_type = nla_get_u16(tb[RTA_ENCAP_TYPE]);

	if (tb[RTA_EXPIRES]) {
		unsigned long timeout = addrconf_timeout_fixup(nla_get_u32(tb[RTA_EXPIRES]), HZ);

		if (addrconf_finite_timeout(timeout)) {
			cfg->fc_expires = jiffies_to_clock_t(timeout * HZ);
			cfg->fc_flags |= RTF_EXPIRES;
		}
	}

	err = 0;
errout:
	return err;
}

struct rt6_nh {
	struct rt6_info *rt6_info;
	struct fib6_config r_cfg;
	struct mx6_config mxc;
	struct list_head next;
};

static void ip6_print_replace_route_err(struct list_head *rt6_nh_list)
{
	struct rt6_nh *nh;

	list_for_each_entry(nh, rt6_nh_list, next) {
		pr_warn("IPV6: multipath route replace failed (check consistency of installed routes): %pI6 nexthop %pI6 ifi %d\n",
		        &nh->r_cfg.fc_dst, &nh->r_cfg.fc_gateway,
		        nh->r_cfg.fc_ifindex);
	}
}

static int ip6_route_info_append(struct list_head *rt6_nh_list,
				 struct rt6_info *rt, struct fib6_config *r_cfg)
{
	struct rt6_nh *nh;
	struct rt6_info *rtnh;
	int err = -EEXIST;

	list_for_each_entry(nh, rt6_nh_list, next) {
		/* check if rt6_info already exists */
		rtnh = nh->rt6_info;

		if (rtnh->dst.dev == rt->dst.dev &&
		    rtnh->rt6i_idev == rt->rt6i_idev &&
		    ipv6_addr_equal(&rtnh->rt6i_gateway,
				    &rt->rt6i_gateway))
			return err;
	}

	nh = kzalloc(sizeof(*nh), GFP_KERNEL);
	if (!nh)
		return -ENOMEM;
	nh->rt6_info = rt;
	err = ip6_convert_metrics(&nh->mxc, r_cfg);
	if (err) {
		kfree(nh);
		return err;
	}
	memcpy(&nh->r_cfg, r_cfg, sizeof(*r_cfg));
	list_add_tail(&nh->next, rt6_nh_list);

	return 0;
}

static int ip6_route_multipath_add(struct fib6_config *cfg)
{
	struct fib6_config r_cfg;
	struct rtnexthop *rtnh;
	struct rt6_info *rt;
	struct rt6_nh *err_nh;
	struct rt6_nh *nh, *nh_safe;
	int remaining;
	int attrlen;
	int err = 1;
	int nhn = 0;
	int replace = (cfg->fc_nlinfo.nlh &&
		       (cfg->fc_nlinfo.nlh->nlmsg_flags & NLM_F_REPLACE));
	LIST_HEAD(rt6_nh_list);

	remaining = cfg->fc_mp_len;
	rtnh = (struct rtnexthop *)cfg->fc_mp;

	/* Parse a Multipath Entry and build a list (rt6_nh_list) of
	 * rt6_info structs per nexthop
	 */
	while (rtnh_ok(rtnh, remaining)) {
		memcpy(&r_cfg, cfg, sizeof(*cfg));
		if (rtnh->rtnh_ifindex)
			r_cfg.fc_ifindex = rtnh->rtnh_ifindex;

		attrlen = rtnh_attrlen(rtnh);
		if (attrlen > 0) {
			struct nlattr *nla, *attrs = rtnh_attrs(rtnh);

			nla = nla_find(attrs, attrlen, RTA_GATEWAY);
			if (nla) {
				r_cfg.fc_gateway = nla_get_in6_addr(nla);
				r_cfg.fc_flags |= RTF_GATEWAY;
			}
			r_cfg.fc_encap = nla_find(attrs, attrlen, RTA_ENCAP);
			nla = nla_find(attrs, attrlen, RTA_ENCAP_TYPE);
			if (nla)
				r_cfg.fc_encap_type = nla_get_u16(nla);
		}

		rt = ip6_route_info_create(&r_cfg);
		if (IS_ERR(rt)) {
			err = PTR_ERR(rt);
			rt = NULL;
			goto cleanup;
		}

		err = ip6_route_info_append(&rt6_nh_list, rt, &r_cfg);
		if (err) {
			dst_free(&rt->dst);
			goto cleanup;
		}

		rtnh = rtnh_next(rtnh, &remaining);
	}

	err_nh = NULL;
	list_for_each_entry(nh, &rt6_nh_list, next) {
		err = __ip6_ins_rt(nh->rt6_info, &cfg->fc_nlinfo, &nh->mxc);
		/* nh->rt6_info is used or freed at this point, reset to NULL*/
		nh->rt6_info = NULL;
		if (err) {
			if (replace && nhn)
				ip6_print_replace_route_err(&rt6_nh_list);
			err_nh = nh;
			goto add_errout;
		}

		/* Because each route is added like a single route we remove
		 * these flags after the first nexthop: if there is a collision,
		 * we have already failed to add the first nexthop:
		 * fib6_add_rt2node() has rejected it; when replacing, old
		 * nexthops have been replaced by first new, the rest should
		 * be added to it.
		 */
		cfg->fc_nlinfo.nlh->nlmsg_flags &= ~(NLM_F_EXCL |
						     NLM_F_REPLACE);
		nhn++;
	}

	goto cleanup;

add_errout:
	/* Delete routes that were already added */
	list_for_each_entry(nh, &rt6_nh_list, next) {
		if (err_nh == nh)
			break;
		ip6_route_del(&nh->r_cfg);
	}

cleanup:
	list_for_each_entry_safe(nh, nh_safe, &rt6_nh_list, next) {
		if (nh->rt6_info)
			dst_free(&nh->rt6_info->dst);
		kfree(nh->mxc.mx);
		list_del(&nh->next);
		kfree(nh);
	}

	return err;
}

static int ip6_route_multipath_del(struct fib6_config *cfg)
{
	struct fib6_config r_cfg;
	struct rtnexthop *rtnh;
	int remaining;
	int attrlen;
	int err = 1, last_err = 0;

	remaining = cfg->fc_mp_len;
	rtnh = (struct rtnexthop *)cfg->fc_mp;

	/* Parse a Multipath Entry */
	while (rtnh_ok(rtnh, remaining)) {
		memcpy(&r_cfg, cfg, sizeof(*cfg));
		if (rtnh->rtnh_ifindex)
			r_cfg.fc_ifindex = rtnh->rtnh_ifindex;

		attrlen = rtnh_attrlen(rtnh);
		if (attrlen > 0) {
			struct nlattr *nla, *attrs = rtnh_attrs(rtnh);

			nla = nla_find(attrs, attrlen, RTA_GATEWAY);
			if (nla) {
				nla_memcpy(&r_cfg.fc_gateway, nla, 16);
				r_cfg.fc_flags |= RTF_GATEWAY;
			}
		}
		err = ip6_route_del(&r_cfg);
		if (err)
			last_err = err;

		rtnh = rtnh_next(rtnh, &remaining);
	}

	return last_err;
}

static int inet6_rtm_delroute(struct sk_buff *skb, struct nlmsghdr *nlh)
{
	struct fib6_config cfg;
	int err;

	err = rtm_to_fib6_config(skb, nlh, &cfg);
	if (err < 0)
		return err;

	if (cfg.fc_mp)
		return ip6_route_multipath_del(&cfg);
	else
		return ip6_route_del(&cfg);
}

static int inet6_rtm_newroute(struct sk_buff *skb, struct nlmsghdr *nlh)
{
	struct fib6_config cfg;
	int err;

	err = rtm_to_fib6_config(skb, nlh, &cfg);
	if (err < 0)
		return err;

	if (cfg.fc_mp)
		return ip6_route_multipath_add(&cfg);
	else
		return ip6_route_add(&cfg);
}

static inline size_t rt6_nlmsg_size(struct rt6_info *rt)
{
	return NLMSG_ALIGN(sizeof(struct rtmsg))
	       + nla_total_size(16) /* RTA_SRC */
	       + nla_total_size(16) /* RTA_DST */
	       + nla_total_size(16) /* RTA_GATEWAY */
	       + nla_total_size(16) /* RTA_PREFSRC */
	       + nla_total_size(4) /* RTA_TABLE */
	       + nla_total_size(4) /* RTA_IIF */
	       + nla_total_size(4) /* RTA_OIF */
	       + nla_total_size(4) /* RTA_PRIORITY */
	       + RTAX_MAX * nla_total_size(4) /* RTA_METRICS */
	       + nla_total_size(sizeof(struct rta_cacheinfo))
	       + nla_total_size(TCP_CA_NAME_MAX) /* RTAX_CC_ALGO */
	       + nla_total_size(1) /* RTA_PREF */
	       + lwtunnel_get_encap_size(rt->dst.lwtstate);
}

static int rt6_fill_node(struct net *net,
			 struct sk_buff *skb, struct rt6_info *rt,
			 struct in6_addr *dst, struct in6_addr *src,
			 int iif, int type, u32 portid, u32 seq,
			 int prefix, int nowait, unsigned int flags)
{
	u32 metrics[RTAX_MAX];
	struct rtmsg *rtm;
	struct nlmsghdr *nlh;
	long expires;
	u32 table;

	if (prefix) {	/* user wants prefix routes only */
		if (!(rt->rt6i_flags & RTF_PREFIX_RT)) {
			/* success since this is not a prefix route */
			return 1;
		}
	}

	nlh = nlmsg_put(skb, portid, seq, type, sizeof(*rtm), flags);
	if (!nlh)
		return -EMSGSIZE;

	rtm = nlmsg_data(nlh);
	rtm->rtm_family = AF_INET6;
	rtm->rtm_dst_len = rt->rt6i_dst.plen;
	rtm->rtm_src_len = rt->rt6i_src.plen;
	rtm->rtm_tos = 0;
	if (rt->rt6i_table)
		table = rt->rt6i_table->tb6_id;
	else
		table = RT6_TABLE_UNSPEC;
	rtm->rtm_table = table;
	if (nla_put_u32(skb, RTA_TABLE, table))
		goto nla_put_failure;
	if (rt->rt6i_flags & RTF_REJECT) {
		switch (rt->dst.error) {
		case -EINVAL:
			rtm->rtm_type = RTN_BLACKHOLE;
			break;
		case -EACCES:
			rtm->rtm_type = RTN_PROHIBIT;
			break;
		case -EAGAIN:
			rtm->rtm_type = RTN_THROW;
			break;
		default:
			rtm->rtm_type = RTN_UNREACHABLE;
			break;
		}
	}
	else if (rt->rt6i_flags & RTF_LOCAL)
		rtm->rtm_type = RTN_LOCAL;
	else if (rt->dst.dev && (rt->dst.dev->flags & IFF_LOOPBACK))
		rtm->rtm_type = RTN_LOCAL;
	else
		rtm->rtm_type = RTN_UNICAST;
	rtm->rtm_flags = 0;
	if (!netif_carrier_ok(rt->dst.dev)) {
		rtm->rtm_flags |= RTNH_F_LINKDOWN;
		if (rt->rt6i_idev->cnf.ignore_routes_with_linkdown)
			rtm->rtm_flags |= RTNH_F_DEAD;
	}
	rtm->rtm_scope = RT_SCOPE_UNIVERSE;
	rtm->rtm_protocol = rt->rt6i_protocol;
	if (rt->rt6i_flags & RTF_DYNAMIC)
		rtm->rtm_protocol = RTPROT_REDIRECT;
	else if (rt->rt6i_flags & RTF_ADDRCONF) {
		if (rt->rt6i_flags & (RTF_DEFAULT | RTF_ROUTEINFO))
			rtm->rtm_protocol = RTPROT_RA;
		else
			rtm->rtm_protocol = RTPROT_KERNEL;
	}

	if (rt->rt6i_flags & RTF_CACHE)
		rtm->rtm_flags |= RTM_F_CLONED;

	if (dst) {
		if (nla_put_in6_addr(skb, RTA_DST, dst))
			goto nla_put_failure;
		rtm->rtm_dst_len = 128;
	} else if (rtm->rtm_dst_len)
		if (nla_put_in6_addr(skb, RTA_DST, &rt->rt6i_dst.addr))
			goto nla_put_failure;
#ifdef CONFIG_IPV6_SUBTREES
	if (src) {
		if (nla_put_in6_addr(skb, RTA_SRC, src))
			goto nla_put_failure;
		rtm->rtm_src_len = 128;
	} else if (rtm->rtm_src_len &&
		   nla_put_in6_addr(skb, RTA_SRC, &rt->rt6i_src.addr))
		goto nla_put_failure;
#endif
	if (iif) {
#ifdef CONFIG_IPV6_MROUTE
		if (ipv6_addr_is_multicast(&rt->rt6i_dst.addr)) {
			int err = ip6mr_get_route(net, skb, rtm, nowait,
						  portid);

			if (err <= 0) {
				if (!nowait) {
					if (err == 0)
						return 0;
					goto nla_put_failure;
				} else {
					if (err == -EMSGSIZE)
						goto nla_put_failure;
				}
			}
		} else
#endif
			if (nla_put_u32(skb, RTA_IIF, iif))
				goto nla_put_failure;
	} else if (dst) {
		struct in6_addr saddr_buf;
		if (ip6_route_get_saddr(net, rt, dst, 0, &saddr_buf) == 0 &&
		    nla_put_in6_addr(skb, RTA_PREFSRC, &saddr_buf))
			goto nla_put_failure;
	}

	if (rt->rt6i_prefsrc.plen) {
		struct in6_addr saddr_buf;
		saddr_buf = rt->rt6i_prefsrc.addr;
		if (nla_put_in6_addr(skb, RTA_PREFSRC, &saddr_buf))
			goto nla_put_failure;
	}

	memcpy(metrics, dst_metrics_ptr(&rt->dst), sizeof(metrics));
	if (rt->rt6i_pmtu)
		metrics[RTAX_MTU - 1] = rt->rt6i_pmtu;
	if (rtnetlink_put_metrics(skb, metrics) < 0)
		goto nla_put_failure;

	if (rt->rt6i_flags & RTF_GATEWAY) {
		if (nla_put_in6_addr(skb, RTA_GATEWAY, &rt->rt6i_gateway) < 0)
			goto nla_put_failure;
	}

	if (rt->dst.dev &&
	    nla_put_u32(skb, RTA_OIF, rt->dst.dev->ifindex))
		goto nla_put_failure;
	if (nla_put_u32(skb, RTA_PRIORITY, rt->rt6i_metric))
		goto nla_put_failure;

	expires = (rt->rt6i_flags & RTF_EXPIRES) ? rt->dst.expires - jiffies : 0;

	if (rtnl_put_cacheinfo(skb, &rt->dst, 0, expires, rt->dst.error) < 0)
		goto nla_put_failure;

	if (nla_put_u8(skb, RTA_PREF, IPV6_EXTRACT_PREF(rt->rt6i_flags)))
		goto nla_put_failure;

	lwtunnel_fill_encap(skb, rt->dst.lwtstate);

	nlmsg_end(skb, nlh);
	return 0;

nla_put_failure:
	nlmsg_cancel(skb, nlh);
	return -EMSGSIZE;
}

int rt6_dump_route(struct rt6_info *rt, void *p_arg)
{
	struct rt6_rtnl_dump_arg *arg = (struct rt6_rtnl_dump_arg *) p_arg;
	int prefix;

	if (nlmsg_len(arg->cb->nlh) >= sizeof(struct rtmsg)) {
		struct rtmsg *rtm = nlmsg_data(arg->cb->nlh);
		prefix = (rtm->rtm_flags & RTM_F_PREFIX) != 0;
	} else
		prefix = 0;

	return rt6_fill_node(arg->net,
		     arg->skb, rt, NULL, NULL, 0, RTM_NEWROUTE,
		     NETLINK_CB(arg->cb->skb).portid, arg->cb->nlh->nlmsg_seq,
		     prefix, 0, NLM_F_MULTI);
}

static int inet6_rtm_getroute(struct sk_buff *in_skb, struct nlmsghdr *nlh)
{
	struct net *net = sock_net(in_skb->sk);
	struct nlattr *tb[RTA_MAX+1];
	struct rt6_info *rt;
	struct sk_buff *skb;
	struct rtmsg *rtm;
	struct flowi6 fl6;
	int err, iif = 0, oif = 0;

	err = nlmsg_parse(nlh, sizeof(*rtm), tb, RTA_MAX, rtm_ipv6_policy);
	if (err < 0)
		goto errout;

	err = -EINVAL;
	memset(&fl6, 0, sizeof(fl6));
	rtm = nlmsg_data(nlh);
	fl6.flowlabel = ip6_make_flowinfo(rtm->rtm_tos, 0);

	if (tb[RTA_SRC]) {
		if (nla_len(tb[RTA_SRC]) < sizeof(struct in6_addr))
			goto errout;

		fl6.saddr = *(struct in6_addr *)nla_data(tb[RTA_SRC]);
	}

	if (tb[RTA_DST]) {
		if (nla_len(tb[RTA_DST]) < sizeof(struct in6_addr))
			goto errout;

		fl6.daddr = *(struct in6_addr *)nla_data(tb[RTA_DST]);
	}

	if (tb[RTA_IIF])
		iif = nla_get_u32(tb[RTA_IIF]);

	if (tb[RTA_OIF])
		oif = nla_get_u32(tb[RTA_OIF]);

	if (tb[RTA_MARK])
		fl6.flowi6_mark = nla_get_u32(tb[RTA_MARK]);

	if (tb[RTA_UID])
		fl6.flowi6_uid = make_kuid(current_user_ns(),
					   nla_get_u32(tb[RTA_UID]));
	else
		fl6.flowi6_uid = iif ? INVALID_UID : current_uid();
	if (iif) {
		struct net_device *dev;
		int flags = 0;

		dev = __dev_get_by_index(net, iif);
		if (!dev) {
			err = -ENODEV;
			goto errout;
		}

		fl6.flowi6_iif = iif;

		if (!ipv6_addr_any(&fl6.saddr))
			flags |= RT6_LOOKUP_F_HAS_SADDR;

		rt = (struct rt6_info *)ip6_route_input_lookup(net, dev, &fl6,
							       flags);
	} else {
		fl6.flowi6_oif = oif;

		rt = (struct rt6_info *)ip6_route_output(net, NULL, &fl6);
	}

	skb = alloc_skb(NLMSG_GOODSIZE, GFP_KERNEL);
	if (!skb) {
		ip6_rt_put(rt);
		err = -ENOBUFS;
		goto errout;
	}

	/* Reserve room for dummy headers, this skb can pass
	   through good chunk of routing engine.
	 */
	skb_reset_mac_header(skb);
	skb_reserve(skb, MAX_HEADER + sizeof(struct ipv6hdr));

	skb_dst_set(skb, &rt->dst);

	err = rt6_fill_node(net, skb, rt, &fl6.daddr, &fl6.saddr, iif,
			    RTM_NEWROUTE, NETLINK_CB(in_skb).portid,
			    nlh->nlmsg_seq, 0, 0, 0);
	if (err < 0) {
		kfree_skb(skb);
		goto errout;
	}

	err = rtnl_unicast(skb, net, NETLINK_CB(in_skb).portid);
errout:
	return err;
}

void inet6_rt_notify(int event, struct rt6_info *rt, struct nl_info *info,
		     unsigned int nlm_flags)
{
	struct sk_buff *skb;
	struct net *net = info->nl_net;
	u32 seq;
	int err;

	err = -ENOBUFS;
	seq = info->nlh ? info->nlh->nlmsg_seq : 0;

	skb = nlmsg_new(rt6_nlmsg_size(rt), gfp_any());
	if (!skb)
		goto errout;

	err = rt6_fill_node(net, skb, rt, NULL, NULL, 0,
				event, info->portid, seq, 0, 0, nlm_flags);
	if (err < 0) {
		/* -EMSGSIZE implies BUG in rt6_nlmsg_size() */
		WARN_ON(err == -EMSGSIZE);
		kfree_skb(skb);
		goto errout;
	}
	rtnl_notify(skb, net, info->portid, RTNLGRP_IPV6_ROUTE,
		    info->nlh, gfp_any());
	return;
errout:
	if (err < 0)
		rtnl_set_sk_err(net, RTNLGRP_IPV6_ROUTE, err);
}

static int ip6_route_dev_notify(struct notifier_block *this,
				unsigned long event, void *ptr)
{
	struct net_device *dev = netdev_notifier_info_to_dev(ptr);
	struct net *net = dev_net(dev);

	if (event == NETDEV_REGISTER && (dev->flags & IFF_LOOPBACK)) {
		net->ipv6.ip6_null_entry->dst.dev = dev;
		net->ipv6.ip6_null_entry->rt6i_idev = in6_dev_get(dev);
#ifdef CONFIG_IPV6_MULTIPLE_TABLES
		net->ipv6.ip6_prohibit_entry->dst.dev = dev;
		net->ipv6.ip6_prohibit_entry->rt6i_idev = in6_dev_get(dev);
		net->ipv6.ip6_blk_hole_entry->dst.dev = dev;
		net->ipv6.ip6_blk_hole_entry->rt6i_idev = in6_dev_get(dev);
#endif
	}

	return NOTIFY_OK;
}

/*
 *	/proc
 */

#ifdef CONFIG_PROC_FS

static const struct file_operations ipv6_route_proc_fops = {
	.owner		= THIS_MODULE,
	.open		= ipv6_route_open,
	.read		= seq_read,
	.llseek		= seq_lseek,
	.release	= seq_release_net,
};

static int rt6_stats_seq_show(struct seq_file *seq, void *v)
{
	struct net *net = (struct net *)seq->private;
	seq_printf(seq, "%04x %04x %04x %04x %04x %04x %04x\n",
		   net->ipv6.rt6_stats->fib_nodes,
		   net->ipv6.rt6_stats->fib_route_nodes,
		   net->ipv6.rt6_stats->fib_rt_alloc,
		   net->ipv6.rt6_stats->fib_rt_entries,
		   net->ipv6.rt6_stats->fib_rt_cache,
		   dst_entries_get_slow(&net->ipv6.ip6_dst_ops),
		   net->ipv6.rt6_stats->fib_discarded_routes);

	return 0;
}

static int rt6_stats_seq_open(struct inode *inode, struct file *file)
{
	return single_open_net(inode, file, rt6_stats_seq_show);
}

static const struct file_operations rt6_stats_seq_fops = {
	.owner	 = THIS_MODULE,
	.open	 = rt6_stats_seq_open,
	.read	 = seq_read,
	.llseek	 = seq_lseek,
	.release = single_release_net,
};
#endif	/* CONFIG_PROC_FS */

#ifdef CONFIG_SYSCTL

static
int ipv6_sysctl_rtcache_flush(struct ctl_table *ctl, int write,
			      void __user *buffer, size_t *lenp, loff_t *ppos)
{
	struct net *net;
	int delay;
	if (!write)
		return -EINVAL;

	net = (struct net *)ctl->extra1;
	delay = net->ipv6.sysctl.flush_delay;
	proc_dointvec(ctl, write, buffer, lenp, ppos);
	fib6_run_gc(delay <= 0 ? 0 : (unsigned long)delay, net, delay > 0);
	return 0;
}

struct ctl_table ipv6_route_table_template[] = {
	{
		.procname	=	"flush",
		.data		=	&init_net.ipv6.sysctl.flush_delay,
		.maxlen		=	sizeof(int),
		.mode		=	0200,
		.proc_handler	=	ipv6_sysctl_rtcache_flush
	},
	{
		.procname	=	"gc_thresh",
		.data		=	&ip6_dst_ops_template.gc_thresh,
		.maxlen		=	sizeof(int),
		.mode		=	0644,
		.proc_handler	=	proc_dointvec,
	},
	{
		.procname	=	"max_size",
		.data		=	&init_net.ipv6.sysctl.ip6_rt_max_size,
		.maxlen		=	sizeof(int),
		.mode		=	0644,
		.proc_handler	=	proc_dointvec,
	},
	{
		.procname	=	"gc_min_interval",
		.data		=	&init_net.ipv6.sysctl.ip6_rt_gc_min_interval,
		.maxlen		=	sizeof(int),
		.mode		=	0644,
		.proc_handler	=	proc_dointvec_jiffies,
	},
	{
		.procname	=	"gc_timeout",
		.data		=	&init_net.ipv6.sysctl.ip6_rt_gc_timeout,
		.maxlen		=	sizeof(int),
		.mode		=	0644,
		.proc_handler	=	proc_dointvec_jiffies,
	},
	{
		.procname	=	"gc_interval",
		.data		=	&init_net.ipv6.sysctl.ip6_rt_gc_interval,
		.maxlen		=	sizeof(int),
		.mode		=	0644,
		.proc_handler	=	proc_dointvec_jiffies,
	},
	{
		.procname	=	"gc_elasticity",
		.data		=	&init_net.ipv6.sysctl.ip6_rt_gc_elasticity,
		.maxlen		=	sizeof(int),
		.mode		=	0644,
		.proc_handler	=	proc_dointvec,
	},
	{
		.procname	=	"mtu_expires",
		.data		=	&init_net.ipv6.sysctl.ip6_rt_mtu_expires,
		.maxlen		=	sizeof(int),
		.mode		=	0644,
		.proc_handler	=	proc_dointvec_jiffies,
	},
	{
		.procname	=	"min_adv_mss",
		.data		=	&init_net.ipv6.sysctl.ip6_rt_min_advmss,
		.maxlen		=	sizeof(int),
		.mode		=	0644,
		.proc_handler	=	proc_dointvec,
	},
	{
		.procname	=	"gc_min_interval_ms",
		.data		=	&init_net.ipv6.sysctl.ip6_rt_gc_min_interval,
		.maxlen		=	sizeof(int),
		.mode		=	0644,
		.proc_handler	=	proc_dointvec_ms_jiffies,
	},
	{ }
};

struct ctl_table * __net_init ipv6_route_sysctl_init(struct net *net)
{
	struct ctl_table *table;

	table = kmemdup(ipv6_route_table_template,
			sizeof(ipv6_route_table_template),
			GFP_KERNEL);

	if (table) {
		table[0].data = &net->ipv6.sysctl.flush_delay;
		table[0].extra1 = net;
		table[1].data = &net->ipv6.ip6_dst_ops.gc_thresh;
		table[2].data = &net->ipv6.sysctl.ip6_rt_max_size;
		table[3].data = &net->ipv6.sysctl.ip6_rt_gc_min_interval;
		table[4].data = &net->ipv6.sysctl.ip6_rt_gc_timeout;
		table[5].data = &net->ipv6.sysctl.ip6_rt_gc_interval;
		table[6].data = &net->ipv6.sysctl.ip6_rt_gc_elasticity;
		table[7].data = &net->ipv6.sysctl.ip6_rt_mtu_expires;
		table[8].data = &net->ipv6.sysctl.ip6_rt_min_advmss;
		table[9].data = &net->ipv6.sysctl.ip6_rt_gc_min_interval;

		/* Don't export sysctls to unprivileged users */
		if (net->user_ns != &init_user_ns)
			table[0].procname = NULL;
	}

	return table;
}
#endif

static int __net_init ip6_route_net_init(struct net *net)
{
	int ret = -ENOMEM;

	memcpy(&net->ipv6.ip6_dst_ops, &ip6_dst_ops_template,
	       sizeof(net->ipv6.ip6_dst_ops));

	if (dst_entries_init(&net->ipv6.ip6_dst_ops) < 0)
		goto out_ip6_dst_ops;

	net->ipv6.ip6_null_entry = kmemdup(&ip6_null_entry_template,
					   sizeof(*net->ipv6.ip6_null_entry),
					   GFP_KERNEL);
	if (!net->ipv6.ip6_null_entry)
		goto out_ip6_dst_entries;
	net->ipv6.ip6_null_entry->dst.path =
		(struct dst_entry *)net->ipv6.ip6_null_entry;
	net->ipv6.ip6_null_entry->dst.ops = &net->ipv6.ip6_dst_ops;
	dst_init_metrics(&net->ipv6.ip6_null_entry->dst,
			 ip6_template_metrics, true);

#ifdef CONFIG_IPV6_MULTIPLE_TABLES
	net->ipv6.ip6_prohibit_entry = kmemdup(&ip6_prohibit_entry_template,
					       sizeof(*net->ipv6.ip6_prohibit_entry),
					       GFP_KERNEL);
	if (!net->ipv6.ip6_prohibit_entry)
		goto out_ip6_null_entry;
	net->ipv6.ip6_prohibit_entry->dst.path =
		(struct dst_entry *)net->ipv6.ip6_prohibit_entry;
	net->ipv6.ip6_prohibit_entry->dst.ops = &net->ipv6.ip6_dst_ops;
	dst_init_metrics(&net->ipv6.ip6_prohibit_entry->dst,
			 ip6_template_metrics, true);

	net->ipv6.ip6_blk_hole_entry = kmemdup(&ip6_blk_hole_entry_template,
					       sizeof(*net->ipv6.ip6_blk_hole_entry),
					       GFP_KERNEL);
	if (!net->ipv6.ip6_blk_hole_entry)
		goto out_ip6_prohibit_entry;
	net->ipv6.ip6_blk_hole_entry->dst.path =
		(struct dst_entry *)net->ipv6.ip6_blk_hole_entry;
	net->ipv6.ip6_blk_hole_entry->dst.ops = &net->ipv6.ip6_dst_ops;
	dst_init_metrics(&net->ipv6.ip6_blk_hole_entry->dst,
			 ip6_template_metrics, true);
#endif

	net->ipv6.sysctl.flush_delay = 0;
	net->ipv6.sysctl.ip6_rt_max_size = 4096;
	net->ipv6.sysctl.ip6_rt_gc_min_interval = HZ / 2;
	net->ipv6.sysctl.ip6_rt_gc_timeout = 60*HZ;
	net->ipv6.sysctl.ip6_rt_gc_interval = 30*HZ;
	net->ipv6.sysctl.ip6_rt_gc_elasticity = 9;
	net->ipv6.sysctl.ip6_rt_mtu_expires = 10*60*HZ;
	net->ipv6.sysctl.ip6_rt_min_advmss = IPV6_MIN_MTU - 20 - 40;

	net->ipv6.ip6_rt_gc_expire = 30*HZ;

	ret = 0;
out:
	return ret;

#ifdef CONFIG_IPV6_MULTIPLE_TABLES
out_ip6_prohibit_entry:
	kfree(net->ipv6.ip6_prohibit_entry);
out_ip6_null_entry:
	kfree(net->ipv6.ip6_null_entry);
#endif
out_ip6_dst_entries:
	dst_entries_destroy(&net->ipv6.ip6_dst_ops);
out_ip6_dst_ops:
	goto out;
}

static void __net_exit ip6_route_net_exit(struct net *net)
{
	kfree(net->ipv6.ip6_null_entry);
#ifdef CONFIG_IPV6_MULTIPLE_TABLES
	kfree(net->ipv6.ip6_prohibit_entry);
	kfree(net->ipv6.ip6_blk_hole_entry);
#endif
	dst_entries_destroy(&net->ipv6.ip6_dst_ops);
}

static int __net_init ip6_route_net_init_late(struct net *net)
{
#ifdef CONFIG_PROC_FS
	proc_create("ipv6_route", 0, net->proc_net, &ipv6_route_proc_fops);
	proc_create("rt6_stats", S_IRUGO, net->proc_net, &rt6_stats_seq_fops);
#endif
	return 0;
}

static void __net_exit ip6_route_net_exit_late(struct net *net)
{
#ifdef CONFIG_PROC_FS
	remove_proc_entry("ipv6_route", net->proc_net);
	remove_proc_entry("rt6_stats", net->proc_net);
#endif
}

static struct pernet_operations ip6_route_net_ops = {
	.init = ip6_route_net_init,
	.exit = ip6_route_net_exit,
};

static int __net_init ipv6_inetpeer_init(struct net *net)
{
	struct inet_peer_base *bp = kmalloc(sizeof(*bp), GFP_KERNEL);

	if (!bp)
		return -ENOMEM;
	inet_peer_base_init(bp);
	net->ipv6.peers = bp;
	return 0;
}

static void __net_exit ipv6_inetpeer_exit(struct net *net)
{
	struct inet_peer_base *bp = net->ipv6.peers;

	net->ipv6.peers = NULL;
	inetpeer_invalidate_tree(bp);
	kfree(bp);
}

static struct pernet_operations ipv6_inetpeer_ops = {
	.init	=	ipv6_inetpeer_init,
	.exit	=	ipv6_inetpeer_exit,
};

static struct pernet_operations ip6_route_net_late_ops = {
	.init = ip6_route_net_init_late,
	.exit = ip6_route_net_exit_late,
};

static struct notifier_block ip6_route_dev_notifier = {
	.notifier_call = ip6_route_dev_notify,
	.priority = 0,
};

int __init ip6_route_init(void)
{
	int ret;
	int cpu;

	ret = -ENOMEM;
	ip6_dst_ops_template.kmem_cachep =
		kmem_cache_create("ip6_dst_cache", sizeof(struct rt6_info), 0,
				  SLAB_HWCACHE_ALIGN, NULL);
	if (!ip6_dst_ops_template.kmem_cachep)
		goto out;

	ret = dst_entries_init(&ip6_dst_blackhole_ops);
	if (ret)
		goto out_kmem_cache;

	ret = register_pernet_subsys(&ipv6_inetpeer_ops);
	if (ret)
		goto out_dst_entries;

	ret = register_pernet_subsys(&ip6_route_net_ops);
	if (ret)
		goto out_register_inetpeer;

	ip6_dst_blackhole_ops.kmem_cachep = ip6_dst_ops_template.kmem_cachep;

	/* Registering of the loopback is done before this portion of code,
	 * the loopback reference in rt6_info will not be taken, do it
	 * manually for init_net */
	init_net.ipv6.ip6_null_entry->dst.dev = init_net.loopback_dev;
	init_net.ipv6.ip6_null_entry->rt6i_idev = in6_dev_get(init_net.loopback_dev);
  #ifdef CONFIG_IPV6_MULTIPLE_TABLES
	init_net.ipv6.ip6_prohibit_entry->dst.dev = init_net.loopback_dev;
	init_net.ipv6.ip6_prohibit_entry->rt6i_idev = in6_dev_get(init_net.loopback_dev);
	init_net.ipv6.ip6_blk_hole_entry->dst.dev = init_net.loopback_dev;
	init_net.ipv6.ip6_blk_hole_entry->rt6i_idev = in6_dev_get(init_net.loopback_dev);
  #endif
	ret = fib6_init();
	if (ret)
		goto out_register_subsys;

	ret = xfrm6_init();
	if (ret)
		goto out_fib6_init;

	ret = fib6_rules_init();
	if (ret)
		goto xfrm6_init;

	ret = register_pernet_subsys(&ip6_route_net_late_ops);
	if (ret)
		goto fib6_rules_init;

	ret = -ENOBUFS;
	if (__rtnl_register(PF_INET6, RTM_NEWROUTE, inet6_rtm_newroute, NULL, NULL) ||
	    __rtnl_register(PF_INET6, RTM_DELROUTE, inet6_rtm_delroute, NULL, NULL) ||
	    __rtnl_register(PF_INET6, RTM_GETROUTE, inet6_rtm_getroute, NULL, NULL))
		goto out_register_late_subsys;

	ret = register_netdevice_notifier(&ip6_route_dev_notifier);
	if (ret)
		goto out_register_late_subsys;

	for_each_possible_cpu(cpu) {
		struct uncached_list *ul = per_cpu_ptr(&rt6_uncached_list, cpu);

		INIT_LIST_HEAD(&ul->head);
		spin_lock_init(&ul->lock);
	}

out:
	return ret;

out_register_late_subsys:
	unregister_pernet_subsys(&ip6_route_net_late_ops);
fib6_rules_init:
	fib6_rules_cleanup();
xfrm6_init:
	xfrm6_fini();
out_fib6_init:
	fib6_gc_cleanup();
out_register_subsys:
	unregister_pernet_subsys(&ip6_route_net_ops);
out_register_inetpeer:
	unregister_pernet_subsys(&ipv6_inetpeer_ops);
out_dst_entries:
	dst_entries_destroy(&ip6_dst_blackhole_ops);
out_kmem_cache:
	kmem_cache_destroy(ip6_dst_ops_template.kmem_cachep);
	goto out;
}

void ip6_route_cleanup(void)
{
	unregister_netdevice_notifier(&ip6_route_dev_notifier);
	unregister_pernet_subsys(&ip6_route_net_late_ops);
	fib6_rules_cleanup();
	xfrm6_fini();
	fib6_gc_cleanup();
	unregister_pernet_subsys(&ipv6_inetpeer_ops);
	unregister_pernet_subsys(&ip6_route_net_ops);
	dst_entries_destroy(&ip6_dst_blackhole_ops);
	kmem_cache_destroy(ip6_dst_ops_template.kmem_cachep);
}<|MERGE_RESOLUTION|>--- conflicted
+++ resolved
@@ -102,20 +102,10 @@
 #ifdef CONFIG_IPV6_ROUTE_INFO
 static struct rt6_info *rt6_add_route_info(struct net_device *dev,
 					   const struct in6_addr *prefix, int prefixlen,
-<<<<<<< HEAD
 					   const struct in6_addr *gwaddr, unsigned int pref);
 static struct rt6_info *rt6_get_route_info(struct net_device *dev,
 					   const struct in6_addr *prefix, int prefixlen,
 					   const struct in6_addr *gwaddr);
-=======
-					   const struct in6_addr *gwaddr,
-					   struct net_device *dev,
-					   unsigned int pref);
-static struct rt6_info *rt6_get_route_info(struct net *net,
-					   const struct in6_addr *prefix, int prefixlen,
-					   const struct in6_addr *gwaddr,
-					   struct net_device *dev);
->>>>>>> bc33b0ca
 #endif
 
 struct uncached_list {
@@ -811,12 +801,7 @@
 	if (rinfo->prefix_len == 0)
 		rt = rt6_get_dflt_router(gwaddr, dev);
 	else
-<<<<<<< HEAD
 		rt = rt6_get_route_info(dev, prefix, rinfo->prefix_len,	gwaddr);
-=======
-		rt = rt6_get_route_info(net, prefix, rinfo->prefix_len,
-					gwaddr, dev);
->>>>>>> bc33b0ca
 
 	if (rt && !lifetime) {
 		ip6_del_rt(rt);
@@ -824,12 +809,7 @@
 	}
 
 	if (!rt && lifetime)
-<<<<<<< HEAD
 		rt = rt6_add_route_info(dev, prefix, rinfo->prefix_len, gwaddr, pref);
-=======
-		rt = rt6_add_route_info(net, prefix, rinfo->prefix_len, gwaddr,
-					dev, pref);
->>>>>>> bc33b0ca
 	else if (rt)
 		rt->rt6i_flags = RTF_ROUTEINFO |
 				 (rt->rt6i_flags & ~RTF_PREF_MASK) | RTF_PREF(pref);
@@ -2344,25 +2324,14 @@
 #ifdef CONFIG_IPV6_ROUTE_INFO
 static struct rt6_info *rt6_get_route_info(struct net_device *dev,
 					   const struct in6_addr *prefix, int prefixlen,
-<<<<<<< HEAD
 					   const struct in6_addr *gwaddr)
-=======
-					   const struct in6_addr *gwaddr,
-					   struct net_device *dev)
->>>>>>> bc33b0ca
-{
-	u32 tb_id = l3mdev_fib_table(dev) ? : RT6_TABLE_INFO;
-	int ifindex = dev->ifindex;
+{
 	struct fib6_node *fn;
 	struct rt6_info *rt = NULL;
 	struct fib6_table *table;
 
-<<<<<<< HEAD
 	table = fib6_get_table(dev_net(dev),
 			       addrconf_rt_table(dev, RT6_TABLE_INFO));
-=======
-	table = fib6_get_table(net, tb_id);
->>>>>>> bc33b0ca
 	if (!table)
 		return NULL;
 
@@ -2388,13 +2357,7 @@
 
 static struct rt6_info *rt6_add_route_info(struct net_device *dev,
 					   const struct in6_addr *prefix, int prefixlen,
-<<<<<<< HEAD
 					   const struct in6_addr *gwaddr, unsigned int pref)
-=======
-					   const struct in6_addr *gwaddr,
-					   struct net_device *dev,
-					   unsigned int pref)
->>>>>>> bc33b0ca
 {
 	struct fib6_config cfg = {
 		.fc_metric	= IP6_RT_PRIO_USER,
@@ -2407,11 +2370,7 @@
 		.fc_nlinfo.nl_net = dev_net(dev),
 	};
 
-<<<<<<< HEAD
 	cfg.fc_table = l3mdev_fib_table_by_index(dev_net(dev), dev->ifindex) ? : addrconf_rt_table(dev, RT6_TABLE_INFO);
-=======
-	cfg.fc_table = l3mdev_fib_table(dev) ? : RT6_TABLE_INFO,
->>>>>>> bc33b0ca
 	cfg.fc_dst = *prefix;
 	cfg.fc_gateway = *gwaddr;
 
@@ -2421,26 +2380,17 @@
 
 	ip6_route_add(&cfg);
 
-<<<<<<< HEAD
 	return rt6_get_route_info(dev, prefix, prefixlen, gwaddr);
-=======
-	return rt6_get_route_info(net, prefix, prefixlen, gwaddr, dev);
->>>>>>> bc33b0ca
 }
 #endif
 
 struct rt6_info *rt6_get_dflt_router(const struct in6_addr *addr, struct net_device *dev)
 {
-	u32 tb_id = l3mdev_fib_table(dev) ? : RT6_TABLE_DFLT;
 	struct rt6_info *rt;
 	struct fib6_table *table;
 
-<<<<<<< HEAD
 	table = fib6_get_table(dev_net(dev),
 			       addrconf_rt_table(dev, RT6_TABLE_MAIN));
-=======
-	table = fib6_get_table(dev_net(dev), tb_id);
->>>>>>> bc33b0ca
 	if (!table)
 		return NULL;
 
@@ -2485,7 +2435,6 @@
 	return rt6_get_dflt_router(gwaddr, dev);
 }
 
-<<<<<<< HEAD
 
 int rt6_addrconf_purge(struct rt6_info *rt, void *arg) {
 	if (rt->rt6i_flags & (RTF_DEFAULT | RTF_ADDRCONF) &&
@@ -2497,45 +2446,6 @@
 void rt6_purge_dflt_routers(struct net *net)
 {
 	fib6_clean_all(net, rt6_addrconf_purge, NULL);
-=======
-static void __rt6_purge_dflt_routers(struct fib6_table *table)
-{
-	struct rt6_info *rt;
-
-restart:
-	read_lock_bh(&table->tb6_lock);
-	for (rt = table->tb6_root.leaf; rt; rt = rt->dst.rt6_next) {
-		if (rt->rt6i_flags & (RTF_DEFAULT | RTF_ADDRCONF) &&
-		    (!rt->rt6i_idev || rt->rt6i_idev->cnf.accept_ra != 2)) {
-			dst_hold(&rt->dst);
-			read_unlock_bh(&table->tb6_lock);
-			ip6_del_rt(rt);
-			goto restart;
-		}
-	}
-	read_unlock_bh(&table->tb6_lock);
-
-	table->flags &= ~RT6_TABLE_HAS_DFLT_ROUTER;
-}
-
-void rt6_purge_dflt_routers(struct net *net)
-{
-	struct fib6_table *table;
-	struct hlist_head *head;
-	unsigned int h;
-
-	rcu_read_lock();
-
-	for (h = 0; h < FIB6_TABLE_HASHSZ; h++) {
-		head = &net->ipv6.fib_table_hash[h];
-		hlist_for_each_entry_rcu(table, head, tb6_hlist) {
-			if (table->flags & RT6_TABLE_HAS_DFLT_ROUTER)
-				__rt6_purge_dflt_routers(table);
-		}
-	}
-
-	rcu_read_unlock();
->>>>>>> bc33b0ca
 }
 
 static void rtmsg_to_fib6_config(struct net *net,
