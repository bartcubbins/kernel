--- conflicted
+++ resolved
@@ -2190,13 +2190,10 @@
 				goto nla_put_failure;
 		}
 
-<<<<<<< HEAD
 		state->split_start++;
 		break;
 	case 14:
 
-=======
->>>>>>> 5e52a76e
 		if (nl80211_put_iftype_akm_suites(rdev, msg))
 			goto nla_put_failure;
 
@@ -11643,8 +11640,6 @@
 				      NL80211_EXT_FEATURE_FILS_STA) &&
 	     !tb[NL80211_REKEY_DATA_KCK]))
 		return -EINVAL;
-<<<<<<< HEAD
-=======
 	if (!tb[NL80211_REKEY_DATA_KEK] || !tb[NL80211_REKEY_DATA_REPLAY_CTR] ||
 	    (!wiphy_ext_feature_isset(&rdev->wiphy,
 				      NL80211_EXT_FEATURE_FILS_SK_OFFLOAD) &&
@@ -11652,7 +11647,6 @@
 				      NL80211_EXT_FEATURE_FILS_STA) &&
 	     !tb[NL80211_REKEY_DATA_KCK]))
 		return -EINVAL;
->>>>>>> 5e52a76e
 
 	if (nla_len(tb[NL80211_REKEY_DATA_REPLAY_CTR]) != NL80211_REPLAY_CTR_LEN)
 		return -ERANGE;
