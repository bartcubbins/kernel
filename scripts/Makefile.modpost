--- conflicted
+++ resolved
@@ -107,18 +107,12 @@
 quiet_cmd_modpost = MODPOST $@
       cmd_modpost = sed 's/ko$$/o/' $< | $(MODPOST) -T -
 
-<<<<<<< HEAD
-__modpost: $(modules:.ko=$(modpost-ext).o)
-	@$(kecho) '  Building modules, stage 2.'
-	$(call cmd,modpost)
-=======
 $(output-symdump): $(MODORDER) $(input-symdump) FORCE
 	$(call if_changed,modpost)
 
 targets += $(output-symdump)
 
 __modpost: $(output-symdump)
->>>>>>> 86b41f49
 ifneq ($(KBUILD_MODPOST_NOFINAL),1)
 	$(Q)$(MAKE) -f $(srctree)/scripts/Makefile.modfinal
 endif
