/* SPDX-License-Identifier: GPL-2.0 */
/*
 * fscrypt_private.h
 *
 * Copyright (C) 2015, Google, Inc.
 *
 * Originally written by Michael Halcrow, Ildar Muslukhov, and Uday Savagaonkar.
 * Heavily modified since then.
 */

#ifndef _FSCRYPT_PRIVATE_H
#define _FSCRYPT_PRIVATE_H

#include <linux/fscrypt.h>
#include <linux/siphash.h>
#include <crypto/hash.h>
#include <linux/blk-crypto.h>

#define CONST_STRLEN(str)	(sizeof(str) - 1)

#define FSCRYPT_FILE_NONCE_SIZE	16

<<<<<<< HEAD
#define FSCRYPT_MIN_KEY_SIZE		16
#define FSCRYPT_MAX_HW_WRAPPED_KEY_SIZE	128
=======
#define FSCRYPT_MIN_KEY_SIZE	16
>>>>>>> 3208167a

#define FSCRYPT_CONTEXT_V1	1
#define FSCRYPT_CONTEXT_V2	2

struct fscrypt_context_v1 {
	u8 version; /* FSCRYPT_CONTEXT_V1 */
	u8 contents_encryption_mode;
	u8 filenames_encryption_mode;
	u8 flags;
	u8 master_key_descriptor[FSCRYPT_KEY_DESCRIPTOR_SIZE];
	u8 nonce[FSCRYPT_FILE_NONCE_SIZE];
};

struct fscrypt_context_v2 {
	u8 version; /* FSCRYPT_CONTEXT_V2 */
	u8 contents_encryption_mode;
	u8 filenames_encryption_mode;
	u8 flags;
	u8 __reserved[4];
	u8 master_key_identifier[FSCRYPT_KEY_IDENTIFIER_SIZE];
	u8 nonce[FSCRYPT_FILE_NONCE_SIZE];
};

/*
 * fscrypt_context - the encryption context of an inode
 *
 * This is the on-disk equivalent of an fscrypt_policy, stored alongside each
 * encrypted file usually in a hidden extended attribute.  It contains the
 * fields from the fscrypt_policy, in order to identify the encryption algorithm
 * and key with which the file is encrypted.  It also contains a nonce that was
 * randomly generated by fscrypt itself; this is used as KDF input or as a tweak
 * to cause different files to be encrypted differently.
 */
union fscrypt_context {
	u8 version;
	struct fscrypt_context_v1 v1;
	struct fscrypt_context_v2 v2;
};

/*
 * Return the size expected for the given fscrypt_context based on its version
 * number, or 0 if the context version is unrecognized.
 */
static inline int fscrypt_context_size(const union fscrypt_context *ctx)
{
	switch (ctx->version) {
	case FSCRYPT_CONTEXT_V1:
		BUILD_BUG_ON(sizeof(ctx->v1) != 28);
		return sizeof(ctx->v1);
	case FSCRYPT_CONTEXT_V2:
		BUILD_BUG_ON(sizeof(ctx->v2) != 40);
		return sizeof(ctx->v2);
	}
	return 0;
}

/* Check whether an fscrypt_context has a recognized version number and size */
static inline bool fscrypt_context_is_valid(const union fscrypt_context *ctx,
					    int ctx_size)
{
	return ctx_size >= 1 && ctx_size == fscrypt_context_size(ctx);
}

/* Retrieve the context's nonce, assuming the context was already validated */
static inline const u8 *fscrypt_context_nonce(const union fscrypt_context *ctx)
{
	switch (ctx->version) {
	case FSCRYPT_CONTEXT_V1:
		return ctx->v1.nonce;
	case FSCRYPT_CONTEXT_V2:
		return ctx->v2.nonce;
	}
	WARN_ON(1);
	return NULL;
}

#undef fscrypt_policy
union fscrypt_policy {
	u8 version;
	struct fscrypt_policy_v1 v1;
	struct fscrypt_policy_v2 v2;
};

/*
 * Return the size expected for the given fscrypt_policy based on its version
 * number, or 0 if the policy version is unrecognized.
 */
static inline int fscrypt_policy_size(const union fscrypt_policy *policy)
{
	switch (policy->version) {
	case FSCRYPT_POLICY_V1:
		return sizeof(policy->v1);
	case FSCRYPT_POLICY_V2:
		return sizeof(policy->v2);
	}
	return 0;
}

/* Return the contents encryption mode of a valid encryption policy */
static inline u8
fscrypt_policy_contents_mode(const union fscrypt_policy *policy)
{
	switch (policy->version) {
	case FSCRYPT_POLICY_V1:
		return policy->v1.contents_encryption_mode;
	case FSCRYPT_POLICY_V2:
		return policy->v2.contents_encryption_mode;
	}
	BUG();
}

/* Return the filenames encryption mode of a valid encryption policy */
static inline u8
fscrypt_policy_fnames_mode(const union fscrypt_policy *policy)
{
	switch (policy->version) {
	case FSCRYPT_POLICY_V1:
		return policy->v1.filenames_encryption_mode;
	case FSCRYPT_POLICY_V2:
		return policy->v2.filenames_encryption_mode;
	}
	BUG();
}

/* Return the flags (FSCRYPT_POLICY_FLAG*) of a valid encryption policy */
static inline u8
fscrypt_policy_flags(const union fscrypt_policy *policy)
{
	switch (policy->version) {
	case FSCRYPT_POLICY_V1:
		return policy->v1.flags;
	case FSCRYPT_POLICY_V2:
		return policy->v2.flags;
	}
	BUG();
}

/*
 * For encrypted symlinks, the ciphertext length is stored at the beginning
 * of the string in little-endian format.
 */
struct fscrypt_symlink_data {
	__le16 len;
	char encrypted_path[1];
} __packed;

/**
 * struct fscrypt_prepared_key - a key prepared for actual encryption/decryption
 * @tfm: crypto API transform object
 * @blk_key: key for blk-crypto
 *
 * Normally only one of the fields will be non-NULL.
 */
struct fscrypt_prepared_key {
	struct crypto_skcipher *tfm;
#ifdef CONFIG_FS_ENCRYPTION_INLINE_CRYPT
	struct fscrypt_blk_crypto_key *blk_key;
#endif
};

/*
 * fscrypt_info - the "encryption key" for an inode
 *
 * When an encrypted file's key is made available, an instance of this struct is
 * allocated and stored in ->i_crypt_info.  Once created, it remains until the
 * inode is evicted.
 */
struct fscrypt_info {

	/* The key in a form prepared for actual encryption/decryption */
	struct fscrypt_prepared_key ci_enc_key;

	/* True if ci_enc_key should be freed when this fscrypt_info is freed */
	bool ci_owns_key;

#ifdef CONFIG_FS_ENCRYPTION_INLINE_CRYPT
	/*
	 * True if this inode will use inline encryption (blk-crypto) instead of
	 * the traditional filesystem-layer encryption.
	 */
	bool ci_inlinecrypt;
#endif

	/*
	 * Encryption mode used for this inode.  It corresponds to either the
	 * contents or filenames encryption mode, depending on the inode type.
	 */
	struct fscrypt_mode *ci_mode;

	/* Back-pointer to the inode */
	struct inode *ci_inode;

	/*
	 * The master key with which this inode was unlocked (decrypted).  This
	 * will be NULL if the master key was found in a process-subscribed
	 * keyring rather than in the filesystem-level keyring.
	 */
	struct key *ci_master_key;

	/*
	 * Link in list of inodes that were unlocked with the master key.
	 * Only used when ->ci_master_key is set.
	 */
	struct list_head ci_master_key_link;

	/*
	 * If non-NULL, then encryption is done using the master key directly
	 * and ci_enc_key will equal ci_direct_key->dk_key.
	 */
	struct fscrypt_direct_key *ci_direct_key;

	/*
	 * This inode's hash key for filenames.  This is a 128-bit SipHash-2-4
	 * key.  This is only set for directories that use a keyed dirhash over
	 * the plaintext filenames -- currently just casefolded directories.
	 */
	siphash_key_t ci_dirhash_key;
	bool ci_dirhash_key_initialized;

	/* The encryption policy used by this inode */
	union fscrypt_policy ci_policy;

	/* This inode's nonce, copied from the fscrypt_context */
	u8 ci_nonce[FSCRYPT_FILE_NONCE_SIZE];

	/* Hashed inode number.  Only set for IV_INO_LBLK_32 */
	u32 ci_hashed_ino;
};

typedef enum {
	FS_DECRYPT = 0,
	FS_ENCRYPT,
} fscrypt_direction_t;

/* crypto.c */
extern struct kmem_cache *fscrypt_info_cachep;
int fscrypt_initialize(unsigned int cop_flags);
int fscrypt_crypt_block(const struct inode *inode, fscrypt_direction_t rw,
			u64 lblk_num, struct page *src_page,
			struct page *dest_page, unsigned int len,
			unsigned int offs, gfp_t gfp_flags);
struct page *fscrypt_alloc_bounce_page(gfp_t gfp_flags);

void __printf(3, 4) __cold
fscrypt_msg(const struct inode *inode, const char *level, const char *fmt, ...);

#define fscrypt_warn(inode, fmt, ...)		\
	fscrypt_msg((inode), KERN_WARNING, fmt, ##__VA_ARGS__)
#define fscrypt_err(inode, fmt, ...)		\
	fscrypt_msg((inode), KERN_ERR, fmt, ##__VA_ARGS__)

#define FSCRYPT_MAX_IV_SIZE	32

union fscrypt_iv {
	struct {
		/* logical block number within the file */
		__le64 lblk_num;

		/* per-file nonce; only set in DIRECT_KEY mode */
		u8 nonce[FSCRYPT_FILE_NONCE_SIZE];
	};
	u8 raw[FSCRYPT_MAX_IV_SIZE];
	__le64 dun[FSCRYPT_MAX_IV_SIZE / sizeof(__le64)];
};

void fscrypt_generate_iv(union fscrypt_iv *iv, u64 lblk_num,
			 const struct fscrypt_info *ci);

/* fname.c */
int fscrypt_fname_encrypt(const struct inode *inode, const struct qstr *iname,
			  u8 *out, unsigned int olen);
bool fscrypt_fname_encrypted_size(const struct inode *inode, u32 orig_len,
				  u32 max_len, u32 *encrypted_len_ret);

/* hkdf.c */

struct fscrypt_hkdf {
	struct crypto_shash *hmac_tfm;
};

int fscrypt_init_hkdf(struct fscrypt_hkdf *hkdf, const u8 *master_key,
		      unsigned int master_key_size);

/*
 * The list of contexts in which fscrypt uses HKDF.  These values are used as
 * the first byte of the HKDF application-specific info string to guarantee that
 * info strings are never repeated between contexts.  This ensures that all HKDF
 * outputs are unique and cryptographically isolated, i.e. knowledge of one
 * output doesn't reveal another.
 */
#define HKDF_CONTEXT_KEY_IDENTIFIER	1 /* info=<empty>		*/
#define HKDF_CONTEXT_PER_FILE_ENC_KEY	2 /* info=file_nonce		*/
#define HKDF_CONTEXT_DIRECT_KEY		3 /* info=mode_num		*/
#define HKDF_CONTEXT_IV_INO_LBLK_64_KEY	4 /* info=mode_num||fs_uuid	*/
#define HKDF_CONTEXT_DIRHASH_KEY	5 /* info=file_nonce		*/
#define HKDF_CONTEXT_IV_INO_LBLK_32_KEY	6 /* info=mode_num||fs_uuid	*/
#define HKDF_CONTEXT_INODE_HASH_KEY	7 /* info=<empty>		*/

int fscrypt_hkdf_expand(const struct fscrypt_hkdf *hkdf, u8 context,
			const u8 *info, unsigned int infolen,
			u8 *okm, unsigned int okmlen);

void fscrypt_destroy_hkdf(struct fscrypt_hkdf *hkdf);

/* inline_crypt.c */
#ifdef CONFIG_FS_ENCRYPTION_INLINE_CRYPT
<<<<<<< HEAD
int fscrypt_select_encryption_impl(struct fscrypt_info *ci,
				   bool is_hw_wrapped_key);
=======
int fscrypt_select_encryption_impl(struct fscrypt_info *ci);
>>>>>>> 3208167a

static inline bool
fscrypt_using_inline_encryption(const struct fscrypt_info *ci)
{
	return ci->ci_inlinecrypt;
}

int fscrypt_prepare_inline_crypt_key(struct fscrypt_prepared_key *prep_key,
				     const u8 *raw_key,
<<<<<<< HEAD
				     unsigned int raw_key_size,
				     bool is_hw_wrapped,
=======
>>>>>>> 3208167a
				     const struct fscrypt_info *ci);

void fscrypt_destroy_inline_crypt_key(struct fscrypt_prepared_key *prep_key);

<<<<<<< HEAD
extern int fscrypt_derive_raw_secret(struct super_block *sb,
				     const u8 *wrapped_key,
				     unsigned int wrapped_key_size,
				     u8 *raw_secret,
				     unsigned int raw_secret_size);

=======
>>>>>>> 3208167a
/*
 * Check whether the crypto transform or blk-crypto key has been allocated in
 * @prep_key, depending on which encryption implementation the file will use.
 */
static inline bool
fscrypt_is_key_prepared(struct fscrypt_prepared_key *prep_key,
			const struct fscrypt_info *ci)
{
	/*
<<<<<<< HEAD
	 * The READ_ONCE() here pairs with the smp_store_release() in
	 * fscrypt_prepare_key().  (This only matters for the per-mode keys,
	 * which are shared by multiple inodes.)
	 */
	if (fscrypt_using_inline_encryption(ci))
		return READ_ONCE(prep_key->blk_key) != NULL;
	return READ_ONCE(prep_key->tfm) != NULL;
=======
	 * The two smp_load_acquire()'s here pair with the smp_store_release()'s
	 * in fscrypt_prepare_inline_crypt_key() and fscrypt_prepare_key().
	 * I.e., in some cases (namely, if this prep_key is a per-mode
	 * encryption key) another task can publish blk_key or tfm concurrently,
	 * executing a RELEASE barrier.  We need to use smp_load_acquire() here
	 * to safely ACQUIRE the memory the other task published.
	 */
	if (fscrypt_using_inline_encryption(ci))
		return smp_load_acquire(&prep_key->blk_key) != NULL;
	return smp_load_acquire(&prep_key->tfm) != NULL;
>>>>>>> 3208167a
}

#else /* CONFIG_FS_ENCRYPTION_INLINE_CRYPT */

<<<<<<< HEAD
static inline int fscrypt_select_encryption_impl(struct fscrypt_info *ci,
						 bool is_hw_wrapped_key)
=======
static inline int fscrypt_select_encryption_impl(struct fscrypt_info *ci)
>>>>>>> 3208167a
{
	return 0;
}

static inline bool
fscrypt_using_inline_encryption(const struct fscrypt_info *ci)
{
	return false;
}

static inline int
fscrypt_prepare_inline_crypt_key(struct fscrypt_prepared_key *prep_key,
<<<<<<< HEAD
				 const u8 *raw_key, unsigned int raw_key_size,
				 bool is_hw_wrapped,
=======
				 const u8 *raw_key,
>>>>>>> 3208167a
				 const struct fscrypt_info *ci)
{
	WARN_ON(1);
	return -EOPNOTSUPP;
}

static inline void
fscrypt_destroy_inline_crypt_key(struct fscrypt_prepared_key *prep_key)
{
}

<<<<<<< HEAD
static inline int fscrypt_derive_raw_secret(struct super_block *sb,
					    const u8 *wrapped_key,
					    unsigned int wrapped_key_size,
					    u8 *raw_secret,
					    unsigned int raw_secret_size)
{
	fscrypt_warn(NULL,
		     "kernel built without support for hardware-wrapped keys");
	return -EOPNOTSUPP;
}

=======
>>>>>>> 3208167a
static inline bool
fscrypt_is_key_prepared(struct fscrypt_prepared_key *prep_key,
			const struct fscrypt_info *ci)
{
<<<<<<< HEAD
	return READ_ONCE(prep_key->tfm) != NULL;
=======
	return smp_load_acquire(&prep_key->tfm) != NULL;
>>>>>>> 3208167a
}
#endif /* !CONFIG_FS_ENCRYPTION_INLINE_CRYPT */

/* keyring.c */

/*
 * fscrypt_master_key_secret - secret key material of an in-use master key
 */
struct fscrypt_master_key_secret {

	/*
	 * For v2 policy keys: HKDF context keyed by this master key.
	 * For v1 policy keys: not set (hkdf.hmac_tfm == NULL).
	 */
	struct fscrypt_hkdf	hkdf;

	/* Size of the raw key in bytes.  Set even if ->raw isn't set. */
	u32			size;

	/* True if the key in ->raw is a hardware-wrapped key. */
	bool			is_hw_wrapped;

	/*
	 * For v1 policy keys: the raw key.  Wiped for v2 policy keys, unless
	 * ->is_hw_wrapped is true, in which case this contains the wrapped key
	 * rather than the key with which 'hkdf' was keyed.
	 */
	u8			raw[FSCRYPT_MAX_HW_WRAPPED_KEY_SIZE];

} __randomize_layout;

/*
 * fscrypt_master_key - an in-use master key
 *
 * This represents a master encryption key which has been added to the
 * filesystem and can be used to "unlock" the encrypted files which were
 * encrypted with it.
 */
struct fscrypt_master_key {

	/*
	 * The secret key material.  After FS_IOC_REMOVE_ENCRYPTION_KEY is
	 * executed, this is wiped and no new inodes can be unlocked with this
	 * key; however, there may still be inodes in ->mk_decrypted_inodes
	 * which could not be evicted.  As long as some inodes still remain,
	 * FS_IOC_REMOVE_ENCRYPTION_KEY can be retried, or
	 * FS_IOC_ADD_ENCRYPTION_KEY can add the secret again.
	 *
	 * Locking: protected by key->sem (outer) and mk_secret_sem (inner).
	 * The reason for two locks is that key->sem also protects modifying
	 * mk_users, which ranks it above the semaphore for the keyring key
	 * type, which is in turn above page faults (via keyring_read).  But
	 * sometimes filesystems call fscrypt_get_encryption_info() from within
	 * a transaction, which ranks it below page faults.  So we need a
	 * separate lock which protects mk_secret but not also mk_users.
	 */
	struct fscrypt_master_key_secret	mk_secret;
	struct rw_semaphore			mk_secret_sem;

	/*
	 * For v1 policy keys: an arbitrary key descriptor which was assigned by
	 * userspace (->descriptor).
	 *
	 * For v2 policy keys: a cryptographic hash of this key (->identifier).
	 */
	struct fscrypt_key_specifier		mk_spec;

	/*
	 * Keyring which contains a key of type 'key_type_fscrypt_user' for each
	 * user who has added this key.  Normally each key will be added by just
	 * one user, but it's possible that multiple users share a key, and in
	 * that case we need to keep track of those users so that one user can't
	 * remove the key before the others want it removed too.
	 *
	 * This is NULL for v1 policy keys; those can only be added by root.
	 *
	 * Locking: in addition to this keyrings own semaphore, this is
	 * protected by the master key's key->sem, so we can do atomic
	 * search+insert.  It can also be searched without taking any locks, but
	 * in that case the returned key may have already been removed.
	 */
	struct key		*mk_users;

	/*
	 * Length of ->mk_decrypted_inodes, plus one if mk_secret is present.
	 * Once this goes to 0, the master key is removed from ->s_master_keys.
	 * The 'struct fscrypt_master_key' will continue to live as long as the
	 * 'struct key' whose payload it is, but we won't let this reference
	 * count rise again.
	 */
	refcount_t		mk_refcount;

	/*
	 * List of inodes that were unlocked using this key.  This allows the
	 * inodes to be evicted efficiently if the key is removed.
	 */
	struct list_head	mk_decrypted_inodes;
	spinlock_t		mk_decrypted_inodes_lock;

	/*
	 * Per-mode encryption keys for the various types of encryption policies
	 * that use them.  Allocated and derived on-demand.
	 */
	struct fscrypt_prepared_key mk_direct_keys[__FSCRYPT_MODE_MAX + 1];
	struct fscrypt_prepared_key mk_iv_ino_lblk_64_keys[__FSCRYPT_MODE_MAX + 1];
	struct fscrypt_prepared_key mk_iv_ino_lblk_32_keys[__FSCRYPT_MODE_MAX + 1];

	/* Hash key for inode numbers.  Initialized only when needed. */
	siphash_key_t		mk_ino_hash_key;
	bool			mk_ino_hash_key_initialized;

} __randomize_layout;

static inline bool
is_master_key_secret_present(const struct fscrypt_master_key_secret *secret)
{
	/*
	 * The READ_ONCE() is only necessary for fscrypt_drop_inode() and
	 * fscrypt_key_describe().  These run in atomic context, so they can't
	 * take ->mk_secret_sem and thus 'secret' can change concurrently which
	 * would be a data race.  But they only need to know whether the secret
	 * *was* present at the time of check, so READ_ONCE() suffices.
	 */
	return READ_ONCE(secret->size) != 0;
}

static inline const char *master_key_spec_type(
				const struct fscrypt_key_specifier *spec)
{
	switch (spec->type) {
	case FSCRYPT_KEY_SPEC_TYPE_DESCRIPTOR:
		return "descriptor";
	case FSCRYPT_KEY_SPEC_TYPE_IDENTIFIER:
		return "identifier";
	}
	return "[unknown]";
}

static inline int master_key_spec_len(const struct fscrypt_key_specifier *spec)
{
	switch (spec->type) {
	case FSCRYPT_KEY_SPEC_TYPE_DESCRIPTOR:
		return FSCRYPT_KEY_DESCRIPTOR_SIZE;
	case FSCRYPT_KEY_SPEC_TYPE_IDENTIFIER:
		return FSCRYPT_KEY_IDENTIFIER_SIZE;
	}
	return 0;
}

struct key *
fscrypt_find_master_key(struct super_block *sb,
			const struct fscrypt_key_specifier *mk_spec);

int fscrypt_add_test_dummy_key(struct super_block *sb,
			       struct fscrypt_key_specifier *key_spec);

int fscrypt_verify_key_added(struct super_block *sb,
			     const u8 identifier[FSCRYPT_KEY_IDENTIFIER_SIZE]);

int __init fscrypt_init_keyring(void);

/* keysetup.c */

struct fscrypt_mode {
	const char *friendly_name;
	const char *cipher_str;
	int keysize;
	int ivsize;
	int logged_impl_name;
	enum blk_crypto_mode_num blk_crypto_mode;
};

extern struct fscrypt_mode fscrypt_modes[];

int fscrypt_prepare_key(struct fscrypt_prepared_key *prep_key,
<<<<<<< HEAD
			const u8 *raw_key, unsigned int raw_key_size,
			bool is_hw_wrapped, const struct fscrypt_info *ci);
=======
			const u8 *raw_key, const struct fscrypt_info *ci);
>>>>>>> 3208167a

void fscrypt_destroy_prepared_key(struct fscrypt_prepared_key *prep_key);

int fscrypt_set_per_file_enc_key(struct fscrypt_info *ci, const u8 *raw_key);

int fscrypt_derive_dirhash_key(struct fscrypt_info *ci,
			       const struct fscrypt_master_key *mk);

/* keysetup_v1.c */

void fscrypt_put_direct_key(struct fscrypt_direct_key *dk);

int fscrypt_setup_v1_file_key(struct fscrypt_info *ci,
			      const u8 *raw_master_key);

int fscrypt_setup_v1_file_key_via_subscribed_keyrings(struct fscrypt_info *ci);

/* policy.c */

bool fscrypt_policies_equal(const union fscrypt_policy *policy1,
			    const union fscrypt_policy *policy2);
bool fscrypt_supported_policy(const union fscrypt_policy *policy_u,
			      const struct inode *inode);
int fscrypt_policy_from_context(union fscrypt_policy *policy_u,
				const union fscrypt_context *ctx_u,
				int ctx_size);

#endif /* _FSCRYPT_PRIVATE_H */<|MERGE_RESOLUTION|>--- conflicted
+++ resolved
@@ -20,12 +20,9 @@
 
 #define FSCRYPT_FILE_NONCE_SIZE	16
 
-<<<<<<< HEAD
-#define FSCRYPT_MIN_KEY_SIZE		16
+#define FSCRYPT_MIN_KEY_SIZE	16
+
 #define FSCRYPT_MAX_HW_WRAPPED_KEY_SIZE	128
-=======
-#define FSCRYPT_MIN_KEY_SIZE	16
->>>>>>> 3208167a
 
 #define FSCRYPT_CONTEXT_V1	1
 #define FSCRYPT_CONTEXT_V2	2
@@ -332,12 +329,8 @@
 
 /* inline_crypt.c */
 #ifdef CONFIG_FS_ENCRYPTION_INLINE_CRYPT
-<<<<<<< HEAD
 int fscrypt_select_encryption_impl(struct fscrypt_info *ci,
 				   bool is_hw_wrapped_key);
-=======
-int fscrypt_select_encryption_impl(struct fscrypt_info *ci);
->>>>>>> 3208167a
 
 static inline bool
 fscrypt_using_inline_encryption(const struct fscrypt_info *ci)
@@ -347,24 +340,18 @@
 
 int fscrypt_prepare_inline_crypt_key(struct fscrypt_prepared_key *prep_key,
 				     const u8 *raw_key,
-<<<<<<< HEAD
 				     unsigned int raw_key_size,
 				     bool is_hw_wrapped,
-=======
->>>>>>> 3208167a
 				     const struct fscrypt_info *ci);
 
 void fscrypt_destroy_inline_crypt_key(struct fscrypt_prepared_key *prep_key);
 
-<<<<<<< HEAD
 extern int fscrypt_derive_raw_secret(struct super_block *sb,
 				     const u8 *wrapped_key,
 				     unsigned int wrapped_key_size,
 				     u8 *raw_secret,
 				     unsigned int raw_secret_size);
 
-=======
->>>>>>> 3208167a
 /*
  * Check whether the crypto transform or blk-crypto key has been allocated in
  * @prep_key, depending on which encryption implementation the file will use.
@@ -374,15 +361,6 @@
 			const struct fscrypt_info *ci)
 {
 	/*
-<<<<<<< HEAD
-	 * The READ_ONCE() here pairs with the smp_store_release() in
-	 * fscrypt_prepare_key().  (This only matters for the per-mode keys,
-	 * which are shared by multiple inodes.)
-	 */
-	if (fscrypt_using_inline_encryption(ci))
-		return READ_ONCE(prep_key->blk_key) != NULL;
-	return READ_ONCE(prep_key->tfm) != NULL;
-=======
 	 * The two smp_load_acquire()'s here pair with the smp_store_release()'s
 	 * in fscrypt_prepare_inline_crypt_key() and fscrypt_prepare_key().
 	 * I.e., in some cases (namely, if this prep_key is a per-mode
@@ -393,17 +371,12 @@
 	if (fscrypt_using_inline_encryption(ci))
 		return smp_load_acquire(&prep_key->blk_key) != NULL;
 	return smp_load_acquire(&prep_key->tfm) != NULL;
->>>>>>> 3208167a
 }
 
 #else /* CONFIG_FS_ENCRYPTION_INLINE_CRYPT */
 
-<<<<<<< HEAD
 static inline int fscrypt_select_encryption_impl(struct fscrypt_info *ci,
 						 bool is_hw_wrapped_key)
-=======
-static inline int fscrypt_select_encryption_impl(struct fscrypt_info *ci)
->>>>>>> 3208167a
 {
 	return 0;
 }
@@ -416,12 +389,8 @@
 
 static inline int
 fscrypt_prepare_inline_crypt_key(struct fscrypt_prepared_key *prep_key,
-<<<<<<< HEAD
 				 const u8 *raw_key, unsigned int raw_key_size,
 				 bool is_hw_wrapped,
-=======
-				 const u8 *raw_key,
->>>>>>> 3208167a
 				 const struct fscrypt_info *ci)
 {
 	WARN_ON(1);
@@ -433,7 +402,6 @@
 {
 }
 
-<<<<<<< HEAD
 static inline int fscrypt_derive_raw_secret(struct super_block *sb,
 					    const u8 *wrapped_key,
 					    unsigned int wrapped_key_size,
@@ -445,17 +413,11 @@
 	return -EOPNOTSUPP;
 }
 
-=======
->>>>>>> 3208167a
 static inline bool
 fscrypt_is_key_prepared(struct fscrypt_prepared_key *prep_key,
 			const struct fscrypt_info *ci)
 {
-<<<<<<< HEAD
-	return READ_ONCE(prep_key->tfm) != NULL;
-=======
 	return smp_load_acquire(&prep_key->tfm) != NULL;
->>>>>>> 3208167a
 }
 #endif /* !CONFIG_FS_ENCRYPTION_INLINE_CRYPT */
 
@@ -631,12 +593,8 @@
 extern struct fscrypt_mode fscrypt_modes[];
 
 int fscrypt_prepare_key(struct fscrypt_prepared_key *prep_key,
-<<<<<<< HEAD
 			const u8 *raw_key, unsigned int raw_key_size,
 			bool is_hw_wrapped, const struct fscrypt_info *ci);
-=======
-			const u8 *raw_key, const struct fscrypt_info *ci);
->>>>>>> 3208167a
 
 void fscrypt_destroy_prepared_key(struct fscrypt_prepared_key *prep_key);
 
