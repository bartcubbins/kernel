--- conflicted
+++ resolved
@@ -6,10 +6,6 @@
 	select CRYPTO_ECB
 	select CRYPTO_XTS
 	select CRYPTO_CTS
-<<<<<<< HEAD
-	select CRYPTO_SHA256
-=======
->>>>>>> 75337a6f
 	select KEYS
 	help
 	  Enable encryption of files and directories.  This
