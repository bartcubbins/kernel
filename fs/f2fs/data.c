// SPDX-License-Identifier: GPL-2.0
/*
 * fs/f2fs/data.c
 *
 * Copyright (c) 2012 Samsung Electronics Co., Ltd.
 *             http://www.samsung.com/
 */
#include <linux/fs.h>
#include <linux/f2fs_fs.h>
#include <linux/buffer_head.h>
#include <linux/mpage.h>
#include <linux/writeback.h>
#include <linux/backing-dev.h>
#include <linux/pagevec.h>
#include <linux/blkdev.h>
#include <linux/bio.h>
#include <linux/swap.h>
#include <linux/prefetch.h>
#include <linux/uio.h>
#include <linux/cleancache.h>
#include <linux/sched/signal.h>

#include "f2fs.h"
#include "node.h"
#include "segment.h"
#include "trace.h"
#include <trace/events/f2fs.h>
#include <trace/events/android_fs.h>

#define NUM_PREALLOC_POST_READ_CTXS	128

static struct kmem_cache *bio_post_read_ctx_cache;
static mempool_t *bio_post_read_ctx_pool;

static bool __is_cp_guaranteed(struct page *page)
{
	struct address_space *mapping = page->mapping;
	struct inode *inode;
	struct f2fs_sb_info *sbi;

	if (!mapping)
		return false;

	inode = mapping->host;
	sbi = F2FS_I_SB(inode);

	if (inode->i_ino == F2FS_META_INO(sbi) ||
			inode->i_ino ==  F2FS_NODE_INO(sbi) ||
			S_ISDIR(inode->i_mode) ||
			(S_ISREG(inode->i_mode) &&
			(f2fs_is_atomic_file(inode) || IS_NOQUOTA(inode))) ||
			is_cold_data(page))
		return true;
	return false;
}

static enum count_type __read_io_type(struct page *page)
{
	struct address_space *mapping = page_file_mapping(page);

	if (mapping) {
		struct inode *inode = mapping->host;
		struct f2fs_sb_info *sbi = F2FS_I_SB(inode);

		if (inode->i_ino == F2FS_META_INO(sbi))
			return F2FS_RD_META;

		if (inode->i_ino == F2FS_NODE_INO(sbi))
			return F2FS_RD_NODE;
	}
	return F2FS_RD_DATA;
}

/* postprocessing steps for read bios */
enum bio_post_read_step {
	STEP_INITIAL = 0,
	STEP_DECRYPT,
};

struct bio_post_read_ctx {
	struct bio *bio;
	struct work_struct work;
	unsigned int cur_step;
	unsigned int enabled_steps;
};

static void __read_end_io(struct bio *bio)
{
	struct page *page;
	struct bio_vec *bv;
	int i;

	bio_for_each_segment_all(bv, bio, i) {
		page = bv->bv_page;

		/* PG_error was set if any post_read step failed */
		if (bio->bi_status || PageError(page)) {
			ClearPageUptodate(page);
			/* will re-read again later */
			ClearPageError(page);
		} else {
			SetPageUptodate(page);
		}
		dec_page_count(F2FS_P_SB(page), __read_io_type(page));
		unlock_page(page);
	}
	if (bio->bi_private)
		mempool_free(bio->bi_private, bio_post_read_ctx_pool);
	bio_put(bio);
}

static void bio_post_read_processing(struct bio_post_read_ctx *ctx);

static void decrypt_work(struct work_struct *work)
{
	struct bio_post_read_ctx *ctx =
		container_of(work, struct bio_post_read_ctx, work);

	fscrypt_decrypt_bio(ctx->bio);

	bio_post_read_processing(ctx);
}

static void bio_post_read_processing(struct bio_post_read_ctx *ctx)
{
	switch (++ctx->cur_step) {
	case STEP_DECRYPT:
		if (ctx->enabled_steps & (1 << STEP_DECRYPT)) {
			INIT_WORK(&ctx->work, decrypt_work);
			fscrypt_enqueue_decrypt_work(&ctx->work);
			return;
		}
		ctx->cur_step++;
		/* fall-through */
	default:
		__read_end_io(ctx->bio);
	}
}

static bool f2fs_bio_post_read_required(struct bio *bio)
{
	return bio->bi_private && !bio->bi_status;
}

static void f2fs_read_end_io(struct bio *bio)
{
	struct page *first_page = bio->bi_io_vec[0].bv_page;

	if (time_to_inject(F2FS_P_SB(bio_first_page_all(bio)),
						FAULT_READ_IO)) {
		f2fs_show_injection_info(FAULT_READ_IO);
		bio->bi_status = BLK_STS_IOERR;
	}

	if (f2fs_bio_post_read_required(bio)) {
		struct bio_post_read_ctx *ctx = bio->bi_private;

		ctx->cur_step = STEP_INITIAL;
		bio_post_read_processing(ctx);
		return;
	}

	if (first_page != NULL &&
		__read_io_type(first_page) == F2FS_RD_DATA) {
		trace_android_fs_dataread_end(first_page->mapping->host,
						page_offset(first_page),
						bio->bi_iter.bi_size);
	}

	__read_end_io(bio);
}

static void f2fs_write_end_io(struct bio *bio)
{
	struct f2fs_sb_info *sbi = bio->bi_private;
	struct bio_vec *bvec;
	int i;

	if (time_to_inject(sbi, FAULT_WRITE_IO)) {
		f2fs_show_injection_info(FAULT_WRITE_IO);
		bio->bi_status = BLK_STS_IOERR;
	}

	bio_for_each_segment_all(bvec, bio, i) {
		struct page *page = bvec->bv_page;
		enum count_type type = WB_DATA_TYPE(page);

		if (IS_DUMMY_WRITTEN_PAGE(page)) {
			set_page_private(page, (unsigned long)NULL);
			ClearPagePrivate(page);
			unlock_page(page);
			mempool_free(page, sbi->write_io_dummy);

			if (unlikely(bio->bi_status))
				f2fs_stop_checkpoint(sbi, true);
			continue;
		}

		fscrypt_finalize_bounce_page(&page);

		if (unlikely(bio->bi_status)) {
			mapping_set_error(page->mapping, -EIO);
			if (type == F2FS_WB_CP_DATA)
				f2fs_stop_checkpoint(sbi, true);
		}

		f2fs_bug_on(sbi, page->mapping == NODE_MAPPING(sbi) &&
					page->index != nid_of_node(page));

		dec_page_count(sbi, type);
		if (f2fs_in_warm_node_list(sbi, page))
			f2fs_del_fsync_node_entry(sbi, page);
		clear_cold_data(page);
		end_page_writeback(page);
	}
	if (!get_pages(sbi, F2FS_WB_CP_DATA) &&
				wq_has_sleeper(&sbi->cp_wait))
		wake_up(&sbi->cp_wait);

	bio_put(bio);
}

/*
 * Return true, if pre_bio's bdev is same as its target device.
 */
struct block_device *f2fs_target_device(struct f2fs_sb_info *sbi,
				block_t blk_addr, struct bio *bio)
{
	struct block_device *bdev = sbi->sb->s_bdev;
	int i;

	if (f2fs_is_multi_device(sbi)) {
		for (i = 0; i < sbi->s_ndevs; i++) {
			if (FDEV(i).start_blk <= blk_addr &&
			    FDEV(i).end_blk >= blk_addr) {
				blk_addr -= FDEV(i).start_blk;
				bdev = FDEV(i).bdev;
				break;
			}
		}
	}
	if (bio) {
		bio_set_dev(bio, bdev);
		bio->bi_iter.bi_sector = SECTOR_FROM_BLOCK(blk_addr);
	}
	return bdev;
}

int f2fs_target_device_index(struct f2fs_sb_info *sbi, block_t blkaddr)
{
	int i;

	if (!f2fs_is_multi_device(sbi))
		return 0;

	for (i = 0; i < sbi->s_ndevs; i++)
		if (FDEV(i).start_blk <= blkaddr && FDEV(i).end_blk >= blkaddr)
			return i;
	return 0;
}

static bool __same_bdev(struct f2fs_sb_info *sbi,
				block_t blk_addr, struct bio *bio)
{
	struct block_device *b = f2fs_target_device(sbi, blk_addr, NULL);
	return bio->bi_disk == b->bd_disk && bio->bi_partno == b->bd_partno;
}

/*
 * Low-level block read/write IO operations.
 */
static struct bio *__bio_alloc(struct f2fs_sb_info *sbi, block_t blk_addr,
				struct writeback_control *wbc,
				int npages, bool is_read,
				enum page_type type, enum temp_type temp)
{
	struct bio *bio;

	bio = f2fs_bio_alloc(sbi, npages, true);

	f2fs_target_device(sbi, blk_addr, bio);
	if (is_read) {
		bio->bi_end_io = f2fs_read_end_io;
		bio->bi_private = NULL;
	} else {
		bio->bi_end_io = f2fs_write_end_io;
		bio->bi_private = sbi;
		bio->bi_write_hint = f2fs_io_type_to_rw_hint(sbi, type, temp);
	}
	if (wbc)
		wbc_init_bio(wbc, bio);

	return bio;
}

static inline void __submit_bio(struct f2fs_sb_info *sbi,
				struct bio *bio, enum page_type type)
{
	if (!is_read_io(bio_op(bio))) {
		unsigned int start;

		if (type != DATA && type != NODE)
			goto submit_io;

		if (test_opt(sbi, LFS) && current->plug)
			blk_finish_plug(current->plug);

		start = bio->bi_iter.bi_size >> F2FS_BLKSIZE_BITS;
		start %= F2FS_IO_SIZE(sbi);

		if (start == 0)
			goto submit_io;

		/* fill dummy pages */
		for (; start < F2FS_IO_SIZE(sbi); start++) {
			struct page *page =
				mempool_alloc(sbi->write_io_dummy,
					      GFP_NOIO | __GFP_NOFAIL);
			f2fs_bug_on(sbi, !page);

			zero_user_segment(page, 0, PAGE_SIZE);
			SetPagePrivate(page);
			set_page_private(page, (unsigned long)DUMMY_WRITTEN_PAGE);
			lock_page(page);
			if (bio_add_page(bio, page, PAGE_SIZE, 0) < PAGE_SIZE)
				f2fs_bug_on(sbi, 1);
		}
		/*
		 * In the NODE case, we lose next block address chain. So, we
		 * need to do checkpoint in f2fs_sync_file.
		 */
		if (type == NODE)
			set_sbi_flag(sbi, SBI_NEED_CP);
	}
submit_io:
	if (is_read_io(bio_op(bio)))
		trace_f2fs_submit_read_bio(sbi->sb, type, bio);
	else
		trace_f2fs_submit_write_bio(sbi->sb, type, bio);
	submit_bio(bio);
}

static void __f2fs_submit_read_bio(struct f2fs_sb_info *sbi,
				struct bio *bio, enum page_type type)
{
	if (trace_android_fs_dataread_start_enabled() && (type == DATA)) {
		struct page *first_page = bio->bi_io_vec[0].bv_page;

		if (first_page != NULL &&
			__read_io_type(first_page) == F2FS_RD_DATA) {
			char *path, pathbuf[MAX_TRACE_PATHBUF_LEN];

			path = android_fstrace_get_pathname(pathbuf,
						MAX_TRACE_PATHBUF_LEN,
						first_page->mapping->host);

			trace_android_fs_dataread_start(
				first_page->mapping->host,
				page_offset(first_page),
				bio->bi_iter.bi_size,
				current->pid,
				path,
				current->comm);
		}
	}
	__submit_bio(sbi, bio, type);
}

static void __submit_merged_bio(struct f2fs_bio_info *io)
{
	struct f2fs_io_info *fio = &io->fio;

	if (!io->bio)
		return;

	bio_set_op_attrs(io->bio, fio->op, fio->op_flags);

	if (is_read_io(fio->op))
		trace_f2fs_prepare_read_bio(io->sbi->sb, fio->type, io->bio);
	else
		trace_f2fs_prepare_write_bio(io->sbi->sb, fio->type, io->bio);

	__submit_bio(io->sbi, io->bio, fio->type);
	io->bio = NULL;
}

static bool __has_merged_page(struct bio *bio, struct inode *inode,
						struct page *page, nid_t ino)
{
	struct bio_vec *bvec;
	struct page *target;
	int i;

	if (!bio)
		return false;

	if (!inode && !page && !ino)
		return true;

	bio_for_each_segment_all(bvec, bio, i) {

<<<<<<< HEAD
		if (bvec->bv_page->mapping)
			target = bvec->bv_page;
		else
			target = fscrypt_control_page(bvec->bv_page);
=======
		target = bvec->bv_page;
		if (fscrypt_is_bounce_page(target))
			target = fscrypt_pagecache_page(target);
>>>>>>> 75337a6f

		if (inode && inode == target->mapping->host)
			return true;
		if (page && page == target)
			return true;
		if (ino && ino == ino_of_node(target))
			return true;
	}

	return false;
}

static void __f2fs_submit_merged_write(struct f2fs_sb_info *sbi,
				enum page_type type, enum temp_type temp)
{
	enum page_type btype = PAGE_TYPE_OF_BIO(type);
	struct f2fs_bio_info *io = sbi->write_io[btype] + temp;

	down_write(&io->io_rwsem);

	/* change META to META_FLUSH in the checkpoint procedure */
	if (type >= META_FLUSH) {
		io->fio.type = META_FLUSH;
		io->fio.op = REQ_OP_WRITE;
		io->fio.op_flags = REQ_META | REQ_PRIO | REQ_SYNC;
		if (!test_opt(sbi, NOBARRIER))
			io->fio.op_flags |= REQ_PREFLUSH | REQ_FUA;
	}
	__submit_merged_bio(io);
	up_write(&io->io_rwsem);
}

static void __submit_merged_write_cond(struct f2fs_sb_info *sbi,
				struct inode *inode, struct page *page,
				nid_t ino, enum page_type type, bool force)
{
	enum temp_type temp;
	bool ret = true;

	for (temp = HOT; temp < NR_TEMP_TYPE; temp++) {
		if (!force)	{
			enum page_type btype = PAGE_TYPE_OF_BIO(type);
			struct f2fs_bio_info *io = sbi->write_io[btype] + temp;

			down_read(&io->io_rwsem);
			ret = __has_merged_page(io->bio, inode, page, ino);
			up_read(&io->io_rwsem);
		}
		if (ret)
			__f2fs_submit_merged_write(sbi, type, temp);

		/* TODO: use HOT temp only for meta pages now. */
		if (type >= META)
			break;
	}
}

void f2fs_submit_merged_write(struct f2fs_sb_info *sbi, enum page_type type)
{
	__submit_merged_write_cond(sbi, NULL, NULL, 0, type, true);
}

void f2fs_submit_merged_write_cond(struct f2fs_sb_info *sbi,
				struct inode *inode, struct page *page,
				nid_t ino, enum page_type type)
{
	__submit_merged_write_cond(sbi, inode, page, ino, type, false);
}

void f2fs_flush_merged_writes(struct f2fs_sb_info *sbi)
{
	f2fs_submit_merged_write(sbi, DATA);
	f2fs_submit_merged_write(sbi, NODE);
	f2fs_submit_merged_write(sbi, META);
}

/*
 * Fill the locked page with data located in the block address.
 * A caller needs to unlock the page on failure.
 */
int f2fs_submit_page_bio(struct f2fs_io_info *fio)
{
	struct bio *bio;
	struct page *page = fio->encrypted_page ?
			fio->encrypted_page : fio->page;
	struct inode *inode = fio->page->mapping->host;

	if (!f2fs_is_valid_blkaddr(fio->sbi, fio->new_blkaddr,
			fio->is_por ? META_POR : (__is_meta_io(fio) ?
			META_GENERIC : DATA_GENERIC_ENHANCE)))
		return -EFSCORRUPTED;

	trace_f2fs_submit_page_bio(page, fio);
	f2fs_trace_ios(fio, 0);

	/* Allocate a new bio */
	bio = __bio_alloc(fio->sbi, fio->new_blkaddr, fio->io_wbc,
				1, is_read_io(fio->op), fio->type, fio->temp);

	if (f2fs_may_encrypt_bio(inode, fio))
		fscrypt_set_ice_dun(inode, bio, PG_DUN(inode, fio->page));
	fscrypt_set_ice_skip(bio, fio->encrypted_page ? 1 : 0);

	if (bio_add_page(bio, page, PAGE_SIZE, 0) < PAGE_SIZE) {
		bio_put(bio);
		return -EFAULT;
	}
	fio->op_flags |= fio->encrypted_page ? REQ_NOENCRYPT : 0;
	bio_set_op_attrs(bio, fio->op, fio->op_flags);

	inc_page_count(fio->sbi, is_read_io(fio->op) ?
			__read_io_type(page): WB_DATA_TYPE(fio->page));

	if (is_read_io(fio->op))
		__f2fs_submit_read_bio(fio->sbi, bio, fio->type);
	else
		__submit_bio(fio->sbi, bio, fio->type);
	return 0;
}

int f2fs_merge_page_bio(struct f2fs_io_info *fio)
{
	struct bio *bio = *fio->bio;
	struct page *page = fio->encrypted_page ?
			fio->encrypted_page : fio->page;
	struct inode *inode;
	bool bio_encrypted;
	int bi_crypt_skip;
	u64 dun;

	if (!f2fs_is_valid_blkaddr(fio->sbi, fio->new_blkaddr,
			__is_meta_io(fio) ? META_GENERIC : DATA_GENERIC))
		return -EFSCORRUPTED;

	trace_f2fs_submit_page_bio(page, fio);
	f2fs_trace_ios(fio, 0);

	inode = fio->page->mapping->host;
	dun = PG_DUN(inode, fio->page);
	bi_crypt_skip = fio->encrypted_page ? 1 : 0;
	bio_encrypted = f2fs_may_encrypt_bio(inode, fio);
	fio->op_flags |= fio->encrypted_page ? REQ_NOENCRYPT : 0;

	if (bio && (*fio->last_block + 1 != fio->new_blkaddr ||
			!__same_bdev(fio->sbi, fio->new_blkaddr, bio))) {
		__submit_bio(fio->sbi, bio, fio->type);
		bio = NULL;
	}
	/* ICE support */
	if (bio && !fscrypt_mergeable_bio(bio, dun,
				bio_encrypted, bi_crypt_skip)) {
		__submit_bio(fio->sbi, bio, fio->type);
		bio = NULL;
	}
alloc_new:
	if (!bio) {
		bio = __bio_alloc(fio->sbi, fio->new_blkaddr, fio->io_wbc,
				BIO_MAX_PAGES, false, fio->type, fio->temp);
		bio_set_op_attrs(bio, fio->op, fio->op_flags);
		if (bio_encrypted)
			fscrypt_set_ice_dun(inode, bio, dun);
		fscrypt_set_ice_skip(bio, bi_crypt_skip);
	}

	if (bio_add_page(bio, page, PAGE_SIZE, 0) < PAGE_SIZE) {
		__submit_bio(fio->sbi, bio, fio->type);
		bio = NULL;
		goto alloc_new;
	}

	if (fio->io_wbc)
		wbc_account_io(fio->io_wbc, page, PAGE_SIZE);

	inc_page_count(fio->sbi, WB_DATA_TYPE(page));

<<<<<<< HEAD
	*fio->last_block = fio->new_blkaddr;
	*fio->bio = bio;

	return 0;
}

=======
	inc_page_count(fio->sbi, is_read_io(fio->op) ?
			__read_io_type(page): WB_DATA_TYPE(fio->page));

	if (is_read_io(fio->op))
		__f2fs_submit_read_bio(fio->sbi, bio, fio->type);
	else
		__submit_bio(fio->sbi, bio, fio->type);
	return 0;
}

int f2fs_merge_page_bio(struct f2fs_io_info *fio)
{
	struct bio *bio = *fio->bio;
	struct page *page = fio->encrypted_page ?
			fio->encrypted_page : fio->page;

	if (!f2fs_is_valid_blkaddr(fio->sbi, fio->new_blkaddr,
			__is_meta_io(fio) ? META_GENERIC : DATA_GENERIC))
		return -EFSCORRUPTED;

	trace_f2fs_submit_page_bio(page, fio);
	f2fs_trace_ios(fio, 0);

	if (bio && (*fio->last_block + 1 != fio->new_blkaddr ||
			!__same_bdev(fio->sbi, fio->new_blkaddr, bio))) {
		__submit_bio(fio->sbi, bio, fio->type);
		bio = NULL;
	}
alloc_new:
	if (!bio) {
		bio = __bio_alloc(fio->sbi, fio->new_blkaddr, fio->io_wbc,
				BIO_MAX_PAGES, false, fio->type, fio->temp);
		bio_set_op_attrs(bio, fio->op, fio->op_flags);
	}

	if (bio_add_page(bio, page, PAGE_SIZE, 0) < PAGE_SIZE) {
		__submit_bio(fio->sbi, bio, fio->type);
		bio = NULL;
		goto alloc_new;
	}

	if (fio->io_wbc)
		wbc_account_io(fio->io_wbc, page, PAGE_SIZE);

	inc_page_count(fio->sbi, WB_DATA_TYPE(page));

	*fio->last_block = fio->new_blkaddr;
	*fio->bio = bio;

	return 0;
}

>>>>>>> 75337a6f
static void f2fs_submit_ipu_bio(struct f2fs_sb_info *sbi, struct bio **bio,
							struct page *page)
{
	if (!bio)
		return;

	if (!__has_merged_page(*bio, NULL, page, 0))
		return;

	__submit_bio(sbi, *bio, DATA);
	*bio = NULL;
}

void f2fs_submit_page_write(struct f2fs_io_info *fio)
{
	struct f2fs_sb_info *sbi = fio->sbi;
	enum page_type btype = PAGE_TYPE_OF_BIO(fio->type);
	struct f2fs_bio_info *io = sbi->write_io[btype] + fio->temp;
	struct page *bio_page;
	struct inode *inode;
	bool bio_encrypted;
	int bi_crypt_skip;
	u64 dun;

	f2fs_bug_on(sbi, is_read_io(fio->op));

	down_write(&io->io_rwsem);
next:
	if (fio->in_list) {
		spin_lock(&io->io_lock);
		if (list_empty(&io->io_list)) {
			spin_unlock(&io->io_lock);
			goto out;
		}
		fio = list_first_entry(&io->io_list,
						struct f2fs_io_info, list);
		list_del(&fio->list);
		spin_unlock(&io->io_lock);
	}

	verify_fio_blkaddr(fio);

	bio_page = fio->encrypted_page ? fio->encrypted_page : fio->page;
	inode = fio->page->mapping->host;
	dun = PG_DUN(inode, fio->page);
	bi_crypt_skip = fio->encrypted_page ? 1 : 0;
	bio_encrypted = f2fs_may_encrypt_bio(inode, fio);
	fio->op_flags |= fio->encrypted_page ? REQ_NOENCRYPT : 0;

	/* set submitted = true as a return value */
	fio->submitted = true;

	inc_page_count(sbi, WB_DATA_TYPE(bio_page));

	if (io->bio && (io->last_block_in_bio != fio->new_blkaddr - 1 ||
	    (io->fio.op != fio->op || io->fio.op_flags != fio->op_flags) ||
			!__same_bdev(sbi, fio->new_blkaddr, io->bio)))
		__submit_merged_bio(io);

	/* ICE support */
	if (!fscrypt_mergeable_bio(io->bio, dun, bio_encrypted, bi_crypt_skip))
		__submit_merged_bio(io);

alloc_new:
	if (io->bio == NULL) {
		if ((fio->type == DATA || fio->type == NODE) &&
				fio->new_blkaddr & F2FS_IO_SIZE_MASK(sbi)) {
			dec_page_count(sbi, WB_DATA_TYPE(bio_page));
			fio->retry = true;
			goto skip;
		}
		io->bio = __bio_alloc(sbi, fio->new_blkaddr, fio->io_wbc,
						BIO_MAX_PAGES, false,
						fio->type, fio->temp);
		if (bio_encrypted)
			fscrypt_set_ice_dun(inode, io->bio, dun);
		fscrypt_set_ice_skip(io->bio, bi_crypt_skip);
		io->fio = *fio;
	}

	if (bio_add_page(io->bio, bio_page, PAGE_SIZE, 0) < PAGE_SIZE) {
		__submit_merged_bio(io);
		goto alloc_new;
	}

	if (fio->io_wbc)
		wbc_account_io(fio->io_wbc, bio_page, PAGE_SIZE);

	io->last_block_in_bio = fio->new_blkaddr;
	f2fs_trace_ios(fio, 0);

	trace_f2fs_submit_page_write(fio->page, fio);
skip:
	if (fio->in_list)
		goto next;
out:
	if (is_sbi_flag_set(sbi, SBI_IS_SHUTDOWN) ||
				f2fs_is_checkpoint_ready(sbi))
		__submit_merged_bio(io);
	up_write(&io->io_rwsem);
}

static struct bio *f2fs_grab_read_bio(struct inode *inode, block_t blkaddr,
					unsigned nr_pages, unsigned op_flag)
{
	struct f2fs_sb_info *sbi = F2FS_I_SB(inode);
	struct bio *bio;
	struct bio_post_read_ctx *ctx;
	unsigned int post_read_steps = 0;

	bio = f2fs_bio_alloc(sbi, min_t(int, nr_pages, BIO_MAX_PAGES), false);
	if (!bio)
		return ERR_PTR(-ENOMEM);
	f2fs_target_device(sbi, blkaddr, bio);
	bio->bi_end_io = f2fs_read_end_io;
	op_flag |= IS_ENCRYPTED(inode) ? REQ_NOENCRYPT : 0;
	bio_set_op_attrs(bio, REQ_OP_READ, op_flag);

	if (f2fs_encrypted_file(inode) &&
		!fscrypt_using_hardware_encryption(inode))
		post_read_steps |= 1 << STEP_DECRYPT;
	if (post_read_steps) {
		ctx = mempool_alloc(bio_post_read_ctx_pool, GFP_NOFS);
		if (!ctx) {
			bio_put(bio);
			return ERR_PTR(-ENOMEM);
		}
		ctx->bio = bio;
		ctx->enabled_steps = post_read_steps;
		bio->bi_private = ctx;
	}

	return bio;
}

/* This can handle encryption stuffs */
static int f2fs_submit_page_read(struct inode *inode, struct page *page,
							block_t blkaddr)
{
	struct f2fs_sb_info *sbi = F2FS_I_SB(inode);
	struct bio *bio;

	bio = f2fs_grab_read_bio(inode, blkaddr, 1, 0);
	if (IS_ERR(bio))
		return PTR_ERR(bio);

<<<<<<< HEAD
	if (f2fs_may_encrypt_bio(inode, NULL))
		fscrypt_set_ice_dun(inode, bio, PG_DUN(inode, page));

=======
>>>>>>> 75337a6f
	/* wait for GCed page writeback via META_MAPPING */
	f2fs_wait_on_block_writeback(inode, blkaddr);

	if (bio_add_page(bio, page, PAGE_SIZE, 0) < PAGE_SIZE) {
		bio_put(bio);
		return -EFAULT;
	}
	ClearPageError(page);
	inc_page_count(sbi, F2FS_RD_DATA);
	__f2fs_submit_read_bio(sbi, bio, DATA);
	return 0;
}

static void __set_data_blkaddr(struct dnode_of_data *dn)
{
	struct f2fs_node *rn = F2FS_NODE(dn->node_page);
	__le32 *addr_array;
	int base = 0;

	if (IS_INODE(dn->node_page) && f2fs_has_extra_attr(dn->inode))
		base = get_extra_isize(dn->inode);

	/* Get physical address of data block */
	addr_array = blkaddr_in_node(rn);
	addr_array[base + dn->ofs_in_node] = cpu_to_le32(dn->data_blkaddr);
}

/*
 * Lock ordering for the change of data block address:
 * ->data_page
 *  ->node_page
 *    update block addresses in the node page
 */
void f2fs_set_data_blkaddr(struct dnode_of_data *dn)
{
	f2fs_wait_on_page_writeback(dn->node_page, NODE, true, true);
	__set_data_blkaddr(dn);
	if (set_page_dirty(dn->node_page))
		dn->node_changed = true;
}

void f2fs_update_data_blkaddr(struct dnode_of_data *dn, block_t blkaddr)
{
	dn->data_blkaddr = blkaddr;
	f2fs_set_data_blkaddr(dn);
	f2fs_update_extent_cache(dn);
}

/* dn->ofs_in_node will be returned with up-to-date last block pointer */
int f2fs_reserve_new_blocks(struct dnode_of_data *dn, blkcnt_t count)
{
	struct f2fs_sb_info *sbi = F2FS_I_SB(dn->inode);
	int err;

	if (!count)
		return 0;

	if (unlikely(is_inode_flag_set(dn->inode, FI_NO_ALLOC)))
		return -EPERM;
	if (unlikely((err = inc_valid_block_count(sbi, dn->inode, &count))))
		return err;

	trace_f2fs_reserve_new_blocks(dn->inode, dn->nid,
						dn->ofs_in_node, count);

	f2fs_wait_on_page_writeback(dn->node_page, NODE, true, true);

	for (; count > 0; dn->ofs_in_node++) {
		block_t blkaddr = datablock_addr(dn->inode,
					dn->node_page, dn->ofs_in_node);
		if (blkaddr == NULL_ADDR) {
			dn->data_blkaddr = NEW_ADDR;
			__set_data_blkaddr(dn);
			count--;
		}
	}

	if (set_page_dirty(dn->node_page))
		dn->node_changed = true;
	return 0;
}

/* Should keep dn->ofs_in_node unchanged */
int f2fs_reserve_new_block(struct dnode_of_data *dn)
{
	unsigned int ofs_in_node = dn->ofs_in_node;
	int ret;

	ret = f2fs_reserve_new_blocks(dn, 1);
	dn->ofs_in_node = ofs_in_node;
	return ret;
}

int f2fs_reserve_block(struct dnode_of_data *dn, pgoff_t index)
{
	bool need_put = dn->inode_page ? false : true;
	int err;

	err = f2fs_get_dnode_of_data(dn, index, ALLOC_NODE);
	if (err)
		return err;

	if (dn->data_blkaddr == NULL_ADDR)
		err = f2fs_reserve_new_block(dn);
	if (err || need_put)
		f2fs_put_dnode(dn);
	return err;
}

int f2fs_get_block(struct dnode_of_data *dn, pgoff_t index)
{
	struct extent_info ei  = {0,0,0};
	struct inode *inode = dn->inode;

	if (f2fs_lookup_extent_cache(inode, index, &ei)) {
		dn->data_blkaddr = ei.blk + index - ei.fofs;
		return 0;
	}

	return f2fs_reserve_block(dn, index);
}

struct page *f2fs_get_read_data_page(struct inode *inode, pgoff_t index,
						int op_flags, bool for_write)
{
	struct address_space *mapping = inode->i_mapping;
	struct dnode_of_data dn;
	struct page *page;
	struct extent_info ei = {0,0,0};
	int err;

	page = f2fs_grab_cache_page(mapping, index, for_write);
	if (!page)
		return ERR_PTR(-ENOMEM);

	if (f2fs_lookup_extent_cache(inode, index, &ei)) {
		dn.data_blkaddr = ei.blk + index - ei.fofs;
		if (!f2fs_is_valid_blkaddr(F2FS_I_SB(inode), dn.data_blkaddr,
						DATA_GENERIC_ENHANCE_READ)) {
			err = -EFSCORRUPTED;
			goto put_err;
		}
		goto got_it;
	}

	set_new_dnode(&dn, inode, NULL, NULL, 0);
	err = f2fs_get_dnode_of_data(&dn, index, LOOKUP_NODE);
	if (err)
		goto put_err;
	f2fs_put_dnode(&dn);

	if (unlikely(dn.data_blkaddr == NULL_ADDR)) {
		err = -ENOENT;
		goto put_err;
	}
	if (dn.data_blkaddr != NEW_ADDR &&
			!f2fs_is_valid_blkaddr(F2FS_I_SB(inode),
						dn.data_blkaddr,
						DATA_GENERIC_ENHANCE)) {
		err = -EFSCORRUPTED;
		goto put_err;
	}
got_it:
	if (PageUptodate(page)) {
		unlock_page(page);
		return page;
	}

	/*
	 * A new dentry page is allocated but not able to be written, since its
	 * new inode page couldn't be allocated due to -ENOSPC.
	 * In such the case, its blkaddr can be remained as NEW_ADDR.
	 * see, f2fs_add_link -> f2fs_get_new_data_page ->
	 * f2fs_init_inode_metadata.
	 */
	if (dn.data_blkaddr == NEW_ADDR) {
		zero_user_segment(page, 0, PAGE_SIZE);
		if (!PageUptodate(page))
			SetPageUptodate(page);
		unlock_page(page);
		return page;
	}

	err = f2fs_submit_page_read(inode, page, dn.data_blkaddr);
	if (err)
		goto put_err;
	return page;

put_err:
	f2fs_put_page(page, 1);
	return ERR_PTR(err);
}

struct page *f2fs_find_data_page(struct inode *inode, pgoff_t index)
{
	struct address_space *mapping = inode->i_mapping;
	struct page *page;

	page = find_get_page(mapping, index);
	if (page && PageUptodate(page))
		return page;
	f2fs_put_page(page, 0);

	page = f2fs_get_read_data_page(inode, index, 0, false);
	if (IS_ERR(page))
		return page;

	if (PageUptodate(page))
		return page;

	wait_on_page_locked(page);
	if (unlikely(!PageUptodate(page))) {
		f2fs_put_page(page, 0);
		return ERR_PTR(-EIO);
	}
	return page;
}

/*
 * If it tries to access a hole, return an error.
 * Because, the callers, functions in dir.c and GC, should be able to know
 * whether this page exists or not.
 */
struct page *f2fs_get_lock_data_page(struct inode *inode, pgoff_t index,
							bool for_write)
{
	struct address_space *mapping = inode->i_mapping;
	struct page *page;
repeat:
	page = f2fs_get_read_data_page(inode, index, 0, for_write);
	if (IS_ERR(page))
		return page;

	/* wait for read completion */
	lock_page(page);
	if (unlikely(page->mapping != mapping)) {
		f2fs_put_page(page, 1);
		goto repeat;
	}
	if (unlikely(!PageUptodate(page))) {
		f2fs_put_page(page, 1);
		return ERR_PTR(-EIO);
	}
	return page;
}

/*
 * Caller ensures that this data page is never allocated.
 * A new zero-filled data page is allocated in the page cache.
 *
 * Also, caller should grab and release a rwsem by calling f2fs_lock_op() and
 * f2fs_unlock_op().
 * Note that, ipage is set only by make_empty_dir, and if any error occur,
 * ipage should be released by this function.
 */
struct page *f2fs_get_new_data_page(struct inode *inode,
		struct page *ipage, pgoff_t index, bool new_i_size)
{
	struct address_space *mapping = inode->i_mapping;
	struct page *page;
	struct dnode_of_data dn;
	int err;

	page = f2fs_grab_cache_page(mapping, index, true);
	if (!page) {
		/*
		 * before exiting, we should make sure ipage will be released
		 * if any error occur.
		 */
		f2fs_put_page(ipage, 1);
		return ERR_PTR(-ENOMEM);
	}

	set_new_dnode(&dn, inode, ipage, NULL, 0);
	err = f2fs_reserve_block(&dn, index);
	if (err) {
		f2fs_put_page(page, 1);
		return ERR_PTR(err);
	}
	if (!ipage)
		f2fs_put_dnode(&dn);

	if (PageUptodate(page))
		goto got_it;

	if (dn.data_blkaddr == NEW_ADDR) {
		zero_user_segment(page, 0, PAGE_SIZE);
		if (!PageUptodate(page))
			SetPageUptodate(page);
	} else {
		f2fs_put_page(page, 1);

		/* if ipage exists, blkaddr should be NEW_ADDR */
		f2fs_bug_on(F2FS_I_SB(inode), ipage);
		page = f2fs_get_lock_data_page(inode, index, true);
		if (IS_ERR(page))
			return page;
	}
got_it:
	if (new_i_size && i_size_read(inode) <
				((loff_t)(index + 1) << PAGE_SHIFT))
		f2fs_i_size_write(inode, ((loff_t)(index + 1) << PAGE_SHIFT));
	return page;
}

static int __allocate_data_block(struct dnode_of_data *dn, int seg_type)
{
	struct f2fs_sb_info *sbi = F2FS_I_SB(dn->inode);
	struct f2fs_summary sum;
	struct node_info ni;
	block_t old_blkaddr;
	blkcnt_t count = 1;
	int err;

	if (unlikely(is_inode_flag_set(dn->inode, FI_NO_ALLOC)))
		return -EPERM;

	err = f2fs_get_node_info(sbi, dn->nid, &ni);
	if (err)
		return err;

	dn->data_blkaddr = datablock_addr(dn->inode,
				dn->node_page, dn->ofs_in_node);
	if (dn->data_blkaddr != NULL_ADDR)
		goto alloc;

	if (unlikely((err = inc_valid_block_count(sbi, dn->inode, &count))))
		return err;

alloc:
	set_summary(&sum, dn->nid, dn->ofs_in_node, ni.version);
	old_blkaddr = dn->data_blkaddr;
	f2fs_allocate_data_block(sbi, NULL, old_blkaddr, &dn->data_blkaddr,
					&sum, seg_type, NULL, false);
	if (GET_SEGNO(sbi, old_blkaddr) != NULL_SEGNO)
		invalidate_mapping_pages(META_MAPPING(sbi),
					old_blkaddr, old_blkaddr);
	f2fs_set_data_blkaddr(dn);

	/*
	 * i_size will be updated by direct_IO. Otherwise, we'll get stale
	 * data from unwritten block via dio_read.
	 */
	return 0;
}

int f2fs_preallocate_blocks(struct kiocb *iocb, struct iov_iter *from)
{
	struct inode *inode = file_inode(iocb->ki_filp);
	struct f2fs_map_blocks map;
	int flag;
	int err = 0;
	bool direct_io = iocb->ki_flags & IOCB_DIRECT;

	/* convert inline data for Direct I/O*/
	if (direct_io) {
		err = f2fs_convert_inline_inode(inode);
		if (err)
			return err;
	}

	if (direct_io && allow_outplace_dio(inode, iocb, from))
		return 0;

	if (is_inode_flag_set(inode, FI_NO_PREALLOC))
		return 0;

	map.m_lblk = F2FS_BLK_ALIGN(iocb->ki_pos);
	map.m_len = F2FS_BYTES_TO_BLK(iocb->ki_pos + iov_iter_count(from));
	if (map.m_len > map.m_lblk)
		map.m_len -= map.m_lblk;
	else
		map.m_len = 0;

	map.m_next_pgofs = NULL;
	map.m_next_extent = NULL;
	map.m_seg_type = NO_CHECK_TYPE;
	map.m_may_create = true;

	if (direct_io) {
		map.m_seg_type = f2fs_rw_hint_to_seg_type(iocb->ki_hint);
		flag = f2fs_force_buffered_io(inode, iocb, from) ?
					F2FS_GET_BLOCK_PRE_AIO :
					F2FS_GET_BLOCK_PRE_DIO;
		goto map_blocks;
	}
	if (iocb->ki_pos + iov_iter_count(from) > MAX_INLINE_DATA(inode)) {
		err = f2fs_convert_inline_inode(inode);
		if (err)
			return err;
	}
	if (f2fs_has_inline_data(inode))
		return err;

	flag = F2FS_GET_BLOCK_PRE_AIO;

map_blocks:
	err = f2fs_map_blocks(inode, &map, 1, flag);
	if (map.m_len > 0 && err == -ENOSPC) {
		if (!direct_io)
			set_inode_flag(inode, FI_NO_PREALLOC);
		err = 0;
	}
	return err;
}

void __do_map_lock(struct f2fs_sb_info *sbi, int flag, bool lock)
{
	if (flag == F2FS_GET_BLOCK_PRE_AIO) {
		if (lock)
			down_read(&sbi->node_change);
		else
			up_read(&sbi->node_change);
	} else {
		if (lock)
			f2fs_lock_op(sbi);
		else
			f2fs_unlock_op(sbi);
	}
}

/*
 * f2fs_map_blocks() now supported readahead/bmap/rw direct_IO with
 * f2fs_map_blocks structure.
 * If original data blocks are allocated, then give them to blockdev.
 * Otherwise,
 *     a. preallocate requested block addresses
 *     b. do not use extent cache for better performance
 *     c. give the block addresses to blockdev
 */
int f2fs_map_blocks(struct inode *inode, struct f2fs_map_blocks *map,
						int create, int flag)
{
	unsigned int maxblocks = map->m_len;
	struct dnode_of_data dn;
	struct f2fs_sb_info *sbi = F2FS_I_SB(inode);
	int mode = map->m_may_create ? ALLOC_NODE : LOOKUP_NODE;
	pgoff_t pgofs, end_offset, end;
	int err = 0, ofs = 1;
	unsigned int ofs_in_node, last_ofs_in_node;
	blkcnt_t prealloc;
	struct extent_info ei = {0,0,0};
	block_t blkaddr;
	unsigned int start_pgofs;

	if (!maxblocks)
		return 0;

	map->m_len = 0;
	map->m_flags = 0;

	/* it only supports block size == page size */
	pgofs =	(pgoff_t)map->m_lblk;
	end = pgofs + maxblocks;

	if (!create && f2fs_lookup_extent_cache(inode, pgofs, &ei)) {
		if (test_opt(sbi, LFS) && flag == F2FS_GET_BLOCK_DIO &&
							map->m_may_create)
			goto next_dnode;

		map->m_pblk = ei.blk + pgofs - ei.fofs;
		map->m_len = min((pgoff_t)maxblocks, ei.fofs + ei.len - pgofs);
		map->m_flags = F2FS_MAP_MAPPED;
		if (map->m_next_extent)
			*map->m_next_extent = pgofs + map->m_len;

		/* for hardware encryption, but to avoid potential issue in future */
		if (flag == F2FS_GET_BLOCK_DIO)
			f2fs_wait_on_block_writeback_range(inode,
						map->m_pblk, map->m_len);
		goto out;
	}

next_dnode:
	if (map->m_may_create)
		__do_map_lock(sbi, flag, true);

	/* When reading holes, we need its node page */
	set_new_dnode(&dn, inode, NULL, NULL, 0);
	err = f2fs_get_dnode_of_data(&dn, pgofs, mode);
	if (err) {
		if (flag == F2FS_GET_BLOCK_BMAP)
			map->m_pblk = 0;
		if (err == -ENOENT) {
			err = 0;
			if (map->m_next_pgofs)
				*map->m_next_pgofs =
					f2fs_get_next_page_offset(&dn, pgofs);
			if (map->m_next_extent)
				*map->m_next_extent =
					f2fs_get_next_page_offset(&dn, pgofs);
		}
		goto unlock_out;
	}

	start_pgofs = pgofs;
	prealloc = 0;
	last_ofs_in_node = ofs_in_node = dn.ofs_in_node;
	end_offset = ADDRS_PER_PAGE(dn.node_page, inode);

next_block:
	blkaddr = datablock_addr(dn.inode, dn.node_page, dn.ofs_in_node);

	if (__is_valid_data_blkaddr(blkaddr) &&
		!f2fs_is_valid_blkaddr(sbi, blkaddr, DATA_GENERIC_ENHANCE)) {
		err = -EFSCORRUPTED;
		goto sync_out;
	}

	if (__is_valid_data_blkaddr(blkaddr)) {
		/* use out-place-update for driect IO under LFS mode */
		if (test_opt(sbi, LFS) && flag == F2FS_GET_BLOCK_DIO &&
							map->m_may_create) {
			err = __allocate_data_block(&dn, map->m_seg_type);
			if (!err) {
				blkaddr = dn.data_blkaddr;
				set_inode_flag(inode, FI_APPEND_WRITE);
			}
		}
	} else {
		if (create) {
			if (unlikely(f2fs_cp_error(sbi))) {
				err = -EIO;
				goto sync_out;
			}
			if (flag == F2FS_GET_BLOCK_PRE_AIO) {
				if (blkaddr == NULL_ADDR) {
					prealloc++;
					last_ofs_in_node = dn.ofs_in_node;
				}
			} else {
				WARN_ON(flag != F2FS_GET_BLOCK_PRE_DIO &&
					flag != F2FS_GET_BLOCK_DIO);
				err = __allocate_data_block(&dn,
							map->m_seg_type);
				if (!err)
					set_inode_flag(inode, FI_APPEND_WRITE);
			}
			if (err)
				goto sync_out;
			map->m_flags |= F2FS_MAP_NEW;
			blkaddr = dn.data_blkaddr;
		} else {
			if (flag == F2FS_GET_BLOCK_BMAP) {
				map->m_pblk = 0;
				goto sync_out;
			}
			if (flag == F2FS_GET_BLOCK_PRECACHE)
				goto sync_out;
			if (flag == F2FS_GET_BLOCK_FIEMAP &&
						blkaddr == NULL_ADDR) {
				if (map->m_next_pgofs)
					*map->m_next_pgofs = pgofs + 1;
				goto sync_out;
			}
			if (flag != F2FS_GET_BLOCK_FIEMAP) {
				/* for defragment case */
				if (map->m_next_pgofs)
					*map->m_next_pgofs = pgofs + 1;
				goto sync_out;
			}
		}
	}

	if (flag == F2FS_GET_BLOCK_PRE_AIO)
		goto skip;

	if (map->m_len == 0) {
		/* preallocated unwritten block should be mapped for fiemap. */
		if (blkaddr == NEW_ADDR)
			map->m_flags |= F2FS_MAP_UNWRITTEN;
		map->m_flags |= F2FS_MAP_MAPPED;

		map->m_pblk = blkaddr;
		map->m_len = 1;
	} else if ((map->m_pblk != NEW_ADDR &&
			blkaddr == (map->m_pblk + ofs)) ||
			(map->m_pblk == NEW_ADDR && blkaddr == NEW_ADDR) ||
			flag == F2FS_GET_BLOCK_PRE_DIO) {
		ofs++;
		map->m_len++;
	} else {
		goto sync_out;
	}

skip:
	dn.ofs_in_node++;
	pgofs++;

	/* preallocate blocks in batch for one dnode page */
	if (flag == F2FS_GET_BLOCK_PRE_AIO &&
			(pgofs == end || dn.ofs_in_node == end_offset)) {

		dn.ofs_in_node = ofs_in_node;
		err = f2fs_reserve_new_blocks(&dn, prealloc);
		if (err)
			goto sync_out;

		map->m_len += dn.ofs_in_node - ofs_in_node;
		if (prealloc && dn.ofs_in_node != last_ofs_in_node + 1) {
			err = -ENOSPC;
			goto sync_out;
		}
		dn.ofs_in_node = end_offset;
	}

	if (pgofs >= end)
		goto sync_out;
	else if (dn.ofs_in_node < end_offset)
		goto next_block;

	if (flag == F2FS_GET_BLOCK_PRECACHE) {
		if (map->m_flags & F2FS_MAP_MAPPED) {
			unsigned int ofs = start_pgofs - map->m_lblk;

			f2fs_update_extent_cache_range(&dn,
				start_pgofs, map->m_pblk + ofs,
				map->m_len - ofs);
		}
	}

	f2fs_put_dnode(&dn);

	if (map->m_may_create) {
		__do_map_lock(sbi, flag, false);
		f2fs_balance_fs(sbi, dn.node_changed);
	}
	goto next_dnode;

sync_out:

	/* for hardware encryption, but to avoid potential issue in future */
	if (flag == F2FS_GET_BLOCK_DIO && map->m_flags & F2FS_MAP_MAPPED)
		f2fs_wait_on_block_writeback_range(inode,
						map->m_pblk, map->m_len);

	if (flag == F2FS_GET_BLOCK_PRECACHE) {
		if (map->m_flags & F2FS_MAP_MAPPED) {
			unsigned int ofs = start_pgofs - map->m_lblk;

			f2fs_update_extent_cache_range(&dn,
				start_pgofs, map->m_pblk + ofs,
				map->m_len - ofs);
		}
		if (map->m_next_extent)
			*map->m_next_extent = pgofs + 1;
	}
	f2fs_put_dnode(&dn);
unlock_out:
	if (map->m_may_create) {
		__do_map_lock(sbi, flag, false);
		f2fs_balance_fs(sbi, dn.node_changed);
	}
out:
	trace_f2fs_map_blocks(inode, map, err);
	return err;
}

bool f2fs_overwrite_io(struct inode *inode, loff_t pos, size_t len)
{
	struct f2fs_map_blocks map;
	block_t last_lblk;
	int err;

	if (pos + len > i_size_read(inode))
		return false;

	map.m_lblk = F2FS_BYTES_TO_BLK(pos);
	map.m_next_pgofs = NULL;
	map.m_next_extent = NULL;
	map.m_seg_type = NO_CHECK_TYPE;
	map.m_may_create = false;
	last_lblk = F2FS_BLK_ALIGN(pos + len);

	while (map.m_lblk < last_lblk) {
		map.m_len = last_lblk - map.m_lblk;
		err = f2fs_map_blocks(inode, &map, 0, F2FS_GET_BLOCK_DEFAULT);
		if (err || map.m_len == 0)
			return false;
		map.m_lblk += map.m_len;
	}
	return true;
}

static int __get_data_block(struct inode *inode, sector_t iblock,
			struct buffer_head *bh, int create, int flag,
			pgoff_t *next_pgofs, int seg_type, bool may_write)
{
	struct f2fs_map_blocks map;
	int err;

	map.m_lblk = iblock;
	map.m_len = bh->b_size >> inode->i_blkbits;
	map.m_next_pgofs = next_pgofs;
	map.m_next_extent = NULL;
	map.m_seg_type = seg_type;
	map.m_may_create = may_write;

	err = f2fs_map_blocks(inode, &map, create, flag);
	if (!err) {
		map_bh(bh, inode->i_sb, map.m_pblk);
		bh->b_state = (bh->b_state & ~F2FS_MAP_FLAGS) | map.m_flags;
		bh->b_size = (u64)map.m_len << inode->i_blkbits;
	}
	return err;
}

static int get_data_block(struct inode *inode, sector_t iblock,
			struct buffer_head *bh_result, int create, int flag,
			pgoff_t *next_pgofs)
{
	return __get_data_block(inode, iblock, bh_result, create,
							flag, next_pgofs,
							NO_CHECK_TYPE, create);
}

static int get_data_block_dio_write(struct inode *inode, sector_t iblock,
			struct buffer_head *bh_result, int create)
{
	return __get_data_block(inode, iblock, bh_result, create,
				F2FS_GET_BLOCK_DIO, NULL,
				f2fs_rw_hint_to_seg_type(inode->i_write_hint),
				true);
}

static int get_data_block_dio(struct inode *inode, sector_t iblock,
			struct buffer_head *bh_result, int create)
{
	return __get_data_block(inode, iblock, bh_result, create,
				F2FS_GET_BLOCK_DIO, NULL,
				f2fs_rw_hint_to_seg_type(inode->i_write_hint),
				false);
}

static int get_data_block_bmap(struct inode *inode, sector_t iblock,
			struct buffer_head *bh_result, int create)
{
	/* Block number less than F2FS MAX BLOCKS */
	if (unlikely(iblock >= F2FS_I_SB(inode)->max_file_blocks))
		return -EFBIG;

	return __get_data_block(inode, iblock, bh_result, create,
						F2FS_GET_BLOCK_BMAP, NULL,
						NO_CHECK_TYPE, create);
}

static inline sector_t logical_to_blk(struct inode *inode, loff_t offset)
{
	return (offset >> inode->i_blkbits);
}

static inline loff_t blk_to_logical(struct inode *inode, sector_t blk)
{
	return (blk << inode->i_blkbits);
}

static int f2fs_xattr_fiemap(struct inode *inode,
				struct fiemap_extent_info *fieinfo)
{
	struct f2fs_sb_info *sbi = F2FS_I_SB(inode);
	struct page *page;
	struct node_info ni;
	__u64 phys = 0, len;
	__u32 flags;
	nid_t xnid = F2FS_I(inode)->i_xattr_nid;
	int err = 0;

	if (f2fs_has_inline_xattr(inode)) {
		int offset;

		page = f2fs_grab_cache_page(NODE_MAPPING(sbi),
						inode->i_ino, false);
		if (!page)
			return -ENOMEM;

		err = f2fs_get_node_info(sbi, inode->i_ino, &ni);
		if (err) {
			f2fs_put_page(page, 1);
			return err;
		}

		phys = (__u64)blk_to_logical(inode, ni.blk_addr);
		offset = offsetof(struct f2fs_inode, i_addr) +
					sizeof(__le32) * (DEF_ADDRS_PER_INODE -
					get_inline_xattr_addrs(inode));

		phys += offset;
		len = inline_xattr_size(inode);

		f2fs_put_page(page, 1);

		flags = FIEMAP_EXTENT_DATA_INLINE | FIEMAP_EXTENT_NOT_ALIGNED;

		if (!xnid)
			flags |= FIEMAP_EXTENT_LAST;

		err = fiemap_fill_next_extent(fieinfo, 0, phys, len, flags);
		if (err || err == 1)
			return err;
	}

	if (xnid) {
		page = f2fs_grab_cache_page(NODE_MAPPING(sbi), xnid, false);
		if (!page)
			return -ENOMEM;

		err = f2fs_get_node_info(sbi, xnid, &ni);
		if (err) {
			f2fs_put_page(page, 1);
			return err;
		}

		phys = (__u64)blk_to_logical(inode, ni.blk_addr);
		len = inode->i_sb->s_blocksize;

		f2fs_put_page(page, 1);

		flags = FIEMAP_EXTENT_LAST;
	}

	if (phys)
		err = fiemap_fill_next_extent(fieinfo, 0, phys, len, flags);

	return (err < 0 ? err : 0);
}

int f2fs_fiemap(struct inode *inode, struct fiemap_extent_info *fieinfo,
		u64 start, u64 len)
{
	struct buffer_head map_bh;
	sector_t start_blk, last_blk;
	pgoff_t next_pgofs;
	u64 logical = 0, phys = 0, size = 0;
	u32 flags = 0;
	int ret = 0;

	if (fieinfo->fi_flags & FIEMAP_FLAG_CACHE) {
		ret = f2fs_precache_extents(inode);
		if (ret)
			return ret;
	}

	ret = fiemap_check_flags(fieinfo, FIEMAP_FLAG_SYNC | FIEMAP_FLAG_XATTR);
	if (ret)
		return ret;

	inode_lock(inode);

	if (fieinfo->fi_flags & FIEMAP_FLAG_XATTR) {
		ret = f2fs_xattr_fiemap(inode, fieinfo);
		goto out;
	}

	if (f2fs_has_inline_data(inode)) {
		ret = f2fs_inline_data_fiemap(inode, fieinfo, start, len);
		if (ret != -EAGAIN)
			goto out;
	}

	if (logical_to_blk(inode, len) == 0)
		len = blk_to_logical(inode, 1);

	start_blk = logical_to_blk(inode, start);
	last_blk = logical_to_blk(inode, start + len - 1);

next:
	memset(&map_bh, 0, sizeof(struct buffer_head));
	map_bh.b_size = len;

	ret = get_data_block(inode, start_blk, &map_bh, 0,
					F2FS_GET_BLOCK_FIEMAP, &next_pgofs);
	if (ret)
		goto out;

	/* HOLE */
	if (!buffer_mapped(&map_bh)) {
		start_blk = next_pgofs;

		if (blk_to_logical(inode, start_blk) < blk_to_logical(inode,
					F2FS_I_SB(inode)->max_file_blocks))
			goto prep_next;

		flags |= FIEMAP_EXTENT_LAST;
	}

	if (size) {
		if (IS_ENCRYPTED(inode))
			flags |= FIEMAP_EXTENT_DATA_ENCRYPTED;

		ret = fiemap_fill_next_extent(fieinfo, logical,
				phys, size, flags);
	}

	if (start_blk > last_blk || ret)
		goto out;

	logical = blk_to_logical(inode, start_blk);
	phys = blk_to_logical(inode, map_bh.b_blocknr);
	size = map_bh.b_size;
	flags = 0;
	if (buffer_unwritten(&map_bh))
		flags = FIEMAP_EXTENT_UNWRITTEN;

	start_blk += logical_to_blk(inode, size);

prep_next:
	cond_resched();
	if (fatal_signal_pending(current))
		ret = -EINTR;
	else
		goto next;
out:
	if (ret == 1)
		ret = 0;

	inode_unlock(inode);
	return ret;
}

static int f2fs_read_single_page(struct inode *inode, struct page *page,
					unsigned nr_pages,
					struct f2fs_map_blocks *map,
					struct bio **bio_ret,
					sector_t *last_block_in_bio,
					bool is_readahead)
{
	struct bio *bio = *bio_ret;
	const unsigned blkbits = inode->i_blkbits;
	const unsigned blocksize = 1 << blkbits;
	sector_t block_in_file;
	sector_t last_block;
	sector_t last_block_in_file;
	sector_t block_nr;
<<<<<<< HEAD
	bool bio_encrypted;
	u64 dun;
=======
>>>>>>> 75337a6f
	int ret = 0;

	block_in_file = (sector_t)page_index(page);
	last_block = block_in_file + nr_pages;
	last_block_in_file = (i_size_read(inode) + blocksize - 1) >>
							blkbits;
	if (last_block > last_block_in_file)
		last_block = last_block_in_file;

	/* just zeroing out page which is beyond EOF */
	if (block_in_file >= last_block)
		goto zero_out;
	/*
	 * Map blocks using the previous result first.
	 */
	if ((map->m_flags & F2FS_MAP_MAPPED) &&
			block_in_file > map->m_lblk &&
			block_in_file < (map->m_lblk + map->m_len))
		goto got_it;

	/*
	 * Then do more f2fs_map_blocks() calls until we are
	 * done with this page.
	 */
	map->m_lblk = block_in_file;
	map->m_len = last_block - block_in_file;

	ret = f2fs_map_blocks(inode, map, 0, F2FS_GET_BLOCK_DEFAULT);
	if (ret)
		goto out;
got_it:
	if ((map->m_flags & F2FS_MAP_MAPPED)) {
		block_nr = map->m_pblk + block_in_file - map->m_lblk;
		SetPageMappedToDisk(page);

		if (!PageUptodate(page) && (!PageSwapCache(page) &&
					!cleancache_get_page(page))) {
			SetPageUptodate(page);
			goto confused;
		}

		if (!f2fs_is_valid_blkaddr(F2FS_I_SB(inode), block_nr,
						DATA_GENERIC_ENHANCE_READ)) {
			ret = -EFSCORRUPTED;
			goto out;
		}
	} else {
zero_out:
		zero_user_segment(page, 0, PAGE_SIZE);
		if (!PageUptodate(page))
			SetPageUptodate(page);
		unlock_page(page);
		goto out;
	}

	/*
	 * This page will go to BIO.  Do we need to send this
	 * BIO off first?
	 */
	if (bio && (*last_block_in_bio != block_nr - 1 ||
		!__same_bdev(F2FS_I_SB(inode), block_nr, bio))) {
submit_and_realloc:
		__f2fs_submit_read_bio(F2FS_I_SB(inode), bio, DATA);
		bio = NULL;
	}
<<<<<<< HEAD

	dun = PG_DUN(inode, page);
	bio_encrypted = f2fs_may_encrypt_bio(inode, NULL);
	if (!fscrypt_mergeable_bio(bio, dun, bio_encrypted, 0)) {
		__submit_bio(F2FS_I_SB(inode), bio, DATA);
		bio = NULL;
	}

=======
>>>>>>> 75337a6f
	if (bio == NULL) {
		bio = f2fs_grab_read_bio(inode, block_nr, nr_pages,
				is_readahead ? REQ_RAHEAD : 0);
		if (IS_ERR(bio)) {
			ret = PTR_ERR(bio);
			bio = NULL;
			goto out;
		}
<<<<<<< HEAD
		if (bio_encrypted)
			fscrypt_set_ice_dun(inode, bio, dun);
=======
>>>>>>> 75337a6f
	}

	/*
	 * If the page is under writeback, we need to wait for
	 * its completion to see the correct decrypted data.
	 */
	f2fs_wait_on_block_writeback(inode, block_nr);

	if (bio_add_page(bio, page, blocksize, 0) < blocksize)
		goto submit_and_realloc;

	inc_page_count(F2FS_I_SB(inode), F2FS_RD_DATA);
	ClearPageError(page);
	*last_block_in_bio = block_nr;
	goto out;
confused:
	if (bio) {
		__f2fs_submit_read_bio(F2FS_I_SB(inode), bio, DATA);
		bio = NULL;
	}
	unlock_page(page);
out:
	*bio_ret = bio;
	return ret;
}

/*
 * This function was originally taken from fs/mpage.c, and customized for f2fs.
 * Major change was from block_size == page_size in f2fs by default.
 *
 * Note that the aops->readpages() function is ONLY used for read-ahead. If
 * this function ever deviates from doing just read-ahead, it should either
 * use ->readpage() or do the necessary surgery to decouple ->readpages()
 * from read-ahead.
 */
static int f2fs_mpage_readpages(struct address_space *mapping,
			struct list_head *pages, struct page *page,
			unsigned nr_pages, bool is_readahead)
{
	struct bio *bio = NULL;
	sector_t last_block_in_bio = 0;
	struct inode *inode = mapping->host;
	struct f2fs_map_blocks map;
	int ret = 0;

	map.m_pblk = 0;
	map.m_lblk = 0;
	map.m_len = 0;
	map.m_flags = 0;
	map.m_next_pgofs = NULL;
	map.m_next_extent = NULL;
	map.m_seg_type = NO_CHECK_TYPE;
	map.m_may_create = false;

	for (; nr_pages; nr_pages--) {
		if (pages) {
			page = list_last_entry(pages, struct page, lru);

			prefetchw(&page->flags);
			list_del(&page->lru);
			if (add_to_page_cache_lru(page, mapping,
						  page_index(page),
						  readahead_gfp_mask(mapping)))
				goto next_page;
		}

		ret = f2fs_read_single_page(inode, page, nr_pages, &map, &bio,
					&last_block_in_bio, is_readahead);
		if (ret) {
			SetPageError(page);
			zero_user_segment(page, 0, PAGE_SIZE);
			unlock_page(page);
		}
next_page:
		if (pages)
			put_page(page);
	}
	BUG_ON(pages && !list_empty(pages));
	if (bio)
		__f2fs_submit_read_bio(F2FS_I_SB(inode), bio, DATA);
	return pages ? 0 : ret;
}

static int f2fs_read_data_page(struct file *file, struct page *page)
{
	struct inode *inode = page_file_mapping(page)->host;
	int ret = -EAGAIN;

	trace_f2fs_readpage(page, DATA);

	/* If the file has inline data, try to read it directly */
	if (f2fs_has_inline_data(inode))
		ret = f2fs_read_inline_data(inode, page);
	if (ret == -EAGAIN)
		ret = f2fs_mpage_readpages(page_file_mapping(page),
						NULL, page, 1, false);
	return ret;
}

static int f2fs_read_data_pages(struct file *file,
			struct address_space *mapping,
			struct list_head *pages, unsigned nr_pages)
{
	struct inode *inode = mapping->host;
	struct page *page = list_last_entry(pages, struct page, lru);

	trace_f2fs_readpages(inode, page, nr_pages);

	/* If the file has inline data, skip readpages */
	if (f2fs_has_inline_data(inode))
		return 0;

	return f2fs_mpage_readpages(mapping, pages, NULL, nr_pages, true);
}

static int encrypt_one_page(struct f2fs_io_info *fio)
{
	struct inode *inode = fio->page->mapping->host;
	struct page *mpage;
	gfp_t gfp_flags = GFP_NOFS;

	if (!f2fs_encrypted_file(inode))
		return 0;

	/* wait for GCed page writeback via META_MAPPING */
	f2fs_wait_on_block_writeback(inode, fio->old_blkaddr);

retry_encrypt:
<<<<<<< HEAD
	if (fscrypt_using_hardware_encryption(inode))
		return 0;

	fio->encrypted_page = fscrypt_encrypt_page(inode, fio->page,
			PAGE_SIZE, 0, fio->page->index, gfp_flags);
=======
	fio->encrypted_page = fscrypt_encrypt_pagecache_blocks(fio->page,
							       PAGE_SIZE, 0,
							       gfp_flags);
>>>>>>> 75337a6f
	if (IS_ERR(fio->encrypted_page)) {
		/* flush pending IOs and wait for a while in the ENOMEM case */
		if (PTR_ERR(fio->encrypted_page) == -ENOMEM) {
			f2fs_flush_merged_writes(fio->sbi);
			congestion_wait(BLK_RW_ASYNC, HZ/50);
			gfp_flags |= __GFP_NOFAIL;
			goto retry_encrypt;
		}
		return PTR_ERR(fio->encrypted_page);
	}

	mpage = find_lock_page(META_MAPPING(fio->sbi), fio->old_blkaddr);
	if (mpage) {
		if (PageUptodate(mpage))
			memcpy(page_address(mpage),
				page_address(fio->encrypted_page), PAGE_SIZE);
		f2fs_put_page(mpage, 1);
	}
	return 0;
}

static inline bool check_inplace_update_policy(struct inode *inode,
				struct f2fs_io_info *fio)
{
	struct f2fs_sb_info *sbi = F2FS_I_SB(inode);
	unsigned int policy = SM_I(sbi)->ipu_policy;

	if (policy & (0x1 << F2FS_IPU_FORCE))
		return true;
	if (policy & (0x1 << F2FS_IPU_SSR) && f2fs_need_SSR(sbi))
		return true;
	if (policy & (0x1 << F2FS_IPU_UTIL) &&
			utilization(sbi) > SM_I(sbi)->min_ipu_util)
		return true;
	if (policy & (0x1 << F2FS_IPU_SSR_UTIL) && f2fs_need_SSR(sbi) &&
			utilization(sbi) > SM_I(sbi)->min_ipu_util)
		return true;

	/*
	 * IPU for rewrite async pages
	 */
	if (policy & (0x1 << F2FS_IPU_ASYNC) &&
			fio && fio->op == REQ_OP_WRITE &&
			!(fio->op_flags & REQ_SYNC) &&
			!IS_ENCRYPTED(inode))
		return true;

	/* this is only set during fdatasync */
	if (policy & (0x1 << F2FS_IPU_FSYNC) &&
			is_inode_flag_set(inode, FI_NEED_IPU))
		return true;

	if (unlikely(fio && is_sbi_flag_set(sbi, SBI_CP_DISABLED) &&
			!f2fs_is_checkpointed_data(sbi, fio->old_blkaddr)))
		return true;

	return false;
}

bool f2fs_should_update_inplace(struct inode *inode, struct f2fs_io_info *fio)
{
	if (f2fs_is_pinned_file(inode))
		return true;

	/* if this is cold file, we should overwrite to avoid fragmentation */
	if (file_is_cold(inode))
		return true;

	return check_inplace_update_policy(inode, fio);
}

bool f2fs_should_update_outplace(struct inode *inode, struct f2fs_io_info *fio)
{
	struct f2fs_sb_info *sbi = F2FS_I_SB(inode);

	if (test_opt(sbi, LFS))
		return true;
	if (S_ISDIR(inode->i_mode))
		return true;
	if (IS_NOQUOTA(inode))
		return true;
	if (f2fs_is_atomic_file(inode))
		return true;
	if (fio) {
		if (is_cold_data(fio->page))
			return true;
		if (IS_ATOMIC_WRITTEN_PAGE(fio->page))
			return true;
		if (unlikely(is_sbi_flag_set(sbi, SBI_CP_DISABLED) &&
			f2fs_is_checkpointed_data(sbi, fio->old_blkaddr)))
			return true;
	}
	return false;
}

static inline bool need_inplace_update(struct f2fs_io_info *fio)
{
	struct inode *inode = fio->page->mapping->host;

	if (f2fs_should_update_outplace(inode, fio))
		return false;

	return f2fs_should_update_inplace(inode, fio);
}

int f2fs_do_write_data_page(struct f2fs_io_info *fio)
{
	struct page *page = fio->page;
	struct inode *inode = page->mapping->host;
	struct dnode_of_data dn;
	struct extent_info ei = {0,0,0};
	struct node_info ni;
	bool ipu_force = false;
	int err = 0;

	set_new_dnode(&dn, inode, NULL, NULL, 0);
	if (need_inplace_update(fio) &&
			f2fs_lookup_extent_cache(inode, page->index, &ei)) {
		fio->old_blkaddr = ei.blk + page->index - ei.fofs;

		if (!f2fs_is_valid_blkaddr(fio->sbi, fio->old_blkaddr,
						DATA_GENERIC_ENHANCE))
			return -EFSCORRUPTED;

		ipu_force = true;
		fio->need_lock = LOCK_DONE;
		goto got_it;
	}

	/* Deadlock due to between page->lock and f2fs_lock_op */
	if (fio->need_lock == LOCK_REQ && !f2fs_trylock_op(fio->sbi))
		return -EAGAIN;

	err = f2fs_get_dnode_of_data(&dn, page->index, LOOKUP_NODE);
	if (err)
		goto out;

	fio->old_blkaddr = dn.data_blkaddr;

	/* This page is already truncated */
	if (fio->old_blkaddr == NULL_ADDR) {
		ClearPageUptodate(page);
		clear_cold_data(page);
		goto out_writepage;
	}
got_it:
	if (__is_valid_data_blkaddr(fio->old_blkaddr) &&
		!f2fs_is_valid_blkaddr(fio->sbi, fio->old_blkaddr,
						DATA_GENERIC_ENHANCE)) {
		err = -EFSCORRUPTED;
		goto out_writepage;
	}
	/*
	 * If current allocation needs SSR,
	 * it had better in-place writes for updated data.
	 */
	if (ipu_force ||
		(__is_valid_data_blkaddr(fio->old_blkaddr) &&
					need_inplace_update(fio))) {
		err = encrypt_one_page(fio);
		if (err)
			goto out_writepage;

		set_page_writeback(page);
		ClearPageError(page);
		f2fs_put_dnode(&dn);
		if (fio->need_lock == LOCK_REQ)
			f2fs_unlock_op(fio->sbi);
		err = f2fs_inplace_write_data(fio);
		if (err) {
			if (f2fs_encrypted_file(inode))
<<<<<<< HEAD
				fscrypt_pullback_bio_page(&fio->encrypted_page,
									true);
=======
				fscrypt_finalize_bounce_page(&fio->encrypted_page);
>>>>>>> 75337a6f
			if (PageWriteback(page))
				end_page_writeback(page);
		} else {
			set_inode_flag(inode, FI_UPDATE_WRITE);
		}
		trace_f2fs_do_write_data_page(fio->page, IPU);
		return err;
	}

	if (fio->need_lock == LOCK_RETRY) {
		if (!f2fs_trylock_op(fio->sbi)) {
			err = -EAGAIN;
			goto out_writepage;
		}
		fio->need_lock = LOCK_REQ;
	}

	err = f2fs_get_node_info(fio->sbi, dn.nid, &ni);
	if (err)
		goto out_writepage;

	fio->version = ni.version;

	err = encrypt_one_page(fio);
	if (err)
		goto out_writepage;

	set_page_writeback(page);
	ClearPageError(page);

	/* LFS mode write path */
	f2fs_outplace_write_data(&dn, fio);
	trace_f2fs_do_write_data_page(page, OPU);
	set_inode_flag(inode, FI_APPEND_WRITE);
	if (page->index == 0)
		set_inode_flag(inode, FI_FIRST_BLOCK_WRITTEN);
out_writepage:
	f2fs_put_dnode(&dn);
out:
	if (fio->need_lock == LOCK_REQ)
		f2fs_unlock_op(fio->sbi);
	return err;
}

static int __write_data_page(struct page *page, bool *submitted,
				struct bio **bio,
				sector_t *last_block,
				struct writeback_control *wbc,
				enum iostat_type io_type)
{
	struct inode *inode = page->mapping->host;
	struct f2fs_sb_info *sbi = F2FS_I_SB(inode);
	loff_t i_size = i_size_read(inode);
	const pgoff_t end_index = ((unsigned long long) i_size)
							>> PAGE_SHIFT;
	loff_t psize = (page->index + 1) << PAGE_SHIFT;
	unsigned offset = 0;
	bool need_balance_fs = false;
	int err = 0;
	struct f2fs_io_info fio = {
		.sbi = sbi,
		.ino = inode->i_ino,
		.type = DATA,
		.op = REQ_OP_WRITE,
		.op_flags = wbc_to_write_flags(wbc),
		.old_blkaddr = NULL_ADDR,
		.page = page,
		.encrypted_page = NULL,
		.submitted = false,
		.need_lock = LOCK_RETRY,
		.io_type = io_type,
		.io_wbc = wbc,
		.bio = bio,
		.last_block = last_block,
	};

	trace_f2fs_writepage(page, DATA);

	/* we should bypass data pages to proceed the kworkder jobs */
	if (unlikely(f2fs_cp_error(sbi))) {
		mapping_set_error(page->mapping, -EIO);
		/*
		 * don't drop any dirty dentry pages for keeping lastest
		 * directory structure.
		 */
		if (S_ISDIR(inode->i_mode))
			goto redirty_out;
		goto out;
	}

	if (unlikely(is_sbi_flag_set(sbi, SBI_POR_DOING)))
		goto redirty_out;

	if (page->index < end_index)
		goto write;

	/*
	 * If the offset is out-of-range of file size,
	 * this page does not have to be written to disk.
	 */
	offset = i_size & (PAGE_SIZE - 1);
	if ((page->index >= end_index + 1) || !offset)
		goto out;

	zero_user_segment(page, offset, PAGE_SIZE);
write:
	if (f2fs_is_drop_cache(inode))
		goto out;
	/* we should not write 0'th page having journal header */
	if (f2fs_is_volatile_file(inode) && (!page->index ||
			(!wbc->for_reclaim &&
			f2fs_available_free_memory(sbi, BASE_CHECK))))
		goto redirty_out;

	/* Dentry blocks are controlled by checkpoint */
	if (S_ISDIR(inode->i_mode)) {
		fio.need_lock = LOCK_DONE;
		err = f2fs_do_write_data_page(&fio);
		goto done;
	}

	if (!wbc->for_reclaim)
		need_balance_fs = true;
	else if (has_not_enough_free_secs(sbi, 0, 0))
		goto redirty_out;
	else
		set_inode_flag(inode, FI_HOT_DATA);

	err = -EAGAIN;
	if (f2fs_has_inline_data(inode)) {
		err = f2fs_write_inline_data(inode, page);
		if (!err)
			goto out;
	}

	if (err == -EAGAIN) {
		err = f2fs_do_write_data_page(&fio);
		if (err == -EAGAIN) {
			fio.need_lock = LOCK_REQ;
			err = f2fs_do_write_data_page(&fio);
		}
	}

	if (err) {
		file_set_keep_isize(inode);
	} else {
		down_write(&F2FS_I(inode)->i_sem);
		if (F2FS_I(inode)->last_disk_size < psize)
			F2FS_I(inode)->last_disk_size = psize;
		up_write(&F2FS_I(inode)->i_sem);
	}

done:
	if (err && err != -ENOENT)
		goto redirty_out;

out:
	inode_dec_dirty_pages(inode);
	if (err) {
		ClearPageUptodate(page);
		clear_cold_data(page);
	}

	if (wbc->for_reclaim) {
		f2fs_submit_merged_write_cond(sbi, NULL, page, 0, DATA);
		clear_inode_flag(inode, FI_HOT_DATA);
		f2fs_remove_dirty_inode(inode);
		submitted = NULL;
	}

	unlock_page(page);
	if (!S_ISDIR(inode->i_mode) && !IS_NOQUOTA(inode) &&
					!F2FS_I(inode)->cp_task) {
		f2fs_submit_ipu_bio(sbi, bio, page);
		f2fs_balance_fs(sbi, need_balance_fs);
	}

	if (unlikely(f2fs_cp_error(sbi))) {
		f2fs_submit_ipu_bio(sbi, bio, page);
		f2fs_submit_merged_write(sbi, DATA);
		submitted = NULL;
	}

	if (submitted)
		*submitted = fio.submitted;

	return 0;

redirty_out:
	redirty_page_for_writepage(wbc, page);
	/*
	 * pageout() in MM traslates EAGAIN, so calls handle_write_error()
	 * -> mapping_set_error() -> set_bit(AS_EIO, ...).
	 * file_write_and_wait_range() will see EIO error, which is critical
	 * to return value of fsync() followed by atomic_write failure to user.
	 */
	if (!err || wbc->for_reclaim)
		return AOP_WRITEPAGE_ACTIVATE;
	unlock_page(page);
	return err;
}

static int f2fs_write_data_page(struct page *page,
					struct writeback_control *wbc)
{
	return __write_data_page(page, NULL, NULL, NULL, wbc, FS_DATA_IO);
}

/*
 * This function was copied from write_cche_pages from mm/page-writeback.c.
 * The major change is making write step of cold data page separately from
 * warm/hot data page.
 */
static int f2fs_write_cache_pages(struct address_space *mapping,
					struct writeback_control *wbc,
					enum iostat_type io_type)
{
	int ret = 0;
	int done = 0;
	struct pagevec pvec;
	struct f2fs_sb_info *sbi = F2FS_M_SB(mapping);
	struct bio *bio = NULL;
	sector_t last_block;
	int nr_pages;
	pgoff_t uninitialized_var(writeback_index);
	pgoff_t index;
	pgoff_t end;		/* Inclusive */
	pgoff_t done_index;
	int cycled;
	int range_whole = 0;
	int tag;
	int nwritten = 0;

	pagevec_init(&pvec);

	if (get_dirty_pages(mapping->host) <=
				SM_I(F2FS_M_SB(mapping))->min_hot_blocks)
		set_inode_flag(mapping->host, FI_HOT_DATA);
	else
		clear_inode_flag(mapping->host, FI_HOT_DATA);

	if (wbc->range_cyclic) {
		writeback_index = mapping->writeback_index; /* prev offset */
		index = writeback_index;
		if (index == 0)
			cycled = 1;
		else
			cycled = 0;
		end = -1;
	} else {
		index = wbc->range_start >> PAGE_SHIFT;
		end = wbc->range_end >> PAGE_SHIFT;
		if (wbc->range_start == 0 && wbc->range_end == LLONG_MAX)
			range_whole = 1;
		cycled = 1; /* ignore range_cyclic tests */
	}
	if (wbc->sync_mode == WB_SYNC_ALL || wbc->tagged_writepages)
		tag = PAGECACHE_TAG_TOWRITE;
	else
		tag = PAGECACHE_TAG_DIRTY;
retry:
	if (wbc->sync_mode == WB_SYNC_ALL || wbc->tagged_writepages)
		tag_pages_for_writeback(mapping, index, end);
	done_index = index;
	while (!done && (index <= end)) {
		int i;

		nr_pages = pagevec_lookup_range_tag(&pvec, mapping, &index, end,
				tag);
		if (nr_pages == 0)
			break;

		for (i = 0; i < nr_pages; i++) {
			struct page *page = pvec.pages[i];
			bool submitted = false;

			/* give a priority to WB_SYNC threads */
			if (atomic_read(&sbi->wb_sync_req[DATA]) &&
					wbc->sync_mode == WB_SYNC_NONE) {
				done = 1;
				break;
			}

			done_index = page->index;
retry_write:
			lock_page(page);

			if (unlikely(page->mapping != mapping)) {
continue_unlock:
				unlock_page(page);
				continue;
			}

			if (!PageDirty(page)) {
				/* someone wrote it for us */
				goto continue_unlock;
			}

			if (PageWriteback(page)) {
				if (wbc->sync_mode != WB_SYNC_NONE) {
					f2fs_wait_on_page_writeback(page,
							DATA, true, true);
					f2fs_submit_ipu_bio(sbi, &bio, page);
				} else {
					goto continue_unlock;
				}
			}

			if (!clear_page_dirty_for_io(page))
				goto continue_unlock;

			ret = __write_data_page(page, &submitted, &bio,
					&last_block, wbc, io_type);
			if (unlikely(ret)) {
				/*
				 * keep nr_to_write, since vfs uses this to
				 * get # of written pages.
				 */
				if (ret == AOP_WRITEPAGE_ACTIVATE) {
					unlock_page(page);
					ret = 0;
					continue;
				} else if (ret == -EAGAIN) {
					ret = 0;
					if (wbc->sync_mode == WB_SYNC_ALL) {
						cond_resched();
						congestion_wait(BLK_RW_ASYNC,
									HZ/50);
						goto retry_write;
					}
					continue;
				}
				done_index = page->index + 1;
				done = 1;
				break;
			} else if (submitted) {
				nwritten++;
			}

			if (--wbc->nr_to_write <= 0 &&
					wbc->sync_mode == WB_SYNC_NONE) {
				done = 1;
				break;
			}
		}
		pagevec_release(&pvec);
		cond_resched();
	}

	if (!cycled && !done) {
		cycled = 1;
		index = 0;
		end = writeback_index - 1;
		goto retry;
	}
	if (wbc->range_cyclic || (range_whole && wbc->nr_to_write > 0))
		mapping->writeback_index = done_index;

	if (nwritten)
		f2fs_submit_merged_write_cond(F2FS_M_SB(mapping), mapping->host,
								NULL, 0, DATA);
	/* submit cached bio of IPU write */
	if (bio)
		__submit_bio(sbi, bio, DATA);

	return ret;
}

static inline bool __should_serialize_io(struct inode *inode,
					struct writeback_control *wbc)
{
	if (!S_ISREG(inode->i_mode))
		return false;
	if (IS_NOQUOTA(inode))
		return false;
	/* to avoid deadlock in path of data flush */
	if (F2FS_I(inode)->cp_task)
		return false;
	if (wbc->sync_mode != WB_SYNC_ALL)
		return true;
	if (get_dirty_pages(inode) >= SM_I(F2FS_I_SB(inode))->min_seq_blocks)
		return true;
	return false;
}

static int __f2fs_write_data_pages(struct address_space *mapping,
						struct writeback_control *wbc,
						enum iostat_type io_type)
{
	struct inode *inode = mapping->host;
	struct f2fs_sb_info *sbi = F2FS_I_SB(inode);
	struct blk_plug plug;
	int ret;
	bool locked = false;

	/* deal with chardevs and other special file */
	if (!mapping->a_ops->writepage)
		return 0;

	/* skip writing if there is no dirty page in this inode */
	if (!get_dirty_pages(inode) && wbc->sync_mode == WB_SYNC_NONE)
		return 0;

	/* during POR, we don't need to trigger writepage at all. */
	if (unlikely(is_sbi_flag_set(sbi, SBI_POR_DOING)))
		goto skip_write;

	if ((S_ISDIR(inode->i_mode) || IS_NOQUOTA(inode)) &&
			wbc->sync_mode == WB_SYNC_NONE &&
			get_dirty_pages(inode) < nr_pages_to_skip(sbi, DATA) &&
			f2fs_available_free_memory(sbi, DIRTY_DENTS))
		goto skip_write;

	/* skip writing during file defragment */
	if (is_inode_flag_set(inode, FI_DO_DEFRAG))
		goto skip_write;

	trace_f2fs_writepages(mapping->host, wbc, DATA);

	/* to avoid spliting IOs due to mixed WB_SYNC_ALL and WB_SYNC_NONE */
	if (wbc->sync_mode == WB_SYNC_ALL)
		atomic_inc(&sbi->wb_sync_req[DATA]);
	else if (atomic_read(&sbi->wb_sync_req[DATA]))
		goto skip_write;

	if (__should_serialize_io(inode, wbc)) {
		mutex_lock(&sbi->writepages);
		locked = true;
	}

	blk_start_plug(&plug);
	ret = f2fs_write_cache_pages(mapping, wbc, io_type);
	blk_finish_plug(&plug);

	if (locked)
		mutex_unlock(&sbi->writepages);

	if (wbc->sync_mode == WB_SYNC_ALL)
		atomic_dec(&sbi->wb_sync_req[DATA]);
	/*
	 * if some pages were truncated, we cannot guarantee its mapping->host
	 * to detect pending bios.
	 */

	f2fs_remove_dirty_inode(inode);
	return ret;

skip_write:
	wbc->pages_skipped += get_dirty_pages(inode);
	trace_f2fs_writepages(mapping->host, wbc, DATA);
	return 0;
}

static int f2fs_write_data_pages(struct address_space *mapping,
			    struct writeback_control *wbc)
{
	struct inode *inode = mapping->host;

	return __f2fs_write_data_pages(mapping, wbc,
			F2FS_I(inode)->cp_task == current ?
			FS_CP_DATA_IO : FS_DATA_IO);
}

static void f2fs_write_failed(struct address_space *mapping, loff_t to)
{
	struct inode *inode = mapping->host;
	loff_t i_size = i_size_read(inode);

	if (to > i_size) {
		down_write(&F2FS_I(inode)->i_gc_rwsem[WRITE]);
		down_write(&F2FS_I(inode)->i_mmap_sem);

		truncate_pagecache(inode, i_size);
		if (!IS_NOQUOTA(inode))
			f2fs_truncate_blocks(inode, i_size, true);

		up_write(&F2FS_I(inode)->i_mmap_sem);
		up_write(&F2FS_I(inode)->i_gc_rwsem[WRITE]);
	}
}

static int prepare_write_begin(struct f2fs_sb_info *sbi,
			struct page *page, loff_t pos, unsigned len,
			block_t *blk_addr, bool *node_changed)
{
	struct inode *inode = page->mapping->host;
	pgoff_t index = page->index;
	struct dnode_of_data dn;
	struct page *ipage;
	bool locked = false;
	struct extent_info ei = {0,0,0};
	int err = 0;
	int flag;

	/*
	 * we already allocated all the blocks, so we don't need to get
	 * the block addresses when there is no need to fill the page.
	 */
	if (!f2fs_has_inline_data(inode) && len == PAGE_SIZE &&
			!is_inode_flag_set(inode, FI_NO_PREALLOC))
		return 0;

	/* f2fs_lock_op avoids race between write CP and convert_inline_page */
	if (f2fs_has_inline_data(inode) && pos + len > MAX_INLINE_DATA(inode))
		flag = F2FS_GET_BLOCK_DEFAULT;
	else
		flag = F2FS_GET_BLOCK_PRE_AIO;

	if (f2fs_has_inline_data(inode) ||
			(pos & PAGE_MASK) >= i_size_read(inode)) {
		__do_map_lock(sbi, flag, true);
		locked = true;
	}
restart:
	/* check inline_data */
	ipage = f2fs_get_node_page(sbi, inode->i_ino);
	if (IS_ERR(ipage)) {
		err = PTR_ERR(ipage);
		goto unlock_out;
	}

	set_new_dnode(&dn, inode, ipage, ipage, 0);

	if (f2fs_has_inline_data(inode)) {
		if (pos + len <= MAX_INLINE_DATA(inode)) {
			f2fs_do_read_inline_data(page, ipage);
			set_inode_flag(inode, FI_DATA_EXIST);
			if (inode->i_nlink)
				set_inline_node(ipage);
		} else {
			err = f2fs_convert_inline_page(&dn, page);
			if (err)
				goto out;
			if (dn.data_blkaddr == NULL_ADDR)
				err = f2fs_get_block(&dn, index);
		}
	} else if (locked) {
		err = f2fs_get_block(&dn, index);
	} else {
		if (f2fs_lookup_extent_cache(inode, index, &ei)) {
			dn.data_blkaddr = ei.blk + index - ei.fofs;
		} else {
			/* hole case */
			err = f2fs_get_dnode_of_data(&dn, index, LOOKUP_NODE);
			if (err || dn.data_blkaddr == NULL_ADDR) {
				f2fs_put_dnode(&dn);
				__do_map_lock(sbi, F2FS_GET_BLOCK_PRE_AIO,
								true);
				WARN_ON(flag != F2FS_GET_BLOCK_PRE_AIO);
				locked = true;
				goto restart;
			}
		}
	}

	/* convert_inline_page can make node_changed */
	*blk_addr = dn.data_blkaddr;
	*node_changed = dn.node_changed;
out:
	f2fs_put_dnode(&dn);
unlock_out:
	if (locked)
		__do_map_lock(sbi, flag, false);
	return err;
}

static int f2fs_write_begin(struct file *file, struct address_space *mapping,
		loff_t pos, unsigned len, unsigned flags,
		struct page **pagep, void **fsdata)
{
	struct inode *inode = mapping->host;
	struct f2fs_sb_info *sbi = F2FS_I_SB(inode);
	struct page *page = NULL;
	pgoff_t index = ((unsigned long long) pos) >> PAGE_SHIFT;
	bool need_balance = false, drop_atomic = false;
	block_t blkaddr = NULL_ADDR;
	int err = 0;

	if (trace_android_fs_datawrite_start_enabled()) {
		char *path, pathbuf[MAX_TRACE_PATHBUF_LEN];

		path = android_fstrace_get_pathname(pathbuf,
						    MAX_TRACE_PATHBUF_LEN,
						    inode);
		trace_android_fs_datawrite_start(inode, pos, len,
						 current->pid, path,
						 current->comm);
	}
	trace_f2fs_write_begin(inode, pos, len, flags);

	err = f2fs_is_checkpoint_ready(sbi);
	if (err)
		goto fail;

	if ((f2fs_is_atomic_file(inode) &&
			!f2fs_available_free_memory(sbi, INMEM_PAGES)) ||
			is_inode_flag_set(inode, FI_ATOMIC_REVOKE_REQUEST)) {
		err = -ENOMEM;
		drop_atomic = true;
		goto fail;
	}

	/*
	 * We should check this at this moment to avoid deadlock on inode page
	 * and #0 page. The locking rule for inline_data conversion should be:
	 * lock_page(page #0) -> lock_page(inode_page)
	 */
	if (index != 0) {
		err = f2fs_convert_inline_inode(inode);
		if (err)
			goto fail;
	}
repeat:
	/*
	 * Do not use grab_cache_page_write_begin() to avoid deadlock due to
	 * wait_for_stable_page. Will wait that below with our IO control.
	 */
	page = f2fs_pagecache_get_page(mapping, index,
				FGP_LOCK | FGP_WRITE | FGP_CREAT, GFP_NOFS);
	if (!page) {
		err = -ENOMEM;
		goto fail;
	}

	*pagep = page;

	err = prepare_write_begin(sbi, page, pos, len,
					&blkaddr, &need_balance);
	if (err)
		goto fail;

	if (need_balance && !IS_NOQUOTA(inode) &&
			has_not_enough_free_secs(sbi, 0, 0)) {
		unlock_page(page);
		f2fs_balance_fs(sbi, true);
		lock_page(page);
		if (page->mapping != mapping) {
			/* The page got truncated from under us */
			f2fs_put_page(page, 1);
			goto repeat;
		}
	}

	f2fs_wait_on_page_writeback(page, DATA, false, true);

	if (len == PAGE_SIZE || PageUptodate(page))
		return 0;

	if (!(pos & (PAGE_SIZE - 1)) && (pos + len) >= i_size_read(inode)) {
		zero_user_segment(page, len, PAGE_SIZE);
		return 0;
	}

	if (blkaddr == NEW_ADDR) {
		zero_user_segment(page, 0, PAGE_SIZE);
		SetPageUptodate(page);
	} else {
		if (!f2fs_is_valid_blkaddr(sbi, blkaddr,
				DATA_GENERIC_ENHANCE_READ)) {
			err = -EFSCORRUPTED;
			goto fail;
		}
		err = f2fs_submit_page_read(inode, page, blkaddr);
		if (err)
			goto fail;

		lock_page(page);
		if (unlikely(page->mapping != mapping)) {
			f2fs_put_page(page, 1);
			goto repeat;
		}
		if (unlikely(!PageUptodate(page))) {
			err = -EIO;
			goto fail;
		}
	}
	return 0;

fail:
	f2fs_put_page(page, 1);
	f2fs_write_failed(mapping, pos + len);
	if (drop_atomic)
		f2fs_drop_inmem_pages_all(sbi, false);
	return err;
}

static int f2fs_write_end(struct file *file,
			struct address_space *mapping,
			loff_t pos, unsigned len, unsigned copied,
			struct page *page, void *fsdata)
{
	struct inode *inode = page->mapping->host;

	trace_android_fs_datawrite_end(inode, pos, len);
	trace_f2fs_write_end(inode, pos, len, copied);

	/*
	 * This should be come from len == PAGE_SIZE, and we expect copied
	 * should be PAGE_SIZE. Otherwise, we treat it with zero copied and
	 * let generic_perform_write() try to copy data again through copied=0.
	 */
	if (!PageUptodate(page)) {
		if (unlikely(copied != len))
			copied = 0;
		else
			SetPageUptodate(page);
	}
	if (!copied)
		goto unlock_out;

	set_page_dirty(page);

	if (pos + copied > i_size_read(inode))
		f2fs_i_size_write(inode, pos + copied);
unlock_out:
	f2fs_put_page(page, 1);
	f2fs_update_time(F2FS_I_SB(inode), REQ_TIME);
	return copied;
}

static int check_direct_IO(struct inode *inode, struct iov_iter *iter,
			   loff_t offset)
{
	unsigned i_blkbits = READ_ONCE(inode->i_blkbits);
	unsigned blkbits = i_blkbits;
	unsigned blocksize_mask = (1 << blkbits) - 1;
	unsigned long align = offset | iov_iter_alignment(iter);
	struct block_device *bdev = inode->i_sb->s_bdev;

	if (align & blocksize_mask) {
		if (bdev)
			blkbits = blksize_bits(bdev_logical_block_size(bdev));
		blocksize_mask = (1 << blkbits) - 1;
		if (align & blocksize_mask)
			return -EINVAL;
		return 1;
	}
	return 0;
}

static void f2fs_dio_end_io(struct bio *bio)
{
	struct f2fs_private_dio *dio = bio->bi_private;

	dec_page_count(F2FS_I_SB(dio->inode),
			dio->write ? F2FS_DIO_WRITE : F2FS_DIO_READ);

	bio->bi_private = dio->orig_private;
	bio->bi_end_io = dio->orig_end_io;

	kvfree(dio);

	bio_endio(bio);
}

static void f2fs_dio_submit_bio(struct bio *bio, struct inode *inode,
							loff_t file_offset)
{
	struct f2fs_private_dio *dio;
	bool write = (bio_op(bio) == REQ_OP_WRITE);

	dio = f2fs_kzalloc(F2FS_I_SB(inode),
			sizeof(struct f2fs_private_dio), GFP_NOFS);
	if (!dio)
		goto out;

	dio->inode = inode;
	dio->orig_end_io = bio->bi_end_io;
	dio->orig_private = bio->bi_private;
	dio->write = write;

	bio->bi_end_io = f2fs_dio_end_io;
	bio->bi_private = dio;

	inc_page_count(F2FS_I_SB(inode),
			write ? F2FS_DIO_WRITE : F2FS_DIO_READ);

	submit_bio(bio);
	return;
out:
	bio->bi_status = BLK_STS_IOERR;
	bio_endio(bio);
}

static ssize_t f2fs_direct_IO(struct kiocb *iocb, struct iov_iter *iter)
{
	struct address_space *mapping = iocb->ki_filp->f_mapping;
	struct inode *inode = mapping->host;
	struct f2fs_sb_info *sbi = F2FS_I_SB(inode);
	struct f2fs_inode_info *fi = F2FS_I(inode);
	size_t count = iov_iter_count(iter);
	loff_t offset = iocb->ki_pos;
	int rw = iov_iter_rw(iter);
	int err;
	enum rw_hint hint = iocb->ki_hint;
	int whint_mode = F2FS_OPTION(sbi).whint_mode;
	bool do_opu;

	err = check_direct_IO(inode, iter, offset);
	if (err)
		return err < 0 ? err : 0;

	if (f2fs_force_buffered_io(inode, iocb, iter))
		return 0;

	do_opu = allow_outplace_dio(inode, iocb, iter);

	trace_f2fs_direct_IO_enter(inode, offset, count, rw);

	if (trace_android_fs_dataread_start_enabled() &&
	    (rw == READ)) {
		char *path, pathbuf[MAX_TRACE_PATHBUF_LEN];

		path = android_fstrace_get_pathname(pathbuf,
						    MAX_TRACE_PATHBUF_LEN,
						    inode);
		trace_android_fs_dataread_start(inode, offset,
						count, current->pid, path,
						current->comm);
	}
	if (trace_android_fs_datawrite_start_enabled() &&
	    (rw == WRITE)) {
		char *path, pathbuf[MAX_TRACE_PATHBUF_LEN];

		path = android_fstrace_get_pathname(pathbuf,
						    MAX_TRACE_PATHBUF_LEN,
						    inode);
		trace_android_fs_datawrite_start(inode, offset, count,
						 current->pid, path,
						 current->comm);
	}

	if (rw == WRITE && whint_mode == WHINT_MODE_OFF)
		iocb->ki_hint = WRITE_LIFE_NOT_SET;

	if (iocb->ki_flags & IOCB_NOWAIT) {
		if (!down_read_trylock(&fi->i_gc_rwsem[rw])) {
<<<<<<< HEAD
=======
			iocb->ki_hint = hint;
			err = -EAGAIN;
			goto out;
		}
		if (do_opu && !down_read_trylock(&fi->i_gc_rwsem[READ])) {
			up_read(&fi->i_gc_rwsem[rw]);
>>>>>>> 75337a6f
			iocb->ki_hint = hint;
			err = -EAGAIN;
			goto out;
		}
<<<<<<< HEAD
		if (do_opu && !down_read_trylock(&fi->i_gc_rwsem[READ])) {
			up_read(&fi->i_gc_rwsem[rw]);
			iocb->ki_hint = hint;
			err = -EAGAIN;
			goto out;
		}
=======
>>>>>>> 75337a6f
	} else {
		down_read(&fi->i_gc_rwsem[rw]);
		if (do_opu)
			down_read(&fi->i_gc_rwsem[READ]);
	}

	err = __blockdev_direct_IO(iocb, inode, inode->i_sb->s_bdev,
			iter, rw == WRITE ? get_data_block_dio_write :
			get_data_block_dio, NULL, f2fs_dio_submit_bio,
			DIO_LOCKING | DIO_SKIP_HOLES);

	if (do_opu)
		up_read(&fi->i_gc_rwsem[READ]);

	up_read(&fi->i_gc_rwsem[rw]);

	if (rw == WRITE) {
		if (whint_mode == WHINT_MODE_OFF)
			iocb->ki_hint = hint;
		if (err > 0) {
			f2fs_update_iostat(F2FS_I_SB(inode), APP_DIRECT_IO,
									err);
			if (!do_opu)
				set_inode_flag(inode, FI_UPDATE_WRITE);
		} else if (err < 0) {
			f2fs_write_failed(mapping, offset + count);
		}
	}

out:
	if (trace_android_fs_dataread_start_enabled() &&
	    (rw == READ))
		trace_android_fs_dataread_end(inode, offset, count);
	if (trace_android_fs_datawrite_start_enabled() &&
	    (rw == WRITE))
		trace_android_fs_datawrite_end(inode, offset, count);

	trace_f2fs_direct_IO_exit(inode, offset, count, rw, err);

	return err;
}

void f2fs_invalidate_page(struct page *page, unsigned int offset,
							unsigned int length)
{
	struct inode *inode = page->mapping->host;
	struct f2fs_sb_info *sbi = F2FS_I_SB(inode);

	if (inode->i_ino >= F2FS_ROOT_INO(sbi) &&
		(offset % PAGE_SIZE || length != PAGE_SIZE))
		return;

	if (PageDirty(page)) {
		if (inode->i_ino == F2FS_META_INO(sbi)) {
			dec_page_count(sbi, F2FS_DIRTY_META);
		} else if (inode->i_ino == F2FS_NODE_INO(sbi)) {
			dec_page_count(sbi, F2FS_DIRTY_NODES);
		} else {
			inode_dec_dirty_pages(inode);
			f2fs_remove_dirty_inode(inode);
		}
	}

	clear_cold_data(page);

	if (IS_ATOMIC_WRITTEN_PAGE(page))
		return f2fs_drop_inmem_page(inode, page);

	f2fs_clear_page_private(page);
}

int f2fs_release_page(struct page *page, gfp_t wait)
{
	/* If this is dirty page, keep PagePrivate */
	if (PageDirty(page))
		return 0;

	/* This is atomic written page, keep Private */
	if (IS_ATOMIC_WRITTEN_PAGE(page))
		return 0;

	clear_cold_data(page);
	f2fs_clear_page_private(page);
	return 1;
}

static int f2fs_set_data_page_dirty(struct page *page)
{
	struct inode *inode = page_file_mapping(page)->host;

	trace_f2fs_set_page_dirty(page, DATA);

	if (!PageUptodate(page))
		SetPageUptodate(page);
	if (PageSwapCache(page))
		return __set_page_dirty_nobuffers(page);

	if (f2fs_is_atomic_file(inode) && !f2fs_is_commit_atomic_write(inode)) {
		if (!IS_ATOMIC_WRITTEN_PAGE(page)) {
			f2fs_register_inmem_page(inode, page);
			return 1;
		}
		/*
		 * Previously, this page has been registered, we just
		 * return here.
		 */
		return 0;
	}

	if (!PageDirty(page)) {
		__set_page_dirty_nobuffers(page);
		f2fs_update_dirty_page(inode, page);
		return 1;
	}
	return 0;
}

static sector_t f2fs_bmap(struct address_space *mapping, sector_t block)
{
	struct inode *inode = mapping->host;

	if (f2fs_has_inline_data(inode))
		return 0;

	/* make sure allocating whole blocks */
	if (mapping_tagged(mapping, PAGECACHE_TAG_DIRTY))
		filemap_write_and_wait(mapping);

	return generic_block_bmap(mapping, block, get_data_block_bmap);
}

#ifdef CONFIG_MIGRATION
#include <linux/migrate.h>

int f2fs_migrate_page(struct address_space *mapping,
		struct page *newpage, struct page *page, enum migrate_mode mode)
{
	int rc, extra_count;
	struct f2fs_inode_info *fi = F2FS_I(mapping->host);
	bool atomic_written = IS_ATOMIC_WRITTEN_PAGE(page);

	BUG_ON(PageWriteback(page));

	/* migrating an atomic written page is safe with the inmem_lock hold */
	if (atomic_written) {
		if (mode != MIGRATE_SYNC)
			return -EBUSY;
		if (!mutex_trylock(&fi->inmem_lock))
			return -EAGAIN;
	}

	/* one extra reference was held for atomic_write page */
	extra_count = atomic_written ? 1 : 0;
	rc = migrate_page_move_mapping(mapping, newpage,
				page, NULL, mode, extra_count);
	if (rc != MIGRATEPAGE_SUCCESS) {
		if (atomic_written)
			mutex_unlock(&fi->inmem_lock);
		return rc;
	}

	if (atomic_written) {
		struct inmem_pages *cur;
		list_for_each_entry(cur, &fi->inmem_pages, list)
			if (cur->page == page) {
				cur->page = newpage;
				break;
			}
		mutex_unlock(&fi->inmem_lock);
		put_page(page);
		get_page(newpage);
	}

	if (PagePrivate(page)) {
		f2fs_set_page_private(newpage, page_private(page));
		f2fs_clear_page_private(page);
	}

	if (mode != MIGRATE_SYNC_NO_COPY)
		migrate_page_copy(newpage, page);
	else
		migrate_page_states(newpage, page);

	return MIGRATEPAGE_SUCCESS;
}
#endif

#ifdef CONFIG_SWAP
/* Copied from generic_swapfile_activate() to check any holes */
static int check_swap_activate(struct file *swap_file, unsigned int max)
{
	struct address_space *mapping = swap_file->f_mapping;
	struct inode *inode = mapping->host;
	unsigned blocks_per_page;
	unsigned long page_no;
	unsigned blkbits;
	sector_t probe_block;
	sector_t last_block;
	sector_t lowest_block = -1;
	sector_t highest_block = 0;

	blkbits = inode->i_blkbits;
	blocks_per_page = PAGE_SIZE >> blkbits;

	/*
	 * Map all the blocks into the extent list.  This code doesn't try
	 * to be very smart.
	 */
	probe_block = 0;
	page_no = 0;
	last_block = i_size_read(inode) >> blkbits;
	while ((probe_block + blocks_per_page) <= last_block && page_no < max) {
		unsigned block_in_page;
		sector_t first_block;

		cond_resched();

		first_block = bmap(inode, probe_block);
		if (first_block == 0)
			goto bad_bmap;

		/*
		 * It must be PAGE_SIZE aligned on-disk
		 */
		if (first_block & (blocks_per_page - 1)) {
			probe_block++;
			goto reprobe;
		}

		for (block_in_page = 1; block_in_page < blocks_per_page;
					block_in_page++) {
			sector_t block;

			block = bmap(inode, probe_block + block_in_page);
			if (block == 0)
				goto bad_bmap;
			if (block != first_block + block_in_page) {
				/* Discontiguity */
				probe_block++;
				goto reprobe;
			}
		}

		first_block >>= (PAGE_SHIFT - blkbits);
		if (page_no) {	/* exclude the header page */
			if (first_block < lowest_block)
				lowest_block = first_block;
			if (first_block > highest_block)
				highest_block = first_block;
		}

		page_no++;
		probe_block += blocks_per_page;
reprobe:
		continue;
	}
	return 0;

bad_bmap:
	pr_err("swapon: swapfile has holes\n");
	return -EINVAL;
}

static int f2fs_swap_activate(struct swap_info_struct *sis, struct file *file,
				sector_t *span)
{
	struct inode *inode = file_inode(file);
	int ret;

	if (!S_ISREG(inode->i_mode))
		return -EINVAL;

	if (f2fs_readonly(F2FS_I_SB(inode)->sb))
		return -EROFS;

	ret = f2fs_convert_inline_inode(inode);
	if (ret)
		return ret;

	ret = check_swap_activate(file, sis->max);
	if (ret)
		return ret;

	set_inode_flag(inode, FI_PIN_FILE);
	f2fs_precache_extents(inode);
	f2fs_update_time(F2FS_I_SB(inode), REQ_TIME);
	return 0;
}

static void f2fs_swap_deactivate(struct file *file)
{
	struct inode *inode = file_inode(file);

	clear_inode_flag(inode, FI_PIN_FILE);
}
#else
static int f2fs_swap_activate(struct swap_info_struct *sis, struct file *file,
				sector_t *span)
{
	return -EOPNOTSUPP;
}

static void f2fs_swap_deactivate(struct file *file)
{
}
#endif

const struct address_space_operations f2fs_dblock_aops = {
	.readpage	= f2fs_read_data_page,
	.readpages	= f2fs_read_data_pages,
	.writepage	= f2fs_write_data_page,
	.writepages	= f2fs_write_data_pages,
	.write_begin	= f2fs_write_begin,
	.write_end	= f2fs_write_end,
	.set_page_dirty	= f2fs_set_data_page_dirty,
	.invalidatepage	= f2fs_invalidate_page,
	.releasepage	= f2fs_release_page,
	.direct_IO	= f2fs_direct_IO,
	.bmap		= f2fs_bmap,
	.swap_activate  = f2fs_swap_activate,
	.swap_deactivate = f2fs_swap_deactivate,
#ifdef CONFIG_MIGRATION
	.migratepage    = f2fs_migrate_page,
#endif
};

void f2fs_clear_radix_tree_dirty_tag(struct page *page)
{
	struct address_space *mapping = page_mapping(page);
	unsigned long flags;

	xa_lock_irqsave(&mapping->i_pages, flags);
	radix_tree_tag_clear(&mapping->i_pages, page_index(page),
						PAGECACHE_TAG_DIRTY);
	xa_unlock_irqrestore(&mapping->i_pages, flags);
}

int __init f2fs_init_post_read_processing(void)
{
	bio_post_read_ctx_cache = KMEM_CACHE(bio_post_read_ctx, 0);
	if (!bio_post_read_ctx_cache)
		goto fail;
	bio_post_read_ctx_pool =
		mempool_create_slab_pool(NUM_PREALLOC_POST_READ_CTXS,
					 bio_post_read_ctx_cache);
	if (!bio_post_read_ctx_pool)
		goto fail_free_cache;
	return 0;

fail_free_cache:
	kmem_cache_destroy(bio_post_read_ctx_cache);
fail:
	return -ENOMEM;
}

void __exit f2fs_destroy_post_read_processing(void)
{
	mempool_destroy(bio_post_read_ctx_pool);
	kmem_cache_destroy(bio_post_read_ctx_cache);
}<|MERGE_RESOLUTION|>--- conflicted
+++ resolved
@@ -399,16 +399,9 @@
 
 	bio_for_each_segment_all(bvec, bio, i) {
 
-<<<<<<< HEAD
-		if (bvec->bv_page->mapping)
-			target = bvec->bv_page;
-		else
-			target = fscrypt_control_page(bvec->bv_page);
-=======
 		target = bvec->bv_page;
 		if (fscrypt_is_bounce_page(target))
 			target = fscrypt_pagecache_page(target);
->>>>>>> 75337a6f
 
 		if (inode && inode == target->mapping->host)
 			return true;
@@ -584,67 +577,12 @@
 
 	inc_page_count(fio->sbi, WB_DATA_TYPE(page));
 
-<<<<<<< HEAD
 	*fio->last_block = fio->new_blkaddr;
 	*fio->bio = bio;
 
 	return 0;
 }
 
-=======
-	inc_page_count(fio->sbi, is_read_io(fio->op) ?
-			__read_io_type(page): WB_DATA_TYPE(fio->page));
-
-	if (is_read_io(fio->op))
-		__f2fs_submit_read_bio(fio->sbi, bio, fio->type);
-	else
-		__submit_bio(fio->sbi, bio, fio->type);
-	return 0;
-}
-
-int f2fs_merge_page_bio(struct f2fs_io_info *fio)
-{
-	struct bio *bio = *fio->bio;
-	struct page *page = fio->encrypted_page ?
-			fio->encrypted_page : fio->page;
-
-	if (!f2fs_is_valid_blkaddr(fio->sbi, fio->new_blkaddr,
-			__is_meta_io(fio) ? META_GENERIC : DATA_GENERIC))
-		return -EFSCORRUPTED;
-
-	trace_f2fs_submit_page_bio(page, fio);
-	f2fs_trace_ios(fio, 0);
-
-	if (bio && (*fio->last_block + 1 != fio->new_blkaddr ||
-			!__same_bdev(fio->sbi, fio->new_blkaddr, bio))) {
-		__submit_bio(fio->sbi, bio, fio->type);
-		bio = NULL;
-	}
-alloc_new:
-	if (!bio) {
-		bio = __bio_alloc(fio->sbi, fio->new_blkaddr, fio->io_wbc,
-				BIO_MAX_PAGES, false, fio->type, fio->temp);
-		bio_set_op_attrs(bio, fio->op, fio->op_flags);
-	}
-
-	if (bio_add_page(bio, page, PAGE_SIZE, 0) < PAGE_SIZE) {
-		__submit_bio(fio->sbi, bio, fio->type);
-		bio = NULL;
-		goto alloc_new;
-	}
-
-	if (fio->io_wbc)
-		wbc_account_io(fio->io_wbc, page, PAGE_SIZE);
-
-	inc_page_count(fio->sbi, WB_DATA_TYPE(page));
-
-	*fio->last_block = fio->new_blkaddr;
-	*fio->bio = bio;
-
-	return 0;
-}
-
->>>>>>> 75337a6f
 static void f2fs_submit_ipu_bio(struct f2fs_sb_info *sbi, struct bio **bio,
 							struct page *page)
 {
@@ -791,12 +729,9 @@
 	if (IS_ERR(bio))
 		return PTR_ERR(bio);
 
-<<<<<<< HEAD
 	if (f2fs_may_encrypt_bio(inode, NULL))
 		fscrypt_set_ice_dun(inode, bio, PG_DUN(inode, page));
 
-=======
->>>>>>> 75337a6f
 	/* wait for GCed page writeback via META_MAPPING */
 	f2fs_wait_on_block_writeback(inode, blkaddr);
 
@@ -1730,11 +1665,8 @@
 	sector_t last_block;
 	sector_t last_block_in_file;
 	sector_t block_nr;
-<<<<<<< HEAD
 	bool bio_encrypted;
 	u64 dun;
-=======
->>>>>>> 75337a6f
 	int ret = 0;
 
 	block_in_file = (sector_t)page_index(page);
@@ -1800,7 +1732,6 @@
 		__f2fs_submit_read_bio(F2FS_I_SB(inode), bio, DATA);
 		bio = NULL;
 	}
-<<<<<<< HEAD
 
 	dun = PG_DUN(inode, page);
 	bio_encrypted = f2fs_may_encrypt_bio(inode, NULL);
@@ -1809,8 +1740,6 @@
 		bio = NULL;
 	}
 
-=======
->>>>>>> 75337a6f
 	if (bio == NULL) {
 		bio = f2fs_grab_read_bio(inode, block_nr, nr_pages,
 				is_readahead ? REQ_RAHEAD : 0);
@@ -1819,11 +1748,8 @@
 			bio = NULL;
 			goto out;
 		}
-<<<<<<< HEAD
 		if (bio_encrypted)
 			fscrypt_set_ice_dun(inode, bio, dun);
-=======
->>>>>>> 75337a6f
 	}
 
 	/*
@@ -1952,17 +1878,12 @@
 	f2fs_wait_on_block_writeback(inode, fio->old_blkaddr);
 
 retry_encrypt:
-<<<<<<< HEAD
 	if (fscrypt_using_hardware_encryption(inode))
 		return 0;
 
-	fio->encrypted_page = fscrypt_encrypt_page(inode, fio->page,
-			PAGE_SIZE, 0, fio->page->index, gfp_flags);
-=======
 	fio->encrypted_page = fscrypt_encrypt_pagecache_blocks(fio->page,
 							       PAGE_SIZE, 0,
 							       gfp_flags);
->>>>>>> 75337a6f
 	if (IS_ERR(fio->encrypted_page)) {
 		/* flush pending IOs and wait for a while in the ENOMEM case */
 		if (PTR_ERR(fio->encrypted_page) == -ENOMEM) {
@@ -2134,12 +2055,7 @@
 		err = f2fs_inplace_write_data(fio);
 		if (err) {
 			if (f2fs_encrypted_file(inode))
-<<<<<<< HEAD
-				fscrypt_pullback_bio_page(&fio->encrypted_page,
-									true);
-=======
 				fscrypt_finalize_bounce_page(&fio->encrypted_page);
->>>>>>> 75337a6f
 			if (PageWriteback(page))
 				end_page_writeback(page);
 		} else {
@@ -2977,28 +2893,16 @@
 
 	if (iocb->ki_flags & IOCB_NOWAIT) {
 		if (!down_read_trylock(&fi->i_gc_rwsem[rw])) {
-<<<<<<< HEAD
-=======
 			iocb->ki_hint = hint;
 			err = -EAGAIN;
 			goto out;
 		}
-		if (do_opu && !down_read_trylock(&fi->i_gc_rwsem[READ])) {
-			up_read(&fi->i_gc_rwsem[rw]);
->>>>>>> 75337a6f
-			iocb->ki_hint = hint;
-			err = -EAGAIN;
-			goto out;
-		}
-<<<<<<< HEAD
 		if (do_opu && !down_read_trylock(&fi->i_gc_rwsem[READ])) {
 			up_read(&fi->i_gc_rwsem[rw]);
 			iocb->ki_hint = hint;
 			err = -EAGAIN;
 			goto out;
 		}
-=======
->>>>>>> 75337a6f
 	} else {
 		down_read(&fi->i_gc_rwsem[rw]);
 		if (do_opu)
