--- conflicted
+++ resolved
@@ -295,7 +295,6 @@
 		qcom,dtest-sel = <1>;
 		status = "okay";
 	};
-<<<<<<< HEAD
 
 	/* GPIO 5 (ADV7533 DSI2HDMI) */
 	gpio@c400 {
@@ -307,10 +306,8 @@
 		qcom,out-strength = <2>;
 	};
 
-=======
 };
 
 &qpdi {
 	qcom,pmic-carddetect-gpio = <&pmtitanium_gpios 0x2 0>;
->>>>>>> 7919c9f7
 };