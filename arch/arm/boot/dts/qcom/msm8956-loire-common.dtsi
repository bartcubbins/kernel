/* arch/arm/boot/dts/qcom/msm8956-loire-common.dtsi
 *
 * This program is free software; you can redistribute it and/or modify
 * it under the terms of the GNU General Public License version 2 and
 * only version 2 as published by the Free Software Foundation.
 *
 * This program is distributed in the hope that it will be useful,
 * but WITHOUT ANY WARRANTY; without even the implied warranty of
 * MERCHANTABILITY or FITNESS FOR A PARTICULAR PURPOSE.  See the
 * GNU General Public License for more details.
 */
/*
 * Copyright (C) 2014 Sony Mobile Communications Inc.
 *
 * This program is free software; you can redistribute it and/or modify
 * it under the terms of the GNU General Public License version 2, as
 * published by the Free Software Foundation.
 */

#include "msm8956-loire_pinctrl.dtsi"

/ {
	aliases {
		serial0 = &loire_uart;
	};

	reserved-memory {
		pstore_reserve_mem: pstore_reserve_mem_region@57f00000 {
			compatible = "removed-dma-pool";
			no-map;
			reg = <0 0x57f00000 0 0x00100000>;
		};

		tz_app_mem: tz_app_mem@8dd00000 {
			compatible = "removed-dma-pool";
			no-map;
			reg = <0x0 0x8dd00000 0x0 0x1400000>;
		};
	};

	firmware: firmware {
		android {
			compatible = "android,firmware";
			fstab {
				compatible = "android,fstab";
				vendor {
					status = "disabled";
				};
				system {
					compatible = "android,system";
					dev = "/dev/block/platform/soc/7824900.sdhci/by-name/system";
					type = "ext4";
					mnt_flags = "ro,barrier=1";
					fsmgr_flags = "wait,verify";
					status = "ok";
				};
				odm {
					compatible = "android,odm";
					dev = "/dev/block/platform/soc/7824900.sdhci/by-name/oem";
					type = "ext4";
					mnt_flags = "ro,barrier=1";
					fsmgr_flags = "wait";
					status = "ok";
				};
			};
		};
	};
};

&soc {
	pinctrl@1000000 {
		disabled-pins = <0 1 2 3>;
	};

	fpc1145 {
		status = "ok";
		compatible = "fpc,fpc1020", "fpc1145";
		interrupt-parent = <&msm_gpio>;
		interrupts = <106 0x0>;
		fpc,gpio_rst    = <&msm_gpio 69 0x0>;
		fpc,gpio_irq    = <&msm_gpio 106 0x0>;
		fpc,gpio_ldo    = <&msm_gpio 112 0>;
		vcc_spi-supply  = <&pm8950_s4>;

		pinctrl-names = "fpc1145_reset_reset",
				"fpc1145_reset_active",
				"fpc1145_irq_active",
				"fpc1145_ldo_enable",
				"fpc1145_ldo_disable";

		pinctrl-0 = <&msm_gpio_69_def>;
		pinctrl-1 = <&msm_gpio_69_output_high>;
		pinctrl-2 = <&msm_gpio_106_def>;
		pinctrl-3 = <&msm_gpio_112_enable>;
		pinctrl-4 = <&msm_gpio_112_def>;
	};

	/* SPI : BLSP1 */
	spi@0x78B5000 { /* BLSP1 QUP0 */
		status = "disabled";
	};

	/* HS UART : BLSP2 */
	uart@78b0000 { /* BLSP1 UART2 */
		compatible = "qcom,msm-hsuart-v14";
		reg = <0x78b0000 0x200>,
			    <0x7884000 0x1f000>;
		reg-names = "core_mem", "bam_mem";
		interrupt-names = "core_irq", "bam_irq";
		#address-cells = <0>;
		interrupt-parent = <&blsp1_uart2>;
		interrupts = <0 1>;
		#interrupt-cells = <1>;
		interrupt-map-mask = <0xffffffff>;
		interrupt-map = <0 &intc 0 108 0
				1 &intc 0 238 0>;
		/delete-property/ qcom,inject-rx-on-wakeup;
		/delete-property/ qcom,rx-char-to-inject;
		qcom,bam-tx-ep-pipe-index = <2>;
		qcom,bam-rx-ep-pipe-index = <3>;
		pinctrl-names = "default", "sleep";
		pinctrl-0 = <&msm_gpio_4_act &msm_gpio_5_def &msm_gpio_6_def &msm_gpio_7_act>;
		pinctrl-1 = <&msm_gpio_4_sus &msm_gpio_5_def &msm_gpio_6_def &msm_gpio_7_sus>;
		status = "okay";
	};

	bluesleep {
		compatible = "qcom,bluesleep";
		bt_host_wake = <&msm_gpio 17 0x00>; /* BT_HOST_WAKE */
		bt_ext_wake = <&msm_gpio 18 0x00>; /* BT_DEV_WAKE */
		interrupt-parent = <&msm_gpio>;
		interrupts = <17 0>;
		interrupt-names = "host_wake";
		pinctrl-names = "default", "sleep";
		pinctrl-0 = <&msm_gpio_17_act &msm_gpio_18_def>;
		pinctrl-1 = <&msm_gpio_17_sus &msm_gpio_18_def>;
	};

	bcm43xx {
		compatible = "bcm,bcm43xx";
		bcm,reg-on-gpio = <&msm_gpio 19 0x00>; /* BT_REG_ON */
		pinctrl-names = "default", "sleep";
		pinctrl-0 = <&msm_gpio_19_def>;
		pinctrl-1 = <&msm_gpio_19_def>;
	};

        /*I2C : BLSP2 */
        i2c@7af6000 {
                nfc@28 {
                        compatible = "nxp,pn547";
                        reg = <0x28>;
                        interrupt-parent = <&msm_gpio>;
                        interrupts = <33 0x1>;
                        nxp,irq_gpio = <&msm_gpio 33 0x00>;
                        nxp,dwld_en = <&msm_gpio 16 0x00>;
                        nxp,ven = <&msm_gpio 34 0x01>;
                        qcom,clk-src = "BBCLK2";
                        qcom,clk-gpio = <&pm8950_gpios 5 0x00>;
                        clocks = <&clock_rpmcc RPM_BB_CLK2_PIN>;
                        clock-names = "nfc_clk";
                        pinctrl-names = "pn547-active", "pn547-inactive";
                        pinctrl-0 = <&msm_gpio_33_def &msm_gpio_16_def>;
                        pinctrl-1 = <&msm_gpio_33_def &msm_gpio_16_def>;
                };
        };

	/* SPI : BLSP3 */
	/* Kernel default setting will be overridden by ADSP SW. */

	/* SPI : BLSP4 */
	/* I2C : BLSP4 */
	i2c@78b8000 { /* BLSP1 QUP3 */
		//qcom,clk-freq-out = <355000>;
		pinctrl-0 = <&msm_gpio_14_def &msm_gpio_15_def>;
		pinctrl-1 = <&msm_gpio_14_sus &msm_gpio_15_sus>;
		status = "okay";

		/delete-node/ synaptics@20;

		synaptics_clearpad@2c {
			compatible = "synaptics,clearpad";
			reg = <0x2c>;
			interrupt-parent = <&msm_gpio>;
			interrupts = <65 0x2>;
			synaptics,irq_gpio = <&msm_gpio 65 0x00>;
			chip_id = <0x40>;
			post_probe_start = <1>;
			synaptics,firmware_name = "touch_module_id_0x%02x.img";
			flash_on_post_probe = <0>;
			flip_config = <0>;
			watchdog_enabled = <1>;
			watchdog_delay_ms = <3000>;
			charger_supported = <0>;
			pen_supported = <0>;
			glove_supported = <1>;
			cover_supported = <1>;
			touch_pressure_enabled = <1>;
			touch_size_enabled = <0>;
			touch_orientation_enabled = <0>;
			preset_x_max = <1079>;
			preset_y_max = <1919>;
			preset_n_fingers = <10>;
			wakeup_gesture_supported = <0>;
			wakeup_gesture_lpm_disabled = <1>;
			wakeup_gesture_timeout = <0>;
			wakeup_gesture {
				double_tap {
					gesture_code = <0x0003>;
					event_00 {
						type = <2>; /* LOG */
						message = "=== DOUBLE TAP ===";
					};
					event_01 {
						type = <1>; /* KEY */
						code = <143>; /* WAKEUP */
						down = <1>;
					};
					event_02 {
						type = <1>; /* KEY */
						code = <143>; /* WAKEUP */
						down = <0>;
					};
					event_03 {
						type = <99>; /* END */
					};
				};
			};
			/* chip settings */
			clearpad_default {
				flash_default_timeout_ms = <20000>;
				calibrate_on_fwflash = <0>;
				calibration_supported = <0>;
				hwreset_delay_for_powerup_ms = <220>;
				interrupt_default_wait_ms = <1000>;
				charger_only_delay_ms = <200>;
			};
			S3330 {
				flash_default_timeout_ms = <20000>;
				calibrate_on_fwflash = <0>;
				calibration_supported = <0>;
				hwreset_delay_for_powerup_ms = <220>;
				interrupt_default_wait_ms = <1000>;
				charger_only_delay_ms = <200>;
			};
			S332U {
				flash_default_timeout_ms = <20000>;
				calibrate_on_fwflash = <1>;
				calibration_supported = <1>;
				hwreset_delay_for_powerup_ms = <220>;
				interrupt_default_wait_ms = <1000>;
				charger_only_delay_ms = <200>;
			};
		};
	};

	/* I2C : BLSP5 */
	/* Kernel default setting will be overridden by ADSP SW. */

	/* UART: BLSP6 */
	loire_uart: serial@7af0000 { /* BLSP2 UART2 */
		compatible = "qcom,msm-uartdm-v1.4", "qcom,msm-uartdm";
		reg = <0x7af0000 0x200>;
		interrupts = <0 307 0>;
		clock-names = "core", "iface";
		clocks = <&clock_gcc GCC_BLSP2_UART2_APPS_CLK>,
				<&clock_gcc GCC_BLSP2_AHB_CLK>;
		pinctrl-names = "default";
		pinctrl-0 = <&msm_gpio_20_def &msm_gpio_21_def>;
		status = "okay";
	};

	/* I2C : BLSP6 */
	i2c@7af6000 { /* BLSP2 QUP1 */
		//qcom,clk-freq-out = <355000>;
		pinctrl-0 = <&msm_gpio_22_def &msm_gpio_23_def>;
		pinctrl-1 = <&msm_gpio_22_def &msm_gpio_23_def>;
		status = "okay";

		as3668@42 {
			compatible = "as3668";
			reg = <0x42>;
			label = "rgb";
			status = "okay";
			somc,led_num = <3>;
			somc,pattern_start_source = <0>;
			somc,pwm_source = <0>;
			somc,pattern_pwm_dim_speed_down_ms = <0>;
			somc,pattern_pwm_dim_speed_up_ms = <0>;
			somc,pattern_source_mask = <7>;
			somc,pattern_multiple_pulse = <1>;
			somc,pattern_tp_led = <0>;
			somc,pattern_fade_out = <0>;
			somc,rgb_blue {
				label = "rgb";
				linux,name = "led:rgb_blue";
				somc,max_single_current_uA = <12000>;
				somc,max_mix_current_uA = <5000>;
				somc,pattern_frame_mask = <0>;
				somc,pattern_frame_delay = <0>;
				linux,default-trigger = "none";
			};
			somc,rgb_red {
				label = "rgb";
				linux,name = "led:rgb_red";
				somc,max_single_current_uA = <4000>;
				somc,max_mix_current_uA = <4000>;
				somc,pattern_frame_mask = <0>;
				somc,pattern_frame_delay = <0>;
				linux,default-trigger = "none";
			};
			somc,rgb_green {
				label = "rgb";
				linux,name = "led:rgb_green";
				somc,max_single_current_uA = <8000>;
				somc,max_mix_current_uA = <8000>;
				somc,pattern_frame_mask = <0>;
				somc,pattern_frame_delay = <0>;
				linux,default-trigger = "none";
			};
		};
	};

	somc_pinctrl: somc_pinctrl {
		compatible = "somc-pinctrl";
		pinctrl-names = "platform_common_default",
				"product_common_default",
				"variant_default";
		pinctrl-0 = <&msm_gpio_4_sus &msm_gpio_5_def
					&msm_gpio_6_def &msm_gpio_7_sus &msm_gpio_8_def
					&msm_gpio_9_def &msm_gpio_10_def &msm_gpio_11_def
					&msm_gpio_12_def &msm_gpio_13_def &msm_gpio_14_def
					&msm_gpio_15_def &msm_gpio_16_def &msm_gpio_17_sus
					&msm_gpio_18_def &msm_gpio_19_def &msm_gpio_20_def
					&msm_gpio_21_def &msm_gpio_22_def &msm_gpio_23_def
					&msm_gpio_24_def &msm_gpio_25_def &msm_gpio_26_def
					&msm_gpio_27_def &msm_gpio_28_def &msm_gpio_29_def
					&msm_gpio_30_def &msm_gpio_31_def &msm_gpio_32_def
					&msm_gpio_33_def &msm_gpio_34_def &msm_gpio_35_def
					&msm_gpio_36_def &msm_gpio_37_def &msm_gpio_38_def
					&msm_gpio_39_def &msm_gpio_40_def &msm_gpio_41_def
					&msm_gpio_42_def &msm_gpio_43_def &msm_gpio_44_def
					&msm_gpio_45_def &msm_gpio_46_def &msm_gpio_47_def
					&msm_gpio_48_def &msm_gpio_49_def &msm_gpio_50_def
					&msm_gpio_51_def &msm_gpio_52_def &msm_gpio_56_def
					&msm_gpio_60_def &msm_gpio_62_def &msm_gpio_63_def
					&msm_gpio_64_def &msm_gpio_65_def &msm_gpio_66_def
					&msm_gpio_67_def &msm_gpio_68_def &msm_gpio_69_def
					&msm_gpio_74_def &msm_gpio_75_def &msm_gpio_92_def
					&msm_gpio_94_def &msm_gpio_95_def &msm_gpio_96_def
					&msm_gpio_97_def &msm_gpio_100_def &msm_gpio_101_def
					&msm_gpio_103_def &msm_gpio_104_def &msm_gpio_106_def
					&msm_gpio_107_def &msm_gpio_108_def &msm_gpio_109_def
					&msm_gpio_110_def &msm_gpio_111_def &msm_gpio_112_def
					&msm_gpio_116_def &msm_gpio_122_def &msm_gpio_124_def
					&msm_gpio_126_def &msm_gpio_127_def &msm_gpio_128_def
					&msm_gpio_129_def &msm_gpio_130_def &msm_gpio_131_def
					&msm_gpio_132_def &msm_gpio_136_def &msm_gpio_137_def
					&msm_gpio_141_def &msm_gpio_143_def &msm_gpio_144_def>;

		/* If product common default setting is needed,
		   fill pinctrl-1 value in <product>_common.dtsi */
		pinctrl-1 = <>;

		/* If variant specific default setting is needed,
		   fill pinctrl-2 value in <variant>.dtsi */
		pinctrl-2 = <>;

		/* If variant specific default setting is needed,
		   fill pinctrl-3 value in <variant>.dtsi */
		pinctrl-3 = <>;
	};

	mdss_dsi: qcom,mdss_dsi@0 {
		vdda-supply = <&pm8950_l23>;

		mdss_dsi0: qcom,mdss_dsi_ctrl0@1a94000 {
			vdd-supply = <&pm8950_l23>;
			vddio-supply = <&pm8950_l6>;
			touch-avdd-supply = <&pm8950_l22>;
			//status="disabled";
		};

		mdss_dsi1: qcom,mdss_dsi_ctrl1@1a96000 {
			vdd-supply = <&pm8950_l23>;
			vddio-supply = <&pm8950_l6>;
			touch-avdd-supply = <&pm8950_l22>;
		};
	};

	dsi_panel_pwr_supply_hybrid_incell: dsi_panel_pwr_supply_hybrid_incell {
		#address-cells = <1>;
		#size-cells = <0>;

		qcom,panel-supply-entry@0 {
			reg = <0>;
			qcom,supply-name = "vdd";
			qcom,supply-min-voltage = <1200000>;
			qcom,supply-max-voltage = <1200000>;
			qcom,supply-enable-load = <100000>;
			qcom,supply-disable-load = <100>;
		};

		qcom,panel-supply-entry@1 {
			reg = <1>;
			qcom,supply-name = "vddio";
			qcom,supply-min-voltage = <1800000>;
			qcom,supply-max-voltage = <1800000>;
			qcom,supply-enable-load = <100000>;
			qcom,supply-disable-load = <100>;
		};

		qcom,panel-supply-entry@2 {
			reg = <2>;
			qcom,supply-name = "lab";
			qcom,supply-min-voltage = <4600000>;
			qcom,supply-max-voltage = <6000000>;
			qcom,supply-enable-load = <100000>;
			qcom,supply-disable-load = <100>;
		};

		qcom,panel-supply-entry@3 {
			reg = <3>;
			qcom,supply-name = "ibb";
			qcom,supply-min-voltage = <4600000>;
			qcom,supply-max-voltage = <6000000>;
			qcom,supply-enable-load = <100000>;
			qcom,supply-disable-load = <100>;
		};

		qcom,panel-supply-entry@4 {
			reg = <4>;
			qcom,supply-name = "touch-avdd";
			qcom,supply-min-voltage = <3000000>;
			qcom,supply-max-voltage = <3000000>;
			qcom,supply-enable-load = <100000>;
			qcom,supply-disable-load = <100>;
		};
	};

	dsi_panel_pwr_supply_full_incell: dsi_panel_pwr_supply_full_incell {
		#address-cells = <1>;
		#size-cells = <0>;

		qcom,panel-supply-entry@0 {
			reg = <0>;
			qcom,supply-name = "vdd";
			qcom,supply-min-voltage = <1200000>;
			qcom,supply-max-voltage = <1200000>;
			qcom,supply-enable-load = <100000>;
			qcom,supply-disable-load = <100>;
		};

		qcom,panel-supply-entry@1 {
			reg = <1>;
			qcom,supply-name = "vddio";
			qcom,supply-min-voltage = <1800000>;
			qcom,supply-max-voltage = <1800000>;
			qcom,supply-enable-load = <100000>;
			qcom,supply-disable-load = <100>;
		};

		qcom,panel-supply-entry@2 {
			reg = <2>;
			qcom,supply-name = "lab";
			qcom,supply-min-voltage = <4600000>;
			qcom,supply-max-voltage = <6000000>;
			qcom,supply-enable-load = <100000>;
			qcom,supply-disable-load = <100>;
		};

		qcom,panel-supply-entry@3 {
			reg = <3>;
			qcom,supply-name = "ibb";
			qcom,supply-min-voltage = <4600000>;
			qcom,supply-max-voltage = <6000000>;
			qcom,supply-enable-load = <100000>;
			qcom,supply-disable-load = <100>;
		};

		/delete-node/ qcom,panel-supply-entry@4;
	};

	slim_msm: slim@c140000 {
		tasha_codec {
			qcom,cdc-micbias1-mv = <1800>;
			qcom,cdc-micbias2-mv = <2450>;
			qcom,cdc-micbias3-mv = <2450>;
			qcom,cdc-micbias4-mv = <1800>;
			qcom,cdc-dmic-sample-rate = <2400000>;
			swr_master {
				wsa881x_212: wsa881x@20170212 {
					qcom,spkr-sd-n-gpio = <&msm_gpio 101 0>;
				};
			};
		};
	};

	sound-9335 {
		qcom,msm-mbhc-hphl-swh = <1>;
		/delete-property/ qcom,cdc-us-euro-gpios;
		qcom,ear-en-gpios = <&msm_gpio 143 0>;
		qcom,audio-routing =
			"AIF4 VI", "MCLK",
			"RX_BIAS", "MCLK",
			"LDO_H", "MCLK",
			"AMIC1", "LDO_H",
			"LDO_H", "AHC ISNS",
			"AMIC2", "MIC BIAS2",
			"MIC BIAS2", "Headset Mic",
			"MIC BIAS2", "ANCRight Headset Mic",
			"AMIC3", "MIC BIAS3",
			"MIC BIAS3", "ANCLeft Headset Mic",
			"AMIC4", "LDO_H",
			"LDO_H", "AHC VSNS",
			"DMIC0", "MIC BIAS1",
			"MIC BIAS1", "Digital Mic0",
			"DMIC3", "MIC BIAS4",
			"MIC BIAS4", "Digital Mic3",
			"SpkrLeft IN", "SPK1 OUT",
			"SpkrRight IN", "SPK2 OUT";
		qcom,msm-ext-pa = "quaternary", "quinary";
		qcom,msm-gpios =
			"quin_i2s",
			"quat_i2s";
		qcom,pinctrl-names =
			"all_off",
			"quin_act",
			"quat_act",
			"quin_quat_act";
		pinctrl-names =
			"all_off",
			"quin_act",
			"quat_act",
			"quin_quat_act";
		pinctrl-0 = <&pri_tlmm_lines_sus &sec_tlmm_lines_sus &sec_tlmm_2_lines_sus>;
		pinctrl-1 = <&pri_tlmm_lines_act &sec_tlmm_lines_sus &sec_tlmm_2_lines_sus>;
		pinctrl-2 = <&pri_tlmm_lines_sus &sec_tlmm_lines_act &sec_tlmm_2_lines_act>;
		pinctrl-3 = <&pri_tlmm_lines_act &sec_tlmm_lines_act &sec_tlmm_2_lines_act>;

		asoc-platform = <&pcm0>, <&pcm1>, <&pcm2>, <&pcm3>, <&voip>, <&voice>,
				<&loopback>, <&compress>, <&hostless>,
				<&afe>, <&lsm>, <&routing>, <&cpe>, <&lpa>;
		asoc-platform-names = "msm-pcm-dsp.0", "msm-pcm-dsp.1", "msm-pcm-dsp.2", "msm-pcm-dsp.3",
				"msm-voip-dsp", "msm-pcm-voice", "msm-pcm-loopback",
				"msm-compress-dsp", "msm-pcm-hostless", "msm-pcm-afe",
				"msm-lsm-client", "msm-pcm-routing", "msm-cpe-lsm",
				"msm-pcm-lpa";
	};

	ldo_vibrator {
		compatible = "ldo-vibrator";
		gpios = <&pmi8950_gpios 2 1>;
	};

	qcom,wdt@b017000 {
		qcom,bark-time = <12000>;
	};

	gpio_keys {
		compatible = "gpio-keys";
		input-name = "gpio-keys";

		vol_up {
			label = "volume_up";
			gpios = <&msm_gpio 130 0x1>;
			linux,input-type = <1>;
			linux,code = <115>;
			gpio-key,wakeup;
			debounce-interval = <15>;
		};

		vol_dn {
			label = "volume_down";
			gpios = <&msm_gpio 113 0x1>;
			linux,input-type = <1>;
			linux,code = <114>;
			gpio-key,wakeup;
			debounce-interval = <15>;
		};

		camera_focus {
			label = "camera_focus";
			gpios = <&msm_gpio 114 0x1>;
			linux,input-type = <1>;
			linux,code = <0x210>;
			gpio-key,wakeup;
			debounce-interval = <15>;
		};

		camera_snapshot {
			label = "camera_snapshot";
			gpios = <&msm_gpio 115 0x1>;
			linux,input-type = <1>;
			linux,code = <0x2fe>;
			gpio-key,wakeup;
			debounce-interval = <15>;
		};
	};

	bu520x1nvx {
		compatible = "rohm,bu520x1nvx";

		acc_cover {
			label = "lid";
			gpios = <&msm_gpio 68 0x1>;
			lid-pin = <1>;
			open-debounce-interval = <120>;
			close-debounce-interval = <300>;
		};
	};

	sim_detect {
		compatible = "sim-detect";

		sim1_det {
			label = "sim-detection";
			gpios = <&msm_gpio 60 0x0>;
			debounce-interval = <10>;
		};
	};

	qcom,msm-imem@8600000 {
		debug_base@18 {
			compatible = "qcom,msm-imem-debug_base";
			reg = <0x18 4>;
		};
	};

	ramoops {
		compatible = "ramoops";
		status = "ok";
		memory-region = <&pstore_reserve_mem>;
		record-size = <0x0 0x20000>;
		console-size = <0x0 0x40000>;
		ftrace-size = <0x0 0x20000>;
		pmsg-size = <0x0 0x20000>;
		ecc-size = <16>;
	};

	pcm3: qcom,msm-pcm-bit {
		compatible = "qcom,msm-pcm-dsp";
		qcom,msm-pcm-dsp-id = <3>;
		qcom,msm-pcm-bit;
	};

	bcmdhd_wlan {
		compatible = "android,bcmdhd_wlan";
		gpios = <&msm_gpio 48 0x00>, /* WL_REG_ON */
			<&msm_gpio 45 0x00>; /* WL_HOST_WAKE */
		pinctrl-names = "default", "sleep";
		pinctrl-0 = <&msm_gpio_48_def &msm_gpio_45_def>;
		pinctrl-1 = <&msm_gpio_48_def &msm_gpio_45_def>;

		qcom,msm-bus,name = "msm-bcmdhd";
		qcom,msm-bus,num-cases = <3>;
		qcom,msm-bus,num-paths = <1>;
		qcom,msm-bus,vectors-KBps =
			<45 512 0 0>, /* None vote */
			<45 512 500 800>, /* Low vote */
			<45 512 500 5448000>; /* High Vote */
	};

	usb_otg: usb@78db000 {
		qcom,usb-switch-sel-gpio = <&pmi8950_gpios 1 0>;
		qcom,usbin-vadc = <&pmi8950_vadc>;
	};

	qcom,sensor-information {
		/* case_therm */
		sensor_information15: qcom,sensor-information-15 {
			qcom,alias-name = "emmc_therm";
			qcom,scaling-factor = <10>;
		};

		sensor_information100: qcom,sensor-information-100 {
			qcom,sensor-type = "adc";
			qcom,sensor-name = "bms";
			qcom,alias-name = "batt_therm";
			qcom,scaling-factor = <1000>;
		};

		sensor_information101: qcom,sensor-information-101 {
			qcom,sensor-type = "adc";
			qcom,sensor-name = "bl_therm";
			qcom,scaling-factor = <10>;
		};
	};

	qcom,cpp@1b04000 {
		qcom,min-clock-rate = <200000000>;
	};

	qcom,msm-dai-mi2s {
		compatible = "qcom,msm-dai-mi2s";
		dai_mi2s5: qcom,msm-dai-q6-mi2s-quin {
			compatible = "qcom,msm-dai-q6-mi2s";
			qcom,msm-dai-q6-mi2s-dev-id = <5>;
			qcom,msm-mi2s-rx-lines = <0>;
			qcom,msm-mi2s-tx-lines = <1>;
		};
	};

	/delete-node/ qseecom@85e00000;
	qcom_seecom: qseecom@8dd00000 {
		compatible = "qcom,qseecom";
		reg = <0x8dd00000 0x1400000>;
		reg-names = "secapp-region";
		qcom,hlos-num-ce-hw-instances = <1>;
		qcom,hlos-ce-hw-instance = <0>;
		qcom,qsee-ce-hw-instance = <0>;
		qcom,msm-bus,name = "qseecom-noc";
		qcom,disk-encrypt-pipe-pair = <2>;
		qcom,support-fde;
		qcom,appsbl-qseecom-support;
		qcom,msm-bus,num-cases = <4>;
		qcom,msm-bus,num-paths = <1>;
		qcom,support-bus-scaling;
		qcom,msm-bus,vectors-KBps =
			<55 512 0 0>,
			<55 512 0 0>,
			<55 512 120000 1200000>,
			<55 512 393600 3936000>;
		clocks = <&clock_gcc CRYPTO_CLK_SRC>,
			 <&clock_gcc GCC_CRYPTO_CLK>,
			 <&clock_gcc GCC_CRYPTO_AHB_CLK>,
			 <&clock_gcc GCC_CRYPTO_AXI_CLK>;
		clock-names = "core_clk_src", "core_clk",
				"iface_clk", "bus_clk";
		qcom,ce-opp-freq = <100000000>;
	};

	qcom,bcl {
		qcom,ibat-monitor {
			qcom,soc-low-threshold = <5>;
		};
	};

	qcom,mpm2-sleep-counter@4a3000 {
		compatible = "qcom,mpm2-sleep-counter";
		reg = <0x4a3000 0x1000>;
		clock-frequency = <32768>;
	};

	camera_rgbcir_vreg: camera_rgbcir_vreg {
		compatible = "regulator-fixed";
		regulator-name = "camera_rgbcir_vreg";
		startup-delay-us = <0>;
		vin-supply = <&pm8950_l5>;
		gpio = <&msm_gpio 127 0>;
	};

	/delete-node/ qcom,iris-fm;
	/delete-node/ qcom,pronto@a21b000;
	/delete-node/ qcom,wcnss-wlan@0a000000;

};

&pm8950_gpios {
	/* GPIO_1: CDC_PM_MCLK */
	/* Follow QCT */

	/* GPIO_2: WL_SLEEP_CLKK */
	gpio@c100 {
		qcom,src-sel = <2>;		/* SF1 SLEEP_CLK2 */
		qcom,mode = <1>;		/* Out */
		qcom,output-type = <0>;		/* CMOS */
		qcom,vin-sel = <0>;		/* VREG_L5 */
		qcom,out-strength = <1>;	/* Low */
		qcom,pull = <5>;		/* NP */
		qcom,master-en = <1>;		/* Enable */
		status = "ok";
	};

	/* GPIO_3: BATT_UICC_ALARM */
	/* Follow QCT */

	/* GPIO_4: BOOST_BYP_MODE_CTL */
	/* Follow QCT */

	/* GPIO_5: NFC_CLK_REQ */
	gpio@c400 {
		qcom,src-sel = <0>;		/* GPIO */
		qcom,mode = <0>;		/* In */
		qcom,vin-sel = <3>;		/* VREG_L5 */
		qcom,out-strength = <1>;	/* Low */
		qcom,pull = <4>;		/* PD */
		qcom,master-en = <1>;		/* Enable */
		status = "ok";
	};

	/* GPIO_6: (USB_SHELL_SEL) */
	gpio@c500 {
		qcom,master-en = <0>;		/* Disable */
		status = "ok";
	};

	/* GPIO_7: WCD_ELDO_EN */
	/* Follow QCT */

	/* GPIO_8: USB_ID_DET_N */
	gpio@c700 {
		qcom,src-sel = <0>;		/* GPIO */
		qcom,mode = <1>;		/* Out */
		qcom,output-type = <0>;		/* CMOS */
		qcom,vin-sel = <0>;		/* VPH_PWR */
		qcom,out-strength = <1>;	/* Low */
		qcom,invert = <0>;		/* Low */
		qcom,master-en = <1>;		/* Enable */
		status = "ok";
	};
};

&pmi8950_gpios {
	/* GPIO_1: USB_SWITCH_SEL */
	gpio@c000 {
		qcom,src-sel = <0>;		/* GPIO */
		qcom,mode = <1>;		/* Out */
		qcom,output-type = <0>;		/* CMOS */
		qcom,vin-sel = <0>;		/* VDD_MSM_IO */
		qcom,out-strength = <1>;	/* Low */
		qcom,invert = <0>;		/* Low */
		qcom,master-en = <1>;		/* Enable */
		status = "okay";
	};

	/* GPIO_2: VIB_LDO_EN */
	gpio@c100 {
		qcom,src-sel = <0>;		/* GPIO */
		qcom,mode = <1>;		/* Out */
		qcom,output-type = <0>;		/* CMOS */
		qcom,vin-sel = <0>;		/* VDD_MSM_IO */
		qcom,out-strength = <1>;	/* Low */
		qcom,invert = <0>;		/* Low */
		qcom,master-en = <1>;		/* Enable */
		status = "okay";
	};
};

&pm8950_mpps {
	/* MPP_1: VDD_PX_BIAS */
	/* Follow QTI */

	/* MPP_2: PA_THERM1 */
	/* Follow QTI */

	/* MPP_3: VREF_TXDAC_0_1 */
	/* Follow QTI */

	/* MPP_4: QUIET_THERM */
	/* Follow QTI */
};

&pmi8950_mpps {
	/* MPP_1: PMI8952_ADC_IN */
	mpp@a000 {
		qcom,mode = <4>;		/* AIN */
		qcom,ain-route = <0>;		/* AMUX 5 Ch#16 */
		qcom,master-en = <1>;		/* Enable */
		status = "okay";
	};

	/* MPP_2: BOOST_BYP_VSEL */
	/* Follow QTI */

	/* MPP_3: EXT_FET_WLED_PWR_EN */
	mpp@a200 {
		qcom,master-en = <0>;		/* Disable */
		status = "okay";
	};

	/* MPP_4: FLASH_STROBE_NOW */
	mpp@a300 {
		qcom,mode = <0>;		/* DIN */
		qcom,master-en = <1>;		/* Enable */
		qcom,vin-sel = <2>;		/* 1.8v */
		status = "okay";
	};
};

&pm8004_mpps {
	/* MPP_1: pull-down to GND (PM8004_PON_SYNC) */
	/* Follow QTI */

	/* MPP_2: NC */
	mpp@a100 {
		qcom,master-en = <0>;		/* Disable */
		status = "okay";
	};

	/* MPP_3: DEBUG_GPIO_0 */
	mpp@a200 {
		qcom,invert = <0>;		/* Low */
		qcom,mode = <1>;		/* DOUT */
		qcom,vin-sel = <3>;		/* VDD_MSM_IO */
		qcom,master-en = <1>;	/* Enable */
		status = "okay";
	};

	/* MPP_4: DEBUG_GPIO_1 */
	mpp@a300 {
		qcom,invert = <0>;		/* Low */
		qcom,mode = <1>;		/* DOUT */
		qcom,vin-sel = <3>;		/* VDD_MSM_IO */
		qcom,master-en = <1>;	/* Enable */
		status = "okay";
	};
};

/{
	loire_batterydata: qcom,battery-data {
		qcom,batt-id-range-pct = <17>;
		/delete-node/ qcom,itech-3000mah-4200mv;
		/delete-node/ qcom,itech-3000mah;
	};
};

&pmi8950_fg {
	qcom,battery-data = <&loire_batterydata>;
	qcom,hot-bat-decidegc = <550>;
	qcom,warm-bat-decidegc = <450>;
	qcom,cool-bat-decidegc = <100>;
	qcom,cold-bat-decidegc = <50>;
	qcom,cl-max-increment-deciperc = <0>;
	qcom,cl-max-decrement-deciperc = <20>;
	qcom,cl-max-start-capacity = <40>;
	qcom,hold-soc-while-full;
	qcom,resume-soc-raw = <0xF3>;
	qcom,fg-chg-iterm-ma = <140>;
	qcom,fg-iterm-ma = <140>;
	qcom,thermal-coefficients = [EC 85 75 4A FC 35];
	qcom,ext-sense-type;
	qcom,fg-cutoff-voltage-mv = <3200>;
	qcom,vbat-estimate-diff-mv = <200>;
	qcom,cl-vbat-est-thr-uv = <300000>;
	qcom,fg-cc-cv-threshold-mv = <4290>;
};

&pmi8950_charger {
	/delete-property/ qcom,parallel-usb-min-current-ma;
	/delete-property/ qcom,parallel-usb-9v-min-current-ma;
	qcom,charge-unknown-battery;
	qcom,usb_dp-vadc = <&pmi8950_vadc>;
	qcom,usb_dm-vadc = <&pmi8950_vadc>;
	qcom,usbin-vadc = <&pmi8950_vadc>;
	qcom,float-voltage-mv = <4300>;
	qcom,precharging-timeout-mins = <24>;
	qcom,charging-timeout-mins = <768>;
	qcom,bmd-pin-src = "bpd_none";
	qcom,force-aicl-rerun;
	id_poll_enable;
	id_poll_up_interval = <2000>;
	id_poll_up_period = <50000>;
	id_poll_pd_gpio = <&pm8950_gpios 8 0>;
	id_poll_pd_invert = <1>;
};

&pm8950_vadc {
	chan@13 { /* case_therm */
		qcom,scale-function = <17>; /* 100K_PULLUP_DECI */
	};
};

&pmi8950_vadc {
	chan@10 {
		label = "bl_therm";
		reg = <0x10>;
		qcom,decimation = <0>;
		qcom,pre-div-channel-scaling = <0>;
		qcom,calibration-type = "ratiometric";
		qcom,scale-function = <17>; /* 100K_PULLUP_DECI */
		qcom,hw-settle-time = <2>;
		qcom,fast-avg-setup = <0>;
		qcom,vadc-thermal-node;
	};
};

/* Regulator config */
/* pm8950_s1 */
/* Follow QTI */

/* pm8950_s2 */
/* Follow QTI */

/* pm8950_s3 */
/* Follow QTI */

/* pm8950_s4 */
&pm8950_s4 {
	regulator-min-microvolt = <1800000>;
	regulator-max-microvolt = <1800000>;
	qcom,init-voltage = <1800000>;
};

/* pm8950_s5 */
/* Follow QTI */

/* pm8950_s6 */
/* Follow QTI */

&pm8950_l1 {
	regulator-min-microvolt = <900000>;
	regulator-max-microvolt = <1100000>;
	qcom,init-voltage = <1000000>;
	qcom,init-enable = <0>;
	qcom,init-ldo-mode = <1>;
	qcom,init-pin-ctrl-enable = <0>;
	qcom,init-pin-ctrl-mode = <0>;
	status = "okay";
};

/* pm8950_l2 */
/* Follow QTI */

&pm8950_l3 {
	regulator-min-microvolt = <1000000>;
	regulator-max-microvolt = <1200000>;
	qcom,init-voltage = <1100000>;
	qcom,init-enable = <0>;
	qcom,init-ldo-mode = <1>;
	qcom,init-pin-ctrl-enable = <0>;
	qcom,init-pin-ctrl-mode = <0>;
	status = "okay";
};

/* pm8950_l4 */
/* Follow QTI */

/* pm8950_l5 */
/* Follow QTI */

/* pm8950_l6 */
/* Follow QTI */

/* pm8950_l7 */
/* Follow QTI */

/* pm8950_l8 */
/* Follow QTI */

&pm8950_l9 {
	regulator-min-microvolt = <2000000>;
	regulator-max-microvolt = <2400000>;
	qcom,init-voltage = <2200000>;
	qcom,init-enable = <0>;
	qcom,init-ldo-mode = <1>;
	qcom,init-pin-ctrl-enable = <0>;
	qcom,init-pin-ctrl-mode = <0>;
	status = "okay";
};

&pm8950_l10 {
	regulator-min-microvolt = <2500000>;
	regulator-max-microvolt = <2900000>;
	qcom,init-voltage = <2700000>;
	qcom,init-enable = <0>;
	qcom,init-ldo-mode = <1>;
	qcom,init-pin-ctrl-enable = <0>;
	qcom,init-pin-ctrl-mode = <0>;
	status = "okay";
};

/* pm8950_l11 */
/* Follow QTI */

/* pm8950_l12 */
/* Follow QTI */

/* pm8950_l13 */
/* Follow QTI */

/* pm8950_l14 */
/* Follow QTI */

/* pm8950_l15 */
/* Follow QTI */

/* pm8950_l16 */
/* Follow QTI */

&pm8950_l17 {
	regulator-min-microvolt = <2500000>;
	regulator-max-microvolt = <2900000>;
	qcom,init-voltage = <2700000>;
	qcom,init-enable = <0>;
	qcom,init-ldo-mode = <1>;
	qcom,init-pin-ctrl-enable = <0>;
	qcom,init-pin-ctrl-mode = <0>;
	status = "okay";
};

/* pm8950_l18 */
/* Follow QTI */

/* pm8950_l19 */
/* Follow QTI */

/* pm8950_l20 */
/* Follow QTI */

/* pm8950_l21 */
/* Follow QTI */

&pm8950_l22 {
	regulator-min-microvolt = <3000000>;
	regulator-max-microvolt = <3000000>;
	qcom,init-voltage = <3000000>;
	qcom,init-enable = <0>;
	qcom,init-ldo-mode = <1>;
	qcom,init-pin-ctrl-enable = <0>;
	qcom,init-pin-ctrl-mode = <0>;
	status = "okay";
};

&pm8950_l23 {
	regulator-min-microvolt = <1200000>;
	regulator-max-microvolt = <1200000>;
	qcom,init-voltage = <1200000>;
	qcom,init-enable = <0>;
	qcom,init-ldo-mode = <1>;
	qcom,init-pin-ctrl-enable = <0>;
	qcom,init-pin-ctrl-mode = <0>;
	status = "okay";
};

/* pmi8950_VSW_WLED */
/* Follow QTI */

/* pmi8950_FLASH_OUT */
/* Follow QTI */

/* pm8004_s2 */
/* Follow QTI */

/* pm8004_s5 */
/* Follow QTI */

/* pm8004_VREG_L1 */
/* Follow QTI */

/* I2C : BLSP2 */
&i2c_2 {
	status = "disabled";
};

/* I2C : BLSP6(NFC) */
&i2c_6 {
	/delete-node/ nq@2b;
};

/* I2C : BLSP8 */
&i2c_8 {
	status = "disabled";
};

&mdss_fb0 {
	/delete-property/ qcom,mdss-fb-splash-logo-enabled;
};

&mdss_dsi {
	hw-config = "single_dsi";
};

&mdss_dsi0 {
	qcom,dsi-pref-prim-pan = <&dsi_default_panel>;
	pinctrl-names = "mdss_default", "mdss_sleep", "mdss_touch_active", "mdss_touch_suspend";
	pinctrl-0 = <&mdss_dsi_active &mdss_te_active>;
	pinctrl-1 = <&mdss_dsi_suspend &mdss_te_suspend>;
	pinctrl-2 = <&msm_gpio_65_act>;
	pinctrl-3 = <&msm_gpio_65_sus>;

	qcom,platform-reset-gpio = <&msm_gpio 25 0>;
	qcom,platform-touch-vddio-gpio = <&msm_gpio 126 0>;
	qcom,platform-touch-reset-gpio = <&msm_gpio 64 0>;
	qcom,platform-touch-int-gpio = <&msm_gpio 65 0>;
	/delete-property/ qcom,platform-bklight-en-gpio;
	/delete-property/ qcom,panel-mode-gpio;
};

&mdss_dsi1 {
	status = "disabled";
};

&mdss_dsi0_pll {
<<<<<<< HEAD
	qcom,dsi-pll-ssc-en;
	qcom,ssc-frequency-hz = <30000>;
=======
	/* qcom,dsi-pll-ssc-en; */
	qcom,ssc-frequency-hz = <3000>;
>>>>>>> 06262caf
	qcom,ssc-ppm = <5000>;
	qcom,dsi-pll-ssc-mode = "down-spread";
};

&mdss_dsi1_pll {
<<<<<<< HEAD
	qcom,ssc-enable;
=======
	/* qcom,dsi-pll-ssc-en; */
>>>>>>> 06262caf
	qcom,ssc-frequency-hz = <30000>;
	qcom,ssc-ppm = <5000>;
	qcom,ssc-spread-mode = "down-spread";
};

&labibb {
	qcom,qpnp-labibb-mode = "lcd";

	qcom,lab@de00 {
		qcom,qpnp-lab-init-voltage = <6000000>;
		qcom,qpnp-lab-init-lcd-voltage = <6000000>;
		interrupts = <0x3 0xde 0x0>;
		interrupt-names = "lab_vreg_not_ok_interrupt";
	};
	qcom,ibb@dc00 {
		qcom,qpnp-ibb-init-voltage = <6000000>;
		qcom,qpnp-ibb-init-lcd-voltage = <6000000>;
		interrupts = <0x3 0xdc 0x0>;
		interrupt-names = "ibb_vreg_not_ok_interrupt";
	};
};



&vfe0 {
	max-clk-turbo = <460000000>;
};

&vfe1 {
	max-clk-turbo = <460000000>;
};

&spmi_bus {
	qcom,pm8004@4 {
		qcom,leds@a100 {
			status = "disabled";
		};
		qcom,leds@a300 {
			status = "disabled";
		};
	};

	qcom,pm8950@0 {
		qcom,leds@a300 {
			status = "disabled";
		};
		qcom,power-on@800 {
			qcom,s3-debounce = <16>;
			qcom,s3-src = "resin";
			qcom,pon_2 {
				linux,code = <115>;
			};
		};
	};

	qcom,pmi8950@2 {
		qcom,leds@a100 {
			status = "disabled";
		};
		qcom,power-on@800 {
			qcom,s3-debounce = <128>;
			qcom,s3-src = "kpdpwr-and-resin";
		};
	};

	qcom,pmi8950@3 {
		qcom,leds@d300 {
			/delete-node/ qcom,flash_1;
			/delete-node/ qcom,torch_1;
		};
	};

};

&sdhc_2 {
	cd-gpios = <&msm_gpio 100 0x0>;
	uim2-gpios = <&msm_gpio 129 0x0>;
	qcom,msm-bus,num-cases = <10>;
	qcom,msm-bus,vectors-KBps = <81 512 0 0>, /* No vote */
		<81 512 1046 3200>,    /* 400 KB/s*/
		<81 512 52286 160000>, /* 20 MB/s */
		<81 512 65360 200000>, /* 25 MB/s */
		<81 512 104572 320000>, /* 40 MB/s */
		<81 512 130718 400000>, /* 50 MB/s */
		<81 512 209144 640000>, /* 80 MB/s */
		<81 512 261438 800000>, /* 100 MB/s */
		<81 512 261438 800000>, /* 200 MB/s */
		<81 512 1338562 4096000>; /* Max. bandwidth */
	qcom,bus-bw-vectors-bps = <0 400000 20000000 25000000 40000000 50000000
				80000000 100000000 200000000 4294967295>;
	qcom,clk-rates = <400000 25000000 40000000 50000000 80000000 100000000 200000000>;
};

&sdhc_3 {
	interrupt-map = <0 &intc 0 295 0
		1 &intc 0 297 0
		2 &msm_gpio 41 0x8>;

	/delete-property/ qcom,core_3_0v_support;
	/delete-property/ qcom,nonremovable;

	qcom,vdd-io-current-level = <200 22000>;

	qcom,devfreq,freq-table = <400000 200000000>;
	qcom,scaling-power-bus-speed-mode = "DDR52";

	pinctrl-names = "active", "sleep";
	pinctrl-0 = <&sdc3_clk_on &sdc3_cmd_on &sdc3_dat_on>;
	pinctrl-1 = <&sdc3_clk_off &sdc3_cmd_off &sdc3_dat_off>;

	somc,use-for-wifi;

	status = "ok";
};

&other_ext_mem {
	reg = <0x0 0x86300000 0x0 0x0500000>;
};

&qseecom_mem {
	size = <0 0x1400000>;
};<|MERGE_RESOLUTION|>--- conflicted
+++ resolved
@@ -1181,23 +1181,14 @@
 };
 
 &mdss_dsi0_pll {
-<<<<<<< HEAD
-	qcom,dsi-pll-ssc-en;
-	qcom,ssc-frequency-hz = <30000>;
-=======
 	/* qcom,dsi-pll-ssc-en; */
 	qcom,ssc-frequency-hz = <3000>;
->>>>>>> 06262caf
 	qcom,ssc-ppm = <5000>;
 	qcom,dsi-pll-ssc-mode = "down-spread";
 };
 
 &mdss_dsi1_pll {
-<<<<<<< HEAD
-	qcom,ssc-enable;
-=======
 	/* qcom,dsi-pll-ssc-en; */
->>>>>>> 06262caf
 	qcom,ssc-frequency-hz = <30000>;
 	qcom,ssc-ppm = <5000>;
 	qcom,ssc-spread-mode = "down-spread";
