--- conflicted
+++ resolved
@@ -17,11 +17,7 @@
 
 #include <linux/types.h>
 
-<<<<<<< HEAD
-#define COMMAND_LINE_SIZE 4096
-=======
 #define COMMAND_LINE_SIZE 2048
->>>>>>> ec1fff1f
 
 /* The list ends with an ATAG_NONE node. */
 #define ATAG_NONE	0x00000000
