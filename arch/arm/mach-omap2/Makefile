#
# Makefile for the linux kernel.
#

# Common support
obj-y := id.o io.o control.o mux.o devices.o serial.o gpmc.o timer.o pm.o \
	 common.o gpio.o dma.o wd_timer.o

omap-2-3-common				= irq.o sdrc.o
hwmod-common				= omap_hwmod.o \
					  omap_hwmod_common_data.o
clock-common				= clock.o clock_common_data.o \
					  clkt_dpll.o clkt_clksel.o

obj-$(CONFIG_ARCH_OMAP2) += $(omap-2-3-common) $(hwmod-common)
obj-$(CONFIG_ARCH_OMAP3) += $(omap-2-3-common) $(hwmod-common)
obj-$(CONFIG_ARCH_OMAP4) += prm44xx.o $(hwmod-common)

obj-$(CONFIG_OMAP_MCBSP) += mcbsp.o

obj-$(CONFIG_TWL4030_CORE) += omap_twl.o

# SMP support ONLY available for OMAP4
obj-$(CONFIG_SMP)			+= omap-smp.o omap-headsmp.o
obj-$(CONFIG_LOCAL_TIMERS)		+= timer-mpu.o
obj-$(CONFIG_HOTPLUG_CPU)		+= omap-hotplug.o
obj-$(CONFIG_ARCH_OMAP4)		+= omap44xx-smc.o omap4-common.o

plus_sec := $(call as-instr,.arch_extension sec,+sec)
AFLAGS_omap-headsmp.o			:=-Wa,-march=armv7-a$(plus_sec)
AFLAGS_omap44xx-smc.o			:=-Wa,-march=armv7-a$(plus_sec)

# Functions loaded to SRAM
obj-$(CONFIG_SOC_OMAP2420)		+= sram242x.o
obj-$(CONFIG_SOC_OMAP2430)		+= sram243x.o
obj-$(CONFIG_ARCH_OMAP3)		+= sram34xx.o

AFLAGS_sram242x.o			:=-Wa,-march=armv6
AFLAGS_sram243x.o			:=-Wa,-march=armv6
AFLAGS_sram34xx.o			:=-Wa,-march=armv7-a

# Pin multiplexing
obj-$(CONFIG_SOC_OMAP2420)		+= mux2420.o
obj-$(CONFIG_SOC_OMAP2430)		+= mux2430.o
obj-$(CONFIG_ARCH_OMAP3)		+= mux34xx.o
obj-$(CONFIG_ARCH_OMAP4)		+= mux44xx.o

# SMS/SDRC
obj-$(CONFIG_ARCH_OMAP2)		+= sdrc2xxx.o
# obj-$(CONFIG_ARCH_OMAP3)		+= sdrc3xxx.o

# OPP table initialization
ifeq ($(CONFIG_PM_OPP),y)
obj-y					+= opp.o
obj-$(CONFIG_ARCH_OMAP3)		+= opp3xxx_data.o
obj-$(CONFIG_ARCH_OMAP4)		+= opp4xxx_data.o
endif

# Power Management
ifeq ($(CONFIG_PM),y)
obj-$(CONFIG_ARCH_OMAP2)		+= pm24xx.o
obj-$(CONFIG_ARCH_OMAP2)		+= sleep24xx.o
obj-$(CONFIG_ARCH_OMAP3)		+= pm34xx.o sleep34xx.o \
					   cpuidle34xx.o
obj-$(CONFIG_ARCH_OMAP4)		+= pm44xx.o
obj-$(CONFIG_PM_DEBUG)			+= pm-debug.o
obj-$(CONFIG_OMAP_SMARTREFLEX)          += sr_device.o smartreflex.o
obj-$(CONFIG_OMAP_SMARTREFLEX_CLASS3)	+= smartreflex-class3.o

AFLAGS_sleep24xx.o			:=-Wa,-march=armv6
AFLAGS_sleep34xx.o			:=-Wa,-march=armv7-a$(plus_sec)

ifeq ($(CONFIG_PM_VERBOSE),y)
CFLAGS_pm_bus.o				+= -DDEBUG
endif

endif

# PRCM
obj-$(CONFIG_ARCH_OMAP2)		+= prcm.o cm2xxx_3xxx.o prm2xxx_3xxx.o
obj-$(CONFIG_ARCH_OMAP3)		+= prcm.o cm2xxx_3xxx.o prm2xxx_3xxx.o \
					   vc3xxx_data.o vp3xxx_data.o
# XXX The presence of cm2xxx_3xxx.o on the line below is temporary and
# will be removed once the OMAP4 part of the codebase is converted to
# use OMAP4-specific PRCM functions.
obj-$(CONFIG_ARCH_OMAP4)		+= prcm.o cm2xxx_3xxx.o cminst44xx.o \
					   cm44xx.o prcm_mpu44xx.o \
					   prminst44xx.o vc44xx_data.o \
					   vp44xx_data.o

# OMAP voltage domains
voltagedomain-common			:= voltage.o vc.o vp.o
obj-$(CONFIG_ARCH_OMAP2)		+= $(voltagedomain-common) \
					   voltagedomains2xxx_data.o
obj-$(CONFIG_ARCH_OMAP3)		+= $(voltagedomain-common) \
					   voltagedomains3xxx_data.o
obj-$(CONFIG_ARCH_OMAP4)		+= $(voltagedomain-common) \
					   voltagedomains44xx_data.o

# OMAP powerdomain framework
powerdomain-common			+= powerdomain.o powerdomain-common.o
obj-$(CONFIG_ARCH_OMAP2)		+= $(powerdomain-common) \
					   powerdomain2xxx_3xxx.o \
					   powerdomains2xxx_data.o \
					   powerdomains2xxx_3xxx_data.o
obj-$(CONFIG_ARCH_OMAP3)		+= $(powerdomain-common) \
					   powerdomain2xxx_3xxx.o \
					   powerdomains3xxx_data.o \
					   powerdomains2xxx_3xxx_data.o
obj-$(CONFIG_ARCH_OMAP4)		+= $(powerdomain-common) \
					   powerdomain44xx.o \
					   powerdomains44xx_data.o

# PRCM clockdomain control
obj-$(CONFIG_ARCH_OMAP2)		+= clockdomain.o \
					   clockdomain2xxx_3xxx.o \
					   clockdomains2xxx_3xxx_data.o
obj-$(CONFIG_SOC_OMAP2420)		+= clockdomains2420_data.o
obj-$(CONFIG_SOC_OMAP2430)		+= clockdomains2430_data.o
obj-$(CONFIG_ARCH_OMAP3)		+= clockdomain.o \
					   clockdomain2xxx_3xxx.o \
					   clockdomains2xxx_3xxx_data.o \
					   clockdomains3xxx_data.o
obj-$(CONFIG_ARCH_OMAP4)		+= clockdomain.o \
					   clockdomain44xx.o \
					   clockdomains44xx_data.o

# Clock framework
obj-$(CONFIG_ARCH_OMAP2)		+= $(clock-common) clock2xxx.o \
					   clkt2xxx_sys.o \
					   clkt2xxx_dpllcore.o \
					   clkt2xxx_virt_prcm_set.o \
					   clkt2xxx_apll.o clkt2xxx_osc.o \
					   clkt2xxx_dpll.o clkt_iclk.o
obj-$(CONFIG_SOC_OMAP2420)		+= clock2420_data.o
obj-$(CONFIG_SOC_OMAP2430)		+= clock2430.o clock2430_data.o
obj-$(CONFIG_ARCH_OMAP3)		+= $(clock-common) clock3xxx.o \
					   clock34xx.o clkt34xx_dpll3m2.o \
					   clock3517.o clock36xx.o \
					   dpll3xxx.o clock3xxx_data.o \
					   clkt_iclk.o
obj-$(CONFIG_ARCH_OMAP4)		+= $(clock-common) clock44xx_data.o \
					   dpll3xxx.o dpll44xx.o

# OMAP2 clock rate set data (old "OPP" data)
obj-$(CONFIG_SOC_OMAP2420)		+= opp2420_data.o
obj-$(CONFIG_SOC_OMAP2430)		+= opp2430_data.o

# hwmod data
obj-$(CONFIG_SOC_OMAP2420)		+= omap_hwmod_2xxx_ipblock_data.o \
					   omap_hwmod_2xxx_3xxx_ipblock_data.o \
					   omap_hwmod_2xxx_interconnect_data.o \
					   omap_hwmod_2xxx_3xxx_interconnect_data.o \
					   omap_hwmod_2420_data.o
obj-$(CONFIG_SOC_OMAP2430)		+= omap_hwmod_2xxx_ipblock_data.o \
					   omap_hwmod_2xxx_3xxx_ipblock_data.o \
					   omap_hwmod_2xxx_interconnect_data.o \
					   omap_hwmod_2xxx_3xxx_interconnect_data.o \
					   omap_hwmod_2430_data.o
obj-$(CONFIG_ARCH_OMAP3)		+= omap_hwmod_2xxx_3xxx_ipblock_data.o \
					   omap_hwmod_2xxx_3xxx_interconnect_data.o \
					   omap_hwmod_3xxx_data.o
obj-$(CONFIG_ARCH_OMAP4)		+= omap_hwmod_44xx_data.o

# EMU peripherals
obj-$(CONFIG_OMAP3_EMU)			+= emu.o

# L3 interconnect
obj-$(CONFIG_ARCH_OMAP3)		+= omap_l3_smx.o
obj-$(CONFIG_ARCH_OMAP4)		+= omap_l3_noc.o

obj-$(CONFIG_OMAP_MBOX_FWK)		+= mailbox_mach.o
mailbox_mach-objs			:= mailbox.o

obj-$(CONFIG_OMAP_IOMMU)		+= iommu2.o

iommu-$(CONFIG_OMAP_IOMMU)		:= omap-iommu.o
obj-y					+= $(iommu-m) $(iommu-y)

i2c-omap-$(CONFIG_I2C_OMAP)		:= i2c.o
obj-y					+= $(i2c-omap-m) $(i2c-omap-y)

ifneq ($(CONFIG_TIDSPBRIDGE),)
obj-y					+= dsp.o
endif

# Specific board support
obj-$(CONFIG_MACH_OMAP_GENERIC)		+= board-generic.o
obj-$(CONFIG_MACH_OMAP_H4)		+= board-h4.o
obj-$(CONFIG_MACH_OMAP_2430SDP)		+= board-2430sdp.o
obj-$(CONFIG_MACH_OMAP_APOLLON)		+= board-apollon.o
obj-$(CONFIG_MACH_OMAP3_BEAGLE)		+= board-omap3beagle.o
obj-$(CONFIG_MACH_DEVKIT8000)     	+= board-devkit8000.o
obj-$(CONFIG_MACH_OMAP_LDP)		+= board-ldp.o
obj-$(CONFIG_MACH_OMAP3530_LV_SOM)      += board-omap3logic.o
obj-$(CONFIG_MACH_OMAP3_TORPEDO)        += board-omap3logic.o
obj-$(CONFIG_MACH_ENCORE)		+= board-omap3encore.o
obj-$(CONFIG_MACH_OVERO)		+= board-overo.o
obj-$(CONFIG_MACH_OMAP3EVM)		+= board-omap3evm.o
obj-$(CONFIG_MACH_OMAP3_PANDORA)	+= board-omap3pandora.o
obj-$(CONFIG_MACH_OMAP_3430SDP)		+= board-3430sdp.o
obj-$(CONFIG_MACH_NOKIA_N8X0)		+= board-n8x0.o
obj-$(CONFIG_MACH_NOKIA_RM680)		+= board-rm680.o \
					   sdram-nokia.o
obj-$(CONFIG_MACH_NOKIA_RX51)		+= board-rx51.o \
					   sdram-nokia.o \
					   board-rx51-peripherals.o \
					   board-rx51-video.o
obj-$(CONFIG_MACH_OMAP_ZOOM2)		+= board-zoom.o \
					   board-zoom-peripherals.o \
					   board-zoom-display.o \
					   board-zoom-debugboard.o
obj-$(CONFIG_MACH_OMAP_ZOOM3)		+= board-zoom.o \
					   board-zoom-peripherals.o \
					   board-zoom-display.o \
					   board-zoom-debugboard.o
obj-$(CONFIG_MACH_OMAP_3630SDP)		+= board-3630sdp.o \
					   board-zoom-peripherals.o \
					   board-zoom-display.o
obj-$(CONFIG_MACH_CM_T35)		+= board-cm-t35.o
obj-$(CONFIG_MACH_CM_T3517)		+= board-cm-t3517.o
obj-$(CONFIG_MACH_IGEP0020)		+= board-igep0020.o
obj-$(CONFIG_MACH_OMAP3_TOUCHBOOK)	+= board-omap3touchbook.o
<<<<<<< HEAD
obj-$(CONFIG_MACH_OMAP_4430SDP)		+= board-4430sdp.o
obj-$(CONFIG_MACH_OMAP4_PANDA)		+= board-omap4panda.o

obj-$(CONFIG_MACH_PCM049)		+= board-omap4pcm049.o

obj-$(CONFIG_MACH_OMAP3517EVM)		+= board-am3517evm.o
=======
obj-$(CONFIG_MACH_OMAP_4430SDP)		+= board-4430sdp.o \
					   omap_phy_internal.o
obj-$(CONFIG_MACH_OMAP4_PANDA)		+= board-omap4panda.o \
					   omap_phy_internal.o

obj-$(CONFIG_MACH_PCM049)		+= board-omap4pcm049.o \
					   omap_phy_internal.o

obj-$(CONFIG_MACH_OMAP3517EVM)		+= board-am3517evm.o \
					   omap_phy_internal.o
>>>>>>> 090ad104

obj-$(CONFIG_MACH_CRANEBOARD)		+= board-am3517crane.o

obj-$(CONFIG_MACH_SBC3530)		+= board-omap3stalker.o
obj-$(CONFIG_MACH_TI8168EVM)		+= board-ti8168evm.o

# Platform specific device init code

omap-flash-$(CONFIG_MTD_NAND_OMAP2)	:= board-flash.o
omap-flash-$(CONFIG_MTD_ONENAND_OMAP2)	:= board-flash.o
obj-y					+= $(omap-flash-y) $(omap-flash-m)

omap-hsmmc-$(CONFIG_MMC_OMAP_HS)	:= hsmmc.o
obj-y					+= $(omap-hsmmc-m) $(omap-hsmmc-y)


usbfs-$(CONFIG_ARCH_OMAP_OTG)		:= usb-fs.o
obj-y					+= $(usbfs-m) $(usbfs-y)
obj-y					+= usb-musb.o
obj-y					+= omap_phy_internal.o

obj-$(CONFIG_MACH_OMAP2_TUSB6010)	+= usb-tusb6010.o
obj-y					+= usb-host.o

onenand-$(CONFIG_MTD_ONENAND_OMAP2)	:= gpmc-onenand.o
obj-y					+= $(onenand-m) $(onenand-y)

nand-$(CONFIG_MTD_NAND_OMAP2)		:= gpmc-nand.o
obj-y					+= $(nand-m) $(nand-y)

smc91x-$(CONFIG_SMC91X)			:= gpmc-smc91x.o
obj-y					+= $(smc91x-m) $(smc91x-y)

smsc911x-$(CONFIG_SMSC911X)		:= gpmc-smsc911x.o
obj-y					+= $(smsc911x-m) $(smsc911x-y)
obj-$(CONFIG_ARCH_OMAP4)		+= hwspinlock.o

disp-$(CONFIG_OMAP2_DSS)		:= display.o
obj-y					+= $(disp-m) $(disp-y)

obj-y					+= common-board-devices.o twl-common.o<|MERGE_RESOLUTION|>--- conflicted
+++ resolved
@@ -221,25 +221,12 @@
 obj-$(CONFIG_MACH_CM_T3517)		+= board-cm-t3517.o
 obj-$(CONFIG_MACH_IGEP0020)		+= board-igep0020.o
 obj-$(CONFIG_MACH_OMAP3_TOUCHBOOK)	+= board-omap3touchbook.o
-<<<<<<< HEAD
 obj-$(CONFIG_MACH_OMAP_4430SDP)		+= board-4430sdp.o
 obj-$(CONFIG_MACH_OMAP4_PANDA)		+= board-omap4panda.o
 
 obj-$(CONFIG_MACH_PCM049)		+= board-omap4pcm049.o
 
 obj-$(CONFIG_MACH_OMAP3517EVM)		+= board-am3517evm.o
-=======
-obj-$(CONFIG_MACH_OMAP_4430SDP)		+= board-4430sdp.o \
-					   omap_phy_internal.o
-obj-$(CONFIG_MACH_OMAP4_PANDA)		+= board-omap4panda.o \
-					   omap_phy_internal.o
-
-obj-$(CONFIG_MACH_PCM049)		+= board-omap4pcm049.o \
-					   omap_phy_internal.o
-
-obj-$(CONFIG_MACH_OMAP3517EVM)		+= board-am3517evm.o \
-					   omap_phy_internal.o
->>>>>>> 090ad104
 
 obj-$(CONFIG_MACH_CRANEBOARD)		+= board-am3517crane.o
 
