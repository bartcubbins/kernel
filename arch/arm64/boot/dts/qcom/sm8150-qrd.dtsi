--- conflicted
+++ resolved
@@ -240,12 +240,8 @@
 	vdd-hba-supply = <&ufs_phy_gdsc>;
 	vdd-hba-fixed-regulator;
 	vcc-supply = <&pm8150_l10>;
-<<<<<<< HEAD
 	vcc-voltage-level = <2504000 2950000>;
 	vcc-low-voltage-sup;
-=======
-	vcc-voltage-level = <2950000 2960000>;
->>>>>>> 8e52b4c0
 	vccq-supply = <&pm8150_l9>;
 	vccq2-supply = <&pm8150_s4>;
 	vcc-max-microamp = <750000>;
