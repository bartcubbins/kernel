/* Copyright (c) 2017-2018, The Linux Foundation. All rights reserved.
 *
 * This program is free software; you can redistribute it and/or modify
 * it under the terms of the GNU General Public License version 2 and
 * only version 2 as published by the Free Software Foundation.
 *
 * This program is distributed in the hope that it will be useful,
 * but WITHOUT ANY WARRANTY; without even the implied warranty of
 * MERCHANTABILITY or FITNESS FOR A PARTICULAR PURPOSE. See the
 * GNU General Public License for more details.
 */

&soc {
	msm_npu: qcom,msm_npu@9800000 {
		compatible = "qcom,msm-npu";
		status = "ok";
		reg = <0x9800000 0x800000>;
		reg-names = "npu_base";
<<<<<<< HEAD
		interrupts = <GIC_SPI 368 IRQ_TYPE_EDGE_RISING>;
=======
		interrupts = <GIC_SPI 364 IRQ_TYPE_EDGE_RISING>,
				<GIC_SPI 366 IRQ_TYPE_EDGE_RISING>,
				<GIC_SPI 368 IRQ_TYPE_EDGE_RISING>;
		interrupt-names = "error_irq", "wdg_bite_irq", "ipc_irq";
>>>>>>> d8914c3a
		iommus = <&apps_smmu 0x1461 0x0>, <&apps_smmu 0x2061 0x0>;
		cache-slice-names = "npu";
		cache-slices = <&llcc 23>;
		clocks = <&clock_npucc NPU_CC_CAL_DP_CLK>,
				<&clock_npucc NPU_CC_CAL_DP_CLK_SRC>,
				<&clock_npucc NPU_CC_XO_CLK>,
				<&clock_npucc NPU_CC_ARMWIC_CORE_CLK>,
				<&clock_npucc NPU_CC_BTO_CORE_CLK>,
				<&clock_npucc NPU_CC_BWMON_CLK>,
				<&clock_npucc NPU_CC_CAL_DP_CDC_CLK>,
				<&clock_npucc NPU_CC_COMP_NOC_AXI_CLK>,
				<&clock_npucc NPU_CC_CONF_NOC_AHB_CLK>,
				<&clock_npucc NPU_CC_NPU_CORE_APB_CLK>,
				<&clock_npucc NPU_CC_NPU_CORE_ATB_CLK>,
				<&clock_npucc NPU_CC_NPU_CORE_CLK>,
				<&clock_npucc NPU_CC_NPU_CORE_CLK_SRC>,
				<&clock_npucc NPU_CC_NPU_CORE_CTI_CLK>,
				<&clock_npucc NPU_CC_NPU_CPC_CLK>,
				<&clock_npucc NPU_CC_NPU_CPC_TIMER_CLK>,
				<&clock_npucc NPU_CC_PERF_CNT_CLK>,
				<&clock_npucc NPU_CC_QTIMER_CORE_CLK>,
				<&clock_npucc NPU_CC_SLEEP_CLK>;
		clock-names = "cal_dp_clk",
				"cal_dp_clk_src",
				"xo_clk",
				"armwic_core_clk",
				"bto_core_clk",
				"bwmon_clk",
				"cal_dp_cdc_clk",
				"comp_noc_axi_clk",
				"conf_noc_ahb_clk",
				"npu_core_apb_clk",
				"npu_core_atb_clk",
				"npu_core_clk",
				"npu_core_clk_src",
				"npu_core_cti_clk",
				"npu_cpc_clk",
				"npu_cpc_timer_clk",
				"perf_cnt_clk",
				"qtimer_core_clk",
				"sleep_clk";
		vdd-supply = <&npu_core_gdsc>;
		vdd_cx-supply = <&VDD_CX_LEVEL>;
		qcom,proxy-reg-names ="vdd", "vdd_cx";
		qcom,vdd_cx-uV-uA = <RPMH_REGULATOR_LEVEL_TURBO 100000>;
		mboxes = <&qmp_npu0 0>, <&qmp_npu1 0>;
		mbox-names = "npu_low", "npu_high";
		#cooling-cells = <2>;
		qcom,npubw-dev = <&npu_npu_ddr_bw>;
		qcom,npu-pwrlevels {
			#address-cells = <1>;
			#size-cells = <0>;
			compatible = "qcom,npu-pwrlevels";
			initial-pwrlevel = <4>;
			qcom,npu-pwrlevel@0 {
				reg = <0>;
				clk-freq = <9600000
						9600000
						19200000
						19200000
						19200000
						19200000
						9600000
						60000000
						19200000
						19200000
						30000000
						19200000
						19200000
						19200000
						19200000
						19200000
						9600000
						19200000
						0>;
			};
			qcom,npu-pwrlevel@1 {
				reg = <1>;
				clk-freq = <300000000
						300000000
						19200000
						100000000
						19200000
						19200000
						300000000
						150000000
						19200000
						19200000
						60000000
						100000000
						100000000
						37500000
						100000000
						19200000
						300000000
						19200000
						0>;
			};
			qcom,npu-pwrlevel@2 {
				reg = <2>;
				clk-freq = <350000000
						350000000
						19200000
						150000000
						19200000
						19200000
						350000000
						200000000
						37500000
						19200000
						120000000
						150000000
						150000000
						75000000
						150000000
						19200000
						350000000
						19200000
						0>;
			};
			qcom,npu-pwrlevel@3 {
				reg = <3>;
				clk-freq = <400000000
						400000000
						19200000
						200000000
						19200000
						19200000
						400000000
						300000000
						37500000
						19200000
						120000000
						200000000
						200000000
						75000000
						200000000
						19200000
						400000000
						19200000
						0>;
			};
			qcom,npu-pwrlevel@4 {
				reg = <4>;
				clk-freq = <600000000
						600000000
						19200000
						300000000
						19200000
						19200000
						600000000
						403000000
						75000000
						19200000
						240000000
						300000000
						300000000
						150000000
						300000000
						19200000
						600000000
						19200000
						0>;
			};
			qcom,npu-pwrlevel@5 {
				reg = <5>;
				clk-freq = <715000000
						715000000
						19200000
						350000000
						19200000
						19200000
						715000000
						533000000
						75000000
						19200000
						240000000
						350000000
						350000000
						150000000
						350000000
						19200000
						715000000
						19200000
						0>;
			};
		};
	};
};<|MERGE_RESOLUTION|>--- conflicted
+++ resolved
@@ -16,14 +16,10 @@
 		status = "ok";
 		reg = <0x9800000 0x800000>;
 		reg-names = "npu_base";
-<<<<<<< HEAD
-		interrupts = <GIC_SPI 368 IRQ_TYPE_EDGE_RISING>;
-=======
 		interrupts = <GIC_SPI 364 IRQ_TYPE_EDGE_RISING>,
 				<GIC_SPI 366 IRQ_TYPE_EDGE_RISING>,
 				<GIC_SPI 368 IRQ_TYPE_EDGE_RISING>;
 		interrupt-names = "error_irq", "wdg_bite_irq", "ipc_irq";
->>>>>>> d8914c3a
 		iommus = <&apps_smmu 0x1461 0x0>, <&apps_smmu 0x2061 0x0>;
 		cache-slice-names = "npu";
 		cache-slices = <&llcc 23>;
