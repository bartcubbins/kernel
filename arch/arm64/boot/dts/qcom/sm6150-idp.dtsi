--- conflicted
+++ resolved
@@ -10,8 +10,8 @@
  * GNU General Public License for more details.
  */
 
-<<<<<<< HEAD
 #include "sm6150-thermal-overlay.dtsi"
+#include "sm6150-camera-sensor-idp.dtsi"
 #include <dt-bindings/iio/qcom,spmi-vadc.h>
 #include "sm6150-sde-display.dtsi"
 
@@ -20,19 +20,8 @@
 	#include "smb1390.dtsi"
 	#include "smb1355.dtsi"
 };
-=======
-#include "sm6150-camera-sensor-idp.dtsi"
-#include <dt-bindings/iio/qcom,spmi-vadc.h>
->>>>>>> 0a738d23
 
 &soc {
-};
-
-/ {
-	mtp_batterydata: qcom,battery-data {
-		qcom,batt-id-range-pct = <15>;
-		#include "qg-batterydata-alium-3600mah.dtsi"
-	};
 };
 
 &qupv3_se0_2uart {
@@ -148,7 +137,6 @@
 	qcom,battery-data = <&mtp_batterydata>;
 	qcom,step-charging-enable;
 	qcom,sw-jeita-enable;
-<<<<<<< HEAD
 	qcom,sec-charger-config = <3>;
 };
 
@@ -213,6 +201,4 @@
 	qcom,mdss-dsi-bl-max-level = <4095>;
 	qcom,platform-te-gpio = <&tlmm 90 0>;
 	qcom,platform-reset-gpio = <&tlmm 91 0>;
-=======
->>>>>>> 0a738d23
 };