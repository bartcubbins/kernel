/*
 * Based on arch/arm/mm/mmap.c
 *
 * Copyright (C) 2012 ARM Ltd.
 *
 * This program is free software; you can redistribute it and/or modify
 * it under the terms of the GNU General Public License version 2 as
 * published by the Free Software Foundation.
 *
 * This program is distributed in the hope that it will be useful,
 * but WITHOUT ANY WARRANTY; without even the implied warranty of
 * MERCHANTABILITY or FITNESS FOR A PARTICULAR PURPOSE.  See the
 * GNU General Public License for more details.
 *
 * You should have received a copy of the GNU General Public License
 * along with this program.  If not, see <http://www.gnu.org/licenses/>.
 */

#include <linux/elf.h>
#include <linux/fs.h>
#include <linux/mm.h>
#include <linux/mman.h>
#include <linux/export.h>
#include <linux/shm.h>
#include <linux/sched.h>
#include <linux/io.h>
#include <linux/personality.h>
#include <linux/random.h>

#include <asm/cputype.h>

/*
 * Leave enough space between the mmap area and the stack to honour ulimit in
 * the face of randomisation.
 */
#define MIN_GAP (SZ_128M + ((STACK_RND_MASK << PAGE_SHIFT) + 1))
#define MAX_GAP	(STACK_TOP/6*5)

static int mmap_is_legacy(void)
{
	if (current->personality & ADDR_COMPAT_LAYOUT)
		return 1;

	if (rlimit(RLIMIT_STACK) == RLIM_INFINITY)
		return 1;

	return sysctl_legacy_va_layout;
}

unsigned long arch_mmap_rnd(void)
{
	unsigned long rnd;

#ifdef CONFIG_COMPAT
	if (test_thread_flag(TIF_32BIT))
<<<<<<< HEAD
		rnd = (unsigned long)get_random_int() & ((1 << mmap_rnd_compat_bits) - 1);
	else
#endif
		rnd = (unsigned long)get_random_int() & ((1 << mmap_rnd_bits) - 1);
=======
		rnd = get_random_long() & ((1UL << mmap_rnd_compat_bits) - 1);
	else
#endif
		rnd = get_random_long() & ((1UL << mmap_rnd_bits) - 1);
>>>>>>> bab15641
	return rnd << PAGE_SHIFT;
}

static unsigned long mmap_base(unsigned long rnd)
{
	unsigned long gap = rlimit(RLIMIT_STACK);

	if (gap < MIN_GAP)
		gap = MIN_GAP;
	else if (gap > MAX_GAP)
		gap = MAX_GAP;

	return PAGE_ALIGN(STACK_TOP - gap - rnd);
}

/*
 * This function, called very early during the creation of a new process VM
 * image, sets up which VM layout function to use:
 */
void arch_pick_mmap_layout(struct mm_struct *mm)
{
	unsigned long random_factor = 0UL;

	if (current->flags & PF_RANDOMIZE)
		random_factor = arch_mmap_rnd();

	/*
	 * Fall back to the standard layout if the personality bit is set, or
	 * if the expected stack growth is unlimited:
	 */
	if (mmap_is_legacy()) {
		mm->mmap_base = TASK_UNMAPPED_BASE + random_factor;
		mm->get_unmapped_area = arch_get_unmapped_area;
	} else {
		mm->mmap_base = mmap_base(random_factor);
		mm->get_unmapped_area = arch_get_unmapped_area_topdown;
	}
}
EXPORT_SYMBOL_GPL(arch_pick_mmap_layout);


/*
 * You really shouldn't be using read() or write() on /dev/mem.  This might go
 * away in the future.
 */
int valid_phys_addr_range(phys_addr_t addr, size_t size)
{
	if (addr < PHYS_OFFSET)
		return 0;
	if (addr + size > __pa(high_memory - 1) + 1)
		return 0;

	return 1;
}

/*
 * Do not allow /dev/mem mappings beyond the supported physical range.
 */
int valid_mmap_phys_addr_range(unsigned long pfn, size_t size)
{
	return !(((pfn << PAGE_SHIFT) + size) & ~PHYS_MASK);
}

#ifdef CONFIG_STRICT_DEVMEM

#include <linux/ioport.h>

/*
 * devmem_is_allowed() checks to see if /dev/mem access to a certain address
 * is valid. The argument is a physical page number.  We mimic x86 here by
 * disallowing access to system RAM as well as device-exclusive MMIO regions.
 * This effectively disable read()/write() on /dev/mem.
 */
int devmem_is_allowed(unsigned long pfn)
{
	if (iomem_is_exclusive(pfn << PAGE_SHIFT))
		return 0;
	if (!page_is_ram(pfn))
		return 1;
	return 0;
}

#endif<|MERGE_RESOLUTION|>--- conflicted
+++ resolved
@@ -53,17 +53,10 @@
 
 #ifdef CONFIG_COMPAT
 	if (test_thread_flag(TIF_32BIT))
-<<<<<<< HEAD
-		rnd = (unsigned long)get_random_int() & ((1 << mmap_rnd_compat_bits) - 1);
-	else
-#endif
-		rnd = (unsigned long)get_random_int() & ((1 << mmap_rnd_bits) - 1);
-=======
 		rnd = get_random_long() & ((1UL << mmap_rnd_compat_bits) - 1);
 	else
 #endif
 		rnd = get_random_long() & ((1UL << mmap_rnd_bits) - 1);
->>>>>>> bab15641
 	return rnd << PAGE_SHIFT;
 }
 
