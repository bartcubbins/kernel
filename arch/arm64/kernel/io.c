--- conflicted
+++ resolved
@@ -26,14 +26,8 @@
  */
 void __memcpy_fromio(void *to, const volatile void __iomem *from, size_t count)
 {
-<<<<<<< HEAD
-	while (count && (!IS_ALIGNED((unsigned long)from, 8) ||
-			 !IS_ALIGNED((unsigned long)to, 8))) {
+	while (count && !IS_ALIGNED((unsigned long)from, 8)) {
 		*(u8 *)to = __raw_readb_no_log(from);
-=======
-	while (count && !IS_ALIGNED((unsigned long)from, 8)) {
-		*(u8 *)to = __raw_readb(from);
->>>>>>> 03d4af82
 		from++;
 		to++;
 		count--;
@@ -60,36 +54,22 @@
  */
 void __memcpy_toio(volatile void __iomem *to, const void *from, size_t count)
 {
-<<<<<<< HEAD
-	while (count && (!IS_ALIGNED((unsigned long)to, 8) ||
-			 !IS_ALIGNED((unsigned long)from, 8))) {
-		__raw_writeb_no_log(*(volatile u8 *)from, to);
-=======
 	while (count && !IS_ALIGNED((unsigned long)to, 8)) {
-		__raw_writeb(*(u8 *)from, to);
->>>>>>> 03d4af82
+		__raw_writeb_no_log(*(u8 *)from, to);
 		from++;
 		to++;
 		count--;
 	}
 
 	while (count >= 8) {
-<<<<<<< HEAD
-		__raw_writeq_no_log(*(volatile u64 *)from, to);
-=======
-		__raw_writeq(*(u64 *)from, to);
->>>>>>> 03d4af82
+		__raw_writeq_no_log(*(u64 *)from, to);
 		from += 8;
 		to += 8;
 		count -= 8;
 	}
 
 	while (count) {
-<<<<<<< HEAD
-		__raw_writeb_no_log(*(volatile u8 *)from, to);
-=======
-		__raw_writeb(*(u8 *)from, to);
->>>>>>> 03d4af82
+		__raw_writeb_no_log(*(u8 *)from, to);
 		from++;
 		to++;
 		count--;
