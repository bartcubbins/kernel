/*
 * SMP initialisation and IPI support
 * Based on arch/arm/kernel/smp.c
 *
 * Copyright (C) 2012 ARM Ltd.
 *
 * This program is free software; you can redistribute it and/or modify
 * it under the terms of the GNU General Public License version 2 as
 * published by the Free Software Foundation.
 *
 * This program is distributed in the hope that it will be useful,
 * but WITHOUT ANY WARRANTY; without even the implied warranty of
 * MERCHANTABILITY or FITNESS FOR A PARTICULAR PURPOSE.  See the
 * GNU General Public License for more details.
 *
 * You should have received a copy of the GNU General Public License
 * along with this program.  If not, see <http://www.gnu.org/licenses/>.
 */

#include <linux/acpi.h>
#include <linux/delay.h>
#include <linux/init.h>
#include <linux/spinlock.h>
#include <linux/sched.h>
#include <linux/interrupt.h>
#include <linux/cache.h>
#include <linux/profile.h>
#include <linux/errno.h>
#include <linux/mm.h>
#include <linux/err.h>
#include <linux/cpu.h>
#include <linux/smp.h>
#include <linux/seq_file.h>
#include <linux/irq.h>
#include <linux/percpu.h>
#include <linux/clockchips.h>
#include <linux/completion.h>
#include <linux/of.h>
#include <linux/irq_work.h>

#include <asm/alternative.h>
#include <asm/atomic.h>
#include <asm/cacheflush.h>
#include <asm/cpu.h>
#include <asm/cputype.h>
#include <asm/cpu_ops.h>
#include <asm/mmu_context.h>
#include <asm/pgtable.h>
#include <asm/pgalloc.h>
#include <asm/processor.h>
#include <asm/smp_plat.h>
#include <asm/sections.h>
#include <asm/tlbflush.h>
#include <asm/ptrace.h>
#include <asm/virt.h>
#include <asm/edac.h>

#define CREATE_TRACE_POINTS
#include <trace/events/ipi.h>

/*
 * as from 2.5, kernels no longer have an init_tasks structure
 * so we need some other way of telling a new secondary core
 * where to place its SVC stack
 */
struct secondary_data secondary_data;

enum ipi_msg_type {
	IPI_RESCHEDULE,
	IPI_CALL_FUNC,
	IPI_CPU_STOP,
	IPI_TIMER,
	IPI_IRQ_WORK,
<<<<<<< HEAD
	IPI_WAKEUP,
	IPI_CPU_BACKTRACE,
=======
	IPI_WAKEUP
>>>>>>> 510d0a3f
};

/*
 * Boot a secondary CPU, and assign it the specified idle task.
 * This also gives us the initial stack to use for this CPU.
 */
static int boot_secondary(unsigned int cpu, struct task_struct *idle)
{
	if (cpu_ops[cpu]->cpu_boot)
		return cpu_ops[cpu]->cpu_boot(cpu);

	return -EOPNOTSUPP;
}

static DECLARE_COMPLETION(cpu_running);

int __cpu_up(unsigned int cpu, struct task_struct *idle)
{
	int ret;

	/*
	 * We need to tell the secondary core where to find its stack and the
	 * page tables.
	 */
	secondary_data.stack = task_stack_page(idle) + THREAD_START_SP;
	__flush_dcache_area(&secondary_data, sizeof(secondary_data));

	/*
	 * Now bring the CPU into our world.
	 */
	ret = boot_secondary(cpu, idle);
	if (ret == 0) {
		/*
		 * CPU was successfully started, wait for it to come online or
		 * time out.
		 */
		wait_for_completion_timeout(&cpu_running,
					    msecs_to_jiffies(1000));

		if (!cpu_online(cpu)) {
			pr_crit("CPU%u: failed to come online\n", cpu);
			ret = -EIO;
		}
	} else {
		pr_err("CPU%u: failed to boot: %d\n", cpu, ret);
	}

	secondary_data.stack = NULL;

	return ret;
}

static void smp_store_cpu_info(unsigned int cpuid)
{
	store_cpu_topology(cpuid);
}

/*
 * This is the secondary CPU boot entry.  We're using this CPUs
 * idle thread stack, but a set of temporary page tables.
 */
asmlinkage void secondary_start_kernel(void)
{
	struct mm_struct *mm = &init_mm;
	unsigned int cpu = smp_processor_id();

	/*
	 * All kernel threads share the same mm context; grab a
	 * reference and switch to it.
	 */
	atomic_inc(&mm->mm_count);
	current->active_mm = mm;

	set_my_cpu_offset(per_cpu_offset(smp_processor_id()));

	pr_debug("CPU%u: Booted secondary processor\n", cpu);

	/*
	 * TTBR0 is only used for the identity mapping at this stage. Make it
	 * point to zero page to avoid speculatively fetching new entries.
	 */
	cpu_uninstall_idmap();

	preempt_disable();
	trace_hardirqs_off();

	/*
	 * If the system has established the capabilities, make sure
	 * this CPU ticks all of those. If it doesn't, the CPU will
	 * fail to come online.
	 */
	verify_local_cpu_capabilities();

	if (cpu_ops[cpu]->cpu_postboot)
		cpu_ops[cpu]->cpu_postboot();

	/*
	 * Log the CPU info before it is marked online and might get read.
	 */
	cpuinfo_store_cpu();

	/*
	 * Enable GIC and timers.
	 */
	smp_store_cpu_info(cpu);

	notify_cpu_starting(cpu);

	/*
	 * OK, now it's safe to let the boot CPU continue.  Wait for
	 * the CPU migration code to notice that the CPU is online
	 * before we continue.
	 */
	pr_info("CPU%u: Booted secondary processor [%08x]\n",
					 cpu, read_cpuid_id());
	set_cpu_online(cpu, true);
	complete(&cpu_running);

	local_dbg_enable();
	local_irq_enable();
	local_async_enable();

	/*
	 * OK, it's off to the idle thread for us
	 */
	cpu_startup_entry(CPUHP_ONLINE);
}

#ifdef CONFIG_HOTPLUG_CPU
static int op_cpu_disable(unsigned int cpu)
{
	/*
	 * If we don't have a cpu_die method, abort before we reach the point
	 * of no return. CPU0 may not have an cpu_ops, so test for it.
	 */
	if (!cpu_ops[cpu] || !cpu_ops[cpu]->cpu_die)
		return -EOPNOTSUPP;

	/*
	 * We may need to abort a hot unplug for some other mechanism-specific
	 * reason.
	 */
	if (cpu_ops[cpu]->cpu_disable)
		return cpu_ops[cpu]->cpu_disable(cpu);

	return 0;
}

/*
 * __cpu_disable runs on the processor to be shutdown.
 */
int __cpu_disable(void)
{
	unsigned int cpu = smp_processor_id();
	int ret;

	ret = op_cpu_disable(cpu);
	if (ret)
		return ret;

	/*
	 * Take this CPU offline.  Once we clear this, we can't return,
	 * and we must not schedule until we're ready to give up the cpu.
	 */
	set_cpu_online(cpu, false);

	/*
	 * OK - migrate IRQs away from this CPU
	 */
	irq_migrate_all_off_this_cpu();

	return 0;
}

static int op_cpu_kill(unsigned int cpu)
{
	/*
	 * If we have no means of synchronising with the dying CPU, then assume
	 * that it is really dead. We can only wait for an arbitrary length of
	 * time and hope that it's dead, so let's skip the wait and just hope.
	 */
	if (!cpu_ops[cpu]->cpu_kill)
		return 0;

	return cpu_ops[cpu]->cpu_kill(cpu);
}

/*
 * called on the thread which is asking for a CPU to be shutdown -
 * waits until shutdown has completed, or it is timed out.
 */
void __cpu_die(unsigned int cpu)
{
	int err;

	if (!cpu_wait_death(cpu, 5)) {
		pr_crit("CPU%u: cpu didn't die\n", cpu);
		return;
	}
	pr_debug("CPU%u: shutdown\n", cpu);

	/*
	 * Now that the dying CPU is beyond the point of no return w.r.t.
	 * in-kernel synchronisation, try to get the firwmare to help us to
	 * verify that it has really left the kernel before we consider
	 * clobbering anything it might still be using.
	 */
	err = op_cpu_kill(cpu);
	if (err)
		pr_warn("CPU%d may not have shut down cleanly: %d\n",
			cpu, err);
}

/*
 * Called from the idle thread for the CPU which has been shutdown.
 *
 * Note that we disable IRQs here, but do not re-enable them
 * before returning to the caller. This is also the behaviour
 * of the other hotplug-cpu capable cores, so presumably coming
 * out of idle fixes this.
 */
void __ref cpu_die(void)
{
	unsigned int cpu = smp_processor_id();

	idle_task_exit();

	local_irq_disable();

	/* Tell __cpu_die() that this CPU is now safe to dispose of */
	(void)cpu_report_death();

	/*
	 * Actually shutdown the CPU. This must never fail. The specific hotplug
	 * mechanism must perform all required cache maintenance to ensure that
	 * no dirty lines are lost in the process of shutting down the CPU.
	 */
	cpu_ops[cpu]->cpu_die(cpu);

	/*
	 * Do not return to the idle loop - jump back to the secondary
	 * cpu initialisation.  There's some initialisation which needs
	 * to be repeated to undo the effects of taking the CPU offline.
	 */

	asm volatile("mov       sp, %0\n"
		     "mov       x29, #0\n"
		     "b         secondary_start_kernel"
		     : : "r" (task_stack_page(current) + THREAD_START_SP));
}
#endif

static void __init hyp_mode_check(void)
{
	if (is_hyp_mode_available())
		pr_info("CPU: All CPU(s) started at EL2\n");
	else if (is_hyp_mode_mismatched())
		WARN_TAINT(1, TAINT_CPU_OUT_OF_SPEC,
			   "CPU: CPUs started in inconsistent modes");
	else
		pr_info("CPU: All CPU(s) started at EL1\n");
}

void __init smp_cpus_done(unsigned int max_cpus)
{
	pr_info("SMP: Total of %d processors activated.\n", num_online_cpus());
	setup_cpu_features();
	hyp_mode_check();
	apply_alternatives_all();
}

void __init smp_prepare_boot_cpu(void)
{
	cpuinfo_store_boot_cpu();
	set_my_cpu_offset(per_cpu_offset(smp_processor_id()));
}

static u64 __init of_get_cpu_mpidr(struct device_node *dn)
{
	const __be32 *cell;
	u64 hwid;

	/*
	 * A cpu node with missing "reg" property is
	 * considered invalid to build a cpu_logical_map
	 * entry.
	 */
	cell = of_get_property(dn, "reg", NULL);
	if (!cell) {
		pr_err("%s: missing reg property\n", dn->full_name);
		return INVALID_HWID;
	}

	hwid = of_read_number(cell, of_n_addr_cells(dn));
	/*
	 * Non affinity bits must be set to 0 in the DT
	 */
	if (hwid & ~MPIDR_HWID_BITMASK) {
		pr_err("%s: invalid reg property\n", dn->full_name);
		return INVALID_HWID;
	}
	return hwid;
}

/*
 * Duplicate MPIDRs are a recipe for disaster. Scan all initialized
 * entries and check for duplicates. If any is found just ignore the
 * cpu. cpu_logical_map was initialized to INVALID_HWID to avoid
 * matching valid MPIDR values.
 */
static bool __init is_mpidr_duplicate(unsigned int cpu, u64 hwid)
{
	unsigned int i;

	for (i = 1; (i < cpu) && (i < NR_CPUS); i++)
		if (cpu_logical_map(i) == hwid)
			return true;
	return false;
}

/*
 * Initialize cpu operations for a logical cpu and
 * set it in the possible mask on success
 */
static int __init smp_cpu_setup(int cpu)
{
	if (cpu_read_ops(cpu))
		return -ENODEV;

	if (cpu_ops[cpu]->cpu_init(cpu))
		return -ENODEV;

	set_cpu_possible(cpu, true);

	return 0;
}

static bool bootcpu_valid __initdata;
static unsigned int cpu_count = 1;

#ifdef CONFIG_ACPI
/*
 * acpi_map_gic_cpu_interface - parse processor MADT entry
 *
 * Carry out sanity checks on MADT processor entry and initialize
 * cpu_logical_map on success
 */
static void __init
acpi_map_gic_cpu_interface(struct acpi_madt_generic_interrupt *processor)
{
	u64 hwid = processor->arm_mpidr;

	if (!(processor->flags & ACPI_MADT_ENABLED)) {
		pr_debug("skipping disabled CPU entry with 0x%llx MPIDR\n", hwid);
		return;
	}

	if (hwid & ~MPIDR_HWID_BITMASK || hwid == INVALID_HWID) {
		pr_err("skipping CPU entry with invalid MPIDR 0x%llx\n", hwid);
		return;
	}

	if (is_mpidr_duplicate(cpu_count, hwid)) {
		pr_err("duplicate CPU MPIDR 0x%llx in MADT\n", hwid);
		return;
	}

	/* Check if GICC structure of boot CPU is available in the MADT */
	if (cpu_logical_map(0) == hwid) {
		if (bootcpu_valid) {
			pr_err("duplicate boot CPU MPIDR: 0x%llx in MADT\n",
			       hwid);
			return;
		}
		bootcpu_valid = true;
		return;
	}

	if (cpu_count >= NR_CPUS)
		return;

	/* map the logical cpu id to cpu MPIDR */
	cpu_logical_map(cpu_count) = hwid;

	/*
	 * Set-up the ACPI parking protocol cpu entries
	 * while initializing the cpu_logical_map to
	 * avoid parsing MADT entries multiple times for
	 * nothing (ie a valid cpu_logical_map entry should
	 * contain a valid parking protocol data set to
	 * initialize the cpu if the parking protocol is
	 * the only available enable method).
	 */
	acpi_set_mailbox_entry(cpu_count, processor);

	cpu_count++;
}

static int __init
acpi_parse_gic_cpu_interface(struct acpi_subtable_header *header,
			     const unsigned long end)
{
	struct acpi_madt_generic_interrupt *processor;

	processor = (struct acpi_madt_generic_interrupt *)header;
	if (BAD_MADT_GICC_ENTRY(processor, end))
		return -EINVAL;

	acpi_table_print_madt_entry(header);

	acpi_map_gic_cpu_interface(processor);

	return 0;
}
#else
#define acpi_table_parse_madt(...)	do { } while (0)
#endif
void (*__smp_cross_call)(const struct cpumask *, unsigned int);
DEFINE_PER_CPU(bool, pending_ipi);

void smp_cross_call_common(const struct cpumask *cpumask, unsigned int func)
{
	unsigned int cpu;

	for_each_cpu(cpu, cpumask)
		per_cpu(pending_ipi, cpu) = true;

	__smp_cross_call(cpumask, func);
}

/*
 * Enumerate the possible CPU set from the device tree and build the
 * cpu logical map array containing MPIDR values related to logical
 * cpus. Assumes that cpu_logical_map(0) has already been initialized.
 */
static void __init of_parse_and_init_cpus(void)
{
	struct device_node *dn = NULL;

	while ((dn = of_find_node_by_type(dn, "cpu"))) {
		u64 hwid = of_get_cpu_mpidr(dn);

		if (hwid == INVALID_HWID)
			goto next;

		if (is_mpidr_duplicate(cpu_count, hwid)) {
			pr_err("%s: duplicate cpu reg properties in the DT\n",
				dn->full_name);
			goto next;
		}

		/*
		 * The numbering scheme requires that the boot CPU
		 * must be assigned logical id 0. Record it so that
		 * the logical map built from DT is validated and can
		 * be used.
		 */
		if (hwid == cpu_logical_map(0)) {
			if (bootcpu_valid) {
				pr_err("%s: duplicate boot cpu reg property in DT\n",
					dn->full_name);
				goto next;
			}

			bootcpu_valid = true;

			/*
			 * cpu_logical_map has already been
			 * initialized and the boot cpu doesn't need
			 * the enable-method so continue without
			 * incrementing cpu.
			 */
			continue;
		}

		if (cpu_count >= NR_CPUS)
			goto next;

		pr_debug("cpu logical map 0x%llx\n", hwid);
		cpu_logical_map(cpu_count) = hwid;
next:
		cpu_count++;
	}
}

/*
 * Enumerate the possible CPU set from the device tree or ACPI and build the
 * cpu logical map array containing MPIDR values related to logical
 * cpus. Assumes that cpu_logical_map(0) has already been initialized.
 */
void __init smp_init_cpus(void)
{
	int i;

	if (acpi_disabled)
		of_parse_and_init_cpus();
	else
		/*
		 * do a walk of MADT to determine how many CPUs
		 * we have including disabled CPUs, and get information
		 * we need for SMP init
		 */
		acpi_table_parse_madt(ACPI_MADT_TYPE_GENERIC_INTERRUPT,
				      acpi_parse_gic_cpu_interface, 0);

	if (cpu_count > NR_CPUS)
		pr_warn("no. of cores (%d) greater than configured maximum of %d - clipping\n",
			cpu_count, NR_CPUS);

	if (!bootcpu_valid) {
		pr_err("missing boot CPU MPIDR, not enabling secondaries\n");
		return;
	}

	/*
	 * We need to set the cpu_logical_map entries before enabling
	 * the cpus so that cpu processor description entries (DT cpu nodes
	 * and ACPI MADT entries) can be retrieved by matching the cpu hwid
	 * with entries in cpu_logical_map while initializing the cpus.
	 * If the cpu set-up fails, invalidate the cpu_logical_map entry.
	 */
	for (i = 1; i < NR_CPUS; i++) {
		if (cpu_logical_map(i) != INVALID_HWID) {
			if (smp_cpu_setup(i))
				cpu_logical_map(i) = INVALID_HWID;
		}
	}
}

void __init smp_prepare_cpus(unsigned int max_cpus)
{
	int err;
	unsigned int cpu, ncores = num_possible_cpus();

	init_cpu_topology();

	smp_store_cpu_info(smp_processor_id());

	/*
	 * are we trying to boot more cores than exist?
	 */
	if (max_cpus > ncores)
		max_cpus = ncores;

	/* Don't bother if we're effectively UP */
	if (max_cpus <= 1)
		return;

	/*
	 * Initialise the present map (which describes the set of CPUs
	 * actually populated at the present time) and release the
	 * secondaries from the bootloader.
	 *
	 * Make sure we online at most (max_cpus - 1) additional CPUs.
	 */
	max_cpus--;
	for_each_possible_cpu(cpu) {
		if (max_cpus == 0)
			break;

		if (cpu == smp_processor_id())
			continue;

		if (!cpu_ops[cpu])
			continue;

		err = cpu_ops[cpu]->cpu_prepare(cpu);
		if (err)
			continue;

		set_cpu_present(cpu, true);
		max_cpus--;
	}
}

void __init set_smp_cross_call(void (*fn)(const struct cpumask *, unsigned int))
{
	__smp_cross_call = fn;
}

static const char *ipi_types[NR_IPI] __tracepoint_string = {
#define S(x,s)	[x] = s
	S(IPI_RESCHEDULE, "Rescheduling interrupts"),
	S(IPI_CALL_FUNC, "Function call interrupts"),
	S(IPI_CPU_STOP, "CPU stop interrupts"),
	S(IPI_TIMER, "Timer broadcast interrupts"),
	S(IPI_IRQ_WORK, "IRQ work interrupts"),
<<<<<<< HEAD
	S(IPI_WAKEUP, "CPU wakeup interrupts"),
	S(IPI_CPU_BACKTRACE, "CPU backtrace"),
=======
	S(IPI_WAKEUP, "CPU wake-up interrupts"),
>>>>>>> 510d0a3f
};

static void smp_cross_call(const struct cpumask *target, unsigned int ipinr)
{
	unsigned int cpu;

	for_each_cpu(cpu, target)
		per_cpu(pending_ipi, cpu) = true;

	trace_ipi_raise(target, ipi_types[ipinr]);
	__smp_cross_call(target, ipinr);
}

void show_ipi_list(struct seq_file *p, int prec)
{
	unsigned int cpu, i;

	for (i = 0; i < NR_IPI; i++) {
		seq_printf(p, "%*s%u:%s", prec - 1, "IPI", i,
			   prec >= 4 ? " " : "");
		for_each_online_cpu(cpu)
			seq_printf(p, "%10u ",
				   __get_irq_stat(cpu, ipi_irqs[i]));
		seq_printf(p, "      %s\n", ipi_types[i]);
	}
}

u64 smp_irq_stat_cpu(unsigned int cpu)
{
	u64 sum = 0;
	int i;

	for (i = 0; i < NR_IPI; i++)
		sum += __get_irq_stat(cpu, ipi_irqs[i]);

	return sum;
}

void arch_send_call_function_ipi_mask(const struct cpumask *mask)
{
	smp_cross_call_common(mask, IPI_CALL_FUNC);
}

void arch_send_call_function_single_ipi(int cpu)
{
	smp_cross_call_common(cpumask_of(cpu), IPI_CALL_FUNC);
}

void arch_send_wakeup_ipi_mask(const struct cpumask *mask)
{
	smp_cross_call_common(mask, IPI_WAKEUP);
}

#ifdef CONFIG_ARM64_ACPI_PARKING_PROTOCOL
void arch_send_wakeup_ipi_mask(const struct cpumask *mask)
{
	smp_cross_call(mask, IPI_WAKEUP);
}
#endif

#ifdef CONFIG_IRQ_WORK
void arch_irq_work_raise(void)
{
	if (__smp_cross_call)
		smp_cross_call(cpumask_of(smp_processor_id()), IPI_IRQ_WORK);
}
#endif

static DEFINE_RAW_SPINLOCK(stop_lock);

DEFINE_PER_CPU(struct pt_regs, regs_before_stop);

/*
 * ipi_cpu_stop - handle IPI from smp_send_stop()
 */
static void ipi_cpu_stop(unsigned int cpu, struct pt_regs *regs)
{
	if (system_state == SYSTEM_BOOTING ||
	    system_state == SYSTEM_RUNNING) {
		per_cpu(regs_before_stop, cpu) = *regs;
		raw_spin_lock(&stop_lock);
		pr_crit("CPU%u: stopping\n", cpu);
		show_regs(regs);
		dump_stack();
		arm64_check_cache_ecc(NULL);
		raw_spin_unlock(&stop_lock);
	}

	set_cpu_active(cpu, false);

	flush_cache_all();
	local_irq_disable();

	while (1)
		cpu_relax();
}

static cpumask_t backtrace_mask;
static DEFINE_RAW_SPINLOCK(backtrace_lock);

/* "in progress" flag of arch_trigger_all_cpu_backtrace */
static unsigned long backtrace_flag;

static void smp_send_all_cpu_backtrace(void)
{
	unsigned int this_cpu = smp_processor_id();
	int i;

	if (test_and_set_bit(0, &backtrace_flag))
		/*
		 * If there is already a trigger_all_cpu_backtrace() in progress
		 * (backtrace_flag == 1), don't output double cpu dump infos.
		 */
		return;

	cpumask_copy(&backtrace_mask, cpu_online_mask);
	cpumask_clear_cpu(this_cpu, &backtrace_mask);

	pr_info("Backtrace for cpu %d (current):\n", this_cpu);
	dump_stack();

	pr_info("\nsending IPI to all other CPUs:\n");
	if (!cpumask_empty(&backtrace_mask))
		smp_cross_call_common(&backtrace_mask, IPI_CPU_BACKTRACE);

	/* Wait for up to 10 seconds for all other CPUs to do the backtrace */
	for (i = 0; i < 10 * 1000; i++) {
		if (cpumask_empty(&backtrace_mask))
			break;
		mdelay(1);
	}

	clear_bit(0, &backtrace_flag);
	smp_mb__after_atomic();
}

/*
 * ipi_cpu_backtrace - handle IPI from smp_send_all_cpu_backtrace()
 */
static void ipi_cpu_backtrace(unsigned int cpu, struct pt_regs *regs)
{
	if (cpumask_test_cpu(cpu, &backtrace_mask)) {
		raw_spin_lock(&backtrace_lock);
		pr_warn("IPI backtrace for cpu %d\n", cpu);
		show_regs(regs);
		raw_spin_unlock(&backtrace_lock);
		cpumask_clear_cpu(cpu, &backtrace_mask);
	}
}

#ifdef CONFIG_SMP
void arch_trigger_all_cpu_backtrace(void)
{
	smp_send_all_cpu_backtrace();
}
#else
void arch_trigger_all_cpu_backtrace(void)
{
	dump_stack();
}
#endif


/*
 * Main handler for inter-processor interrupts
 */
void handle_IPI(int ipinr, struct pt_regs *regs)
{
	unsigned int cpu = smp_processor_id();
	struct pt_regs *old_regs = set_irq_regs(regs);

	if ((unsigned)ipinr < NR_IPI) {
		trace_ipi_entry_rcuidle(ipi_types[ipinr]);
		__inc_irq_stat(cpu, ipi_irqs[ipinr]);
	}

	switch (ipinr) {
	case IPI_RESCHEDULE:
		scheduler_ipi();
		break;

	case IPI_CALL_FUNC:
		irq_enter();
		generic_smp_call_function_interrupt();
		irq_exit();
		break;

	case IPI_CPU_STOP:
		irq_enter();
		ipi_cpu_stop(cpu, regs);
		irq_exit();
		break;

#ifdef CONFIG_GENERIC_CLOCKEVENTS_BROADCAST
	case IPI_TIMER:
		irq_enter();
		tick_receive_broadcast();
		irq_exit();
		break;
#endif

#ifdef CONFIG_IRQ_WORK
	case IPI_IRQ_WORK:
		irq_enter();
		irq_work_run();
		irq_exit();
		break;
#endif

<<<<<<< HEAD
	case IPI_WAKEUP:
		break;

	case IPI_CPU_BACKTRACE:
		ipi_cpu_backtrace(cpu, regs);
		break;
=======
#ifdef CONFIG_ARM64_ACPI_PARKING_PROTOCOL
	case IPI_WAKEUP:
		WARN_ONCE(!acpi_parking_protocol_valid(cpu),
			  "CPU%u: Wake-up IPI outside the ACPI parking protocol\n",
			  cpu);
		break;
#endif
>>>>>>> 510d0a3f

	default:
		pr_crit("CPU%u: Unknown IPI message 0x%x\n", cpu, ipinr);
		break;
	}

	if ((unsigned)ipinr < NR_IPI)
		trace_ipi_exit_rcuidle(ipi_types[ipinr]);

	per_cpu(pending_ipi, cpu) = false;
	set_irq_regs(old_regs);
}

void smp_send_reschedule(int cpu)
{
	BUG_ON(cpu_is_offline(cpu));
	smp_cross_call_common(cpumask_of(cpu), IPI_RESCHEDULE);
}

#ifdef CONFIG_GENERIC_CLOCKEVENTS_BROADCAST
void tick_broadcast(const struct cpumask *mask)
{
	smp_cross_call_common(mask, IPI_TIMER);
}
#endif

void smp_send_stop(void)
{
	unsigned long timeout;

	if (num_online_cpus() > 1) {
		cpumask_t mask;

		cpumask_copy(&mask, cpu_online_mask);
		cpumask_clear_cpu(smp_processor_id(), &mask);

		smp_cross_call_common(&mask, IPI_CPU_STOP);
	}

	/* Wait up to one second for other CPUs to stop */
	timeout = USEC_PER_SEC;
	while (num_active_cpus() > 1 && timeout--)
		udelay(1);

	if (num_active_cpus() > 1)
		pr_warning("SMP: failed to stop secondary CPUs\n");
}

/*
 * not supported here
 */
int setup_profiling_timer(unsigned int multiplier)
{
	return -EINVAL;
}<|MERGE_RESOLUTION|>--- conflicted
+++ resolved
@@ -71,12 +71,8 @@
 	IPI_CPU_STOP,
 	IPI_TIMER,
 	IPI_IRQ_WORK,
-<<<<<<< HEAD
 	IPI_WAKEUP,
 	IPI_CPU_BACKTRACE,
-=======
-	IPI_WAKEUP
->>>>>>> 510d0a3f
 };
 
 /*
@@ -664,12 +660,8 @@
 	S(IPI_CPU_STOP, "CPU stop interrupts"),
 	S(IPI_TIMER, "Timer broadcast interrupts"),
 	S(IPI_IRQ_WORK, "IRQ work interrupts"),
-<<<<<<< HEAD
 	S(IPI_WAKEUP, "CPU wakeup interrupts"),
 	S(IPI_CPU_BACKTRACE, "CPU backtrace"),
-=======
-	S(IPI_WAKEUP, "CPU wake-up interrupts"),
->>>>>>> 510d0a3f
 };
 
 static void smp_cross_call(const struct cpumask *target, unsigned int ipinr)
@@ -716,11 +708,6 @@
 void arch_send_call_function_single_ipi(int cpu)
 {
 	smp_cross_call_common(cpumask_of(cpu), IPI_CALL_FUNC);
-}
-
-void arch_send_wakeup_ipi_mask(const struct cpumask *mask)
-{
-	smp_cross_call_common(mask, IPI_WAKEUP);
 }
 
 #ifdef CONFIG_ARM64_ACPI_PARKING_PROTOCOL
@@ -879,14 +866,10 @@
 		break;
 #endif
 
-<<<<<<< HEAD
-	case IPI_WAKEUP:
-		break;
-
 	case IPI_CPU_BACKTRACE:
 		ipi_cpu_backtrace(cpu, regs);
 		break;
-=======
+
 #ifdef CONFIG_ARM64_ACPI_PARKING_PROTOCOL
 	case IPI_WAKEUP:
 		WARN_ONCE(!acpi_parking_protocol_valid(cpu),
@@ -894,7 +877,6 @@
 			  cpu);
 		break;
 #endif
->>>>>>> 510d0a3f
 
 	default:
 		pr_crit("CPU%u: Unknown IPI message 0x%x\n", cpu, ipinr);
