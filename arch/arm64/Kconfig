# SPDX-License-Identifier: GPL-2.0-only
config ARM64
	def_bool y
	select ACPI_CCA_REQUIRED if ACPI
	select ACPI_GENERIC_GSI if ACPI
	select ACPI_GTDT if ACPI
	select ACPI_IORT if ACPI
	select ACPI_REDUCED_HARDWARE_ONLY if ACPI
	select ACPI_MCFG if (ACPI && PCI)
	select ACPI_SPCR_TABLE if ACPI
	select ACPI_PPTT if ACPI
	select ARCH_CLOCKSOURCE_DATA
	select ARCH_HAS_DEBUG_VIRTUAL
	select ARCH_HAS_DEVMEM_IS_ALLOWED
	select ARCH_HAS_DMA_PREP_COHERENT
	select ARCH_HAS_ACPI_TABLE_UPGRADE if ACPI
	select ARCH_HAS_FAST_MULTIPLIER
	select ARCH_HAS_FORTIFY_SOURCE
	select ARCH_HAS_GCOV_PROFILE_ALL
	select ARCH_HAS_GIGANTIC_PAGE
	select ARCH_HAS_KCOV
	select ARCH_HAS_KEEPINITRD
	select ARCH_HAS_MEMBARRIER_SYNC_CORE
	select ARCH_HAS_PTE_DEVMAP
	select ARCH_HAS_PTE_SPECIAL
	select ARCH_HAS_SETUP_DMA_OPS
	select ARCH_HAS_SET_DIRECT_MAP
	select ARCH_HAS_SET_MEMORY
	select ARCH_HAS_STRICT_KERNEL_RWX
	select ARCH_HAS_STRICT_MODULE_RWX
	select ARCH_HAS_SYNC_DMA_FOR_DEVICE
	select ARCH_HAS_SYNC_DMA_FOR_CPU
	select ARCH_HAS_SYSCALL_WRAPPER
	select ARCH_HAS_TEARDOWN_DMA_OPS if IOMMU_SUPPORT
	select ARCH_HAS_TICK_BROADCAST if GENERIC_CLOCKEVENTS_BROADCAST
	select ARCH_HAVE_NMI_SAFE_CMPXCHG
	select ARCH_INLINE_READ_LOCK if !PREEMPTION
	select ARCH_INLINE_READ_LOCK_BH if !PREEMPTION
	select ARCH_INLINE_READ_LOCK_IRQ if !PREEMPTION
	select ARCH_INLINE_READ_LOCK_IRQSAVE if !PREEMPTION
	select ARCH_INLINE_READ_UNLOCK if !PREEMPTION
	select ARCH_INLINE_READ_UNLOCK_BH if !PREEMPTION
	select ARCH_INLINE_READ_UNLOCK_IRQ if !PREEMPTION
	select ARCH_INLINE_READ_UNLOCK_IRQRESTORE if !PREEMPTION
	select ARCH_INLINE_WRITE_LOCK if !PREEMPTION
	select ARCH_INLINE_WRITE_LOCK_BH if !PREEMPTION
	select ARCH_INLINE_WRITE_LOCK_IRQ if !PREEMPTION
	select ARCH_INLINE_WRITE_LOCK_IRQSAVE if !PREEMPTION
	select ARCH_INLINE_WRITE_UNLOCK if !PREEMPTION
	select ARCH_INLINE_WRITE_UNLOCK_BH if !PREEMPTION
	select ARCH_INLINE_WRITE_UNLOCK_IRQ if !PREEMPTION
	select ARCH_INLINE_WRITE_UNLOCK_IRQRESTORE if !PREEMPTION
	select ARCH_INLINE_SPIN_TRYLOCK if !PREEMPTION
	select ARCH_INLINE_SPIN_TRYLOCK_BH if !PREEMPTION
	select ARCH_INLINE_SPIN_LOCK if !PREEMPTION
	select ARCH_INLINE_SPIN_LOCK_BH if !PREEMPTION
	select ARCH_INLINE_SPIN_LOCK_IRQ if !PREEMPTION
	select ARCH_INLINE_SPIN_LOCK_IRQSAVE if !PREEMPTION
	select ARCH_INLINE_SPIN_UNLOCK if !PREEMPTION
	select ARCH_INLINE_SPIN_UNLOCK_BH if !PREEMPTION
	select ARCH_INLINE_SPIN_UNLOCK_IRQ if !PREEMPTION
	select ARCH_INLINE_SPIN_UNLOCK_IRQRESTORE if !PREEMPTION
	select ARCH_KEEP_MEMBLOCK
	select ARCH_USE_CMPXCHG_LOCKREF
	select ARCH_USE_QUEUED_RWLOCKS
	select ARCH_USE_QUEUED_SPINLOCKS
	select ARCH_SUPPORTS_MEMORY_FAILURE
	select ARCH_SUPPORTS_SHADOW_CALL_STACK if CC_HAVE_SHADOW_CALL_STACK
	select ARCH_SUPPORTS_LTO_CLANG
	select ARCH_SUPPORTS_THINLTO
	select ARCH_SUPPORTS_ATOMIC_RMW
	select ARCH_SUPPORTS_INT128 if CC_HAS_INT128 && (GCC_VERSION >= 50000 || CC_IS_CLANG)
	select ARCH_SUPPORTS_NUMA_BALANCING
	select ARCH_WANT_COMPAT_IPC_PARSE_VERSION if COMPAT
	select ARCH_WANT_DEFAULT_BPF_JIT
	select ARCH_WANT_DEFAULT_TOPDOWN_MMAP_LAYOUT
	select ARCH_WANT_FRAME_POINTERS
	select ARCH_WANT_HUGE_PMD_SHARE if ARM64_4K_PAGES || (ARM64_16K_PAGES && !ARM64_VA_BITS_36)
	select ARCH_HAS_UBSAN_SANITIZE_ALL
	select ARM_AMBA
	select ARM_ARCH_TIMER
	select ARM_GIC
	select AUDIT_ARCH_COMPAT_GENERIC
	select ARM_GIC_V2M if PCI
	select ARM_GIC_V3
	select ARM_GIC_V3_ITS if PCI
	select ARM_PSCI_FW
	select BUILDTIME_TABLE_SORT
	select CLONE_BACKWARDS
	select COMMON_CLK
	select CPU_PM if (SUSPEND || CPU_IDLE)
	select CRC32
	select DCACHE_WORD_ACCESS
	select DMA_DIRECT_REMAP
	select EDAC_SUPPORT
	select FRAME_POINTER
	select GENERIC_ALLOCATOR
	select GENERIC_ARCH_TOPOLOGY
	select GENERIC_CLOCKEVENTS
	select GENERIC_CLOCKEVENTS_BROADCAST
	select GENERIC_CPU_AUTOPROBE
	select GENERIC_CPU_VULNERABILITIES
	select GENERIC_EARLY_IOREMAP
	select GENERIC_IDLE_POLL_SETUP
	select GENERIC_IRQ_MULTI_HANDLER
	select GENERIC_IRQ_PROBE
	select GENERIC_IRQ_SHOW
	select GENERIC_IRQ_SHOW_LEVEL
	select GENERIC_PCI_IOMAP
	select GENERIC_PTDUMP
	select GENERIC_SCHED_CLOCK
	select GENERIC_SMP_IDLE_THREAD
	select GENERIC_STRNCPY_FROM_USER
	select GENERIC_STRNLEN_USER
	select GENERIC_TIME_VSYSCALL
	select GENERIC_GETTIMEOFDAY
	select HANDLE_DOMAIN_IRQ
	select HARDIRQS_SW_RESEND
	select HAVE_PCI
	select HAVE_ACPI_APEI if (ACPI && EFI)
	select HAVE_ALIGNED_STRUCT_PAGE if SLUB
	select HAVE_ARCH_AUDITSYSCALL
	select HAVE_ARCH_BITREVERSE
	select HAVE_ARCH_HUGE_VMAP
	select HAVE_ARCH_JUMP_LABEL
	select HAVE_ARCH_JUMP_LABEL_RELATIVE
	select HAVE_ARCH_KASAN if !(ARM64_16K_PAGES && ARM64_VA_BITS_48)
	select HAVE_ARCH_KASAN_SW_TAGS if HAVE_ARCH_KASAN
	select HAVE_ARCH_KGDB
	select HAVE_ARCH_MMAP_RND_BITS
	select HAVE_ARCH_MMAP_RND_COMPAT_BITS if COMPAT
	select HAVE_ARCH_PREL32_RELOCATIONS if !LTO_CLANG
	select HAVE_ARCH_SECCOMP_FILTER
	select HAVE_ARCH_STACKLEAK
	select HAVE_ARCH_THREAD_STRUCT_WHITELIST
	select HAVE_ARCH_TRACEHOOK
	select HAVE_ARCH_TRANSPARENT_HUGEPAGE
	select HAVE_ARCH_VMAP_STACK
	select HAVE_ARM_SMCCC
	select HAVE_ASM_MODVERSIONS
	select HAVE_EBPF_JIT
	select HAVE_C_RECORDMCOUNT
	select HAVE_CMPXCHG_DOUBLE
	select HAVE_CMPXCHG_LOCAL
	select HAVE_CONTEXT_TRACKING
	select HAVE_COPY_THREAD_TLS
	select HAVE_DEBUG_BUGVERBOSE
	select HAVE_DEBUG_KMEMLEAK
	select HAVE_DMA_CONTIGUOUS
	select HAVE_DYNAMIC_FTRACE
	select HAVE_DYNAMIC_FTRACE_WITH_REGS \
		if $(cc-option,-fpatchable-function-entry=2)
	select HAVE_EFFICIENT_UNALIGNED_ACCESS
	select HAVE_FAST_GUP
	select HAVE_FTRACE_MCOUNT_RECORD
	select HAVE_FUNCTION_TRACER
	select HAVE_FUNCTION_ERROR_INJECTION
	select HAVE_FUNCTION_GRAPH_TRACER if !SHADOW_CALL_STACK
	select HAVE_GCC_PLUGINS
	select HAVE_HW_BREAKPOINT if PERF_EVENTS
	select HAVE_IRQ_TIME_ACCOUNTING
	select HAVE_MEMBLOCK_NODE_MAP if NUMA
	select HAVE_NMI
	select HAVE_PATA_PLATFORM
	select HAVE_PERF_EVENTS
	select HAVE_PERF_REGS
	select HAVE_PERF_USER_STACK_DUMP
	select HAVE_REGS_AND_STACK_ACCESS_API
	select HAVE_FUNCTION_ARG_ACCESS_API
	select HAVE_FUTEX_CMPXCHG if FUTEX
	select MMU_GATHER_RCU_TABLE_FREE
	select HAVE_RSEQ
	select HAVE_STACKPROTECTOR
	select HAVE_SYSCALL_TRACEPOINTS
	select HAVE_KPROBES
	select HAVE_KRETPROBES
	select HAVE_GENERIC_VDSO
	select IOMMU_DMA if IOMMU_SUPPORT
	select IRQ_DOMAIN
	select IRQ_FORCED_THREADING
	select MODULES_USE_ELF_RELA
	select NEED_DMA_MAP_STATE
	select NEED_SG_DMA_LENGTH
	select OF
	select OF_EARLY_FLATTREE
	select PCI_DOMAINS_GENERIC if PCI
	select PCI_ECAM if (ACPI && PCI)
	select PCI_SYSCALL if PCI
	select POWER_RESET
	select POWER_SUPPLY
	select SPARSE_IRQ
	select SWIOTLB
	select SYSCTL_EXCEPTION_TRACE
	select THREAD_INFO_IN_TASK
	help
	  ARM 64-bit (AArch64) Linux support.

config 64BIT
	def_bool y

config MMU
	def_bool y

config ARM64_PAGE_SHIFT
	int
	default 16 if ARM64_64K_PAGES
	default 14 if ARM64_16K_PAGES
	default 12

config ARM64_CONT_SHIFT
	int
	default 5 if ARM64_64K_PAGES
	default 7 if ARM64_16K_PAGES
	default 4

config ARCH_MMAP_RND_BITS_MIN
       default 14 if ARM64_64K_PAGES
       default 16 if ARM64_16K_PAGES
       default 18

# max bits determined by the following formula:
#  VA_BITS - PAGE_SHIFT - 3
config ARCH_MMAP_RND_BITS_MAX
       default 19 if ARM64_VA_BITS=36
       default 24 if ARM64_VA_BITS=39
       default 27 if ARM64_VA_BITS=42
       default 30 if ARM64_VA_BITS=47
       default 29 if ARM64_VA_BITS=48 && ARM64_64K_PAGES
       default 31 if ARM64_VA_BITS=48 && ARM64_16K_PAGES
       default 33 if ARM64_VA_BITS=48
       default 14 if ARM64_64K_PAGES
       default 16 if ARM64_16K_PAGES
       default 18

config ARCH_MMAP_RND_COMPAT_BITS_MIN
       default 7 if ARM64_64K_PAGES
       default 9 if ARM64_16K_PAGES
       default 11

config ARCH_MMAP_RND_COMPAT_BITS_MAX
       default 16

config NO_IOPORT_MAP
	def_bool y if !PCI

config STACKTRACE_SUPPORT
	def_bool y

config ILLEGAL_POINTER_VALUE
	hex
	default 0xdead000000000000

config LOCKDEP_SUPPORT
	def_bool y

config TRACE_IRQFLAGS_SUPPORT
	def_bool y

config GENERIC_BUG
	def_bool y
	depends on BUG

config GENERIC_BUG_RELATIVE_POINTERS
	def_bool y
	depends on GENERIC_BUG

config GENERIC_HWEIGHT
	def_bool y

config GENERIC_CSUM
        def_bool y

config GENERIC_CALIBRATE_DELAY
	def_bool y

config ZONE_DMA
	bool "Support DMA zone" if EXPERT
	default y

config ZONE_DMA32
	bool "Enable or Disable Zone DMA"
	default y
	help
	  This option enables/disables the DMA zone.

config ARCH_ENABLE_MEMORY_HOTPLUG
    depends on !NUMA
	def_bool y

config ARCH_ENABLE_MEMORY_HOTREMOVE
	def_bool y

config SMP
	def_bool y

config HOTPLUG_SIZE_BITS
	int "Memory hotplug block size(29 => 512MB 30 => 1GB)"
	depends on SPARSEMEM
	depends on MEMORY_HOTPLUG
	default 30
	help
	 Selects granularity of hotplug memory. Block
	 size for memory hotplug is represent as a power
	 of 2.
	 If unsure, stick with default value.

config KERNEL_MODE_NEON
	def_bool y

config FIX_EARLYCON_MEM
	def_bool y

config PGTABLE_LEVELS
	int
	default 2 if ARM64_16K_PAGES && ARM64_VA_BITS_36
	default 2 if ARM64_64K_PAGES && ARM64_VA_BITS_42
	default 3 if ARM64_64K_PAGES && (ARM64_VA_BITS_48 || ARM64_VA_BITS_52)
	default 3 if ARM64_4K_PAGES && ARM64_VA_BITS_39
	default 3 if ARM64_16K_PAGES && ARM64_VA_BITS_47
	default 4 if !ARM64_64K_PAGES && ARM64_VA_BITS_48

config ARCH_SUPPORTS_UPROBES
	def_bool y

config ARCH_PROC_KCORE_TEXT
	def_bool y

config BROKEN_GAS_INST
	def_bool !$(as-instr,1:\n.inst 0\n.rept . - 1b\n\nnop\n.endr\n)

config KASAN_SHADOW_OFFSET
	hex
	depends on KASAN
	default 0xdfffa00000000000 if (ARM64_VA_BITS_48 || ARM64_VA_BITS_52) && !KASAN_SW_TAGS
	default 0xdfffd00000000000 if ARM64_VA_BITS_47 && !KASAN_SW_TAGS
	default 0xdffffe8000000000 if ARM64_VA_BITS_42 && !KASAN_SW_TAGS
	default 0xdfffffd000000000 if ARM64_VA_BITS_39 && !KASAN_SW_TAGS
	default 0xdffffffa00000000 if ARM64_VA_BITS_36 && !KASAN_SW_TAGS
	default 0xefff900000000000 if (ARM64_VA_BITS_48 || ARM64_VA_BITS_52) && KASAN_SW_TAGS
	default 0xefffc80000000000 if ARM64_VA_BITS_47 && KASAN_SW_TAGS
	default 0xeffffe4000000000 if ARM64_VA_BITS_42 && KASAN_SW_TAGS
	default 0xefffffc800000000 if ARM64_VA_BITS_39 && KASAN_SW_TAGS
	default 0xeffffff900000000 if ARM64_VA_BITS_36 && KASAN_SW_TAGS
	default 0xffffffffffffffff

source "arch/arm64/Kconfig.platforms"

menu "Kernel Features"

menu "ARM errata workarounds via the alternatives framework"

config ARM64_WORKAROUND_CLEAN_CACHE
	bool

config ARM64_ERRATUM_826319
	bool "Cortex-A53: 826319: System might deadlock if a write cannot complete until read data is accepted"
	default y
	select ARM64_WORKAROUND_CLEAN_CACHE
	help
	  This option adds an alternative code sequence to work around ARM
	  erratum 826319 on Cortex-A53 parts up to r0p2 with an AMBA 4 ACE or
	  AXI master interface and an L2 cache.

	  If a Cortex-A53 uses an AMBA AXI4 ACE interface to other processors
	  and is unable to accept a certain write via this interface, it will
	  not progress on read data presented on the read data channel and the
	  system can deadlock.

	  The workaround promotes data cache clean instructions to
	  data cache clean-and-invalidate.
	  Please note that this does not necessarily enable the workaround,
	  as it depends on the alternative framework, which will only patch
	  the kernel if an affected CPU is detected.

	  If unsure, say Y.

config ARM64_ERRATUM_827319
	bool "Cortex-A53: 827319: Data cache clean instructions might cause overlapping transactions to the interconnect"
	default y
	select ARM64_WORKAROUND_CLEAN_CACHE
	help
	  This option adds an alternative code sequence to work around ARM
	  erratum 827319 on Cortex-A53 parts up to r0p2 with an AMBA 5 CHI
	  master interface and an L2 cache.

	  Under certain conditions this erratum can cause a clean line eviction
	  to occur at the same time as another transaction to the same address
	  on the AMBA 5 CHI interface, which can cause data corruption if the
	  interconnect reorders the two transactions.

	  The workaround promotes data cache clean instructions to
	  data cache clean-and-invalidate.
	  Please note that this does not necessarily enable the workaround,
	  as it depends on the alternative framework, which will only patch
	  the kernel if an affected CPU is detected.

	  If unsure, say Y.

config ARM64_ERRATUM_824069
	bool "Cortex-A53: 824069: Cache line might not be marked as clean after a CleanShared snoop"
	default y
	select ARM64_WORKAROUND_CLEAN_CACHE
	help
	  This option adds an alternative code sequence to work around ARM
	  erratum 824069 on Cortex-A53 parts up to r0p2 when it is connected
	  to a coherent interconnect.

	  If a Cortex-A53 processor is executing a store or prefetch for
	  write instruction at the same time as a processor in another
	  cluster is executing a cache maintenance operation to the same
	  address, then this erratum might cause a clean cache line to be
	  incorrectly marked as dirty.

	  The workaround promotes data cache clean instructions to
	  data cache clean-and-invalidate.
	  Please note that this option does not necessarily enable the
	  workaround, as it depends on the alternative framework, which will
	  only patch the kernel if an affected CPU is detected.

	  If unsure, say Y.

config ARM64_ERRATUM_819472
	bool "Cortex-A53: 819472: Store exclusive instructions might cause data corruption"
	default y
	select ARM64_WORKAROUND_CLEAN_CACHE
	help
	  This option adds an alternative code sequence to work around ARM
	  erratum 819472 on Cortex-A53 parts up to r0p1 with an L2 cache
	  present when it is connected to a coherent interconnect.

	  If the processor is executing a load and store exclusive sequence at
	  the same time as a processor in another cluster is executing a cache
	  maintenance operation to the same address, then this erratum might
	  cause data corruption.

	  The workaround promotes data cache clean instructions to
	  data cache clean-and-invalidate.
	  Please note that this does not necessarily enable the workaround,
	  as it depends on the alternative framework, which will only patch
	  the kernel if an affected CPU is detected.

	  If unsure, say Y.

config ARM64_ERRATUM_832075
	bool "Cortex-A57: 832075: possible deadlock on mixing exclusive memory accesses with device loads"
	default y
	help
	  This option adds an alternative code sequence to work around ARM
	  erratum 832075 on Cortex-A57 parts up to r1p2.

	  Affected Cortex-A57 parts might deadlock when exclusive load/store
	  instructions to Write-Back memory are mixed with Device loads.

	  The workaround is to promote device loads to use Load-Acquire
	  semantics.
	  Please note that this does not necessarily enable the workaround,
	  as it depends on the alternative framework, which will only patch
	  the kernel if an affected CPU is detected.

	  If unsure, say Y.

config ARM64_ERRATUM_834220
	bool "Cortex-A57: 834220: Stage 2 translation fault might be incorrectly reported in presence of a Stage 1 fault"
	depends on KVM
	default y
	help
	  This option adds an alternative code sequence to work around ARM
	  erratum 834220 on Cortex-A57 parts up to r1p2.

	  Affected Cortex-A57 parts might report a Stage 2 translation
	  fault as the result of a Stage 1 fault for load crossing a
	  page boundary when there is a permission or device memory
	  alignment fault at Stage 1 and a translation fault at Stage 2.

	  The workaround is to verify that the Stage 1 translation
	  doesn't generate a fault before handling the Stage 2 fault.
	  Please note that this does not necessarily enable the workaround,
	  as it depends on the alternative framework, which will only patch
	  the kernel if an affected CPU is detected.

	  If unsure, say Y.

config ARM64_ERRATUM_845719
	bool "Cortex-A53: 845719: a load might read incorrect data"
	depends on COMPAT
	default y
	help
	  This option adds an alternative code sequence to work around ARM
	  erratum 845719 on Cortex-A53 parts up to r0p4.

	  When running a compat (AArch32) userspace on an affected Cortex-A53
	  part, a load at EL0 from a virtual address that matches the bottom 32
	  bits of the virtual address used by a recent load at (AArch64) EL1
	  might return incorrect data.

	  The workaround is to write the contextidr_el1 register on exception
	  return to a 32-bit task.
	  Please note that this does not necessarily enable the workaround,
	  as it depends on the alternative framework, which will only patch
	  the kernel if an affected CPU is detected.

	  If unsure, say Y.

config ARM64_ERRATUM_843419
	bool "Cortex-A53: 843419: A load or store might access an incorrect address"
	default y
	select ARM64_MODULE_PLTS if MODULES
	help
	  This option links the kernel with '--fix-cortex-a53-843419' and
	  enables PLT support to replace certain ADRP instructions, which can
	  cause subsequent memory accesses to use an incorrect address on
	  Cortex-A53 parts up to r0p4.

	  If unsure, say Y.

config ARM64_ERRATUM_1024718
	bool "Cortex-A55: 1024718: Update of DBM/AP bits without break before make might result in incorrect update"
	default y
	help
	  This option adds a workaround for ARM Cortex-A55 Erratum 1024718.

	  Affected Cortex-A55 cores (r0p0, r0p1, r1p0) could cause incorrect
	  update of the hardware dirty bit when the DBM/AP bits are updated
	  without a break-before-make. The workaround is to disable the usage
	  of hardware DBM locally on the affected cores. CPUs not affected by
	  this erratum will continue to use the feature.

	  If unsure, say Y.

config ARM64_ERRATUM_1418040
	bool "Cortex-A76/Neoverse-N1: MRC read following MRRC read of specific Generic Timer in AArch32 might give incorrect result"
	default y
	depends on COMPAT
	help
	  This option adds a workaround for ARM Cortex-A76/Neoverse-N1
	  errata 1188873 and 1418040.

	  Affected Cortex-A76/Neoverse-N1 cores (r0p0 to r3p1) could
	  cause register corruption when accessing the timer registers
	  from AArch32 userspace.

	  If unsure, say Y.

config ARM64_WORKAROUND_SPECULATIVE_AT_VHE
	bool

config ARM64_ERRATUM_1165522
	bool "Cortex-A76: Speculative AT instruction using out-of-context translation regime could cause subsequent request to generate an incorrect translation"
	default y
	select ARM64_WORKAROUND_SPECULATIVE_AT_VHE
	help
	  This option adds a workaround for ARM Cortex-A76 erratum 1165522.

	  Affected Cortex-A76 cores (r0p0, r1p0, r2p0) could end-up with
	  corrupted TLBs by speculating an AT instruction during a guest
	  context switch.

	  If unsure, say Y.

config ARM64_ERRATUM_1530923
	bool "Cortex-A55: Speculative AT instruction using out-of-context translation regime could cause subsequent request to generate an incorrect translation"
	default y
	select ARM64_WORKAROUND_SPECULATIVE_AT_VHE
	help
	  This option adds a workaround for ARM Cortex-A55 erratum 1530923.

	  Affected Cortex-A55 cores (r0p0, r0p1, r1p0, r2p0) could end-up with
	  corrupted TLBs by speculating an AT instruction during a guest
	  context switch.

	  If unsure, say Y.

config ARM64_ERRATUM_1286807
	bool "Cortex-A76: Modification of the translation table for a virtual address might lead to read-after-read ordering violation"
	default y
	select ARM64_WORKAROUND_REPEAT_TLBI
	help
	  This option adds a workaround for ARM Cortex-A76 erratum 1286807.

	  On the affected Cortex-A76 cores (r0p0 to r3p0), if a virtual
	  address for a cacheable mapping of a location is being
	  accessed by a core while another core is remapping the virtual
	  address to a new physical page using the recommended
	  break-before-make sequence, then under very rare circumstances
	  TLBI+DSB completes before a read using the translation being
	  invalidated has been observed by other observers. The
	  workaround repeats the TLBI+DSB operation.

config ARM64_WORKAROUND_SPECULATIVE_AT_NVHE
	bool

config ARM64_ERRATUM_1319367
	bool "Cortex-A57/A72: Speculative AT instruction using out-of-context translation regime could cause subsequent request to generate an incorrect translation"
	default y
	select ARM64_WORKAROUND_SPECULATIVE_AT_NVHE
	help
	  This option adds work arounds for ARM Cortex-A57 erratum 1319537
	  and A72 erratum 1319367

	  Cortex-A57 and A72 cores could end-up with corrupted TLBs by
	  speculating an AT instruction during a guest context switch.

	  If unsure, say Y.

config ARM64_ERRATUM_1463225
	bool "Cortex-A76: Software Step might prevent interrupt recognition"
	default y
	help
	  This option adds a workaround for Arm Cortex-A76 erratum 1463225.

	  On the affected Cortex-A76 cores (r0p0 to r3p1), software stepping
	  of a system call instruction (SVC) can prevent recognition of
	  subsequent interrupts when software stepping is disabled in the
	  exception handler of the system call and either kernel debugging
	  is enabled or VHE is in use.

	  Work around the erratum by triggering a dummy step exception
	  when handling a system call from a task that is being stepped
	  in a VHE configuration of the kernel.

	  If unsure, say Y.

config ARM64_ERRATUM_1542419
	bool "Neoverse-N1: workaround mis-ordering of instruction fetches"
	default y
	help
	  This option adds a workaround for ARM Neoverse-N1 erratum
	  1542419.

	  Affected Neoverse-N1 cores could execute a stale instruction when
	  modified by another CPU. The workaround depends on a firmware
	  counterpart.

	  Workaround the issue by hiding the DIC feature from EL0. This
	  forces user-space to perform cache maintenance.

	  If unsure, say Y.

config CAVIUM_ERRATUM_22375
	bool "Cavium erratum 22375, 24313"
	default y
	help
	  Enable workaround for errata 22375 and 24313.

	  This implements two gicv3-its errata workarounds for ThunderX. Both
	  with a small impact affecting only ITS table allocation.

	    erratum 22375: only alloc 8MB table size
	    erratum 24313: ignore memory access type

	  The fixes are in ITS initialization and basically ignore memory access
	  type and table size provided by the TYPER and BASER registers.

	  If unsure, say Y.

config CAVIUM_ERRATUM_23144
	bool "Cavium erratum 23144: ITS SYNC hang on dual socket system"
	depends on NUMA
	default y
	help
	  ITS SYNC command hang for cross node io and collections/cpu mapping.

	  If unsure, say Y.

config CAVIUM_ERRATUM_23154
	bool "Cavium erratum 23154: Access to ICC_IAR1_EL1 is not sync'ed"
	default y
	help
	  The gicv3 of ThunderX requires a modified version for
	  reading the IAR status to ensure data synchronization
	  (access to icc_iar1_el1 is not sync'ed before and after).

	  If unsure, say Y.

config CAVIUM_ERRATUM_27456
	bool "Cavium erratum 27456: Broadcast TLBI instructions may cause icache corruption"
	default y
	help
	  On ThunderX T88 pass 1.x through 2.1 parts, broadcast TLBI
	  instructions may cause the icache to become corrupted if it
	  contains data for a non-current ASID.  The fix is to
	  invalidate the icache when changing the mm context.

	  If unsure, say Y.

config CAVIUM_ERRATUM_30115
	bool "Cavium erratum 30115: Guest may disable interrupts in host"
	default y
	help
	  On ThunderX T88 pass 1.x through 2.2, T81 pass 1.0 through
	  1.2, and T83 Pass 1.0, KVM guest execution may disable
	  interrupts in host. Trapping both GICv3 group-0 and group-1
	  accesses sidesteps the issue.

	  If unsure, say Y.

config CAVIUM_TX2_ERRATUM_219
	bool "Cavium ThunderX2 erratum 219: PRFM between TTBR change and ISB fails"
	default y
	help
	  On Cavium ThunderX2, a load, store or prefetch instruction between a
	  TTBR update and the corresponding context synchronizing operation can
	  cause a spurious Data Abort to be delivered to any hardware thread in
	  the CPU core.

	  Work around the issue by avoiding the problematic code sequence and
	  trapping KVM guest TTBRx_EL1 writes to EL2 when SMT is enabled. The
	  trap handler performs the corresponding register access, skips the
	  instruction and ensures context synchronization by virtue of the
	  exception return.

	  If unsure, say Y.

config QCOM_FALKOR_ERRATUM_1003
	bool "Falkor E1003: Incorrect translation due to ASID change"
	default y
	help
	  On Falkor v1, an incorrect ASID may be cached in the TLB when ASID
	  and BADDR are changed together in TTBRx_EL1. Since we keep the ASID
	  in TTBR1_EL1, this situation only occurs in the entry trampoline and
	  then only for entries in the walk cache, since the leaf translation
	  is unchanged. Work around the erratum by invalidating the walk cache
	  entries for the trampoline before entering the kernel proper.

config ARM64_WORKAROUND_REPEAT_TLBI
	bool

config QCOM_FALKOR_ERRATUM_1009
	bool "Falkor E1009: Prematurely complete a DSB after a TLBI"
	default y
	select ARM64_WORKAROUND_REPEAT_TLBI
	help
	  On Falkor v1, the CPU may prematurely complete a DSB following a
	  TLBI xxIS invalidate maintenance operation. Repeat the TLBI operation
	  one more time to fix the issue.

	  If unsure, say Y.

config QCOM_QDF2400_ERRATUM_0065
	bool "QDF2400 E0065: Incorrect GITS_TYPER.ITT_Entry_size"
	default y
	help
	  On Qualcomm Datacenter Technologies QDF2400 SoC, ITS hardware reports
	  ITE size incorrectly. The GITS_TYPER.ITT_Entry_size field should have
	  been indicated as 16Bytes (0xf), not 8Bytes (0x7).

	  If unsure, say Y.

config SOCIONEXT_SYNQUACER_PREITS
	bool "Socionext Synquacer: Workaround for GICv3 pre-ITS"
	default y
	help
	  Socionext Synquacer SoCs implement a separate h/w block to generate
	  MSI doorbell writes with non-zero values for the device ID.

	  If unsure, say Y.

config HISILICON_ERRATUM_161600802
	bool "Hip07 161600802: Erroneous redistributor VLPI base"
	default y
	help
	  The HiSilicon Hip07 SoC uses the wrong redistributor base
	  when issued ITS commands such as VMOVP and VMAPP, and requires
	  a 128kB offset to be applied to the target address in this commands.

	  If unsure, say Y.

config QCOM_FALKOR_ERRATUM_E1041
	bool "Falkor E1041: Speculative instruction fetches might cause errant memory access"
	default y
	help
	  Falkor CPU may speculatively fetch instructions from an improper
	  memory location when MMU translation is changed from SCTLR_ELn[M]=1
	  to SCTLR_ELn[M]=0. Prefix an ISB instruction to fix the problem.

	  If unsure, say Y.

config FUJITSU_ERRATUM_010001
	bool "Fujitsu-A64FX erratum E#010001: Undefined fault may occur wrongly"
	default y
	help
	  This option adds a workaround for Fujitsu-A64FX erratum E#010001.
	  On some variants of the Fujitsu-A64FX cores ver(1.0, 1.1), memory
	  accesses may cause undefined fault (Data abort, DFSC=0b111111).
	  This fault occurs under a specific hardware condition when a
	  load/store instruction performs an address translation using:
	  case-1  TTBR0_EL1 with TCR_EL1.NFD0 == 1.
	  case-2  TTBR0_EL2 with TCR_EL2.NFD0 == 1.
	  case-3  TTBR1_EL1 with TCR_EL1.NFD1 == 1.
	  case-4  TTBR1_EL2 with TCR_EL2.NFD1 == 1.

	  The workaround is to ensure these bits are clear in TCR_ELx.
	  The workaround only affects the Fujitsu-A64FX.

	  If unsure, say Y.

endmenu


choice
	prompt "Page size"
	default ARM64_4K_PAGES
	help
	  Page size (translation granule) configuration.

config ARM64_4K_PAGES
	bool "4KB"
	help
	  This feature enables 4KB pages support.

config ARM64_16K_PAGES
	bool "16KB"
	help
	  The system will use 16KB pages support. AArch32 emulation
	  requires applications compiled with 16K (or a multiple of 16K)
	  aligned segments.

config ARM64_64K_PAGES
	bool "64KB"
	help
	  This feature enables 64KB pages support (4KB by default)
	  allowing only two levels of page tables and faster TLB
	  look-up. AArch32 emulation requires applications compiled
	  with 64K aligned segments.

endchoice

choice
	prompt "Virtual address space size"
	default ARM64_VA_BITS_39 if ARM64_4K_PAGES
	default ARM64_VA_BITS_47 if ARM64_16K_PAGES
	default ARM64_VA_BITS_42 if ARM64_64K_PAGES
	help
	  Allows choosing one of multiple possible virtual address
	  space sizes. The level of translation table is determined by
	  a combination of page size and virtual address space size.

config ARM64_VA_BITS_36
	bool "36-bit" if EXPERT
	depends on ARM64_16K_PAGES

config ARM64_VA_BITS_39
	bool "39-bit"
	depends on ARM64_4K_PAGES

config ARM64_VA_BITS_42
	bool "42-bit"
	depends on ARM64_64K_PAGES

config ARM64_VA_BITS_47
	bool "47-bit"
	depends on ARM64_16K_PAGES

config ARM64_VA_BITS_48
	bool "48-bit"

config ARM64_VA_BITS_52
	bool "52-bit"
	depends on ARM64_64K_PAGES && (ARM64_PAN || !ARM64_SW_TTBR0_PAN)
	help
	  Enable 52-bit virtual addressing for userspace when explicitly
	  requested via a hint to mmap(). The kernel will also use 52-bit
	  virtual addresses for its own mappings (provided HW support for
	  this feature is available, otherwise it reverts to 48-bit).

	  NOTE: Enabling 52-bit virtual addressing in conjunction with
	  ARMv8.3 Pointer Authentication will result in the PAC being
	  reduced from 7 bits to 3 bits, which may have a significant
	  impact on its susceptibility to brute-force attacks.

	  If unsure, select 48-bit virtual addressing instead.

endchoice

config ARM64_FORCE_52BIT
	bool "Force 52-bit virtual addresses for userspace"
	depends on ARM64_VA_BITS_52 && EXPERT
	help
	  For systems with 52-bit userspace VAs enabled, the kernel will attempt
	  to maintain compatibility with older software by providing 48-bit VAs
	  unless a hint is supplied to mmap.

	  This configuration option disables the 48-bit compatibility logic, and
	  forces all userspace addresses to be 52-bit on HW that supports it. One
	  should only enable this configuration option for stress testing userspace
	  memory management code. If unsure say N here.

config ARM64_VA_BITS
	int
	default 36 if ARM64_VA_BITS_36
	default 39 if ARM64_VA_BITS_39
	default 42 if ARM64_VA_BITS_42
	default 47 if ARM64_VA_BITS_47
	default 48 if ARM64_VA_BITS_48
	default 52 if ARM64_VA_BITS_52

choice
	prompt "Physical address space size"
	default ARM64_PA_BITS_48
	help
	  Choose the maximum physical address range that the kernel will
	  support.

config ARM64_PA_BITS_48
	bool "48-bit"

config ARM64_PA_BITS_52
	bool "52-bit (ARMv8.2)"
	depends on ARM64_64K_PAGES
	depends on ARM64_PAN || !ARM64_SW_TTBR0_PAN
	help
	  Enable support for a 52-bit physical address space, introduced as
	  part of the ARMv8.2-LPA extension.

	  With this enabled, the kernel will also continue to work on CPUs that
	  do not support ARMv8.2-LPA, but with some added memory overhead (and
	  minor performance overhead).

endchoice

config ARM64_PA_BITS
	int
	default 48 if ARM64_PA_BITS_48
	default 52 if ARM64_PA_BITS_52

choice
	prompt "Endianness"
	default CPU_LITTLE_ENDIAN
	help
	  Select the endianness of data accesses performed by the CPU. Userspace
	  applications will need to be compiled and linked for the endianness
	  that is selected here.

config CPU_BIG_ENDIAN
       bool "Build big-endian kernel"
       help
	  Say Y if you plan on running a kernel with a big-endian userspace.

config CPU_LITTLE_ENDIAN
	bool "Build little-endian kernel"
	help
	  Say Y if you plan on running a kernel with a little-endian userspace.
	  This is usually the case for distributions targeting arm64.

endchoice

config SCHED_MC
	bool "Multi-core scheduler support"
	help
	  Multi-core scheduler support improves the CPU scheduler's decision
	  making when dealing with multi-core CPU chips at a cost of slightly
	  increased overhead in some places. If unsure say N here.

config SCHED_SMT
	bool "SMT scheduler support"
	help
	  Improves the CPU scheduler's decision making when dealing with
	  MultiThreading at a cost of slightly increased overhead in some
	  places. If unsure say N here.

config NR_CPUS
	int "Maximum number of CPUs (2-4096)"
	range 2 4096
	default "256"

config HOTPLUG_CPU
	bool "Support for hot-pluggable CPUs"
	select GENERIC_IRQ_MIGRATION
	help
	  Say Y here to experiment with turning CPUs off and on.  CPUs
	  can be controlled through /sys/devices/system/cpu.

# Common NUMA Features
config NUMA
	bool "Numa Memory Allocation and Scheduler Support"
	select ACPI_NUMA if ACPI
	select OF_NUMA
	help
	  Enable NUMA (Non Uniform Memory Access) support.

	  The kernel will try to allocate memory used by a CPU on the
	  local memory of the CPU and add some more
	  NUMA awareness to the kernel.

config NODES_SHIFT
	int "Maximum NUMA Nodes (as a power of 2)"
	range 1 10
	default "2"
	depends on NEED_MULTIPLE_NODES
	help
	  Specify the maximum number of NUMA Nodes available on the target
	  system.  Increases memory reserved to accommodate various tables.

config USE_PERCPU_NUMA_NODE_ID
	def_bool y
	depends on NUMA

config HAVE_SETUP_PER_CPU_AREA
	def_bool y
	depends on NUMA

config NEED_PER_CPU_EMBED_FIRST_CHUNK
	def_bool y
	depends on NUMA

config HOLES_IN_ZONE
	def_bool y

source "kernel/Kconfig.hz"

config ARCH_SUPPORTS_DEBUG_PAGEALLOC
	def_bool y

config ARCH_SPARSEMEM_ENABLE
	def_bool y
	select SPARSEMEM_VMEMMAP_ENABLE

config ARCH_SPARSEMEM_DEFAULT
	def_bool ARCH_SPARSEMEM_ENABLE

config ARCH_SELECT_MEMORY_MODEL
	def_bool ARCH_SPARSEMEM_ENABLE

config ARCH_FLATMEM_ENABLE
	def_bool !NUMA

config HAVE_ARCH_PFN_VALID
	def_bool y

config HW_PERF_EVENTS
	def_bool y
	depends on ARM_PMU

config SYS_SUPPORTS_HUGETLBFS
	def_bool y

config ARCH_WANT_HUGE_PMD_SHARE

config ARCH_HAS_CACHE_LINE_SIZE
	def_bool y

if ARM64 && IOMMU_DMA

config ARM64_DMA_IOMMU_ALIGNMENT
	int "Maximum PAGE_SIZE order of alignment for DMA IOMMU buffers"
	range 4 9
	default 9
	help
	  DMA mapping framework by default aligns all buffers to the smallest
	  PAGE_SIZE order which is greater than or equal to the requested buffer
	  size. This works well for buffers up to a few hundreds kilobytes, but
	  for larger buffers it just a waste of address space. Drivers which has
	  relatively small addressing window (like 64Mib) might run out of
	  virtual space with just a few allocations.

	  With this parameter you can specify the maximum PAGE_SIZE order for
	  DMA IOMMU buffers. Larger buffers will be aligned only to this
	  specified order. The order is expressed as a power of two multiplied
	  by the PAGE_SIZE.

endif

config ARCH_ENABLE_SPLIT_PMD_PTLOCK
	def_bool y if PGTABLE_LEVELS > 2

<<<<<<< HEAD
=======
config ARCH_MEMORY_PROBE
	def_bool y
	depends on MEMORY_HOTPLUG

>>>>>>> 69e489fe
# Supported by clang >= 7.0
config CC_HAVE_SHADOW_CALL_STACK
	def_bool $(cc-option, -fsanitize=shadow-call-stack -ffixed-x18)

config SECCOMP
	bool "Enable seccomp to safely compute untrusted bytecode"
	---help---
	  This kernel feature is useful for number crunching applications
	  that may need to compute untrusted bytecode during their
	  execution. By using pipes or other transports made available to
	  the process as file descriptors supporting the read/write
	  syscalls, it's possible to isolate those applications in
	  their own address space using seccomp. Once seccomp is
	  enabled via prctl(PR_SET_SECCOMP), it cannot be disabled
	  and the task is only allowed to execute a few safe syscalls
	  defined by each seccomp mode.

config PARAVIRT
	bool "Enable paravirtualization code"
	help
	  This changes the kernel so it can modify itself when it is run
	  under a hypervisor, potentially improving performance significantly
	  over full virtualization.

config PARAVIRT_TIME_ACCOUNTING
	bool "Paravirtual steal time accounting"
	select PARAVIRT
	help
	  Select this option to enable fine granularity task steal time
	  accounting. Time spent executing other tasks in parallel with
	  the current vCPU is discounted from the vCPU power. To account for
	  that, there can be a small performance impact.

	  If in doubt, say N here.

config KEXEC
	depends on PM_SLEEP_SMP
	select KEXEC_CORE
	bool "kexec system call"
	---help---
	  kexec is a system call that implements the ability to shutdown your
	  current kernel, and to start another kernel.  It is like a reboot
	  but it is independent of the system firmware.   And like a reboot
	  you can start any kernel with it, not just Linux.

config KEXEC_FILE
	bool "kexec file based system call"
	select KEXEC_CORE
	help
	  This is new version of kexec system call. This system call is
	  file based and takes file descriptors as system call argument
	  for kernel and initramfs as opposed to list of segments as
	  accepted by previous system call.

config KEXEC_SIG
	bool "Verify kernel signature during kexec_file_load() syscall"
	depends on KEXEC_FILE
	help
	  Select this option to verify a signature with loaded kernel
	  image. If configured, any attempt of loading a image without
	  valid signature will fail.

	  In addition to that option, you need to enable signature
	  verification for the corresponding kernel image type being
	  loaded in order for this to work.

config KEXEC_IMAGE_VERIFY_SIG
	bool "Enable Image signature verification support"
	default y
	depends on KEXEC_SIG
	depends on EFI && SIGNED_PE_FILE_VERIFICATION
	help
	  Enable Image signature verification support.

comment "Support for PE file signature verification disabled"
	depends on KEXEC_SIG
	depends on !EFI || !SIGNED_PE_FILE_VERIFICATION

config CRASH_DUMP
	bool "Build kdump crash kernel"
	help
	  Generate crash dump after being started by kexec. This should
	  be normally only set in special crash dump kernels which are
	  loaded in the main kernel with kexec-tools into a specially
	  reserved region and then later executed after a crash by
	  kdump/kexec.

	  For more details see Documentation/admin-guide/kdump/kdump.rst

config XEN_DOM0
	def_bool y
	depends on XEN

config XEN
	bool "Xen guest support on ARM64"
	depends on ARM64 && OF
	select SWIOTLB_XEN
	select PARAVIRT
	help
	  Say Y if you want to run Linux in a Virtual Machine on Xen on ARM64.

config FORCE_MAX_ZONEORDER
	int
	default "14" if (ARM64_64K_PAGES && TRANSPARENT_HUGEPAGE)
	default "12" if (ARM64_16K_PAGES && TRANSPARENT_HUGEPAGE)
	default "11"
	help
	  The kernel memory allocator divides physically contiguous memory
	  blocks into "zones", where each zone is a power of two number of
	  pages.  This option selects the largest power of two that the kernel
	  keeps in the memory allocator.  If you need to allocate very large
	  blocks of physically contiguous memory, then you may need to
	  increase this value.

	  This config option is actually maximum order plus one. For example,
	  a value of 11 means that the largest free memory block is 2^10 pages.

	  We make sure that we can allocate upto a HugePage size for each configuration.
	  Hence we have :
		MAX_ORDER = (PMD_SHIFT - PAGE_SHIFT) + 1 => PAGE_SHIFT - 2

	  However for 4K, we choose a higher default value, 11 as opposed to 10, giving us
	  4M allocations matching the default size used by generic code.

config UNMAP_KERNEL_AT_EL0
	bool "Unmap kernel when running in userspace (aka \"KAISER\")" if EXPERT
	default y
	help
	  Speculation attacks against some high-performance processors can
	  be used to bypass MMU permission checks and leak kernel data to
	  userspace. This can be defended against by unmapping the kernel
	  when running in userspace, mapping it back in on exception entry
	  via a trampoline page in the vector table.

	  If unsure, say Y.

config HARDEN_BRANCH_PREDICTOR
	bool "Harden the branch predictor against aliasing attacks" if EXPERT
	default y
	help
	  Speculation attacks against some high-performance processors rely on
	  being able to manipulate the branch predictor for a victim context by
	  executing aliasing branches in the attacker context.  Such attacks
	  can be partially mitigated against by clearing internal branch
	  predictor state and limiting the prediction logic in some situations.

	  This config option will take CPU-specific actions to harden the
	  branch predictor against aliasing attacks and may rely on specific
	  instruction sequences or control bits being set by the system
	  firmware.

	  If unsure, say Y.

config HARDEN_EL2_VECTORS
	bool "Harden EL2 vector mapping against system register leak" if EXPERT
	default y
	help
	  Speculation attacks against some high-performance processors can
	  be used to leak privileged information such as the vector base
	  register, resulting in a potential defeat of the EL2 layout
	  randomization.

	  This config option will map the vectors to a fixed location,
	  independent of the EL2 code mapping, so that revealing VBAR_EL2
	  to an attacker does not give away any extra information. This
	  only gets enabled on affected CPUs.

	  If unsure, say Y.

config ARM64_SSBD
	bool "Speculative Store Bypass Disable" if EXPERT
	default y
	help
	  This enables mitigation of the bypassing of previous stores
	  by speculative loads.

	  If unsure, say Y.

config RODATA_FULL_DEFAULT_ENABLED
	bool "Apply r/o permissions of VM areas also to their linear aliases"
	default y
	help
	  Apply read-only attributes of VM areas to the linear alias of
	  the backing pages as well. This prevents code or read-only data
	  from being modified (inadvertently or intentionally) via another
	  mapping of the same memory page. This additional enhancement can
	  be turned off at runtime by passing rodata=[off|on] (and turned on
	  with rodata=full if this option is set to 'n')

	  This requires the linear region to be mapped down to pages,
	  which may adversely affect performance in some cases.

config ARM64_SW_TTBR0_PAN
	bool "Emulate Privileged Access Never using TTBR0_EL1 switching"
	help
	  Enabling this option prevents the kernel from accessing
	  user-space memory directly by pointing TTBR0_EL1 to a reserved
	  zeroed area and reserved ASID. The user access routines
	  restore the valid TTBR0_EL1 temporarily.

config ARM64_TAGGED_ADDR_ABI
	bool "Enable the tagged user addresses syscall ABI"
	default y
	help
	  When this option is enabled, user applications can opt in to a
	  relaxed ABI via prctl() allowing tagged addresses to be passed
	  to system calls as pointer arguments. For details, see
	  Documentation/arm64/tagged-address-abi.rst.

menuconfig COMPAT
	bool "Kernel support for 32-bit EL0"
	depends on ARM64_4K_PAGES || EXPERT
	select COMPAT_BINFMT_ELF if BINFMT_ELF
	select HAVE_UID16
	select OLD_SIGSUSPEND3
	select COMPAT_OLD_SIGACTION
	help
	  This option enables support for a 32-bit EL0 running under a 64-bit
	  kernel at EL1. AArch32-specific components such as system calls,
	  the user helper functions, VFP support and the ptrace interface are
	  handled appropriately by the kernel.

	  If you use a page size other than 4KB (i.e, 16KB or 64KB), please be aware
	  that you will only be able to execute AArch32 binaries that were compiled
	  with page size aligned segments.

	  If you want to execute 32-bit userspace applications, say Y.

if COMPAT

config KUSER_HELPERS
	bool "Enable kuser helpers page for 32-bit applications"
	default y
	help
	  Warning: disabling this option may break 32-bit user programs.

	  Provide kuser helpers to compat tasks. The kernel provides
	  helper code to userspace in read only form at a fixed location
	  to allow userspace to be independent of the CPU type fitted to
	  the system. This permits binaries to be run on ARMv4 through
	  to ARMv8 without modification.

	  See Documentation/arm/kernel_user_helpers.rst for details.

	  However, the fixed address nature of these helpers can be used
	  by ROP (return orientated programming) authors when creating
	  exploits.

	  If all of the binaries and libraries which run on your platform
	  are built specifically for your platform, and make no use of
	  these helpers, then you can turn this option off to hinder
	  such exploits. However, in that case, if a binary or library
	  relying on those helpers is run, it will not function correctly.

	  Say N here only if you are absolutely certain that you do not
	  need these helpers; otherwise, the safe option is to say Y.

config COMPAT_VDSO
	bool "Enable vDSO for 32-bit applications"
	depends on !CPU_BIG_ENDIAN && "$(CROSS_COMPILE_COMPAT)" != ""
	select GENERIC_COMPAT_VDSO
	default y
	help
	  Place in the process address space of 32-bit applications an
	  ELF shared object providing fast implementations of gettimeofday
	  and clock_gettime.

	  You must have a 32-bit build of glibc 2.22 or later for programs
	  to seamlessly take advantage of this.

menuconfig ARMV8_DEPRECATED
	bool "Emulate deprecated/obsolete ARMv8 instructions"
	depends on SYSCTL
	help
	  Legacy software support may require certain instructions
	  that have been deprecated or obsoleted in the architecture.

	  Enable this config to enable selective emulation of these
	  features.

	  If unsure, say Y

if ARMV8_DEPRECATED

config SWP_EMULATION
	bool "Emulate SWP/SWPB instructions"
	help
	  ARMv8 obsoletes the use of A32 SWP/SWPB instructions such that
	  they are always undefined. Say Y here to enable software
	  emulation of these instructions for userspace using LDXR/STXR.

	  In some older versions of glibc [<=2.8] SWP is used during futex
	  trylock() operations with the assumption that the code will not
	  be preempted. This invalid assumption may be more likely to fail
	  with SWP emulation enabled, leading to deadlock of the user
	  application.

	  NOTE: when accessing uncached shared regions, LDXR/STXR rely
	  on an external transaction monitoring block called a global
	  monitor to maintain update atomicity. If your system does not
	  implement a global monitor, this option can cause programs that
	  perform SWP operations to uncached memory to deadlock.

	  If unsure, say Y

config CP15_BARRIER_EMULATION
	bool "Emulate CP15 Barrier instructions"
	help
	  The CP15 barrier instructions - CP15ISB, CP15DSB, and
	  CP15DMB - are deprecated in ARMv8 (and ARMv7). It is
	  strongly recommended to use the ISB, DSB, and DMB
	  instructions instead.

	  Say Y here to enable software emulation of these
	  instructions for AArch32 userspace code. When this option is
	  enabled, CP15 barrier usage is traced which can help
	  identify software that needs updating.

	  If unsure, say Y

config SETEND_EMULATION
	bool "Emulate SETEND instruction"
	help
	  The SETEND instruction alters the data-endianness of the
	  AArch32 EL0, and is deprecated in ARMv8.

	  Say Y here to enable software emulation of the instruction
	  for AArch32 userspace code.

	  Note: All the cpus on the system must have mixed endian support at EL0
	  for this feature to be enabled. If a new CPU - which doesn't support mixed
	  endian - is hotplugged in after this feature has been enabled, there could
	  be unexpected results in the applications.

	  If unsure, say Y
endif

endif

menu "ARMv8.1 architectural features"

config ARM64_HW_AFDBM
	bool "Support for hardware updates of the Access and Dirty page flags"
	default y
	help
	  The ARMv8.1 architecture extensions introduce support for
	  hardware updates of the access and dirty information in page
	  table entries. When enabled in TCR_EL1 (HA and HD bits) on
	  capable processors, accesses to pages with PTE_AF cleared will
	  set this bit instead of raising an access flag fault.
	  Similarly, writes to read-only pages with the DBM bit set will
	  clear the read-only bit (AP[2]) instead of raising a
	  permission fault.

	  Kernels built with this configuration option enabled continue
	  to work on pre-ARMv8.1 hardware and the performance impact is
	  minimal. If unsure, say Y.

config ARM64_PAN
	bool "Enable support for Privileged Access Never (PAN)"
	default y
	help
	 Privileged Access Never (PAN; part of the ARMv8.1 Extensions)
	 prevents the kernel or hypervisor from accessing user-space (EL0)
	 memory directly.

	 Choosing this option will cause any unprotected (not using
	 copy_to_user et al) memory access to fail with a permission fault.

	 The feature is detected at runtime, and will remain as a 'nop'
	 instruction if the cpu does not implement the feature.

config ARM64_LSE_ATOMICS
	bool
	default ARM64_USE_LSE_ATOMICS
	depends on $(as-instr,.arch_extension lse)

config ARM64_USE_LSE_ATOMICS
	bool "Atomic instructions"
	depends on JUMP_LABEL
	default y
	help
	  As part of the Large System Extensions, ARMv8.1 introduces new
	  atomic instructions that are designed specifically to scale in
	  very large systems.

	  Say Y here to make use of these instructions for the in-kernel
	  atomic routines. This incurs a small overhead on CPUs that do
	  not support these instructions and requires the kernel to be
	  built with binutils >= 2.25 in order for the new instructions
	  to be used.

config ARM64_VHE
	bool "Enable support for Virtualization Host Extensions (VHE)"
	default y
	help
	  Virtualization Host Extensions (VHE) allow the kernel to run
	  directly at EL2 (instead of EL1) on processors that support
	  it. This leads to better performance for KVM, as they reduce
	  the cost of the world switch.

	  Selecting this option allows the VHE feature to be detected
	  at runtime, and does not affect processors that do not
	  implement this feature.

endmenu

menu "ARMv8.2 architectural features"

config ARM64_UAO
	bool "Enable support for User Access Override (UAO)"
	default y
	help
	  User Access Override (UAO; part of the ARMv8.2 Extensions)
	  causes the 'unprivileged' variant of the load/store instructions to
	  be overridden to be privileged.

	  This option changes get_user() and friends to use the 'unprivileged'
	  variant of the load/store instructions. This ensures that user-space
	  really did have access to the supplied memory. When addr_limit is
	  set to kernel memory the UAO bit will be set, allowing privileged
	  access to kernel memory.

	  Choosing this option will cause copy_to_user() et al to use user-space
	  memory permissions.

	  The feature is detected at runtime, the kernel will use the
	  regular load/store instructions if the cpu does not implement the
	  feature.

config ARM64_PMEM
	bool "Enable support for persistent memory"
	select ARCH_HAS_PMEM_API
	select ARCH_HAS_UACCESS_FLUSHCACHE
	help
	  Say Y to enable support for the persistent memory API based on the
	  ARMv8.2 DCPoP feature.

	  The feature is detected at runtime, and the kernel will use DC CVAC
	  operations if DC CVAP is not supported (following the behaviour of
	  DC CVAP itself if the system does not define a point of persistence).

config ARM64_RAS_EXTN
	bool "Enable support for RAS CPU Extensions"
	default y
	help
	  CPUs that support the Reliability, Availability and Serviceability
	  (RAS) Extensions, part of ARMv8.2 are able to track faults and
	  errors, classify them and report them to software.

	  On CPUs with these extensions system software can use additional
	  barriers to determine if faults are pending and read the
	  classification from a new set of registers.

	  Selecting this feature will allow the kernel to use these barriers
	  and access the new registers if the system supports the extension.
	  Platform RAS features may additionally depend on firmware support.

config ARM64_CNP
	bool "Enable support for Common Not Private (CNP) translations"
	default y
	depends on ARM64_PAN || !ARM64_SW_TTBR0_PAN
	help
	  Common Not Private (CNP) allows translation table entries to
	  be shared between different PEs in the same inner shareable
	  domain, so the hardware can use this fact to optimise the
	  caching of such entries in the TLB.

	  Selecting this option allows the CNP feature to be detected
	  at runtime, and does not affect PEs that do not implement
	  this feature.

endmenu

menu "ARMv8.3 architectural features"

config ARM64_PTR_AUTH
	bool "Enable support for pointer authentication"
	default y
	depends on !KVM || ARM64_VHE
	help
	  Pointer authentication (part of the ARMv8.3 Extensions) provides
	  instructions for signing and authenticating pointers against secret
	  keys, which can be used to mitigate Return Oriented Programming (ROP)
	  and other attacks.

	  This option enables these instructions at EL0 (i.e. for userspace).

	  Choosing this option will cause the kernel to initialise secret keys
	  for each process at exec() time, with these keys being
	  context-switched along with the process.

	  The feature is detected at runtime. If the feature is not present in
	  hardware it will not be advertised to userspace/KVM guest nor will it
	  be enabled. However, KVM guest also require VHE mode and hence
	  CONFIG_ARM64_VHE=y option to use this feature.

endmenu

menu "ARMv8.5 architectural features"

config ARM64_E0PD
	bool "Enable support for E0PD"
	default y
	help
	  E0PD (part of the ARMv8.5 extensions) allows us to ensure
	  that EL0 accesses made via TTBR1 always fault in constant time,
	  providing similar benefits to KASLR as those provided by KPTI, but
	  with lower overhead and without disrupting legitimate access to
	  kernel memory such as SPE.

	  This option enables E0PD for TTBR1 where available.

config ARCH_RANDOM
	bool "Enable support for random number generation"
	default y
	help
	  Random number generation (part of the ARMv8.5 Extensions)
	  provides a high bandwidth, cryptographically secure
	  hardware random number generator.

endmenu

config ARM64_SVE
	bool "ARM Scalable Vector Extension support"
	default y
	depends on !KVM || ARM64_VHE
	help
	  The Scalable Vector Extension (SVE) is an extension to the AArch64
	  execution state which complements and extends the SIMD functionality
	  of the base architecture to support much larger vectors and to enable
	  additional vectorisation opportunities.

	  To enable use of this extension on CPUs that implement it, say Y.

	  On CPUs that support the SVE2 extensions, this option will enable
	  those too.

	  Note that for architectural reasons, firmware _must_ implement SVE
	  support when running on SVE capable hardware.  The required support
	  is present in:

	    * version 1.5 and later of the ARM Trusted Firmware
	    * the AArch64 boot wrapper since commit 5e1261e08abf
	      ("bootwrapper: SVE: Enable SVE for EL2 and below").

	  For other firmware implementations, consult the firmware documentation
	  or vendor.

	  If you need the kernel to boot on SVE-capable hardware with broken
	  firmware, you may need to say N here until you get your firmware
	  fixed.  Otherwise, you may experience firmware panics or lockups when
	  booting the kernel.  If unsure and you are not observing these
	  symptoms, you should assume that it is safe to say Y.

	  CPUs that support SVE are architecturally required to support the
	  Virtualization Host Extensions (VHE), so the kernel makes no
	  provision for supporting SVE alongside KVM without VHE enabled.
	  Thus, you will need to enable CONFIG_ARM64_VHE if you want to support
	  KVM in the same kernel image.

config ARM64_MODULE_PLTS
	bool "Use PLTs to allow module memory to spill over into vmalloc area"
	depends on MODULES
	select HAVE_MOD_ARCH_SPECIFIC
	help
	  Allocate PLTs when loading modules so that jumps and calls whose
	  targets are too far away for their relative offsets to be encoded
	  in the instructions themselves can be bounced via veneers in the
	  module's PLT. This allows modules to be allocated in the generic
	  vmalloc area after the dedicated module memory area has been
	  exhausted.

	  When running with address space randomization (KASLR), the module
	  region itself may be too far away for ordinary relative jumps and
	  calls, and so in that case, module PLTs are required and cannot be
	  disabled.

	  Specific errata workaround(s) might also force module PLTs to be
	  enabled (ARM64_ERRATUM_843419).

config ARM64_PSEUDO_NMI
	bool "Support for NMI-like interrupts"
	select ARM_GIC_V3
	help
	  Adds support for mimicking Non-Maskable Interrupts through the use of
	  GIC interrupt priority. This support requires version 3 or later of
	  ARM GIC.

	  This high priority configuration for interrupts needs to be
	  explicitly enabled by setting the kernel parameter
	  "irqchip.gicv3_pseudo_nmi" to 1.

	  If unsure, say N

if ARM64_PSEUDO_NMI
config ARM64_DEBUG_PRIORITY_MASKING
	bool "Debug interrupt priority masking"
	help
	  This adds runtime checks to functions enabling/disabling
	  interrupts when using priority masking. The additional checks verify
	  the validity of ICC_PMR_EL1 when calling concerned functions.

	  If unsure, say N
endif

config RELOCATABLE
	bool
	select ARCH_HAS_RELR
	help
	  This builds the kernel as a Position Independent Executable (PIE),
	  which retains all relocation metadata required to relocate the
	  kernel binary at runtime to a different virtual address than the
	  address it was linked at.
	  Since AArch64 uses the RELA relocation format, this requires a
	  relocation pass at runtime even if the kernel is loaded at the
	  same address it was linked at.

config RANDOMIZE_BASE
	bool "Randomize the address of the kernel image"
	select ARM64_MODULE_PLTS if MODULES
	select RELOCATABLE
	help
	  Randomizes the virtual address at which the kernel image is
	  loaded, as a security feature that deters exploit attempts
	  relying on knowledge of the location of kernel internals.

	  It is the bootloader's job to provide entropy, by passing a
	  random u64 value in /chosen/kaslr-seed at kernel entry.

	  When booting via the UEFI stub, it will invoke the firmware's
	  EFI_RNG_PROTOCOL implementation (if available) to supply entropy
	  to the kernel proper. In addition, it will randomise the physical
	  location of the kernel Image as well.

	  If unsure, say N.

config RANDOMIZE_MODULE_REGION_FULL
	bool "Randomize the module region over a 4 GB range"
	depends on RANDOMIZE_BASE
	default y
	help
	  Randomizes the location of the module region inside a 4 GB window
	  covering the core kernel. This way, it is less likely for modules
	  to leak information about the location of core kernel data structures
	  but it does imply that function calls between modules and the core
	  kernel will need to be resolved via veneers in the module PLT.

	  When this option is not set, the module region will be randomized over
	  a limited range that contains the [_stext, _etext] interval of the
	  core kernel, so branch relocations are always in range.

config CC_HAVE_STACKPROTECTOR_SYSREG
	def_bool $(cc-option,-mstack-protector-guard=sysreg -mstack-protector-guard-reg=sp_el0 -mstack-protector-guard-offset=0)

config STACKPROTECTOR_PER_TASK
	def_bool y
	depends on STACKPROTECTOR && CC_HAVE_STACKPROTECTOR_SYSREG

endmenu

menu "Boot options"

config ARM64_ACPI_PARKING_PROTOCOL
	bool "Enable support for the ARM64 ACPI parking protocol"
	depends on ACPI
	help
	  Enable support for the ARM64 ACPI parking protocol. If disabled
	  the kernel will not allow booting through the ARM64 ACPI parking
	  protocol even if the corresponding data is present in the ACPI
	  MADT table.

config CMDLINE
	string "Default kernel command string"
	default ""
	help
	  Provide a set of default command-line options at build time by
	  entering them here. As a minimum, you should specify the the
	  root device (e.g. root=/dev/nfs).

choice
	prompt "Kernel command line type" if CMDLINE != ""
	default CMDLINE_FROM_BOOTLOADER

config CMDLINE_FROM_BOOTLOADER
	bool "Use bootloader kernel arguments if available"
	help
	  Uses the command-line options passed by the boot loader. If
	  the boot loader doesn't provide any, the default kernel command
	  string provided in CMDLINE will be used.

config CMDLINE_EXTEND
	bool "Extend bootloader kernel arguments"
	help
	  The command-line arguments provided by the boot loader will be
	  appended to the default kernel command string.

config CMDLINE_FORCE
	bool "Always use the default kernel command string"
	depends on CMDLINE != ""
	help
	  Always use the default kernel command string, even if the boot
	  loader passes other arguments to the kernel.
	  This is useful if you cannot or don't want to change the
	  command-line options your boot loader passes to the kernel.
endchoice

config EFI_STUB
	bool

config EFI
	bool "UEFI runtime support"
	depends on OF && !CPU_BIG_ENDIAN
	depends on KERNEL_MODE_NEON
	select ARCH_SUPPORTS_ACPI
	select LIBFDT
	select UCS2_STRING
	select EFI_PARAMS_FROM_FDT
	select EFI_RUNTIME_WRAPPERS
	select EFI_STUB
	select EFI_ARMSTUB
	default y
	help
	  This option provides support for runtime services provided
	  by UEFI firmware (such as non-volatile variables, realtime
          clock, and platform reset). A UEFI stub is also provided to
	  allow the kernel to be booted as an EFI application. This
	  is only useful on systems that have UEFI firmware.

config DMI
	bool "Enable support for SMBIOS (DMI) tables"
	depends on EFI
	default y
	help
	  This enables SMBIOS/DMI feature for systems.

	  This option is only useful on systems that have UEFI firmware.
	  However, even with this option, the resultant kernel should
	  continue to boot on existing non-UEFI platforms.

endmenu

choice
	prompt "Kernel compression method"
	default BUILD_ARM64_KERNEL_COMPRESSION_GZIP
	help
	  Allows choice between gzip compressed or uncompressed
	  kernel image. Decision is based on whether the bootloader
	  can handle (un)compressed kernel images. Most BLs are capable
	  of decomprssing kernel images and this is the default choice.

config BUILD_ARM64_KERNEL_COMPRESSION_GZIP
	bool "Build compressed kernel image"
	help
	  Build a kernel image using gzip
	  compression. gzip is based on the DEFLATE
	  algorithm. Check if your bootloader is
	  capable of decompressing images.

config BUILD_ARM64_UNCOMPRESSED_KERNEL
	bool "Build uncompressed kernel image"
	help
	  Build a kernel image without
	  compression. An uncompressed kernel
	  image may improve performance in
	  certain situations.
endchoice

config SYSVIPC_COMPAT
	def_bool y
	depends on COMPAT && SYSVIPC

config ARCH_ENABLE_HUGEPAGE_MIGRATION
	def_bool y
	depends on HUGETLB_PAGE && MIGRATION

menu "Power management options"

source "kernel/power/Kconfig"

config ARCH_HIBERNATION_POSSIBLE
	def_bool y
	depends on CPU_PM

config ARCH_HIBERNATION_HEADER
	def_bool y
	depends on HIBERNATION

config ARCH_SUSPEND_POSSIBLE
	def_bool y

endmenu

menu "CPU Power Management"

source "drivers/cpuidle/Kconfig"

source "drivers/cpufreq/Kconfig"

endmenu

source "drivers/firmware/Kconfig"

source "drivers/acpi/Kconfig"

source "arch/arm64/kvm/Kconfig"

if CRYPTO
source "arch/arm64/crypto/Kconfig"
endif<|MERGE_RESOLUTION|>--- conflicted
+++ resolved
@@ -1063,13 +1063,10 @@
 config ARCH_ENABLE_SPLIT_PMD_PTLOCK
 	def_bool y if PGTABLE_LEVELS > 2
 
-<<<<<<< HEAD
-=======
 config ARCH_MEMORY_PROBE
 	def_bool y
 	depends on MEMORY_HOTPLUG
 
->>>>>>> 69e489fe
 # Supported by clang >= 7.0
 config CC_HAVE_SHADOW_CALL_STACK
 	def_bool $(cc-option, -fsanitize=shadow-call-stack -ffixed-x18)
@@ -1838,6 +1835,14 @@
 	  certain situations.
 endchoice
 
+config BUILD_ARM64_DT_OVERLAY
+	bool "enable DT overlay compilation support"
+	depends on OF
+	help
+	  This option enables support for DT overlay compilation.
+	  Enabling this option sets required flags to add DT
+	  overlay in the compilation.
+
 config SYSVIPC_COMPAT
 	def_bool y
 	depends on COMPAT && SYSVIPC
