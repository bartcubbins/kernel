--- conflicted
+++ resolved
@@ -325,11 +325,7 @@
 		vect = __bp_harden_hyp_vecs_start +
 		       data->hyp_vectors_slot * SZ_2K;
 
-<<<<<<< HEAD
-		if (!has_vhe())
-=======
 		if (!cpus_have_cap(ARM64_HAS_VIRT_HOST_EXTN))
->>>>>>> b4c14c25
 			vect = lm_alias(vect);
 	}
 
